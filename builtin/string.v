--- conflicted
+++ resolved
@@ -714,8 +714,7 @@
 	return c >= `0` && c <= `9`
 }
 
-<<<<<<< HEAD
-fn (s string) is_digit() bool {
+pub fn (s string) is_digit() bool {
 	if s.len == 0 {
 		return false
 	}
@@ -727,14 +726,11 @@
     return true
 }
 
-fn (c byte) is_letter() bool {
-=======
 pub fn (c byte) is_letter() bool {
->>>>>>> 0a948294
 	return (c >= `a` && c <= `z`) || (c >= `A` && c <= `Z`)
 }
 
-fn (s string) is_alpha() bool {
+pub fn (s string) is_alpha() bool {
 	if s.len == 0 {
 		return false
 	}
@@ -746,7 +742,7 @@
     return true
 }
 
-fn (s string) is_alnum() bool {
+pub fn (s string) is_alnum() bool {
 	if s.len == 0 {
 		return false
 	}
