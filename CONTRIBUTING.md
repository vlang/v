--- conflicted
+++ resolved
@@ -86,7 +86,7 @@
    your computer, say named nv/ (`git clone https://github.com/vlang/v nv`)
 3. `cd nv`
 4. `git remote add pullrequest https://github.com/YOUR_GITHUB_USERNAME/v`
-<<<<<<< HEAD
+
 Note: The remote named `pullrequest` should point to YOUR own forked repo, not the
 main v repository! After this, your local cloned repository is prepared for
 making pullrequests, and you can just do normal git operations such as:
@@ -96,18 +96,6 @@
 `git checkout -b fix_alabala`
    - Don't forget to keep formatting standards, run `v fmt -w YOUR_MODIFIED_FILES` before committing
 6. `git push pullrequest` Note: The `pullrequest` remote was setup on step 4
-=======
-   NB: the remote named `pullrequest` should point to YOUR own forked repo, not the
-   main v repository! After this, your local cloned repository is prepared for
-   making pullrequests, and you can just do normal git operations such as:
-   `git pull` `git status` and so on.
-
-5. When finished with a feature/bugfix/change, you can:
-   `git checkout -b fix_alabala`
-    - Don't forget to keep formatting standards, run `v fmt -w YOUR_MODIFIED_FILES` before
-      committing
-6. `git push pullrequest`  # (NOTE: the `pullrequest` remote was setup on step 4)
->>>>>>> 52a7b2a6
 7. On GitHub's web interface, go to: https://github.com/vlang/v/pulls
 
    Here the UI shows a dialog with a button to make a new pull request based on
