# The V Programming Language

[![Build Status](https://github.com/vlang/v/workflows/CI/badge.svg)](https://github.com/vlang/v/commits/master)
[![Build Status](https://travis-ci.org/vlang/v.svg?branch=master)](https://travis-ci.org/vlang/v)
<a href='https://patreon.com/vlang'><img src='https://img.shields.io/endpoint.svg?url=https%3A%2F%2Fshieldsio-patreon.herokuapp.com%2Fvlang%2Fpledges&style=for-the-badge' height='20'></a>

https://vlang.io

Documentation: [vlang.io/docs](https://vlang.io/docs)

Changelog: [github.com/vlang/v/blob/master/CHANGELOG.md](https://github.com/vlang/v/blob/master/CHANGELOG.md) 

Twitter: [twitter.com/v_language](https://twitter.com/v_language)

Discord (primary community): [discord.gg/n7c74HM](https://discord.gg/n7c74HM)

Installing V: [github.com/vlang/v#installing-v-from-source](https://github.com/vlang/v#installing-v-from-source)


## Key Features of V

- Simplicity: the language can be learned in less than an hour
- Fast compilation: ≈100k — 1.2 million loc/s
- Easy to develop: V compiles itself in less than a second
- Performance: within 3% of C
- Safety: no null, no globals, no undefined behavior, immutability by default
- C to V translation
- Hot code reloading
- Powerful UI and graphics libraries
- Easy cross compilation
- REPL
- Built-in ORM
- C and JavaScript backends

V 1.0 release is planned for December 2019. Right now V is in an alpha stage.

## Installing V from source

### Linux, macOS, Windows, *BSD, Solaris, WSL, Android, Raspbian


```bash
git clone https://github.com/vlang/v
cd v
make
```

That's it! Now you have a V executable at `[path to V repo]/v`. `[path to V repo]` can be anywhere.

V is being constantly updated. To update V, simply run

```
v up
```


### C compiler

You'll need Clang or GCC or Visual Studio. If you are doing development, you most likely already have one of those installed.

Otherwise, follow these instructions:

[https://github.com/vlang/v/wiki/Installing-a-C-compiler-on-Linux-macOS](https://github.com/vlang/v/wiki/Installing-a-C-compiler-on-Linux-macOS)

[github.com/vlang/v/wiki/Installing-a-C-compiler-on-Windows](https://github.com/vlang/v/wiki/Installing-a-C-compiler-on-Windows)


### Symlinking

You can create a `/usr/local/bin/v` symlink so that V is globally available:

```bash
sudo ./v symlink
```


### Docker

```bash
git clone https://github.com/vlang/v
cd v
docker build -t vlang .
docker run --rm -it vlang:latest
v
```



### Testing and running the examples

Make sure V can compile itself:

```
v v.v
```

```bash
$ v
V 0.1.x
Use Ctrl-C or `exit` to exit

>>> println('hello world')
hello world
>>>
```


```bash
cd examples
v hello_world.v && ./hello_world    # or simply
v run hello_world.v                 # this builds the program and runs it right away

v word_counter.v && ./word_counter cinderella.txt
v run news_fetcher.v
v run tetris/tetris.v
```

<img src='https://raw.githubusercontent.com/vlang/v/master/examples/tetris/screenshot.png' width=300>

In order to build Tetris and anything else using the graphics module, you will need to install glfw and freetype libraries.

If you plan to use the http package, you also need to install OpenSSL on non-Windows systems.

```
macOS:
brew install glfw freetype openssl

Debian/Ubuntu:
sudo apt install libglfw3 libglfw3-dev libfreetype6-dev libssl-dev

Arch/Manjaro:
sudo pacman -S glfw-x11 freetype2

Fedora:
sudo dnf install glfw glfw-devel freetype-devel

Windows:
git clone --depth=1 https://github.com/ubawurinna/freetype-windows-binaries [path to v repo]/thirdparty/freetype/

```

glfw dependency will be removed soon.

## JavaScript backend

[examples/hello_v_js.v](examples/hello_v_js.v):

<<<<<<< HEAD
```go
=======
```v
>>>>>>> 8ebb3a0f
fn main() {
        for i := 0; i < 3; i++ {
                println('Hello from V.js')
        }
}
```

```bash
v -o hi.js examples/hello_v_js.v && node hi.js
Hello from V.js
Hello from V.js
Hello from V.js
```

## Troubleshooting:

https://github.com/vlang/v/wiki/Troubleshooting


## Contributing

Code structure:

https://github.com/vlang/v/blob/master/CONTRIBUTING.md

If you introduce a breaking change and rebuild V, you will no longer be able to use V to build itself. So it's a good idea to make a backup copy of a working compiler executable.

<|MERGE_RESOLUTION|>--- conflicted
+++ resolved
@@ -145,11 +145,7 @@
 
 [examples/hello_v_js.v](examples/hello_v_js.v):
 
-<<<<<<< HEAD
-```go
-=======
 ```v
->>>>>>> 8ebb3a0f
 fn main() {
         for i := 0; i < 3; i++ {
                 println('Hello from V.js')
