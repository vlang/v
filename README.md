--- conflicted
+++ resolved
@@ -57,16 +57,10 @@
 make
 
 # Or build without make:
-<<<<<<< HEAD
 git clone git@github.com:vlang/vc.git vc_repository # Download the V compiler's source translated to C
 cc -std=gnu11 -w -o vc vc_repository/v.c  # Build it with Clang or GCC
 ./vc -o v . && rm vc     # Use the resulting V binary to build V from V source, delete the old compiler
-=======
-wget https://vlang.io/v.c   # Download the V compiler's source translated to C
-cc -std=gnu11 -w -o vc v.c  # Build it with Clang or GCC
-./vc -o v . && rm vc        # Use the resulting V binary to build V from V source, delete the old compiler
 ./v -o v .                  # Bootstrap the compiler to make sure it works
->>>>>>> 0c8afdfe
 ```
 
 That's it! Now you have a V executable at `v/compiler/v`.
