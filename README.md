<div align="center">
<p>
    <img width="80" src="https://raw.githubusercontent.com/donnisnoni95/v-logo/master/dist/v-logo.svg?sanitize=true">
</p>
<h1>The V Programming Language</h1>

[vlang.io](https://vlang.io) |
[Docs](https://github.com/vlang/v/blob/master/doc/docs.md) |
[Changelog](https://github.com/vlang/v/blob/master/CHANGELOG.md) |
[Speed](https://fast.vlang.io/) |
[Contributing](https://github.com/vlang/v/blob/master/CONTRIBUTING.md)

</div>
<div align="center">

[![Build Status][WorkflowBadge]][WorkflowUrl]
[![Sponsor][SponsorBadge]][SponsorUrl]
[![Patreon][PatreonBadge]][PatreonUrl]
[![Discord][DiscordBadge]][DiscordUrl]
[![Twitter][TwitterUrl]][TwitterBadge]

</div>

## Key Features of V

- Simplicity: the language can be learned in less than an hour
- Fast compilation: ≈80k loc/s with a Clang backend, ≈1 million loc/s with x64 and tcc backends *(Intel i5-7500, SSD, no optimization)*
- Easy to develop: V compiles itself in less than a second
- Performance: within 3% of C
- Safety: no null, no globals, no undefined behavior, immutability by default
- C to V translation
- Hot code reloading
- [Cross-platform UI library](https://github.com/vlang/ui)
- Built-in graphics library
- Easy cross compilation
- REPL
- [Built-in ORM](https://github.com/vlang/v/blob/master/doc/docs.md#orm)
- [Developing web applications](https://github.com/vlang/gitly)
- C and JavaScript backends

## Stability guarantee and future changes

Despite being at an early development stage, the V language is relatively stable and has
backwards compatibility guarantee, meaning that the code you write today is guaranteed
to work a month, a year, or five years from now.

There still may be minor syntax changes before the 1.0 release, but they will be handled
automatically via `vfmt`, as has been done in the past.

The V core APIs (primarily the `os` module) will still have minor changes until
they are stabilized in 2020. Of course the APIs will grow after that, but without breaking
existing code.

Unlike many other languages, V is not going to be always changing, with new features
being introduced and old features modified. It is always going to be a small and simple
language, very similar to the way it is right now.

## Installing V from source

### Linux, macOS, Windows, *BSD, Solaris, WSL, Android, Raspbian

```bash
git clone https://github.com/vlang/v
cd v
make
```

That's it! Now you have a V executable at `[path to V repo]/v`.
`[path to V repo]` can be anywhere.

(On Windows `make` means running `make.bat`, so make sure you use `cmd.exe`)

Now you can try `./v run examples/hello_world.v` (`v.exe` on Windows).

V is being constantly updated. To update V, simply run:

```bash
v up
```

### C compiler

It's recommended to use Clang or GCC or Visual Studio. If you are doing development, you most likely already have one of those installed.

Otherwise, follow these instructions:

- [Installing a C compiler on Linux and macOS](https://github.com/vlang/v/wiki/Installing-a-C-compiler-on-Linux-and-macOS)

- [Installing a C compiler on Windows](https://github.com/vlang/v/wiki/Installing-a-C-compiler-on-Windows)

However, if none is found when running `make` on Linux or Windows, TCC would be downloaded and set as an alternative C backend. It's very lightweight (several MB) so this shouldn't take too long.

### Symlinking

NB: it is *highly recommended*, that you put V on your PATH. That saves
you the effort to type in the full path to your v executable everytime.
V provides a convenience `v symlink` command to do that more easily.

On Unix systems, it creates a `/usr/local/bin/v` symlink to your
executable. To do that, run:

```bash
sudo ./v symlink
```

On Windows, start a new shell with administrative privileges, for
example by <kbd>Windows Key</kbd>, then type `cmd.exe`, right click on its menu
entry, and choose `Run as administrator`. In the new administrative
shell, cd to the path, where you have compiled v.exe, then type:

```bash
.\v.exe symlink
```
<<<<<<< HEAD

=======
>>>>>>> 34d03801
That will make v available everywhere, by adding it to your PATH.
Please restart your shell/editor after that, so that it can pick
the new PATH variable.

NB: there is no need to run `v symlink` more than once - v will
continue to be available, even after `v up`, restarts and so on.
You only need to run it again, if you decide to move the V repo
folder somewhere else.

### Docker

<details><summary>Expand Docker instructions</summary>

```bash
git clone https://github.com/vlang/v
cd v
docker build -t vlang .
docker run --rm -it vlang:latest
v
```

### Docker with Alpine/musl

```bash
git clone https://github.com/vlang/v
cd v
docker build -t vlang --file=Dockerfile.alpine .
docker run --rm -it vlang:latest
/usr/local/v/v
```
</details>

### Testing and running the examples

Make sure V can compile itself:

```bash
v self
```

```bash
$ v
V 0.1.x
Use Ctrl-C or `exit` to exit

>>> println('hello world')
hello world
>>>
```

```bash
cd examples
v hello_world.v && ./hello_world    # or simply
v run hello_world.v                 # this builds the program and runs it right away

v word_counter.v && ./word_counter cinderella.txt
v run news_fetcher.v
v run tetris/tetris.v
```

<img src='https://raw.githubusercontent.com/vlang/v/master/examples/tetris/screenshot.png' width=300>

If you plan to use the http package, you also need to install OpenSSL on non-Windows systems.

```
macOS:
brew install openssl

Debian/Ubuntu:
sudo apt install libssl-dev

Arch/Manjaro:
openssl is installed by default

Fedora:
sudo dnf install openssl-devel
```

## V UI

<a href="https://github.com/vlang/ui">
<img src='https://raw.githubusercontent.com/vlang/ui/master/examples/screenshot.png' width=712>
</a>

https://github.com/vlang/ui

<!---
## JavaScript backend

[examples/hello_v_js.v](examples/hello_v_js.v):

```v
fn main() {
        for i in 0..3 {
                println('Hello from V.js')
        }
}
```

```bash
v -o hi.js examples/hello_v_js.v && node hi.js
Hello from V.js
Hello from V.js
Hello from V.js
```
-->

## Developing web applications

Check out the [Building a simple web blog](https://github.com/vlang/v/blob/master/tutorials/building-a-simple-web-blog-with-vweb.md)
tutorial and Gitly, a light and fast alternative to GitHub/GitLab:

https://github.com/vlang/gitly

<img src="https://user-images.githubusercontent.com/687996/85933714-b195fe80-b8da-11ea-9ddd-09cadc2103e4.png">

## Troubleshooting

Please see the [Troubleshooting](https://github.com/vlang/v/wiki/Troubleshooting) section on our [wiki page](https://github.com/vlang/v/wiki)

[WorkflowBadge]: https://github.com/vlang/v/workflows/CI/badge.svg
[DiscordBadge]: https://img.shields.io/discord/592103645835821068?label=Discord&logo=discord&logoColor=white
[PatreonBadge]: https://img.shields.io/endpoint.svg?url=https%3A%2F%2Fshieldsio-patreon.herokuapp.com%2Fvlang%2Fpledges&label=Patreon
[SponsorBadge]: https://camo.githubusercontent.com/da8bc40db5ed31e4b12660245535b5db67aa03ce/68747470733a2f2f696d672e736869656c64732e696f2f7374617469632f76313f6c6162656c3d53706f6e736f72266d6573736167653d254532253944254134266c6f676f3d476974487562
[TwitterBadge]: https://twitter.com/v_language

[WorkflowUrl]: https://github.com/vlang/v/commits/master
[DiscordUrl]: https://discord.gg/vlang
[PatreonUrl]: https://patreon.com/vlang
[SponsorUrl]: https://github.com/sponsors/medvednikov
[TwitterUrl]: https://img.shields.io/twitter/follow/v_language.svg?style=flatl&label=Follow&logo=twitter&logoColor=white&color=1da1f2<|MERGE_RESOLUTION|>--- conflicted
+++ resolved
@@ -111,10 +111,7 @@
 ```bash
 .\v.exe symlink
 ```
-<<<<<<< HEAD
-
-=======
->>>>>>> 34d03801
+
 That will make v available everywhere, by adding it to your PATH.
 Please restart your shell/editor after that, so that it can pick
 the new PATH variable.
