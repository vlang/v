--- conflicted
+++ resolved
@@ -316,7 +316,7 @@
 	return tos2(s)
 }
 
-<<<<<<< HEAD
+
 pub fn setenv(name string, value string, overwrite bool) int {
   return C.setenv(name.cstr(), value.cstr(), overwrite)
 }
@@ -333,8 +333,7 @@
 	C.exit(code)
 }
 
-=======
->>>>>>> 9ac653c3
+
 // `file_exists` returns true if `path` exists.
 pub fn file_exists(path string) bool {
 	res := false
