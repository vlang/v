--- conflicted
+++ resolved
@@ -273,13 +273,8 @@
 	# FT_Face face = *((FT_Face*)_face.cobj);
 	# if (FT_Load_Char(face, code, FT_LOAD_RENDER))
 	{
-<<<<<<< HEAD
 		println('ERROR::FREETYTPE: Failed to load Glyph')
 		os.exit(1)
-=======
-		println('freetype: Failed to load Glyph')
-		exit(1)
->>>>>>> e1e8a50a
 	}
 	// Generate texture
 	# GLuint texture;
@@ -352,22 +347,14 @@
 	}
 	if !os.file_exists(font_path) {
 		println('failed to load RobotoMono-Regular.ttf')
-<<<<<<< HEAD
-		exit(1)
-=======
 		exit1()
->>>>>>> e1e8a50a
 	}
 	# FT_Face face;
 	# if (FT_New_Face(ft, font_path.str, 0, &face))
 	// # if (FT_New_Face(ft, "/Library/Fonts/Courier New.ttf", 0, &face))
 	// # if (FT_New_Face(ft, "/System/Library/Fonts/Apple Color Emoji.ttc", 0, &face))
 	{
-<<<<<<< HEAD
 		println('ERROR::FREETYPE: Failed to load font')
-=======
-		println('freetyp: Failed to load font')
->>>>>>> e1e8a50a
 		exit(1)
 	}
 	// Set size to load glyphs as
@@ -482,11 +469,7 @@
 		firstc := utext.at(0)
 		println('drawtext "$utext.s" len=$utext.s.len ulen=$utext.len x=$_x firstc=$firstc')
 		if firstc != ' ' {
-<<<<<<< HEAD
-			exit(1)
-=======
 			exit1()
->>>>>>> e1e8a50a
 		}
 	}
 */
