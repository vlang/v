// Copyright (c) 2019 Alexander Medvednikov. All rights reserved.
// Use of this source code is governed by an MIT license
// that can be found in the LICENSE file.

module main

import (
	os
	rand
	strings
)

struct Parser {
	file_path      string // "/home/user/hello.v"
	file_name      string // "hello.v"
	file_platform  string // ".v", "_win.v", "_nix.v", "_mac.v", "_lin.v" ...
	file_pcguard   string // When p.file_pcguard != '', it contains a
	                      // C ifdef guard clause that must be put before
	                      // the #include directives in the parsed .v file
	v              &V
	pref           &Preferences // Preferences shared from V struct
mut:
	scanner        &Scanner
	// tokens         []Token // TODO cache all tokens, right now they have to be scanned twice
	token_idx      int
	tok            Token
	prev_tok       Token
	prev_tok2      Token // TODO remove these once the tokens are cached
	lit            string
	cgen           &CGen
	table          &Table
	import_table   &FileImportTable // Holds imports for just the file being parsed
	pass           Pass
	os             OS
	mod            string
	inside_const   bool
	expr_var       Var
	has_immutable_field bool
	first_immutable_field Var
	assigned_type  string
	expected_type  string
	tmp_cnt        int
	is_script      bool
	builtin_mod    bool
	vh_lines       []string
	inside_if_expr bool
	inside_unwrapping_match_statement bool
	inside_return_expr bool
	is_struct_init bool
	if_expr_cnt    int
	for_expr_cnt   int // to detect whether `continue` can be used
	ptr_cast       bool
	calling_c      bool
	cur_fn         Fn
	returns        bool
	vroot          string
	is_c_struct_init bool
	is_empty_c_struct_init bool
	is_c_fn_call bool
	can_chash bool
	attr string
	v_script bool // "V bash", import all os functions into global space
	var_decl_name string 	// To allow declaring the variable so that it can be used in the struct initialization
	is_alloc   bool // Whether current expression resulted in an allocation
	cur_gen_type string // "App" to replace "T" in current generic function
	is_vweb bool
	is_sql bool
	is_js bool
	sql_i int  // $1 $2 $3
	sql_params []string // ("select * from users where id = $1", ***"100"***)
	sql_types []string // int, string and so on; see sql_params
}

const (
	EmptyFn = Fn { }
	MainFn= Fn{name:'main'}
)

const (
	MaxModuleDepth = 4
)

fn (v mut V) new_parser(path string) Parser {
	//println('new_parser("$path")')
	mut path_pcguard := ''
	mut path_platform := '.v'
	for path_ending in ['_lin.v', '_mac.v', '_win.v', '_nix.v'] {
		if path.ends_with(path_ending) {
			path_platform = path_ending
			path_pcguard = platform_postfix_to_ifdefguard( path_ending )
			break
		}		
	}
	
	mut p := Parser {
		v: v
		file_path: path
		file_name: path.all_after('/')
		file_platform: path_platform
		file_pcguard: path_pcguard
		scanner: new_scanner(path)
		table: v.table
		import_table: new_file_import_table(path)
		cur_fn: EmptyFn
		cgen: v.cgen
		is_script: (v.pref.is_script && path == v.dir)
		pref: v.pref
		os: v.os
		vroot: v.vroot
			
	}
	$if js {
		p.is_js = true
	}

	if p.pref.is_repl {
		p.scanner.should_print_line_on_error = false
	}
	
	v.cgen.line_directives = v.pref.is_debuggable
	v.cgen.file = path

	p.next()
	// p.scanner.debug_tokens()
	return p
}

fn (p mut Parser) set_current_fn(f Fn) {
	p.cur_fn = f
	//p.cur_fn = p.table.fns[f.name]
	p.scanner.fn_name = '${f.mod}.${f.name}'
}

fn (p mut Parser) next() {
	p.prev_tok2 = p.prev_tok
	p.prev_tok = p.tok
	p.scanner.prev_tok = p.tok
	res := p.scanner.scan()
	p.tok = res.tok
	p.lit = res.lit
}

fn (p &Parser) log(s string) {
/*
	if !p.pref.is_verbose {
		return
	}
	println(s)
*/
}

fn (p mut Parser) parse(pass Pass) {
	p.pass = pass
	p.log('\nparse() run=$p.pass file=$p.file_name tok=${p.strtok()}')// , "script_file=", script_file)
	// `module main` is not required if it's a single file program
	if p.is_script || p.pref.is_test {
		p.mod = 'main'
		// User may still specify `module main`
		if p.tok == .key_module {
			p.next()
			p.fgen('module ')
			p.mod = p.check_name()
		}
	}
	else {
		p.check(.key_module)
		p.fspace()
		p.mod = p.check_name()
	}
	p.fgenln('\n')
	p.builtin_mod = p.mod == 'builtin'
	p.can_chash = p.mod=='ui' || p.mod == 'darwin'// TODO tmp remove
	// Import pass - the first and the smallest pass that only analyzes imports
	// fully qualify the module name, eg base64 to encoding.base64
	fq_mod := p.table.qualify_module(p.mod, p.file_path)
	p.import_table.module_name = fq_mod
	p.table.register_module(fq_mod)
	// replace "." with "_dot_" in module name for C variable names
	p.mod = fq_mod.replace('.', '_dot_')
	if p.pass == .imports {
		for p.tok == .key_import && p.peek() != .key_const {
			p.imports()
		}
		if 'builtin' in p.table.imports {
			p.error('module `builtin` cannot be imported')
		}
		// save file import table
		p.table.file_imports << *p.import_table
		return
	}
	// Go through every top level token or throw a compilation error if a non-top level token is met
	for {
		switch p.tok {
		case .key_import:
			if p.peek() == .key_const {
				p.const_decl()
			}
			else {
				// TODO remove imported consts from the language
				p.imports()
				if p.tok != .key_import {
					p.fgenln('')
				}
			}
		case Token.key_enum:
			p.next()
			if p.tok == .name {
				p.fgen('enum ')
				name := p.check_name()
				p.fgen(' ')
				p.enum_decl(name)
			}
			// enum without a name, only allowed in code, translated from C
			// it's a very bad practice in C as well, but is used unfortunately (for example, by DOOM)
			// such fields are basically int consts
			else if p.pref.translated {
				p.enum_decl('int')
			}
			else {
				p.check(.name)
			}
		case Token.key_pub:
			if p.peek() == .func {
				p.fn_decl()
			} else if p.peek() == .key_struct {
				p.error('structs can\'t be declared public *yet*')
				// TODO public structs
			} else {
				p.error('wrong pub keyword usage')
			}
		case Token.func:
			p.fn_decl()
		case Token.key_type:
			p.type_decl()
		case Token.lsbr:
			// `[` can only mean an [attribute] before a function
			// or a struct definition
			p.attribute()
		case Token.key_struct, Token.key_interface, Token.key_union, Token.lsbr:
			p.struct_decl()
		case Token.key_const:
			p.const_decl()
		case Token.hash:
			// insert C code, TODO this is going to be removed ASAP
			// some libraries (like UI) still have lots of C code
			// # puts("hello");
			p.chash()
		case Token.dollar:
			// $if, $else
			p.comp_time()
		case Token.key_global:
			if !p.pref.translated && !p.pref.is_live &&
				!p.builtin_mod && !p.pref.building_v && !os.getwd().contains('/volt') {
				p.error('__global is only allowed in translated code')
			}
			p.next()
			name := p.check_name()
			typ := p.get_type()
			p.register_global(name, typ)
			// p.genln(p.table.cgen_name_type_pair(name, typ))
			mut g := p.table.cgen_name_type_pair(name, typ)
			if p.tok == .assign {
				p.next()
				// p.gen(' = ')
				g += ' = '
				p.cgen.start_tmp()
				p.bool_expression()
				// g += '<<< ' + p.cgen.end_tmp() + '>>>'
				g += p.cgen.end_tmp()
			}
			// p.genln('; // global')
			g += '; // global'
			p.cgen.consts << g
		case Token.eof:
			p.log('end of parse()')
			if p.is_script && !p.pref.is_test {
				p.set_current_fn( MainFn )
				p.check_unused_variables()
			}
			if false && !p.first_pass() && p.fileis('main.v') {
				out := os.create('/var/tmp/fmt.v') or {
					cerror('failed to create fmt.v')
					return
				}
				out.writeln(p.scanner.fmt_out.str())
				out.close()
			}
			return
		default:
			// no `fn main`, add this "global" statement to cgen.fn_main
			if p.is_script && !p.pref.is_test {
				// cur_fn is empty since there was no fn main declared
				// we need to set it to save and find variables
				if p.first_pass() {
					if p.cur_fn.name == '' {
						p.set_current_fn( MainFn )
					}
					return
				}
				if p.cur_fn.name == '' {
					p.set_current_fn( MainFn )
					if p.pref.is_repl {
						p.cur_fn.clear_vars()
					}
				}
				mut start := p.cgen.lines.len
				p.statement(true)
				if p.cgen.lines[start - 1] != '' && p.cgen.fn_main != '' {
					start--
				}
				p.genln('')
				end := p.cgen.lines.len
				lines := p.cgen.lines.slice(start, end)
				//mut line := p.cgen.fn_main + lines.join('\n')
				//line = line.trim_space()
				p.cgen.fn_main = p.cgen.fn_main + lines.join('\n')
				p.cgen.resetln('')
				for i := start; i < end; i++ {
					p.cgen.lines[i] = ''
				}
			}
			else {
				p.error('unexpected token `${p.strtok()}`')
			}
		}
	}
}

fn (p mut Parser) imports() {
	p.check(.key_import)
	// `import ()`
	if p.tok == .lpar {
		p.check(.lpar)
		for p.tok != .rpar && p.tok != .eof {
			p.import_statement()
		}
		p.check(.rpar)
		return
	}
	// `import foo`
	p.import_statement()
}

fn (p mut Parser) import_statement() {
	if p.tok != .name {
		p.error('bad import format')
	}
	if p.peek() == .number && p.scanner.text[p.scanner.pos + 1] == `.` {
		p.error('bad import format. module/submodule names cannot begin with a number.')
	}
	mut mod := p.check_name().trim_space()
	mut mod_alias := mod
	// submodule support
	mut depth := 1
	for p.tok == .dot {
		p.check(.dot)
		submodule := p.check_name()
		mod_alias = submodule
		mod += '.' + submodule
		depth++
		if depth > MaxModuleDepth {
			p.error('module depth of $MaxModuleDepth exceeded: $mod')
		}
	}
	// aliasing (import encoding.base64 as b64)
	if p.tok == .key_as && p.peek() == .name {
		p.check(.key_as)
		mod_alias = p.check_name()
	}
	// add import to file scope import table
	p.import_table.register_alias(mod_alias, mod)
	// Make sure there are no duplicate imports
	if mod in p.table.imports {
		return
	}
	p.log('adding import $mod')
	p.table.imports << mod
	p.table.register_module(mod)
	
	p.fgenln(' ' + mod)
}

fn (p mut Parser) const_decl() {
	if p.tok == .key_import {
		p.error('`import const` was removed from the language, ' +
			'use `foo(C.CONST_NAME)` instead')
	}
	p.inside_const = true
	p.check(.key_const)
	p.fspace()
	p.check(.lpar)
	p.fgenln('')
	p.fmt_inc()
	for p.tok == .name {
		// `Age = 20`
		mut name := p.check_name()
		//if ! (name[0] >= `A` && name[0] <= `Z`) {
			//p.error('const name must be capitalized')
		//}
		name = p.prepend_mod(name)
		p.check_space(.assign)
		typ := p.expression()
		if p.first_pass()  && p.table.known_const(name) {
			p.error('redefinition of `$name`')
		}
		p.table.register_const(name, typ, p.mod)
		if p.pass == .main {
			// TODO hack
			// cur_line has const's value right now. if it's just a number, then optimize generation:
			// output a #define so that we don't pollute the binary with unnecessary global vars
			if is_compile_time_const(p.cgen.cur_line) {
				p.cgen.consts << '#define $name $p.cgen.cur_line'
				p.cgen.resetln('')
				p.fgenln('')
				continue
			}
			if typ.starts_with('[') {
				p.cgen.consts << p.table.cgen_name_type_pair(name, typ) +
				' = $p.cgen.cur_line;'
			}
			else {
				p.cgen.consts << p.table.cgen_name_type_pair(name, typ) + ';'
				p.cgen.consts_init << '$name = $p.cgen.cur_line;'
			}
			p.cgen.resetln('')
		}
		p.fgenln('')
	}
	p.fmt_dec()
	p.check(.rpar)
	p.fgenln('\n')
	p.inside_const = false
}

// `type myint int`
// `type onclickfn fn(voidptr) int`
fn (p mut Parser) type_decl() {
	p.check(.key_type)
	name := p.check_name()
	// V used to have 'type Foo struct', many Go users might use this syntax
	if p.tok == .key_struct {
		p.error('use `struct $name {` instead of `type $name struct {`')
	}
	parent := p.get_type2()
	nt_pair := p.table.cgen_name_type_pair(name, parent.name)
	// TODO dirty C typedef hacks for DOOM
	// Unknown type probably means it's a struct, and it's used before the struct is defined,
	// so specify "struct"
	_struct := if parent.cat != .array && parent.cat != .func &&
		!p.table.known_type(parent.name) {
		'struct'
	} else {
		''
	}
	p.gen_typedef('typedef $_struct $nt_pair; //type alias name="$name" parent=`$parent.name`')
	p.register_type_with_parent(name, parent.name)
}

fn (p mut Parser) interface_method(field_name, receiver string) &Fn {
	mut method := &Fn {
		name: field_name
		is_interface: true
		is_method: true
		receiver_typ: receiver
	}
	p.log('is interface. field=$field_name run=$p.pass')
	p.fn_args(mut method)
	if p.scanner.has_gone_over_line_end() {
		method.typ = 'void'
	} else {
		method.typ = p.get_type()// method return type
		p.fspace()
		p.fgenln('')
	}
	return method
}

fn key_to_type_cat(tok Token) TypeCategory {
	switch tok {
	case Token.key_interface:  return TypeCategory.interface_
	case Token.key_struct: return TypeCategory.struct_
	case Token.key_union: return TypeCategory.union_
	//Token.key_ => return .interface_
	}
	cerror('Unknown token: $tok')
	return TypeCategory.builtin
}

// also unions and interfaces
fn (p mut Parser) struct_decl() {
	// V can generate Objective C for integration with Cocoa
	// `[interface:ParentInterface]`
	//is_objc := p.attr.starts_with('interface')
	//objc_parent := if is_objc { p.attr.right(10) } else { '' }
	// interface, union, struct
	is_interface := p.tok == .key_interface
	is_union := p.tok == .key_union
	is_struct := p.tok == .key_struct
	mut cat := key_to_type_cat(p.tok)
	p.fgen(p.tok.str() + ' ')
	// Get type name
	p.next()
	mut name := p.check_name()
	if name.contains('_') && !p.pref.translated {
		p.error('type names cannot contain `_`')
	}
	if is_interface && !name.ends_with('er') {
		p.error('interface names temporarily have to end with `er` (e.g. `Speaker`, `Reader`)')
	}
	is_c := name == 'C' && p.tok == .dot
	if is_c {
		p.check(.dot)
		name = p.check_name()
		cat = .c_struct
		if p.attr == 'typedef' {
			cat = .c_typedef
		}
	}
	if !is_c && !good_type_name(name) {
		p.error('bad struct name, e.g. use `HttpRequest` instead of `HTTPRequest`')
	}
	// Specify full type name
	if !is_c && !p.builtin_mod && p.mod != 'main' {
		name = p.prepend_mod(name)
	}
	mut typ := p.table.find_type(name)
	if p.pass == .decl && p.table.known_type_fast(typ) {
		p.error('`$name` redeclared')
	}
	if !is_c {
		kind := if is_union {'union'} else {'struct'}
		p.gen_typedef('typedef $kind $name $name;')
	}
	// Register the type
	mut is_ph := false
	if typ.is_placeholder {
		// Update the placeholder
		is_ph = true
		typ.name = name
		typ.mod = p.mod
		typ.is_c = is_c
		typ.is_placeholder = false
		typ.cat = cat
		p.table.rewrite_type(typ)
	}
	else {
		typ = Type {
			name: name
			mod: p.mod
			is_c: is_c
			cat: cat
		}
	}
	// Struct `C.Foo` declaration, no body
	if is_c && is_struct && p.tok != .lcbr {
		p.table.register_type2(typ)
		return
	}
	p.fgen(' ')
	p.check(.lcbr)
	// Struct fields
	mut is_pub := false
	mut is_mut := false
	mut names := []string// to avoid dup names TODO alloc perf
/*
	mut fmt_max_len := 0
	for field in typ.fields  {
		if field.name.len > max_len {
			fmt_max_len = field.name.len
		}
	}
	println('fmt max len = $max_len nrfields=$typ.fields.len pass=$p.pass')
*/

	if !is_ph && p.first_pass() {
		p.table.register_type2(typ)
		//println('registering 1 nrfields=$typ.fields.len')
	}
	
	mut did_gen_something := false
	for p.tok != .rcbr {
		if p.tok == .key_pub {
			if is_pub {
				p.error('structs can only have one `pub:`, all public fields have to be grouped')
			}
			is_pub = true
			p.fmt_dec()
			p.check(.key_pub)
			if p.tok != .key_mut {
				p.check(.colon)
			}
			p.fmt_inc()
			p.fgenln('')
		}
		if p.tok == .key_mut {
			if is_mut {
				p.error('structs can only have one `mut:`, all private key_mut fields have to be grouped')
			}
			is_mut = true
			p.fmt_dec()
			p.check(.key_mut)
			if p.tok != .key_mut {
				p.check(.colon)
			}
			p.fmt_inc()
			p.fgenln('')
		}
		// if is_pub {
		// }
		// (mut) user *User
		// if p.tok == .plus {
		// p.next()
		// }
		// Check if reserved name
		field_name := if name != 'Option' { p.table.var_cgen_name(p.check_name()) } else { p.check_name() }
		// Check dups
		if field_name in names {
			p.error('duplicate field `$field_name`')
		}
		if !is_c && p.mod != 'os' && contains_capital(field_name) {
			p.error('struct fields cannot contain uppercase letters, use snake_case instead')
		}
		names << field_name
		// We are in an interface?
		// `run() string` => run is a method, not a struct field
		if is_interface {
			f := p.interface_method(field_name, name)
			if p.first_pass() {
				p.add_method(typ.name, f)
			}
			continue
		}
		// `pub` access mod
		access_mod := if is_pub{AccessMod.public} else { AccessMod.private}
		p.fgen(' ')
		field_type := p.get_type()
		is_atomic := p.tok == .key_atomic
		if is_atomic {
			p.next()
		}
		// [ATTR]
		mut attr := ''
		if p.tok == .lsbr {
			p.next()
			attr = p.check_name()
			if p.tok == .colon {
				p.check(.colon)
				attr += ':' + p.check_name()
			}
			p.check(.rsbr)
		}
		if attr == 'raw' && field_type != 'string' {
			p.error('struct field with attribute "raw" should be of type "string" but got "$field_type"')
		}

		did_gen_something = true
		if p.first_pass() {
			p.table.add_field(typ.name, field_name, field_type, is_mut, attr, access_mod)
		}
		p.fgenln('')
	}
	p.check(.rcbr)
	if !is_c {
		if !did_gen_something {
			if p.first_pass() {
				p.table.add_field(typ.name, '', 'EMPTY_STRUCT_DECLARATION', false, '', .private)
			}
		}
	}
	p.fgenln('\n')
}

fn (p mut Parser) enum_decl(_enum_name string) {
	mut enum_name := _enum_name
	// Specify full type name
	if !p.builtin_mod && p.mod != 'main' {
		enum_name = p.prepend_mod(enum_name)
	}
	// Skip empty enums
	if enum_name != 'int' && !p.first_pass() {
		p.cgen.typedefs << 'typedef int $enum_name;'
	}
	p.check(.lcbr)
	mut val := 0
	mut fields := []string
	for p.tok == .name {
		field := p.check_name()
		fields << field
		p.fgenln('')
		name := '${p.mod}__${enum_name}_$field'
		if p.pass == .main {
			p.cgen.consts << '#define $name $val'
		}
		if p.tok == .comma {
			p.next()
		}
		p.table.register_const(name, enum_name, p.mod)
		val++
	}
	p.table.register_type2(Type {
		name: enum_name
		mod: p.mod
		parent: 'int'
		cat: TypeCategory.enum_
		enum_vals: fields.clone()
	})
	p.check(.rcbr)
	p.fgenln('\n')
}

// check_name checks for a name token and returns its literal
fn (p mut Parser) check_name() string {
	name := p.lit
	p.check(.name)
	return name
}

fn (p mut Parser) check_string() string {
	s := p.lit
	p.check(.str)
	return s
}

fn (p &Parser) strtok() string {
	if p.tok == .name {
		return p.lit
	}
	if p.tok == .str {
		return '"$p.lit"'
	}
	res := p.tok.str()
	if res == '' {
		n := int(p.tok)
		return n.str()
	}
	return res
}

// same as check(), but adds a space to the formatter output
// TODO bad name
fn (p mut Parser) check_space(expected Token) {
	p.fspace()
	p.check(expected)
	p.fspace()
}

fn (p mut Parser) check(expected Token) {
	if p.tok != expected {
		println('check()')
		s := 'expected `${expected.str()}` but got `${p.strtok()}`'
		p.next()
		println('next token = `${p.strtok()}`')
		print_backtrace()
		p.error(s)
	}
	if expected == .rcbr {
		p.fmt_dec()
	}
	p.fgen(p.strtok())
	// vfmt: increase indentation on `{` unless it's `{}`
	if expected == .lcbr && p.scanner.pos + 1 < p.scanner.text.len && p.scanner.text[p.scanner.pos + 1] != `}` {
		p.fgenln('')
		p.fmt_inc()
	}
	p.next()

if p.scanner.line_comment != '' {
	//p.fgenln('// ! "$p.scanner.line_comment"')
	//p.scanner.line_comment = ''
}
}

fn (p &Parser) warn(s string) {
	println('warning: $p.scanner.file_path:${p.scanner.line_nr+1}: $s')
}


fn (p mut Parser) error_with_position(e string, sp ScannerPos) {
	p.scanner.goto_scanner_position( sp )
	p.error( e )
}

fn (p mut Parser) production_error(e string, sp ScannerPos) {
	if p.pref.is_prod {
		p.scanner.goto_scanner_position( sp )
		p.error( e )
	}else {
		// on a warning, restore the scanner state after printing the warning:
		cpos := p.scanner.get_scanner_pos()
		p.scanner.goto_scanner_position( sp )
		p.warn(e)
		p.scanner.goto_scanner_position( cpos )
	}
}

fn (p mut Parser) error(s string) {
	// Dump all vars and types for debugging
	if p.pref.is_debug {
		// os.write_to_file('/var/tmp/lang.types', '')//pes(p.table.types))
		os.write_file('fns.txt', p.table.debug_fns())
	}
	if p.pref.is_verbose || p.pref.is_debug {
		println('pass=$p.pass fn=`$p.cur_fn.name`\n')
	}
	p.cgen.save()
	// V git pull hint
	cur_path := os.getwd()
	if !p.pref.is_repl && !p.pref.is_test && ( p.file_path.contains('v/compiler') || cur_path.contains('v/compiler') ){
		println('\n=========================')
		println('It looks like you are building V. It is being frequently updated every day.')
		println('If you didn\'t modify V\'s code, most likely there was a change that ')
		println('lead to this error.')
		println('\nRun `v up`, that will most likely fix it.')
		//println('\nIf this doesn\'t help, re-install V from source or download a precompiled' + ' binary from\nhttps://vlang.io.')
		println('\nIf this doesn\'t help, please create a GitHub issue.')
		println('=========================\n')
	}
	if p.pref.is_debug {
		print_backtrace()
	}
	// p.scanner.debug_tokens()
	// Print `[]int` instead of `array_int` in errors
	p.scanner.error(s.replace('array_', '[]').replace('__', '.').replace('Option_', '?'))
}

fn (p &Parser) first_pass() bool {
	return p.pass == .decl
}

// TODO return Type instead of string?
fn (p mut Parser) get_type() string {
	mut mul := false
	mut nr_muls := 0
	mut typ := ''
	// `(int, int)` tuple 
	if p.tok == .lpar {
		println(' #785 MULTI')
		// println('TUPLE') 
		// if p.inside_tuple {
		// 	p.error('unexpected (') 
		// } 
		// p.inside_tuple = true 
		p.check(.lpar) 
		mut types := []string 
		for {
			types << p.get_type() 
			if p.tok != .comma {
				break 
			} 
			p.check(.comma) 
		}
		p.check(.rpar) 
		println('#TYPES')
		println(types)
		// p.inside_tuple = false 
		return types.join(',') 
	}
	// fn type
	if p.tok == .func {
		mut f := Fn{name: '_', mod: p.mod}
		p.next()
		line_nr := p.scanner.line_nr
		p.fn_args(mut f)
		// Same line, it's a return type
		if p.scanner.line_nr == line_nr {
			if p.tok == .name {
				f.typ = p.get_type()
			}
			else {
				f.typ = 'void'
			}
			// println('fn return typ=$f.typ')
		}
		else {
			f.typ = 'void'
		}
		// Register anon fn type
		fn_typ := Type {
			name: f.typ_str()// 'fn (int, int) string'
			mod: p.mod
			func: f
		}
		p.table.register_type2(fn_typ)
		return f.typ_str()
	}
	// arrays ([]int)
	mut is_arr := false
	mut is_arr2 := false// [][]int TODO remove this and allow unlimited levels of arrays
	is_question := p.tok == .question
	if is_question {
		p.check(.question)
	}
	if p.tok == .lsbr {
		p.check(.lsbr)
		// [10]int
		if p.tok == .number {
			typ = '[$p.lit]'
			p.next()
		}
		else {
			is_arr = true
		}
		p.check(.rsbr)
		// [10][3]int
		if p.tok == .lsbr {
			p.next()
			if p.tok == .number {
				typ += '[$p.lit]'
				p.check(.number)
			}
			else {
				is_arr2 = true
			}
			p.check(.rsbr)
		}
	}
	// map[string]int
	if !p.builtin_mod && p.tok == .name && p.lit == 'map' {
		p.next()
		p.check(.lsbr)
		key_type := p.check_name()
		if key_type != 'string' {
			p.error('maps only support string keys for now')
		}
		p.check(.rsbr)
		val_type := p.get_type()// p.check_name()
		typ = 'map_$val_type'
		p.register_map(typ)
		return typ
	}
	//
	mut warn := false
	for p.tok == .mul {
		if p.first_pass() {
			warn = true
		}
		mul = true
		nr_muls++
		p.check(.mul)
	}
	if p.tok == .amp {
		mul = true
		nr_muls++
		p.check(.amp)
	}
	typ += p.lit
	if !p.is_struct_init {
		// Otherwise we get `foo := FooFoo{` because `Foo` was already
		// generated in name_expr()
		p.fgen(p.lit)
	}
	// C.Struct import
	if p.lit == 'C' && p.peek() == .dot {
		p.next()
		p.check(.dot)
		typ = p.lit
	}
	else {
		if warn {
			p.warn('use `&Foo` instead of `*Foo`')
		}
		// Module specified? (e.g. gx.Image)
		if p.peek() == .dot {
			// try resolve full submodule
			if !p.builtin_mod && p.import_table.known_alias(typ) {
				mod := p.import_table.resolve_alias(typ)
				if mod.contains('.') {
					typ = mod.replace('.', '_dot_')
				}
			}
			p.next()
			p.check(.dot)
			typ += '__$p.lit'
		}
		mut t := p.table.find_type(typ)
		if typ == 'V' {
			//println('QQ V res=$t.name')
			}
		// "typ" not found? try "mod__typ"
		if t.name == '' && !p.builtin_mod {
			// && !p.first_pass() {
			if !typ.contains('array_') && p.mod != 'main' && !typ.contains('__') &&
				!typ.starts_with('[') {
				typ = p.prepend_mod(typ)
			}
			t = p.table.find_type(typ)
			if t.name == '' && !p.pref.translated && !p.first_pass() && !typ.starts_with('[') {
				println('get_type() bad type')
				// println('all registered types:')
				// for q in p.table.types {
				// println(q.name)
				// }
				p.error('unknown type `$typ`')
			}
		}
	}
	if typ == 'void' {
		p.error('unknown type `$typ`')
	}
	if mul {
		typ += strings.repeat(`*`, nr_muls)
	}
	// Register an []array type
	if is_arr2 {
		typ = 'array_array_$typ'
		p.register_array(typ)
	}
	else if is_arr {
		typ = 'array_$typ'
		// p.log('ARR TYPE="$typ" run=$p.pass')
		// We come across "[]User" etc ?
		p.register_array(typ)
	}
	p.next()
	if p.tok == .question || is_question {
		typ = 'Option_$typ'
		p.table.register_type_with_parent(typ, 'Option')
		if p.tok == .question {
			p.next()
		}
	}
	// Because the code uses * to see if it's a pointer
	if typ == 'byteptr' {
		return 'byte*'
	}
	if typ == 'voidptr' {
		//if !p.builtin_mod && p.mod != 'os' && p.mod != 'gx' && p.mod != 'gg' && !p.pref.translated {
			//p.error('voidptr can only be used in unsafe code')
		//}
		return 'void*'
	}
	if typ.last_index('__') > typ.index('__') {
		p.error('2 __ in gettype(): typ="$typ"')
	}
	return typ
}

fn (p &Parser) print_tok() {
	if p.tok == .name {
		println(p.lit)
		return
	}
	if p.tok == .str {
		println('"$p.lit"')
		return
	}
	println(p.tok.str())
}

// statements() returns the type of the last statement
fn (p mut Parser) statements() string {
	p.log('statements()')
	typ := p.statements_no_rcbr()
	if !p.inside_if_expr {
		p.genln('}')
	}
	//if p.fileis('if_expr') {
		//println('statements() ret=$typ line=$p.scanner.line_nr')
	//}
	return typ
}

fn (p mut Parser) statements_no_rcbr() string {
	p.open_scope()

	if !p.inside_if_expr {
		p.genln('')
	}
	mut i := 0
	mut last_st_typ := ''
	for p.tok != .rcbr && p.tok != .eof && p.tok != .key_case &&
		p.tok != .key_default && p.peek() != .arrow {
		// println(p.tok.str())
		// p.print_tok()
		last_st_typ = p.statement(true)
		// println('last st typ=$last_st_typ')
		if !p.inside_if_expr {
			p.genln('')// // end st tok= ${p.strtok()}')
			p.fgenln('')
		}
		i++
		if i > 50000 {
			p.cgen.save()
			p.error('more than 50 000 statements in function `$p.cur_fn.name`')
		}
	}
	if p.tok != .key_case && p.tok != .key_default && p.peek() != .arrow {
		// p.next()
		p.check(.rcbr)
	}
	else {
		// p.check(.rcbr)
	}
	//p.fmt_dec()
	// println('close scope line=$p.scanner.line_nr')

	p.close_scope()
	return last_st_typ
}

fn (p mut Parser) close_scope() {
	// println('close_scope level=$f.scope_level var_idx=$f.var_idx')
	// Move back `var_idx` (pointer to the end of the array) till we reach
	// the previous scope level.  This effectivly deletes (closes) current
	// scope.
	mut i := p.cur_fn.var_idx - 1
	for ; i >= 0; i-- {
		v := p.cur_fn.local_vars[i]
		//if p.cur_fn.name == 'main' {
			//println('var in main $v.name $v.typ $v.is_alloc ptr=$v.ptr')
		//}	
		if v.scope_level ≠ p.cur_fn.scope_level {
			// println('breaking. "$v.name" v.scope_level=$v.scope_level')
			break
		}
		// Clean up memory, only do this if -autofree was passed for now
		if p.pref.autofree && v.is_alloc && !p.pref.is_test {
			mut free_fn := 'free'
			if v.typ.starts_with('array_') {
				free_fn = 'v_array_free'
			} else if v.typ == 'string' {
				free_fn = 'v_string_free'
				continue
			}	else if v.ptr || v.typ.ends_with('*') {
				free_fn = 'v_ptr_free'
				//continue
			}	 else {
				continue
			}	
			//if false && p.returns {
			if p.returns {
				if !v.is_returned && v.typ != 'FILE*' { //!v.is_c {
					prev_line := p.cgen.lines[p.cgen.lines.len-2]
					p.cgen.lines[p.cgen.lines.len-2] =
						'$free_fn($v.name); /* :) close_scope free $v.typ */' + prev_line
				}
			} else {
				p.genln('$free_fn($v.name); // close_scope free')
			}
		}
	}
	if p.cur_fn.defer_text.last() != '' {
		p.genln(p.cur_fn.defer_text.last())
		//p.cur_fn.defer_text[f] = ''
	}
	p.cur_fn.scope_level--
	p.cur_fn.defer_text = p.cur_fn.defer_text.left(p.cur_fn.scope_level + 1)
	p.cur_fn.var_idx = i + 1
	// println('close_scope new var_idx=$f.var_idx\n')
}

fn (p mut Parser) genln(s string) {
	p.cgen.genln(s)
}

fn (p mut Parser) gen(s string) {
	p.cgen.gen(s)
}

// Generate V header from V source
fn (p mut Parser) vh_genln(s string) {
	p.vh_lines << s
}

fn (p mut Parser) statement(add_semi bool) string {
	if p.returns && !p.is_vweb {
		p.error('unreachable code')
	}
	p.cgen.is_tmp = false
	tok := p.tok
	mut q := ''
	switch tok {
	case .name:
		next := p.peek()
		if p.pref.is_verbose {
			println(next.str())
		}
		// goto_label:
		if p.peek() == .colon {
			p.fmt_dec()
			label := p.check_name()
			p.fmt_inc()
			p.genln(label + ':')
			p.check(.colon)
			return ''
		}
		// `a := 777` 
		else if p.peek() == .decl_assign || p.peek() == .comma {
			p.log('var decl')
			p.var_decl()
		}
		else {
			// panic and exit count as returns since they stop the function
			if p.lit == 'panic' || p.lit == 'exit' {
				p.returns = true
			}
			// `a + 3`, `a(7)`, or just `a`
			q = p.bool_expression()
		}
	case Token.key_goto:
		p.check(.key_goto)
		p.fgen(' ')
		label := p.check_name()
		p.genln('goto $label;')
		return ''
	case Token.key_defer:
		p.defer_st()
		return ''
	case Token.hash:
		p.chash()
		return ''
	case Token.dollar:
		p.comp_time()
	case Token.key_if:
		p.if_st(false, 0)
	case Token.key_for:
		p.for_st()
	case Token.key_switch:
		p.switch_statement()
	case Token.key_match:
		p.match_statement(false)
	case Token.key_mut, Token.key_static:
		p.var_decl()
	case Token.key_return:
		p.return_st()
	case Token.lcbr:// {} block
		p.check(.lcbr)
		p.genln('{')
		p.statements()
		return ''
	case Token.key_continue:
		if p.for_expr_cnt == 0 {
			p.error('`continue` statement outside `for`')
		}
		p.genln('continue')
		p.check(.key_continue)
	case Token.key_break:
		if p.for_expr_cnt == 0 {
			p.error('`break` statement outside `for`')
		}
		p.genln('break')
		p.check(.key_break)
	case Token.key_go:
		p.go_statement()
	case Token.key_assert:
		p.assert_statement()
	default:
		// An expression as a statement
		typ := p.expression()
		if p.inside_if_expr {
		}
		else {
			p.genln('; ')
		}
		return typ
	}
	// ? : uses , as statement separators
	if p.inside_if_expr && p.tok != .rcbr {
		p.gen(', ')
	}
	if add_semi && !p.inside_if_expr {
		p.genln(';')
	}
	return q
	// p.cgen.end_statement()
}

// is_map: are we in map assignment? (m[key] = val) if yes, dont generate '='
// this can be `user = ...`  or `user.field = ...`, in both cases `v` is `user`
fn (p mut Parser) assign_statement(v Var, ph int, is_map bool) {
	//p.log('assign_statement() name=$v.name tok=')
	is_vid := p.fileis('vid') // TODO remove
	tok := p.tok
	//if !v.is_mut && !v.is_arg && !p.pref.translated && !v.is_global{
	if !v.is_mut && !p.pref.translated && !v.is_global && !is_vid {
		if v.is_arg {
			if p.cur_fn.args.len > 0 && p.cur_fn.args[0].name == v.name {
				println('make the receiver `$v.name` mutable:
fn ($v.name mut $v.typ) $p.cur_fn.name (...) {
')
			}
		}
		p.error('`$v.name` is immutable.')
	}
	if !v.is_changed {
		p.mark_var_changed(v)
	}
	is_str := v.typ == 'string'
	is_ustr := v.typ == 'ustring'
	switch tok {
	case Token.assign:
		if !is_map && !p.is_empty_c_struct_init {
			p.gen(' = ')
		}
	case Token.plus_assign:
		if is_str && !p.is_js {
			p.gen('= string_add($v.name, ')// TODO can't do `foo.bar += '!'`
		}
		else if is_ustr {
			p.gen('= ustring_add($v.name, ')
		}
		else {
			p.gen(' += ')
		}
	default: p.gen(' ' + p.tok.str() + ' ')
	}
	p.fspace()
	p.fgen(tok.str())
	p.fspace()
	p.next()
	pos := p.cgen.cur_line.len
	expr_type := p.bool_expression()
	//if p.expected_type.starts_with('array_') {
		//p.warn('expecting array got $expr_type')
	//}	
	// Allow `num = 4` where `num` is an `?int`
	if p.assigned_type.starts_with('Option_') &&
		expr_type == p.assigned_type.right('Option_'.len) {
		expr := p.cgen.cur_line.right(pos)
		left := p.cgen.cur_line.left(pos)
		typ := expr_type.replace('Option_', '')
		p.cgen.resetln(left + 'opt_ok($expr, sizeof($typ))')
	}
	else if !p.builtin_mod && !p.check_types_no_throw(expr_type, p.assigned_type) {
		p.scanner.line_nr--
		p.error('cannot use type `$expr_type` as type `$p.assigned_type` in assignment')
	}
	if (is_str || is_ustr) && tok == .plus_assign && !p.is_js {
		p.gen(')')
	}
	// p.assigned_var = ''
	p.assigned_type = ''
	if !v.is_used {
		p.mark_var_used(v)
	}
}

fn (p mut Parser) var_decl() {
	p.is_alloc = false
	is_mut := p.tok == .key_mut || p.prev_tok == .key_for
	is_static := p.tok == .key_static
	if p.tok == .key_mut {
		p.check(.key_mut)
		p.fspace()
	}
	if p.tok == .key_static {
		p.check(.key_static)
		p.fspace()
	}
<<<<<<< HEAD

	mut names := []string
	names << p.check_name()
	for p.tok == .comma {
		p.check(.comma)
		names << p.check_name()
=======
	// println('var decl tok=${p.strtok()} ismut=$is_mut')
	var_scanner_pos := p.scanner.get_scanner_pos()
	name := p.check_name()
	p.var_decl_name = name
	// Don't allow declaring a variable with the same name. Even in a child scope
	// (shadowing is not allowed)
	if !p.builtin_mod && p.cur_fn.known_var(name) {
		v := p.cur_fn.find_var(name)
		p.error('redefinition of `$name`')
	}
	if name.len > 1 && contains_capital(name) {
		p.error('variable names cannot contain uppercase letters, use snake_case instead')
>>>>>>> 11100747
	}
	println('names:')
	println(names)
	p.check_space(.decl_assign) // :=
<<<<<<< HEAD
	t := p.bool_expression()
	mut types := []string
	if t.contains(',') {
		types = t.split(',')
	} else {
		types << t
	}
	for _, name in names {
		// mut typ := types[i]
		// println('var decl tok=${p.strtok()} ismut=$is_mut')
		// name := p.check_name()
		p.var_decl_name = name
		// Don't allow declaring a variable with the same name. Even in a child scope
		// (shadowing is not allowed)
		if !p.builtin_mod && p.cur_fn.known_var(name) {
			v := p.cur_fn.find_var(name)
			p.error('redefinition of `$name`')
		}
		if name.len > 1 && contains_capital(name) {
			p.error('variable names cannot contain uppercase letters, use snake_case instead')
		}
		// p.check_space(.decl_assign) // :=
		typ := p.gen_var_decl(name, is_static)
		p.register_var(Var {
			name: name
			typ: typ
			is_mut: is_mut
			is_alloc: p.is_alloc || typ.starts_with('array_')
		})
	}
=======
	typ := p.gen_var_decl(name, is_static)
	p.register_var(Var {
		name: name
		typ: typ
		is_mut: is_mut
		is_alloc: p.is_alloc || typ.starts_with('array_')
		scanner_pos: var_scanner_pos
		line_nr: var_scanner_pos.line_nr
	})
>>>>>>> 11100747
	//if p.is_alloc { println('REG VAR IS ALLOC $name') }
	p.var_decl_name = ''
	p.is_empty_c_struct_init = false
}

const (
	and_or_error = 'use `()` to make the boolean expression clear\n' +
'for example: `(a && b) || c` instead of `a && b || c`'
)

fn (p mut Parser) bool_expression() string {
	tok := p.tok
	typ := p.bterm()
	mut got_and := false // to catch `a && b || c` in one expression without ()
	mut got_or := false
	for p.tok == .and || p.tok == .logical_or {
		if p.tok == .and {
			got_and = true
			if got_or { p.error(and_or_error) }
		}
		if p.tok == .logical_or {
			got_or = true
			if got_and { p.error(and_or_error) }
		}
		if p.is_sql {
			if p.tok == .and {
				p.gen(' and ')
			}
			else if p.tok == .logical_or {
				p.gen(' or ')
			}
		} else {
			p.gen(' ${p.tok.str()} ')
		}
		p.check_space(p.tok)
		p.check_types(p.bterm(), typ)
	}
	if typ == '' {
		println('curline:')
		println(p.cgen.cur_line)
		println(tok.str())
		p.error('expr() returns empty type')
	}
	return typ
}

fn (p mut Parser) bterm() string {
	ph := p.cgen.add_placeholder()
	mut typ := p.expression()
	p.expected_type = typ
	is_str := typ=='string'  &&   !p.is_sql
	is_ustr := typ=='ustring'
	tok := p.tok
	// if tok in [ .eq, .gt, .lt, .le, .ge, .ne] {
	if tok == .eq || tok == .gt || tok == .lt || tok == .le || tok == .ge || tok == .ne {
		p.fgen(' ${p.tok.str()} ')
		if (is_str || is_ustr) && !p.is_js {
			p.gen(',')
		}
		else if p.is_sql && tok == .eq {
			p.gen('=')
		}
		else {
			p.gen(tok.str())
		}
		p.next()
		// `id == user.id` => `id == $1`, `user.id`
		if p.is_sql {
			p.sql_i++
			p.gen('$' + p.sql_i.str())
			p.cgen.start_cut()
			p.check_types(p.expression(), typ)
			sql_param := p.cgen.cut()
			p.sql_params << sql_param
			p.sql_types  << typ
			//println('*** sql type: $typ | param: $sql_param')
		}  else {
			p.check_types(p.expression(), typ)
		}
		typ = 'bool'
		if is_str && !p.is_js { //&& !p.is_sql {
			p.gen(')')
			switch tok {
			case Token.eq: p.cgen.set_placeholder(ph, 'string_eq(')
			case Token.ne: p.cgen.set_placeholder(ph, 'string_ne(')
			case Token.le: p.cgen.set_placeholder(ph, 'string_le(')
			case Token.ge: p.cgen.set_placeholder(ph, 'string_ge(')
			case Token.gt: p.cgen.set_placeholder(ph, 'string_gt(')
			case Token.lt: p.cgen.set_placeholder(ph, 'string_lt(')
			}
/*
			 Token.eq => p.cgen.set_placeholder(ph, 'string_eq(')
			 Token.ne => p.cgen.set_placeholder(ph, 'string_ne(')
			 Token.le => p.cgen.set_placeholder(ph, 'string_le(')
			 Token.ge => p.cgen.set_placeholder(ph, 'string_ge(')
			 Token.gt => p.cgen.set_placeholder(ph, 'string_gt(')
			 Token.lt => p.cgen.set_placeholder(ph, 'string_lt(')
*/
		}
		if is_ustr {
			p.gen(')')
			switch tok {
			case Token.eq: p.cgen.set_placeholder(ph, 'ustring_eq(')
			case Token.ne: p.cgen.set_placeholder(ph, 'ustring_ne(')
			case Token.le: p.cgen.set_placeholder(ph, 'ustring_le(')
			case Token.ge: p.cgen.set_placeholder(ph, 'ustring_ge(')
			case Token.gt: p.cgen.set_placeholder(ph, 'ustring_gt(')
			case Token.lt: p.cgen.set_placeholder(ph, 'ustring_lt(')
			}
		}
	}
	return typ
}

// also called on *, &, @, . (enum)
fn (p mut Parser) name_expr() string {
	p.has_immutable_field = false
	ph := p.cgen.add_placeholder()
	// amp
	ptr := p.tok == .amp
	deref := p.tok == .mul
	if ptr || deref {
		p.next()
	}
	mut name := p.lit
	p.fgen(name)
	// known_type := p.table.known_type(name)
	orig_name := name
	is_c := name == 'C' && p.peek() == .dot
	mut is_c_struct_init := is_c && ptr// a := &C.mycstruct{}
	if is_c {
		p.next()
		p.check(.dot)
		name = p.lit
		p.fgen(name)
		// Currently struct init is set to true only we have `&C.Foo{}`, handle `C.Foo{}`:
		if !is_c_struct_init && p.peek() == .lcbr {
			is_c_struct_init = true
		}
	}
	// enum value? (`color == .green`)
	if p.tok == .dot {
		//println('got enum dot val $p.left_type pass=$p.pass $p.scanner.line_nr left=$p.left_type')
		T := p.find_type(p.expected_type)
		if T.cat == .enum_ {
			p.check(.dot)
			val := p.check_name()
			// Make sure this enum value exists
			if !T.has_enum_val(val) {
				p.error('enum `$T.name` does not have value `$val`')
			}
			p.gen(T.mod + '__' + p.expected_type + '_' + val)
		}
		return p.expected_type
	}
	// //////////////////////////
	// module ?
	// (Allow shadowing `gg = gg.newcontext(); gg.draw_triangle();` )
	if p.peek() == .dot && ((name == p.mod && p.table.known_mod(name)) || p.import_table.known_alias(name))
		&& !p.cur_fn.known_var(name) && !is_c {
		mut mod := name
		// must be aliased module
		if name != p.mod && p.import_table.known_alias(name) {
			// we replaced "." with "_dot_" in p.mod for C variable names, do same here.
			mod = p.import_table.resolve_alias(name).replace('.', '_dot_')
		}
		p.next()
		p.check(.dot)
		name = p.lit
		p.fgen(name)
		name = prepend_mod(mod, name)
	}
	else if !p.table.known_type(name) && !p.cur_fn.known_var(name) &&
	!p.table.known_fn(name) && !p.table.known_const(name) && !is_c {
		name = p.prepend_mod(name)
	}
	// Variable
	for { // TODO remove
	mut v := p.find_var_check_new_var(name) or { break }
	if ptr {
		p.gen('& /*v*/ ')
	}
	else if deref {
		p.gen('*')
	}
	mut typ := p.var_expr(v)
	// *var
	if deref {
		if !typ.contains('*') && !typ.ends_with('ptr') {
			println('name="$name", t=$v.typ')
			p.error('dereferencing requires a pointer, but got `$typ`')
		}
		typ = typ.replace('ptr', '')// TODO
		typ = typ.replace('*', '')// TODO
	}
	// &var
	else if ptr {
		typ += '*'
	}
	if p.inside_return_expr {
		//println('marking $v.name returned')
		p.mark_var_returned(v)
		// v.is_returned = true // TODO modifying a local variable
		// that's not used afterwards, this should be a compilation
		// error
	}	
	return typ
	} // TODO REMOVE for{}
	// if known_type || is_c_struct_init || (p.first_pass() && p.peek() == .lcbr) {
	// known type? int(4.5) or Color.green (enum)
	if p.table.known_type(name) {
		// float(5), byte(0), (*int)(ptr) etc
		if !is_c && ( p.peek() == .lpar || (deref && p.peek() == .rpar) ) {
			if deref {
				name += '*'
			}
			else if ptr {
				name += '*'
			}
			p.gen('(')
			mut typ := name
			p.cast(name)
			p.gen(')')
			for p.tok == .dot {
				typ = p.dot(typ, ph)
			}
			return typ
		}
		// Color.green
		else if p.peek() == .dot {
			enum_type := p.table.find_type(name)
			if enum_type.cat != .enum_ {
				p.error('`$name` is not an enum')
			}
			p.next()
			p.check(.dot)
			val := p.lit
			// println('enum val $val')
			p.gen(enum_type.mod + '__' + enum_type.name + '_' + val)// `color = main__Color_green`
			p.next()
			return enum_type.name
		}
		// struct initialization
		else if p.peek() == .lcbr {
			if ptr {
			        name += '*'  // `&User{}` => type `User*`
			}
			if name == 'T' {
				name = p.cur_gen_type
			}
			p.is_c_struct_init = is_c_struct_init
			return p.struct_init(name)
		}
	}
	if is_c {
		// C const (`C.GLFW_KEY_LEFT`)
		if p.peek() != .lpar {
			p.gen(name)
			p.next()
			return 'int'
		}
		// C function
		f := Fn {
			name: name
			is_c: true
		}
		p.is_c_fn_call = true
		p.fn_call(f, 0, '', '')
		p.is_c_fn_call = false
		// Try looking it up. Maybe its defined with "C.fn_name() fn_type",
		// then we know what type it returns
		cfn := p.table.find_fn(name) or {
			// Not Found? Return 'void*'
			//return 'cvoid' //'void*'
			if false {
			p.warn('\ndefine imported C function with ' +
				'`fn C.$name([args]) [return_type]`\n')
			}
			return 'void*'
		}
		return cfn.typ
	}
	// Constant
	for {
		c := p.table.find_const(name) or { break }
		if ptr && !c.is_global {
			p.error('cannot take the address of constant `$c.name`')
		} else if ptr && c.is_global {
			// c.ptr = true
			p.gen('& /*const*/ ')
		}
		mut typ := p.var_expr(c)
		if ptr {
			typ += '*'
		}
		return typ
	}
	// Function (not method btw, methods are handled in dot())
	mut f := p.table.find_fn(name) or {
		// We are in the second pass, that means this function was not defined, throw an error.
		if !p.first_pass() {
			// V script? Try os module.
			// TODO
			if p.v_script {
				//name = name.replace('main__', 'os__')
				//f = p.table.find_fn(name)
			}
			// check for misspelled function / variable / module
			suggested := p.table.identify_typo(name, p.cur_fn, p.import_table)
			if suggested != '' {
				p.error('undefined: `$name`. did you mean:$suggested')
			}
			// If orig_name is a mod, then printing undefined: `mod` tells us nothing
			// if p.table.known_mod(orig_name) {
			if p.table.known_mod(orig_name) || p.import_table.known_alias(orig_name) {
				name = name.replace('__', '.').replace('_dot_', '.')
				p.error('undefined: `$name`')
			}
			else {
				if orig_name == 'i32' {
					println('`i32` alias was removed, use `int` instead')
				}
				if orig_name == 'u8' {
					println('`u8` alias was removed, use `byte` instead')
				}
				p.error('undefined: `$orig_name`')
			}
		} else {
			p.next()
			// First pass, the function can be defined later.
			return 'void'
		}
		return 'void'
	}
	// no () after func, so func is an argument, just gen its name
	// TODO verify this and handle errors
	peek := p.peek()
	if peek != .lpar && peek != .lt {
		// Register anon fn type
		fn_typ := Type {
			name: f.typ_str()// 'fn (int, int) string'
			mod: p.mod
			func: f
		}
		p.table.register_type2(fn_typ)
		p.gen(p.table.fn_gen_name(f))
		p.next()
		return f.typ_str() //'void*'
	}
	// TODO bring back
	if f.typ == 'void' && !p.inside_if_expr {
		// p.error('`$f.name` used as value')
	}
	p.log('calling function')
	p.fn_call(f, 0, '', '')
	// dot after a function call: `get_user().age`
	if p.tok == .dot {
		mut typ := ''
		for p.tok == .dot {
			// println('dot #$dc')
			typ = p.dot(f.typ, ph)
		}
		return typ
	}
	p.log('end of name_expr')
	
	if f.typ.ends_with('*') {
		p.is_alloc = true
	}	
	return f.typ
}

fn (p mut Parser) var_expr(v Var) string {
	p.log('\nvar_expr() v.name="$v.name" v.typ="$v.typ"')
	// println('var expr is_tmp=$p.cgen.is_tmp\n')
	p.mark_var_used(v)
	fn_ph := p.cgen.add_placeholder()
	p.expr_var = v
	p.gen(p.table.var_cgen_name(v.name))
	p.next()
	mut typ := v.typ
	// Function pointer?

	//println('CALLING FN PTR')
	//p.print_tok()
	if typ.starts_with('fn ') && p.tok == .lpar {
		T := p.table.find_type(typ)
		p.gen('(')
		p.fn_call_args(mut T.func)
		p.gen(')')
		typ = T.func.typ
	}
	// users[0].name
	if p.tok == .lsbr {
		typ = p.index_expr(typ, fn_ph)
	}
	// a.b.c().d chain
	// mut dc := 0
	for p.tok ==.dot {
		if p.peek() == .key_select {
			p.next()
			return p.select_query(fn_ph)
		}
		if typ == 'pg__DB' && !p.fileis('pg.v') && p.peek() == .name {
			p.next()
			p.insert_query(fn_ph)
			return 'void'
		}
		// println('dot #$dc')
		typ = p.dot(typ, fn_ph)
		p.log('typ after dot=$typ')
		// print('tok after dot()')
		// p.print_tok()
		// dc++
		if p.tok == .lsbr {
			// typ = p.index_expr(typ, fn_ph, v)
		}
	}
	// a++ and a--
	if p.tok == .inc || p.tok == .dec {
		if !v.is_mut && !v.is_arg && !p.pref.translated {
			p.error('`$v.name` is immutable')
		}
		if !v.is_changed {
			p.mark_var_changed(v)
		}
		if typ != 'int' {
			if !p.pref.translated && !is_number_type(typ) {
				p.error('cannot ++/-- value of type `$typ`')
			}
		}
		p.gen(p.tok.str())
		p.fgen(p.tok.str())
		p.next()// ++/--
		// allow `a := c++` in translated code
		if p.pref.translated {
			//return p.index_expr(typ, fn_ph)
		}
		else {
			return 'void'
		}
	}
	typ = p.index_expr(typ, fn_ph)
	// TODO hack to allow `foo.bar[0] = 2`
	if p.tok == .dot {
		for p.tok == .dot {
			typ = p.dot(typ, fn_ph)
		}
		typ = p.index_expr(typ, fn_ph)
	}
	return typ
}

// for debugging only
fn (p &Parser) fileis(s string) bool {
	return p.scanner.file_path.contains(s)
}

// user.name => `str_typ` is `User`
// user.company.name => `str_typ` is `Company`
fn (p mut Parser) dot(str_typ string, method_ph int) string {
	//if p.fileis('orm_test') {
		//println('ORM dot $str_typ')
	//}
	p.check(.dot)
	mut typ := p.find_type(str_typ)
	if typ.name.len == 0 {
		p.error('dot(): cannot find type `$str_typ`')
	}
	if p.tok == .dollar {
		p.comptime_method_call(typ)
		return 'void'
	}
	field_name := p.lit
	p.fgen(field_name)
	//p.log('dot() field_name=$field_name typ=$str_typ')
	//if p.fileis('main.v') {
		//println('dot() field_name=$field_name typ=$str_typ prev_tok=${prev_tok.str()}')
	//}
	has_field := p.table.type_has_field(typ, p.table.var_cgen_name(field_name))
	mut has_method := p.table.type_has_method(typ, field_name)
	// generate `.str()`
	if !has_method && field_name == 'str' && typ.name.starts_with('array_') {
		p.gen_array_str(typ)
		has_method = true
	}
	if !typ.is_c && !p.is_c_fn_call && !has_field && !has_method && !p.first_pass() {
		if typ.name.starts_with('Option_') {
			opt_type := typ.name.right(7)
			p.error('unhandled option type: `?$opt_type`')
		}
		//println('error in dot():')
		//println('fields:')
		//for field in typ.fields {
			//println(field.name)
		//}
		//println('methods:')
		//for field in typ.methods {
			//println(field.name)
		//}
		//println('str_typ=="$str_typ"')
		p.error('type `$typ.name` has no field or method `$field_name`')
	}
	mut dot := '.'
	if str_typ.ends_with('*') || str_typ == 'FT_Face' { // TODO fix C ptr typedefs
		dot = dot_ptr
	}
	// field
	if has_field {
		struct_field := if typ.name != 'Option' { p.table.var_cgen_name(field_name) } else { field_name }
		field := p.table.find_field(typ, struct_field) or { panic('field') }
		if !field.is_mut && !p.has_immutable_field {
			p.has_immutable_field = true
			p.first_immutable_field = field
		}
		// Is the next token `=`, `+=` etc?  (Are we modifying the field?)
		next := p.peek()
		modifying := next.is_assign() || next == .inc || next == .dec ||
			(field.typ.starts_with('array_') && next == .left_shift)
		is_vi := p.fileis('vid')
		if !p.builtin_mod && !p.pref.translated && modifying && !is_vi
			&& p.has_immutable_field {
			f := p.first_immutable_field
			p.error('cannot modify immutable field `$f.name` (type `$f.parent_fn`)\n' +
					'declare the field with `mut:`
struct $f.parent_fn {
  mut:
	$f.name $f.typ
}
')
		}
		if !p.builtin_mod && p.mod != typ.mod {
		}
		// Don't allow `arr.data`
		if field.access_mod == .private && !p.builtin_mod && !p.pref.translated && p.mod != typ.mod {
			// println('$typ.name :: $field.name ')
			// println(field.access_mod)
			p.error('cannot refer to unexported field `$struct_field` (type `$typ.name`)')
		}
		p.gen(dot + struct_field)
		p.next()
		return field.typ
	}
	// method
	method := p.table.find_method(typ, field_name) or {
		p.error('could not find method `$field_name`') // should never happen
		exit(1)
	}
	p.fn_call(method, method_ph, '', str_typ)
	// Methods returning `array` should return `array_string`
	if method.typ == 'array' && typ.name.starts_with('array_') {
		return typ.name
	}
	// Array methods returning `voidptr` (like `last()`) should return element type
	if method.typ == 'void*' && typ.name.starts_with('array_') {
		return typ.name.right(6)
	}
	//if false && p.tok == .lsbr {
		// if is_indexer {
		//return p.index_expr(method.typ, method_ph)
	//}
	if method.typ.ends_with('*') {
		p.is_alloc = true
	}	
	return method.typ
}

enum IndexType {
	noindex
	str
	map
	array
	array0
	fixed_array
	ptr
}

fn get_index_type(typ string) IndexType {
	if typ.starts_with('map_') { return IndexType.map }
	if typ == 'string' { return IndexType.str }
	if typ.starts_with('array_')	|| typ == 'array' { return IndexType.array }
	if typ == 'byte*' || typ == 'byteptr' || typ.contains('*') {
		return IndexType.ptr
	}
	if typ[0] == `[` { return IndexType.fixed_array }
	return IndexType.noindex
}

fn (p mut Parser) index_expr(typ_ string, fn_ph int) string {
	mut typ := typ_
	// a[0]
	v := p.expr_var
	//if p.fileis('fn_test.v') {
		//println('index expr typ=$typ')
		//println(v.name)
	//}
	is_map := typ.starts_with('map_')
	is_str := typ == 'string'
	is_arr0 := typ.starts_with('array_')
	is_arr := is_arr0 || typ == 'array'
	is_ptr := typ == 'byte*' || typ == 'byteptr' || typ.contains('*')
	is_indexer := p.tok == .lsbr
	mut close_bracket := false
	if is_indexer {
		is_fixed_arr := typ[0] == `[`
		if !is_str && !is_arr && !is_map && !is_ptr && !is_fixed_arr {
			p.error('Cant [] non-array/string/map. Got type "$typ"')
		}
		p.check(.lsbr)
		// Get element type (set `typ` to it)
		if is_str {
			typ = 'byte'
			p.fgen('[')
			// Direct faster access to .str[i] in builtin modules
			if p.builtin_mod {
				p.gen('.str[')
				close_bracket = true
			}
			else {
				// Bounds check everywhere else
				p.gen(',')
			}
		}
		if is_fixed_arr {
			// `[10]int` => `int`, `[10][3]int` => `[3]int`
			if typ.contains('][') {
				pos := typ.index_after('[', 1)
				typ = typ.right(pos)
			}
			else {
				typ = typ.all_after(']')
			}
			p.gen('[')
			close_bracket = true
		}
		else if is_ptr {
			// typ = 'byte'
			typ = typ.replace('*', '')
			// modify(mut []string) fix
			if !is_arr {
				p.gen('[/*ptr*/')
				close_bracket = true
			}
		}
		if is_arr {
			if is_arr0 {
				typ = typ.right(6)
               }
			p.gen_array_at(typ, is_arr0, fn_ph)
		}
		// map is tricky
		// need to replace "m[key] = val" with "tmp = val; map_set(&m, key, &tmp)"
		// need to replace "m[key]"       with "tmp = val; map_get(&m, key, &tmp)"
		// can only do that later once we know whether there's an "=" or not
		if is_map {
			typ = typ.replace('map_', '')
			if typ == 'map' {
				typ = 'void*'
			}
			p.gen(',')
		}
		// expression inside [ ]
		if is_arr {
			index_pos := p.cgen.cur_line.len
			T := p.table.find_type(p.expression())
			// Allows only i8-64 and byte-64 to be used when accessing an array
			if T.parent != 'int' && T.parent != 'u32' {
				p.check_types(T.name, 'int')
			}
			if p.cgen.cur_line.right(index_pos).replace(' ', '').int() < 0 {
				p.error('cannot access negative array index')
			}
		}
		else {
			T := p.table.find_type(p.expression())
			// TODO: Get the key type of the map instead of only string.
			if is_map && T.parent != 'string' {
				p.check_types(T.name, 'string')
			}
		}
		p.check(.rsbr)
		// if (is_str && p.builtin_mod) || is_ptr || is_fixed_arr && ! (is_ptr && is_arr) {
		if close_bracket {
			p.gen(']/*r$typ $v.is_mut*/')
		}
		p.expr_var = v
	}
	// TODO move this from index_expr()
	// TODO if p.tok in ...
	// if p.tok in [.assign, .plus_assign, .minus_assign]
	if (p.tok == .assign && !p.is_sql) || p.tok == .plus_assign || p.tok == .minus_assign ||
	p.tok == .mult_assign || p.tok == .div_assign || p.tok == .xor_assign || p.tok == .mod_assign ||
	p.tok == .or_assign || p.tok == .and_assign || p.tok == .righ_shift_assign ||
	p.tok == .left_shift_assign {
		if is_indexer && is_str && !p.builtin_mod {
			p.error('strings are immutable')
		}
		p.assigned_type = typ
		p.expected_type = typ
		assign_pos := p.cgen.cur_line.len
		is_cao := p.tok ≠ .assign
		p.assign_statement(v, fn_ph, is_indexer && (is_map || is_arr))
		// `m[key] = val`
		if is_indexer && (is_map || is_arr) {
			p.gen_array_set(typ, is_ptr, is_map, fn_ph, assign_pos, is_cao)
		}
		return typ
	}
	// else if p.pref.is_verbose && p.assigned_var != '' {
	// p.error('didnt assign')
	// }
	// m[key]. no =, just a getter
	else if (is_map || is_arr || (is_str && !p.builtin_mod)) && is_indexer {
		p.index_get(typ, fn_ph, IndexCfg{
			is_arr: is_arr
			is_map: is_map
			is_ptr: is_ptr
			is_str: is_str
		})
	}
	// else if is_arr && is_indexer{}
	return typ
}

struct IndexCfg {
	is_map bool
	is_str bool
	is_ptr bool
	is_arr bool
	is_arr0 bool
	
}

// returns resulting type
fn (p mut Parser) expression() string {
	if p.scanner.file_path.contains('test_test') {
		println('expression() pass=$p.pass tok=')
		p.print_tok()
	}
	ph := p.cgen.add_placeholder()
	mut typ := p.term()
	is_str := typ=='string'
	is_ustr := typ=='ustring'
	// `a << b` ==> `array_push(&a, b)`
	if p.tok == .left_shift {
		if typ.contains('array_') {
			// Can't pass integer literal, because push requires a void*
			// a << 7 => int tmp = 7; array_push(&a, &tmp);
			// _PUSH(&a, expression(), tmp, string)
			tmp := p.get_tmp()
			tmp_typ := typ.right(6)// skip "array_"
			p.check_space(.left_shift)
			// Get the value we are pushing
			p.gen(', (')
			// Immutable? Can we push?
			if !p.expr_var.is_mut && !p.pref.translated {
				p.error('`$p.expr_var.name` is immutable (can\'t <<)')
			}
			if !p.expr_var.is_changed {
				p.mark_var_changed(p.expr_var)
			}
			expr_type := p.expression()
			// Two arrays of the same type?
			p.gen_array_push(ph, typ, expr_type, tmp, tmp_typ)
			return 'void'
		}
		else {
			p.next()
			p.gen(' << ')
			p.check_types(p.expression(), typ)
			return 'int'
		}
	}
	// `a in [1, 2, 3]`
	// `key in map`
	if p.tok == .key_in {
		p.fgen(' ')
		p.check(.key_in)
		p.fgen(' ')
		p.gen('), ')
		arr_typ := p.expression()
		is_map := arr_typ.starts_with('map_')
		if !arr_typ.starts_with('array_') && !is_map {
			p.error('`in` requires an array/map')
		}
		T := p.table.find_type(arr_typ)
		if !is_map && !T.has_method('contains') {
			p.error('$arr_typ has no method `contains`')
		}
		// `typ` is element's type
		if is_map {
			p.cgen.set_placeholder(ph, '_IN_MAP( (')
		}
		else {
			p.cgen.set_placeholder(ph, '_IN($typ, (')
		}
		p.gen(')')
		return 'bool'
	}
	if p.tok == .righ_shift {
		p.next()
		p.gen(' >> ')
		p.check_types(p.expression(), typ)
		return 'int'
	}
	if p.tok == .dot  {
		for p.tok == .dot {
			typ = p.dot(typ, ph)
		}
	}
	// + - | ^
	for p.tok == .plus || p.tok == .minus || p.tok == .pipe || p.tok == .amp ||
		 p.tok == .xor {
		// for p.tok in [.plus, .minus, .pipe, .amp, .xor] {
		tok_op := p.tok
		if typ == 'bool' {
			p.error('operator ${p.tok.str()} not defined on bool ')
		}	
		is_num := typ == 'void*' || typ == 'byte*' || is_number_type(typ)
		p.check_space(p.tok)
		if is_str && tok_op == .plus && !p.is_js {
			p.cgen.set_placeholder(ph, 'string_add(')
			p.gen(',')
		}
		else if is_ustr && tok_op == .plus {
			p.cgen.set_placeholder(ph, 'ustring_add(')
			p.gen(',')
		}
		// 3 + 4
		else if is_num || p.is_js {
			if typ == 'void*' {
				// Msvc errors on void* pointer arithmatic
				// ... So cast to byte* and then do the add
				p.cgen.set_placeholder(ph, '(byte*)')
			}
			p.gen(tok_op.str())
		}
		// Vec + Vec
		else {
			if p.pref.translated {
				p.gen(tok_op.str() + ' /*doom hack*/')// TODO hack to fix DOOM's angle_t
			}
			else {
				p.gen(',')
			}
		}
		p.check_types(p.term(), typ)
		if (is_str || is_ustr) && tok_op == .plus && !p.is_js {
			p.gen(')')
		}
		// Make sure operators are used with correct types
		if !p.pref.translated && !is_str && !is_ustr && !is_num {
			T := p.table.find_type(typ)
			if tok_op == .plus {
				if T.has_method('+') {
					p.cgen.set_placeholder(ph, typ + '_plus(')
					p.gen(')')
				}
				else {
					p.error('operator + not defined on `$typ`')
				}
			}
			else if tok_op == .minus {
				if T.has_method('-') {
					p.cgen.set_placeholder(ph, '${typ}_minus(')
					p.gen(')')
				}
				else {
					p.error('operator - not defined on `$typ`')
				}
			}
		}
	}
	return typ
}

fn (p mut Parser) term() string {
	line_nr := p.scanner.line_nr
	//if p.fileis('fn_test') {
		//println('\nterm() $line_nr')
	//}
	typ := p.unary()
	//if p.fileis('fn_test') {
		//println('2: $line_nr')
	//}
	// `*` on a newline? Can't be multiplication, only dereference
	if p.tok == .mul && line_nr != p.scanner.line_nr {
		return typ
	}
	for p.tok == .mul || p.tok == .div || p.tok == .mod {
		tok := p.tok
		is_div := tok == .div
		is_mod := tok == .mod
		// is_mul := tok == .mod
		p.next()
		p.gen(tok.str())// + ' /*op2*/ ')
		p.fgen(' ' + tok.str() + ' ')
		if (is_div || is_mod) && p.tok == .number && p.lit == '0' {
			p.error('division by zero')
		}
		if is_mod && (is_float_type(typ) || !is_number_type(typ)) {
			p.error('operator .mod requires integer types')
		}
		p.check_types(p.unary(), typ)
	}
	return typ
}

fn (p mut Parser) unary() string {
	mut typ := ''
	tok := p.tok
	switch tok {
	case Token.not:
		p.gen('!')
		p.check(.not)
		typ = 'bool'
		p.bool_expression()
	case Token.bit_not:
		p.gen('~')
		p.check(.bit_not)
		typ = p.bool_expression()
	default:
		typ = p.factor()
	}
	return typ
}

fn (p mut Parser) factor() string {
	mut typ := ''
	tok := p.tok
	switch tok {
	case .key_none:
		if !p.expected_type.starts_with('Option_') {
			p.error('need "$p.expected_type" got none')
		}	
		p.gen('opt_none()')
		p.check(.key_none)
		return p.expected_type
	case Token.number:
		typ = 'int'
		// Check if float (`1.0`, `1e+3`) but not if is hexa
		if (p.lit.contains('.') || (p.lit.contains('e') || p.lit.contains('E'))) &&
			!(p.lit[0] == `0` && (p.lit[1] == `x` || p.lit[1] == `X`)) {
			typ = 'f32'
			// typ = 'f64' // TODO
		} else {
			v_u64 := p.lit.u64()
			if u64(u32(v_u64)) < v_u64 {
				typ = 'u64'
			}
		}
		if p.expected_type != '' && !is_valid_int_const(p.lit, p.expected_type) {
			p.error('constant `$p.lit` overflows `$p.expected_type`')
		}
		p.gen(p.lit)
		p.fgen(p.lit)
	case Token.minus:
		p.gen('-')
		p.fgen('-')
		p.next()
		return p.factor()
		// Variable
	case Token.key_sizeof:
		p.gen('sizeof(')
		p.fgen('sizeof(')
		p.next()
		p.check(.lpar)
		mut sizeof_typ := p.get_type()		
		p.check(.rpar)
		p.gen('$sizeof_typ)')
		p.fgen('$sizeof_typ)')
		return 'int'
	case Token.amp, Token.dot, Token.mul:
		// (dot is for enum vals: `.green`)
		return p.name_expr()
	case Token.name:
		// map[string]int
		if p.lit == 'map' && p.peek() == .lsbr {
			return p.map_init()
		}
		if p.lit == 'json' && p.peek() == .dot {
			if !('json' in p.table.imports) {
				p.error('undefined: `json`, use `import json`')
			}
			return p.js_decode()
		}
		//if p.fileis('orm_test') {
			//println('ORM name: $p.lit')
		//}
		typ = p.name_expr()
		return typ
	case Token.key_default:
		p.next()
		p.next()
		name := p.check_name()
		if name != 'T' {
			p.error('default needs T')
		}
		p.gen('default(T)')
		p.next()
		return 'T'
	case Token.lpar:
		//p.gen('(/*lpar*/')
		p.gen('(')
		p.check(.lpar)
		typ = p.bool_expression()
		// Hack. If this `)` referes to a ptr cast `(*int__)__`, it was already checked
		// TODO: fix parser so that it doesn't think it's a par expression when it sees `(` in
		// __(__*int)(
		if !p.ptr_cast {
			p.check(.rpar)
		}
		p.ptr_cast = false
		p.gen(')')
		return typ
	case Token.chartoken:
		p.char_expr()
		typ = 'byte'
		return typ
	case Token.str:
		p.string_expr()
		typ = 'string'
		return typ
	case Token.key_false:
		typ = 'bool'
		p.gen('0')
		p.fgen('false')
	case Token.key_true:
		typ = 'bool'
		p.gen('1')
		p.fgen('true')
	case Token.lsbr:
		// `[1,2,3]` or `[]` or `[20]byte`
		// TODO have to return because arrayInit does next()
		// everything should do next()
		return p.array_init()
	case Token.lcbr:
		// `m := { 'one': 1 }`
		if p.peek() == .str {
			return p.map_init()
		}
		// { user | name :'new name' }
		return p.assoc()
	case Token.key_if:
		typ = p.if_st(true, 0)
		return typ
	case Token.key_match:
		typ = p.match_statement(true)
		return typ
	default:
		if p.pref.is_verbose || p.pref.is_debug {
			next := p.peek()
			println('prev=${p.prev_tok.str()}')
			println('next=${next.str()}')
		}
		p.error('unexpected token: `${p.tok.str()}`')
	}
	p.next()// TODO everything should next()
	return typ
}

// { user | name: 'new name' }
fn (p mut Parser) assoc() string {
	// println('assoc()')
	p.next()
	name := p.check_name()
	var := p.cur_fn.find_var(name) or {
		p.error('unknown variable `$name`')
		exit(1)
	}	
	p.check(.pipe)
	p.gen('($var.typ){')
	mut fields := []string// track the fields user is setting, the rest will be copied from the old object
	for p.tok != .rcbr {
		field := p.check_name()
		fields << field
		p.gen('.$field = ')
		p.check(.colon)
		p.bool_expression()
		p.gen(',')
		if p.tok != .rcbr {
			p.check(.comma)
		}
	}
	// Copy the rest of the fields
	T := p.table.find_type(var.typ)
	for ffield in T.fields {
		f := ffield.name
		if f in fields {
			continue
		}
		p.gen('.$f = $name . $f,')
	}
	p.check(.rcbr)
	p.gen('}')
	return var.typ
}

fn (p mut Parser) char_expr() {
	p.gen('\'$p.lit\'')
	p.next()
}


fn format_str(_str string) string {
	mut str := _str.replace('"', '\\"')
	$if windows {
		str = str.replace('\r\n', '\\n')
	}
	str = str.replace('\n', '\\n')
	return str
}

fn (p mut Parser) string_expr() {
	str := p.lit
	// No ${}, just return a simple string
	if p.peek() != .dollar {
		p.fgen('\'$str\'')
		f := format_str(str)
		// `C.puts('hi')` => `puts("hi");`
		/*
		Calling a C function sometimes requires a call to a string method
		C.fun('ssss'.to_wide()) =>  fun(string_to_wide(tos2((byte*)('ssss'))))
		*/
		if (p.calling_c && p.peek() != .dot) || (p.pref.translated && p.mod == 'main') {
			p.gen('"$f"')
		}
		else if p.is_sql {
			p.gen('\'$str\'')
		}
		else if p.is_js {
			p.gen('"$f"')
		}
		else {
			p.gen('tos2((byte*)"$f")')
		}
		p.next()
		return
	}
	$if js {
		p.error('js backend does not support string formatting yet')
	}	
	// tmp := p.get_tmp()
	p.is_alloc = true // $ interpolation means there's allocation
	mut args := '"'
	mut format := '"'
	p.fgen('\'')
	mut complex_inter := false  // for vfmt
	for p.tok == .str {
		// Add the string between %d's
		p.fgen(p.lit)
		p.lit = p.lit.replace('%', '%%')
		format += format_str(p.lit)
		p.next()// skip $
		if p.tok != .dollar {
			continue
		}
		// Handle .dollar
		p.check(.dollar)
		// If there's no string after current token, it means we are in
		// a complex expression (`${...}`)
		if p.peek() != .str {
			p.fgen('{')
			complex_inter = true
		}
		// Get bool expr inside a temp var
		p.cgen.start_tmp()
		typ := p.bool_expression()
		mut val := p.cgen.end_tmp()
		val = val.trim_space()
		args += ', $val'
		if typ == 'string' {
			// args += '.str'
			// printf("%.*s", a.len, a.str) syntax
			args += '.len, ${val}.str'
		}
		if typ == 'ustring' {
			args += '.len, ${val}.s.str'
		}
		if typ == 'bool' {
			//args += '.len, ${val}.str'
		}
		// Custom format? ${t.hour:02d}
		custom := p.tok == .colon
		if custom {
			mut cformat := ''
			p.next()
			if p.tok == .dot {
				cformat += '.'
				p.next()
			}
			if p.tok == .minus { // support for left aligned formatting
				cformat += '-'
				p.next()
			}
			cformat += p.lit// 02
			p.next()
			fspec := p.lit // f
			cformat += fspec
			if fspec == 's' {
				//println('custom str F=$cformat | format_specifier: "$fspec" | typ: $typ ')
				if typ != 'string' {
					p.error('only V strings can be formatted with a :${cformat} format, but you have given "${val}", which has type ${typ}.')
				}
				args = args.all_before_last('${val}.len, ${val}.str') + '${val}.str'
			}
			format += '%$cformat'
			p.next()
		}
		else {
			f := p.typ_to_fmt(typ, 0)
			if f == '' {
				is_array := typ.starts_with('array_')
				typ2 := p.table.find_type(typ)
				has_str_method := p.table.type_has_method(typ2, 'str')
				if is_array || has_str_method {
					if is_array && !has_str_method {
						p.gen_array_str(typ2)
					}
					args = args.all_before_last(val) + '${typ}_str(${val}).len, ${typ}_str(${val}).str'
					format += '%.*s '
				}
				else {
					p.error('unhandled sprintf format "$typ" ')
				}
			}
			format += f
		}
		//println('interpolation format is: |${format}| args are: |${args}| ')
	}
	if complex_inter {
		p.fgen('}')
	}
	p.fgen('\'')
	// println("hello %d", num) optimization.
	if p.cgen.nogen {
		return
	}
	// println: don't allocate a new string, just print	it.
	$if !windows {
		cur_line := p.cgen.cur_line.trim_space()
		if cur_line == 'println (' && p.tok != .plus {
			p.cgen.resetln(cur_line.replace('println (', 'printf('))
			p.gen('$format\\n$args')
			return
		}
	}
	// '$age'! means the user wants this to be a tmp string (uses global buffer, no allocation,
	// won't be used	again)
	if p.tok == .not {
		p.check(.not)
		p.gen('_STR_TMP($format$args)')
	}
	else {
		// Otherwise do ugly len counting + allocation + sprintf
		p.gen('_STR($format$args)')
	}
}

// m := map[string]int{}
// m := { 'one': 1 }
fn (p mut Parser) map_init() string {
	// m := { 'one': 1, 'two': 2 }
	mut keys_gen := '' // (string[]){tos2("one"), tos2("two")}
	mut vals_gen := '' // (int[]){1, 2}
	mut val_type := ''  // 'int'
	if p.tok == .lcbr {
		p.check(.lcbr)
		mut i := 0
		for {
			key := p.lit
			keys_gen += 'tos2((byte*)"$key"), '
			p.check(.str)
			p.check(.colon)
			p.cgen.start_tmp()
			t := p.bool_expression()
			if i == 0 {
				val_type = t
			}
			i++
			if val_type != t {
				if !p.check_types_no_throw(val_type, t) {
					p.error('bad map element type `$val_type` instead of `$t`')
				}
			}
			val_expr := p.cgen.end_tmp()
			vals_gen += '$val_expr, '
			if p.tok == .rcbr {
				p.check(.rcbr)
				break
			}
			if p.tok == .comma {
				p.check(.comma)
			}
		}
		p.gen('new_map_init($i, sizeof($val_type), ' +
			'(string[]){ $keys_gen }, ($val_type []){ $vals_gen } )')
		typ := 'map_$val_type'
		p.register_map(typ)
		return typ
	}
	p.next()
	p.check(.lsbr)
	key_type := p.check_name()
	if key_type != 'string' {
		p.error('only string key maps allowed for now')
	}
	p.check(.rsbr)
	val_type = p.get_type()/// p.check_name()
	//if !p.table.known_type(val_type) {
		//p.error('map init unknown type "$val_type"')
	//}
	typ := 'map_$val_type'
	p.register_map(typ)
	p.gen('new_map(1, sizeof($val_type))')
	if p.tok == .lcbr {
		p.check(.lcbr)
		p.check(.rcbr)
		println('warning: $p.file_name:$p.scanner.line_nr ' +
		 'initializaing maps no longer requires `{}`')
	}
	return typ
}

// `nums := [1, 2, 3]`
fn (p mut Parser) array_init() string {
	p.is_alloc = true
	p.check(.lsbr)
	mut is_integer := p.tok == .number  // for `[10]int`
	// fixed length arrays with a const len: `nums := [N]int`, same as `[10]int` basically
	mut is_const_len := false
	if p.tok == .name && !p.inside_const {
		const_name := p.prepend_mod(p.lit)
		if p.table.known_const(const_name) {
			c := p.table.find_const(const_name) or {
				//p.error('unknown const `$p.lit`')
				exit(1)
			}	
			if c.typ == 'int' && p.peek() == .rsbr { //&& !p.inside_const {
				is_integer = true
				is_const_len = true
			} else {
				p.error('bad fixed size array const `$p.lit`')
			}	
		}
	}
	lit := p.lit
	mut typ := ''
	new_arr_ph := p.cgen.add_placeholder()
	mut i := 0
	pos := p.cgen.cur_line.len// remember cur line to fetch first number in cgen       for [0; 10]
	for p.tok != .rsbr {
		val_typ := p.bool_expression()
		// Get the type of the first expression
		if i == 0 {
			typ = val_typ
			// fixed width array initialization? (`arr := [20]byte`)
			if is_integer && p.tok == .rsbr && p.peek() == .name {
				nextc := p.scanner.text[p.scanner.pos + 1]
				// TODO whitespace hack
				// Make sure there's no space in `[10]byte`
				if !nextc.is_space() {
					p.check(.rsbr)
					array_elem_typ := p.get_type()
					if !p.table.known_type(array_elem_typ) {
						p.error('bad type `$array_elem_typ`')
					}
					p.cgen.resetln('')
					//p.gen('{0}')
					p.is_alloc = false
					if is_const_len {
						return '[${p.mod}__$lit]$array_elem_typ'
					}
					return '[$lit]$array_elem_typ'
				}
			}
		}
		if val_typ != typ {
			if !p.check_types_no_throw(val_typ, typ) {
				p.error('bad array element type `$val_typ` instead of `$typ`')
			}
		}
		if p.tok != .rsbr && p.tok != .semicolon {
			p.gen(', ')
			p.check(.comma)
			p.fspace()
		}
		i++
		// Repeat (a = [0;5] )
		if i == 1 && p.tok == .semicolon {
			p.warn('`[0 ; len]` syntax was removed. Use `[0].repeat(len)` instead')
			p.check_space(.semicolon)
			val := p.cgen.cur_line.right(pos)
			p.cgen.resetln(p.cgen.cur_line.left(pos))
			p.gen('array_repeat_old(& ($typ[]){ $val }, ')
			p.check_types(p.bool_expression(), 'int')
			p.gen(', sizeof($typ) )')
			p.check(.rsbr)
			return 'array_$typ'
		}
	}
	p.check(.rsbr)
	// type after `]`? (e.g. "[]string")
	if p.tok != .name && i == 0 {
		p.error('specify array type: `[]typ` instead of `[]`')
	}
	if p.tok == .name && i == 0 {
		// vals.len == 0 {
		typ = p.get_type()
	}
	// ! after array => no malloc and no copy
	no_alloc := p.tok == .not
	if no_alloc {
		p.next()
	}

	// [1,2,3]!! => [3]int{1,2,3}
	is_fixed_size := p.tok == .not
	if is_fixed_size {
		p.next()
		p.gen(' }')
		if !p.first_pass() {
			// If we are defining a const array, we don't need to specify the type:
			// `a = {1,2,3}`, not `a = (int[]) {1,2,3}`
			if p.inside_const {
				p.cgen.set_placeholder(new_arr_ph, '{')
			}
			else {
				p.cgen.set_placeholder(new_arr_ph, '($typ[]) {')
			}
		}
		return '[$i]$typ'
	}
	// if ptr {
	// typ += '_ptr"
	// }
	p.gen_array_init(typ, no_alloc, new_arr_ph, i)
	typ = 'array_$typ'
	p.register_array(typ)
	return typ
}

fn (p mut Parser) struct_init(typ string) string {
	//p.gen('/* struct init */')
	p.is_struct_init = true
	t := p.table.find_type(typ)
	if p.gen_struct_init(typ, t) { return typ }
	p.scanner.fmt_out.cut(typ.len)
	ptr := typ.contains('*')
	/*
	if !ptr {
		if p.is_c_struct_init {
			// `face := C.FT_Face{}` => `FT_Face face;`
			if p.tok == .rcbr {
				p.is_empty_c_struct_init = true
				p.check(.rcbr)
				return typ
			}
			p.gen('(struct $typ) {')
			p.is_c_struct_init = false
		}
		else {
			p.gen('($typ /*str init */) {')
		}
	}
	else {
		// TODO tmp hack for 0 pointers init
		// &User{!} ==> 0
		if p.tok == .not {
			p.next()
			p.gen('0')
			p.check(.rcbr)
			return typ
		}
		p.is_alloc = true
		//println('setting is_alloc=true (ret $typ)')
		p.gen('($t.name*)memdup(&($t.name)  {')
	}
	*/
	mut did_gen_something := false
	// Loop thru all struct init keys and assign values
	// u := User{age:20, name:'bob'}
	// Remember which fields were set, so that we dont have to zero them later
	mut inited_fields := []string
	peek := p.peek()
	if peek == .colon || p.tok == .rcbr {
		for p.tok != .rcbr {
			field := if typ != 'Option' { p.table.var_cgen_name( p.check_name() ) } else { p.check_name() }
			if !p.first_pass() && !t.has_field(field) {
				p.error('`$t.name` has no field `$field`')
			}
			if field in inited_fields {
				p.error('already initialized field `$field` in `$t.name`')
			}
			f := t.find_field(field) or { panic('field') }
			inited_fields << field
			p.gen_struct_field_init(field)
			p.check(.colon)
			p.fspace()
			p.check_types(p.bool_expression(),  f.typ)
			if p.tok == .comma {
				p.next()
			}
			if p.tok != .rcbr {
				p.gen(',')
			}
			p.fgenln('')
			did_gen_something = true
		}
		// If we already set some fields, need to prepend a comma
		if t.fields.len != inited_fields.len && inited_fields.len > 0 {
			p.gen(',')
		}
		// Zero values: init all fields (ints to 0, strings to '' etc)
		for i, field in t.fields {
			// println('### field.name')
			// Skip if this field has already been assigned to
			if field.name in inited_fields {
				continue
			}
			field_typ := field.typ
			if !p.builtin_mod && field_typ.ends_with('*') && field_typ.contains('Cfg') {
				p.error('pointer field `${typ}.${field.name}` must be initialized')
			}
			// init map fields
			if field_typ.starts_with('map_') {
				p.gen_struct_field_init(field.name)
				p.gen_empty_map(field_typ.right(4))
				inited_fields << field.name
				if i != t.fields.len - 1 {
					p.gen(',')
				}
				did_gen_something = true
				continue
			}
			def_val := type_default(field_typ)
			if def_val != '' && def_val != '{0}' {
				p.gen_struct_field_init(field.name)
				p.gen(def_val)
				if i != t.fields.len - 1 {
					p.gen(',')
				}
				did_gen_something = true
			}
		}
	}
	// Point{3,4} syntax
	else {
		mut T := p.table.find_type(typ)
		// Aliases (TODO Hack, implement proper aliases)
		if T.fields.len == 0 && T.parent != '' {
			T = p.table.find_type(T.parent)
		}
		for i, ffield in T.fields {
			expr_typ := p.bool_expression()
			if !p.check_types_no_throw(expr_typ, ffield.typ) {
				p.error('field value #${i+1} `$ffield.name` has type `$ffield.typ`, got `$expr_typ` ')
			}
			if i < T.fields.len - 1 {
				if p.tok != .comma {
					p.error('too few values in `$typ` literal (${i+1} instead of $T.fields.len)')
				}
				p.gen(',')
				p.next()
			}
		}
		// Allow `user := User{1,2,3,}`
		// The final comma will be removed by vfmt, since we are not calling `p.fgen()`
		if p.tok == .comma {
			p.next()
		}
		if p.tok != .rcbr {
			p.error('too many fields initialized: `$typ` has $T.fields.len field(s)')
		}
		did_gen_something = true
	}
	if !did_gen_something {
		p.gen('EMPTY_STRUCT_INITIALIZATION')
	}
	p.gen('}')
	if ptr && !p.is_js {
		p.gen(', sizeof($t.name))')
	}
	p.check(.rcbr)
	p.is_struct_init = false
	p.is_c_struct_init = false
	return typ
}

// `f32(3)`
// tok is `f32` or `)` if `(*int)(ptr)`

fn (p mut Parser) get_tmp() string {
	p.tmp_cnt++
	return 'tmp$p.tmp_cnt'
}

fn (p mut Parser) get_tmp_counter() int {
	p.tmp_cnt++
	return p.tmp_cnt
}

fn (p mut Parser) if_st(is_expr bool, elif_depth int) string {
	if is_expr {
		//if p.fileis('if_expr') {
			//println('IF EXPR')
		//}
		p.inside_if_expr = true
		p.gen('(')
	}
	else {
		p.gen('if (')
		p.fgen('if ')
	}
	p.next()
	p.check_types(p.bool_expression(), 'bool')
	if is_expr {
		p.gen(') ? (')
	}
	else {
		p.genln(') {')
	}
	p.fgen(' ')
	p.check(.lcbr)
	mut typ := ''
	// if { if hack
	if p.tok == .key_if && p.inside_if_expr {
		typ = p.factor()
		p.next()
	}
	else {
		typ = p.statements()
	}
	if_returns := p.returns
	p.returns = false
	// println('IF TYp=$typ')
	if p.tok == .key_else {
		p.fgenln('')
		p.check(.key_else)
		p.fspace()
		if p.tok == .key_if {
			if is_expr {
				p.gen(') : (')
				nested := p.if_st(is_expr, elif_depth + 1)
				nested_returns := p.returns
				p.returns = if_returns && nested_returns
				return nested
			}
			else {
				p.gen(' else ')
				nested := p.if_st(is_expr, 0)
				nested_returns := p.returns
				p.returns = if_returns && nested_returns
				return nested
			}
			// return ''
		}
		if is_expr {
			p.gen(') : (')
		}
		else {
			p.genln(' else { ')
		}
		p.check(.lcbr)
		// statements() returns the type of the last statement
		first_typ := typ
		typ = p.statements()
		p.inside_if_expr = false
		if is_expr {
			p.check_types(first_typ, typ)
			p.gen(strings.repeat(`)`, elif_depth + 1))
		}
		else_returns := p.returns
		p.returns = if_returns && else_returns
		return typ
	}
	p.inside_if_expr = false
	if p.fileis('test_test') {
		println('if ret typ="$typ" line=$p.scanner.line_nr')
	}
	return typ
}

fn (p mut Parser) for_st() {
	p.check(.key_for)
	p.fgen(' ')
	p.for_expr_cnt++
	next_tok := p.peek()
	//debug := p.scanner.file_path.contains('r_draw')
	p.open_scope()
	if p.tok == .lcbr {
		// Infinite loop
		p.gen('while (1) {')
	}
	else if p.tok == .key_mut {
		p.error('`mut` is not required in for loops')
	}
	// for i := 0; i < 10; i++ {
	else if next_tok == .decl_assign || next_tok == .assign || p.tok == .semicolon {
		p.genln('for (')
		if next_tok == .decl_assign {
			p.var_decl()
		}
		else if p.tok != .semicolon {
			// allow `for ;; i++ {`
			// Allow `for i = 0; i < ...`
			p.statement(false)
		}
		p.check(.semicolon)
		p.gen(' ; ')
		p.fgen(' ')
		if p.tok != .semicolon {
			p.bool_expression()
		}
		p.check(.semicolon)
		p.gen(' ; ')
		p.fgen(' ')
		if p.tok != .lcbr {
			p.statement(false)
		}
		p.genln(') { ')
	}
	// for i, val in array
	else if p.peek() == .comma {
		/*
		`for i, val in array {`
		==>
		```
		 array_int tmp = array;
		 for (int i = 0; i < tmp.len; i++) {
		 int val = tmp[i];
		```
		*/
		i := p.check_name()
		p.check(.comma)
		val := p.check_name()
		p.fgen(' ')
		p.check(.key_in)
		p.fgen(' ')
		tmp := p.get_tmp()
		p.cgen.start_tmp()
		typ := p.bool_expression()
		is_arr := typ.starts_with('array_')
		is_map := typ.starts_with('map_')
		is_str := typ == 'string'
		if !is_arr && !is_str && !is_map {
			p.error('cannot range over type `$typ`')
		}
		expr := p.cgen.end_tmp()
		if p.is_js {
			p.genln('var $tmp = $expr;')
		} else {
			p.genln('$typ $tmp = $expr;')
		}	
		pad := if is_arr { 6 } else  { 4 }
		var_typ := if is_str { 'byte' } else { typ.right(pad) }
		// typ = strings.Replace(typ, "_ptr", "*", -1)
		// Register temp var
		val_var := Var {
			name: val
			typ: var_typ
			ptr: typ.contains('*')
		}
		p.register_var(val_var)
		if is_arr {
			i_var := Var {
				name: i
				typ: 'int'
				// parent_fn: p.cur_fn
				is_mut: true
				is_changed: true
			}
			//p.genln(';\nfor ($i_type $i = 0; $i < $tmp .len; $i ++) {')
			p.gen_for_header(i, tmp, var_typ, val)
			p.register_var(i_var)
		}
		else if is_map {
			i_var := Var {
				name: i
				typ: 'string'
				is_mut: true
				is_changed: true
			}
			p.register_var(i_var)
			p.gen_for_map_header(i, tmp, var_typ, val, typ)
		}
		else if is_str {
			i_var := Var {
				name: i
				typ: 'byte'
				is_mut: true
				is_changed: true
			}
			p.register_var(i_var)
			p.gen_for_str_header(i, tmp, var_typ, val)
		}
	}
	// `for val in vals`
	else if p.peek() == .key_in {
		val := p.check_name()
		p.fgen(' ')
		p.check(.key_in)
		p.fspace()
		tmp := p.get_tmp()
		p.cgen.start_tmp()
		typ := p.bool_expression()
		expr := p.cgen.end_tmp()
		is_range := p.tok == .dotdot
		mut range_end := ''
		if is_range {
			p.check_types(typ, 'int')
			p.check_space(.dotdot)
			p.cgen.start_tmp()
			p.check_types(p.bool_expression(), 'int')
			range_end = p.cgen.end_tmp()
		}
		is_arr := typ.contains('array')
		is_str := typ == 'string'
		if !is_arr && !is_str && !is_range {
			p.error('cannot range over type `$typ`')
		}
		if p.is_js {
			p.genln('var $tmp = $expr;')
		} else {
			p.genln('$typ $tmp = $expr;')
		}
		// TODO var_type := if...
		mut var_type := ''
		if is_arr {
			var_type = typ.right(6)// all after `array_`
		}
		else if is_str {
			var_type = 'byte'
		}
		else if is_range {
			var_type = 'int'
		}
		// println('for typ=$typ vartyp=$var_typ')
		// Register temp var
		val_var := Var {
			name: val
			typ: var_type
			ptr: typ.contains('*')
			is_changed: true
		}
		p.register_var(val_var)
		i := p.get_tmp()
		if is_arr {
			p.gen_for_header(i, tmp, var_type, val)
		}
		else if is_str {
			p.gen_for_str_header(i, tmp, var_type, val)
		}
		else if is_range {
			p.gen_for_range_header(i, range_end, tmp, var_type, val)
		}
	}	else {
		// `for a < b {`
		p.gen('while (')
		p.check_types(p.bool_expression(), 'bool')
		p.genln(') {')
	}
	p.fspace()
	p.check(.lcbr)
	p.genln('')
	p.statements()
	p.close_scope()
	p.for_expr_cnt--
	p.returns = false // TODO handle loops that are guaranteed to return
}

fn (p mut Parser) switch_statement() {
	if p.tok == .key_switch {
		p.check(.key_switch)
	} else {
		p.check(.key_match)
	}
	p.cgen.start_tmp()
	typ := p.bool_expression()
	is_str := typ == 'string'
	expr := p.cgen.end_tmp()
	p.check(.lcbr)
	mut i := 0
	mut all_cases_return := true
	for p.tok == .key_case || p.tok == .key_default || p.peek() == .arrow || p.tok == .key_else {
		p.returns = false
		if p.tok == .key_default || p.tok == .key_else {
			p.genln('else  { // default:')
			if p.tok == .key_default {
				p.check(.key_default)
				p.check(.colon)
			}  else {
				p.check(.key_else)
				p.check(.arrow)
			}
			p.statements()
			p.returns = all_cases_return && p.returns
			return
		}
		if i > 0 {
			p.gen('else ')
		}
		p.gen('if (')
		// Multiple checks separated by comma
		mut got_comma := false
		for {
			if got_comma {
				if is_str {
					p.gen(')')
				}	
				p.gen(' || ')
			}
			if typ == 'string' {
				p.gen('string_eq($expr, ')
			}
			else {
				p.gen('$expr == ')
			}
			if p.tok == .key_case || p.tok == .key_default {
				p.check(p.tok)
			}
			p.bool_expression()
			if p.tok != .comma {
				break
			}
			p.check(.comma)
			got_comma = true
		}
		if p.tok == .colon {
			p.check(.colon)
		}
		else {
			p.check(.arrow)
		}
		if is_str {
			p.gen(')')
		}
		p.gen(') {')
		p.genln('/* case */')
		p.statements()
		all_cases_return = all_cases_return && p.returns
		i++
	}
	p.returns = false // only get here when no default, so return is not guaranteed
}

// Returns typ if used as expession
fn (p mut Parser) match_statement(is_expr bool) string {
	p.check(.key_match)
	p.cgen.start_tmp()
	typ := p.bool_expression()
	expr := p.cgen.end_tmp()

	// is it safe to use p.cgen.insert_before ???
	tmp_var := p.get_tmp()
	p.cgen.insert_before('$typ $tmp_var = $expr;')

	p.check(.lcbr)
	mut i := 0
	mut all_cases_return := true

	// stores typ of resulting variable
	mut res_typ := ''

	defer {
		p.check(.rcbr)
	}

	for p.tok != .rcbr {
		if p.tok == .key_else {
			p.check(.key_else)
			p.check(.arrow)

			// unwrap match if there is only else
			if i == 0 {
				if is_expr {
					// statements are dissallowed (if match is expression) so user cant declare variables there and so on

					// allow braces is else
					got_brace := p.tok == .lcbr
					if got_brace {
						p.check(.lcbr)
					}

					p.gen('( ')

					res_typ = p.bool_expression()

					p.gen(' )')

					// allow braces in else
					if got_brace {
						p.check(.rcbr)
					}

					return res_typ
				} else {
					p.returns = false
					p.check(.lcbr)
					
					p.genln('{ ')
					p.statements()
					p.returns = all_cases_return && p.returns
					return ''
				}
			}

			if is_expr {
				// statements are dissallowed (if match is expression) so user cant declare variables there and so on
				p.gen(':(')

				// allow braces is else
				got_brace := p.tok == .lcbr
				if got_brace {
					p.check(.lcbr)
				}

				p.check_types(p.bool_expression(), res_typ)

				// allow braces in else
				if got_brace {
					p.check(.rcbr)
				}
				
				p.gen(strings.repeat(`)`, i+1))

				return res_typ
			} else {
				p.returns = false
				p.genln('else // default:')

				p.check(.lcbr)
				
				p.genln('{ ')
				p.statements()

				p.returns = all_cases_return && p.returns
				return ''
			}
		}

		if i > 0 {
			if is_expr {
				p.gen(': (')
			} else {
				p.gen('else ')
			}
		} else if is_expr {
			p.gen('(')
		}

		if is_expr {
			p.gen('(')
		} else {
			p.gen('if (')
		}
		
		// Multiple checks separated by comma
		mut got_comma := false

		for {
			if got_comma {
				p.gen(') || (')
			}

			if typ == 'string' {
				// TODO: use tmp variable
				// p.gen('string_eq($tmp_var, ')
				p.gen('string_eq($tmp_var, ')
			}
			else {
				// TODO: use tmp variable
				// p.gen('($tmp_var == ')
				p.gen('($tmp_var == ')
			}

			p.expected_type = typ
			p.check_types(p.bool_expression(), typ)
			p.expected_type = ''

			if p.tok != .comma {
				if got_comma {
					p.gen(') ')
				}
				break
			}
			p.check(.comma)
			got_comma = true
		}
		p.gen(') )')
		
		p.check(.arrow)
		
		// statements are dissallowed (if match is expression) so user cant declare variables there and so on	
		if is_expr {
			p.gen('? (')

			// braces are required for now
			p.check(.lcbr)
			
			if i == 0 {
				// on the first iteration we set value of res_typ
				res_typ = p.bool_expression()
			} else {
				// later on we check that the value is of res_typ type
				p.check_types(p.bool_expression(), res_typ)
			}

			// braces are required for now
			p.check(.rcbr)

			p.gen(')')
		}
		else {
			p.returns = false
			p.check(.lcbr)
			
			p.genln('{ ')
			p.statements()

			all_cases_return = all_cases_return && p.returns
			// p.gen(')')
		}
		i++
	}

	if is_expr {
		// we get here if no else found, ternary requires "else" branch
		p.error('Match expession requires "else"')
	}

	p.returns = false // only get here when no default, so return is not guaranteed

	return ''
}

fn (p mut Parser) assert_statement() {
	if p.first_pass() {
		return
	}
	p.check(.key_assert)
	p.fspace()
	tmp := p.get_tmp()
	p.gen('bool $tmp = ')
	p.check_types(p.bool_expression(), 'bool')
	// TODO print "expected:  got" for failed tests
	filename := p.file_path.replace('\\', '\\\\')
	p.genln(';\n
if (!$tmp) {
  println(tos2((byte *)"\\x1B[31mFAILED: $p.cur_fn.name() in $filename:$p.scanner.line_nr\\x1B[0m"));
g_test_ok = 0 ;
	// TODO
	// Maybe print all vars in a test function if it fails?
}
else {
  //puts("\\x1B[32mPASSED: $p.cur_fn.name()\\x1B[0m");
}')
}

fn (p mut Parser) return_st() {
	p.check(.key_return)
	p.fgen(' ')
	fn_returns := p.cur_fn.typ != 'void'
	if fn_returns {
		if p.tok == .rcbr {
			p.error('`$p.cur_fn.name` needs to return `$p.cur_fn.typ`')
		}
		else {
			ph := p.cgen.add_placeholder()
			p.inside_return_expr = true
			is_none := p.tok == .key_none
			p.expected_type = p.cur_fn.typ
			// expr_type := p.bool_expression()

			mut expr_type := p.bool_expression()
			mut types := []string
			types << expr_type
			for p.tok == .comma {
				p.check(.comma)
				types << p.bool_expression()
			}
			if types.len > 1 {
				expr_type = types.join(',')
			}
			println('3362: $expr_type')

			p.inside_return_expr = false
			// Automatically wrap an object inside an option if the function
			// returns an option
			if p.cur_fn.typ.ends_with(expr_type) && !is_none &&
				p.cur_fn.typ.starts_with('Option_') {
				tmp := p.get_tmp()
				ret := p.cgen.cur_line.right(ph)
				typ := expr_type.replace('Option_', '')
				p.cgen.cur_line = '$expr_type $tmp = OPTION_CAST($typ)($ret);'
				p.cgen.resetln('$expr_type $tmp = OPTION_CAST($expr_type)($ret);')
				p.gen('return opt_ok(&$tmp, sizeof($typ))')
			}
			else {
				ret := p.cgen.cur_line.right(ph)

				// @emily33901: Scoped defer
				// Check all of our defer texts to see if there is one at a higher scope level
				// The one for our current scope would be the last so any before that need to be
				// added.

				mut total_text := ''

				for text in p.cur_fn.defer_text {
					if text != '' {
						// In reverse order
						total_text = text + total_text
					}
				}

				if total_text == '' || expr_type == 'void*' {
					if expr_type == '${p.cur_fn.typ}*' {
						p.cgen.resetln('return *$ret')
					} else {
						p.cgen.resetln('return $ret')
					}
				}  else {
					tmp := p.get_tmp()
					p.cgen.resetln('$expr_type $tmp = $ret;\n')
					p.genln(total_text)
					p.genln('return $tmp;')
				}
			}
			p.check_types(expr_type, p.cur_fn.typ)
		}
	}
	else {
		// Don't allow `return val` in functions that don't return anything
		if !p.is_vweb && (p.tok == .name || p.tok == .number || p.tok == .str) {
			p.error('function `$p.cur_fn.name` should not return a value')
		}

		if p.cur_fn.name == 'main' {
			p.gen('return 0')
		}
		else {
			p.gen('return')
		}
	}
	p.returns = true
}

fn prepend_mod(mod, name string) string {
	return '${mod}__${name}'
}

fn (p &Parser) prepend_mod(name string) string {
	return prepend_mod(p.mod, name)
}

fn (p mut Parser) go_statement() {
	p.check(.key_go)
	// TODO copypasta of name_expr() ?
	// Method
	if p.peek() == .dot {
		var_name := p.lit
		v := p.cur_fn.find_var(var_name) or { return }
		p.mark_var_used(v)
		p.next()
		p.check(.dot)
		typ := p.table.find_type(v.typ)
		method := p.table.find_method(typ, p.lit) or { panic('go method') }
		p.async_fn_call(method, 0, var_name, v.typ)
	}
	// Normal function
	else {
		f := p.table.find_fn(p.lit) or { panic('fn') }
		if f.name == 'println' || f.name == 'print' {
			p.error('`go` cannot be used with `println`')
		}
		p.async_fn_call(f, 0, '', '')
	}
}

fn (p mut Parser) register_var(v Var) {
	if v.line_nr == 0 {
		spos := p.scanner.get_scanner_pos()
		p.cur_fn.register_var({ v | scanner_pos: spos, line_nr: spos.line_nr })
	} else {
		p.cur_fn.register_var(v)
	}
}

// user:=jsdecode(User, user_json_string)
fn (p mut Parser) js_decode() string {
	p.check(.name)// json
	p.check(.dot)
	op := p.check_name()
	if op == 'decode' {
		// User tmp2; tmp2.foo = 0; tmp2.bar = 0;// I forgot to zero vals before => huge bug
		// Option_User tmp3 =  jsdecode_User(json_parse( s), &tmp2); ;
		// if (!tmp3 .ok) {
		// return
		// }
		// User u = *(User*) tmp3 . data;  // TODO remove this (generated in or {} block handler)
		p.check(.lpar)
		typ := p.get_type()
		p.check(.comma)
		p.cgen.start_tmp()
		p.check_types(p.bool_expression(), 'string')
		expr := p.cgen.end_tmp()
		p.check(.rpar)
		tmp := p.get_tmp()
		cjson_tmp := p.get_tmp()
		mut decl := '$typ $tmp; '
		// Init the struct
		T := p.table.find_type(typ)
		for field in T.fields {
			def_val := type_default(field.typ)
			if def_val != '' {
				decl += '$tmp . $field.name = OPTION_CAST($field.typ) $def_val;\n'
			}
		}
		p.gen_json_for_type(T)
		decl += 'cJSON* $cjson_tmp = json__json_parse($expr);'
		p.cgen.insert_before(decl)
		// p.gen('jsdecode_$typ(json_parse($expr), &$tmp);')
		p.gen('json__jsdecode_$typ($cjson_tmp, &$tmp); cJSON_Delete($cjson_tmp);')
		opt_type := 'Option_$typ'
		p.cgen.typedefs << 'typedef Option $opt_type;'
		p.table.register_type(opt_type)
		return opt_type
	}
	else if op == 'encode' {
		p.check(.lpar)
		p.cgen.start_tmp()
		typ := p.bool_expression()
		T := p.table.find_type(typ)
		p.gen_json_for_type(T)
		expr := p.cgen.end_tmp()
		p.check(.rpar)
		p.gen('json__json_print(json__jsencode_$typ($expr))')
		return 'string'
	}
	else {
		p.error('bad json op "$op"')
	}
	return ''
}

fn (p mut Parser) attribute() {
	p.check(.lsbr)
	if p.tok == .key_interface {
		p.check(.key_interface)
		p.check(.colon)
		p.attr = 'interface:' + p.check_name()
	} else {
		p.attr = p.check_name()
	}
	p.check(.rsbr)
	if p.tok == .func || (p.tok == .key_pub && p.peek() == .func) {
		p.fn_decl()
		p.attr = ''
		return
	}
	else if p.tok == .key_struct {
		p.struct_decl()
		p.attr = ''
		return
	}
	p.error('bad attribute usage')
}

fn (p mut Parser) defer_st() {
	p.check(.key_defer)
	p.check(.lcbr)

	pos := p.cgen.lines.len

	// Save everything inside the defer block to `defer_text`.
	// It will be inserted before every `return`

	// Emily: TODO: all variables that are used in this defer statement need to be evaluated when the block
	// is defined otherwise they could change over the course of the function
	// (make temps out of them)

	p.genln('{')
	p.statements()
	p.cur_fn.defer_text.last() = p.cgen.lines.right(pos).join('\n') + p.cur_fn.defer_text.last()

	// Rollback p.cgen.lines
	p.cgen.lines = p.cgen.lines.left(pos)
	p.cgen.resetln('')
}
<|MERGE_RESOLUTION|>--- conflicted
+++ resolved
@@ -1347,32 +1347,16 @@
 		p.check(.key_static)
 		p.fspace()
 	}
-<<<<<<< HEAD
 
 	mut names := []string
 	names << p.check_name()
 	for p.tok == .comma {
 		p.check(.comma)
 		names << p.check_name()
-=======
-	// println('var decl tok=${p.strtok()} ismut=$is_mut')
-	var_scanner_pos := p.scanner.get_scanner_pos()
-	name := p.check_name()
-	p.var_decl_name = name
-	// Don't allow declaring a variable with the same name. Even in a child scope
-	// (shadowing is not allowed)
-	if !p.builtin_mod && p.cur_fn.known_var(name) {
-		v := p.cur_fn.find_var(name)
-		p.error('redefinition of `$name`')
-	}
-	if name.len > 1 && contains_capital(name) {
-		p.error('variable names cannot contain uppercase letters, use snake_case instead')
->>>>>>> 11100747
 	}
 	println('names:')
 	println(names)
 	p.check_space(.decl_assign) // :=
-<<<<<<< HEAD
 	t := p.bool_expression()
 	mut types := []string
 	if t.contains(',') {
@@ -1383,7 +1367,8 @@
 	for _, name in names {
 		// mut typ := types[i]
 		// println('var decl tok=${p.strtok()} ismut=$is_mut')
-		// name := p.check_name()
+		var_scanner_pos := p.scanner.get_scanner_pos()
+		name := p.check_name()
 		p.var_decl_name = name
 		// Don't allow declaring a variable with the same name. Even in a child scope
 		// (shadowing is not allowed)
@@ -1392,7 +1377,7 @@
 			p.error('redefinition of `$name`')
 		}
 		if name.len > 1 && contains_capital(name) {
-			p.error('variable names cannot contain uppercase letters, use snake_case instead')
+			p.error('variable names cannot contain uppercase letters, use snake_case instead')=
 		}
 		// p.check_space(.decl_assign) // :=
 		typ := p.gen_var_decl(name, is_static)
@@ -1401,19 +1386,10 @@
 			typ: typ
 			is_mut: is_mut
 			is_alloc: p.is_alloc || typ.starts_with('array_')
+			scanner_pos: var_scanner_pos
+			line_nr: var_scanner_pos.line_nr
 		})
 	}
-=======
-	typ := p.gen_var_decl(name, is_static)
-	p.register_var(Var {
-		name: name
-		typ: typ
-		is_mut: is_mut
-		is_alloc: p.is_alloc || typ.starts_with('array_')
-		scanner_pos: var_scanner_pos
-		line_nr: var_scanner_pos.line_nr
-	})
->>>>>>> 11100747
 	//if p.is_alloc { println('REG VAR IS ALLOC $name') }
 	p.var_decl_name = ''
 	p.is_empty_c_struct_init = false
