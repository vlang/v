--- conflicted
+++ resolved
@@ -2020,16 +2020,12 @@
 	//}
 	mut str_typ := str_typ_
 	p.check(.dot)
-<<<<<<< HEAD
 	mut is_variadic_arg := false
 	if str_typ.starts_with('...') {
 		is_variadic_arg = true
 		str_typ = str_typ.right(3)
 	}
 	typ := p.find_type(str_typ)
-=======
-	mut typ := p.find_type(str_typ)
->>>>>>> ee8ff394
 	if typ.name.len == 0 {
 		p.error('dot(): cannot find type `$str_typ`')
 	}
@@ -2047,7 +2043,7 @@
 	mut has_method := p.table.type_has_method(typ, field_name)
 	if is_variadic_arg {
 		if field_name != 'len' {
-			cerror('you can only access vararg.len')
+			p.error('you can only access vararg.len')
 		}
 		p.gen('->$field_name')
 		p.next()
@@ -2267,10 +2263,10 @@
 	if is_variadic_arg {
 		typ = typ.right(3)
 		if p.calling_c {
-			cerror('you cannot currently pass varg to a C function.')
+			p.error('you cannot currently pass varg to a C function.')
 		}
 		if !is_indexer {
-			cerror('You must use array access syntax for variadic arguments.')
+			p.error('You must use array access syntax for variadic arguments.')
 		}
 		l := p.cgen.cur_line.trim_space()
 		index_val := l.right(l.last_index(' ')).trim_space()
@@ -2284,15 +2280,7 @@
 	}
 	// TODO move this from index_expr()
 	// TODO if p.tok in ...
-<<<<<<< HEAD
-	// if p.tok in [.assign, .plus_assign, .minus_assign]
-	else if (p.tok == .assign && !p.is_sql) || p.tok == .plus_assign || p.tok == .minus_assign ||
-	p.tok == .mult_assign || p.tok == .div_assign || p.tok == .xor_assign || p.tok == .mod_assign ||
-	p.tok == .or_assign || p.tok == .and_assign || p.tok == .righ_shift_assign ||
-	p.tok == .left_shift_assign {
-=======
 	if (p.tok == .assign && !p.is_sql) || p.tok.is_assign() {
->>>>>>> ee8ff394
 		if is_indexer && is_str && !p.builtin_mod {
 			p.error('strings are immutable')
 		}
