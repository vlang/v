// Copyright (c) 2019 Alexander Medvednikov. All rights reserved.
// Use of this source code is governed by an MIT license
// that can be found in the LICENSE file.

module main

import (
	os
	rand
	strings
) 

struct Var {
mut:
	typ             string
	name            string
	is_arg          bool
	is_const        bool
	is_import_const bool // TODO remove import consts entirely
	args            []Var // function args
	attr            string //  [json] etc
	is_mut          bool
	is_alloc        bool 
	ptr             bool
	ref             bool
	parent_fn       string // Variables can only be defined in functions
	mod             string // module where this var is stored  
	line_nr         int
	access_mod      AccessMod
	is_global       bool // __global (translated from C only)
	is_used         bool
	is_changed      bool 
	scope_level     int
}

struct Parser {
	file_path      string // "/home/user/hello.v"
	file_name      string // "hello.v"
mut:
	v              *V 
	scanner        *Scanner
	// tokens         []Token // TODO cache all tokens, right now they have to be scanned twice
	token_idx      int
	tok            Token
	prev_tok       Token
	prev_tok2      Token // TODO remove these once the tokens are cached
	lit            string
	cgen           *CGen
	table          *Table
	import_table   *FileImportTable // Holds imports for just the file being parsed
	pass           Pass 
	os             OS 
	mod            string
	inside_const   bool
	expr_var       Var
	assigned_type  string
	expected_type  string
	tmp_cnt        int
	is_script      bool
	pref           *Preferences // Setting and Preferences shared from V struct
	builtin_pkg    bool
	vh_lines       []string
	inside_if_expr bool
	is_struct_init bool
	if_expr_cnt    int
	for_expr_cnt   int // to detect whether `continue` can be used
	ptr_cast       bool
	calling_c      bool
	cur_fn         *Fn
	returns        bool
	vroot          string
	is_c_struct_init bool
	can_chash bool
	attr string 
	v_script bool // "V bash", import all os functions into global space 
	var_decl_name string 	// To allow declaring the variable so that it can be used in the struct initialization 
	building_v bool 
	is_alloc   bool // Whether current expression resulted in an allocation 
	cur_gen_type string // "App" to replace "T" in current generic function 
	is_vweb bool 
}

const (
	EmptyFn = &Fn { }
	MainFn= &Fn{name:'main'} 
)

const (
	MaxModuleDepth = 4
) 

fn (v mut V) new_parser(path string, pass Pass) Parser {
	v.log('new_parser("$path")')
	v.cgen.pass = pass 
	mut p := Parser {
		v: v 
		file_path: path
		file_name: path.all_after('/')
		scanner: new_scanner(path)
		table: v.table
		import_table: new_file_import_table(path)
		cur_fn: EmptyFn
		cgen: v.cgen
		is_script: (v.pref.is_script && path == v.dir)
		pref: v.pref
		os: v.os
		pass: pass 
		vroot: v.vroot
		building_v: !v.pref.is_repl && (path.contains('compiler/')  || 
			path.contains('v/vlib')) 
			 
	}

	v.cgen.line_directives = v.pref.is_debuggable
	v.cgen.file = path

	p.next()
	// p.scanner.debug_tokens()
	return p
}

fn (p mut Parser) next() {
	p.prev_tok2 = p.prev_tok
	p.prev_tok = p.tok
	p.scanner.prev_tok = p.tok 
	res := p.scanner.scan()
	p.tok = res.tok
	p.lit = res.lit
}

fn (p &Parser) log(s string) {
/* 
	if !p.pref.is_verbose {
		return
	}
	println(s)
*/ 
}

fn (p mut Parser) parse() {
	p.log('\nparse() run=$p.pass file=$p.file_name tok=${p.strtok()}')// , "script_file=", script_file)
	// `module main` is not required if it's a single file program
	if p.is_script || p.pref.is_test {
		p.mod = 'main'
		// User may still specify `module main`
		if p.tok == .key_module {
			p.next()
			p.fgen('module ')
			p.mod = p.check_name()
		}
	}
	else {
		p.check(.key_module)
		p.fspace() 
		p.mod = p.check_name()
	}
	p.fgenln('\n')
	p.builtin_pkg = p.mod == 'builtin'
	p.can_chash = p.mod == 'ft' || 	p.mod == 'http' ||  p.mod == 'glfw' || p.mod=='ui' // TODO tmp remove
	// Import pass - the first and the smallest pass that only analyzes imports
	// fully qualify the module name, eg base64 to encoding.base64
	fq_mod := p.table.qualify_module(p.mod, p.file_path)
	p.import_table.module_name = fq_mod
	p.table.register_package(fq_mod)
	// replace "." with "_dot_" in module name for C variable names
	p.mod = fq_mod.replace('.', '_dot_')
	if p.pass == .imports {
		for p.tok == .key_import && p.peek() != .key_const {
			p.imports()
		}
		if p.table.imports.contains('builtin') {
			p.error('module `builtin` cannot be imported') 
		} 
		return
	}
	// Go through every top level token or throw a compilation error if a non-top level token is met
	for {
		switch p.tok {
		case Token.key_import:
			if p.peek() == .key_const {
				p.const_decl()
			}
			else {
				// TODO remove imported consts from the language
				p.imports()
				if p.tok != .key_import { 
					p.fgenln('') 
				} 
			}
		case Token.key_enum:
			p.next()
			if p.tok == .name {
				p.fgen('enum ')
				name := p.check_name()
				p.fgen(' ')
				p.enum_decl(name)
			}
			// enum without a name, only allowed in code, translated from C
			// it's a very bad practice in C as well, but is used unfortunately (for example, by DOOM)
			// such fields are basically int consts
			else if p.pref.translated {
				p.enum_decl('int')
			}
			else {
				p.check(.name)
			}
		case Token.key_pub:
			if p.peek() == .func {
				p.fn_decl()
			} else if p.peek() == .key_struct {
				p.error('structs can\'t be declared public *yet*')
				// TODO public structs
			} else {
				p.error('wrong pub keyword usage')
			}
		case Token.func:
			p.fn_decl()
		case Token.key_type:
			p.type_decl()
		case Token.lsbr:
			// `[` can only mean an [attribute] before a function
			// or a struct definition
			p.attribute() 
		case Token.key_struct, Token.key_interface, Token.key_union, Token.lsbr:
			p.struct_decl()
		case Token.key_const:
			p.const_decl()
		case Token.hash:
			// insert C code, TODO this is going to be removed ASAP
			// some libraries (like UI) still have lots of C code
			// # puts("hello");
			p.chash()
		case Token.dollar:
			// $if, $else
			p.comp_time()
		case Token.key_global:
			if !p.pref.translated && !p.pref.is_live && 
				!p.builtin_pkg && !p.building_v {
				p.error('__global is only allowed in translated code')
			}
			p.next()
			name := p.check_name()
			typ := p.get_type()
			p.register_global(name, typ)
			// p.genln(p.table.cgen_name_type_pair(name, typ))
			mut g := p.table.cgen_name_type_pair(name, typ)
			if p.tok == .assign {
				p.next()
				// p.gen(' = ')
				g += ' = '
				p.cgen.start_tmp()
				p.bool_expression()
				// g += '<<< ' + p.cgen.end_tmp() + '>>>'
				g += p.cgen.end_tmp()
			}
			// p.genln('; // global')
			g += '; // global' 
			p.cgen.consts << g
		case Token.eof:
			p.log('end of parse()')
			if p.is_script && !p.pref.is_test {
				p.cur_fn = MainFn
				p.check_unused_variables()
			}
			if false && !p.first_pass() && p.fileis('main.v') {
				out := os.create('/var/tmp/fmt.v') or {
					panic('failed to create fmt.v') 
					return 
				} 
				out.writeln(p.scanner.fmt_out.str())
				out.close()
			}
			return
		default:
			// no `fn main`, add this "global" statement to cgen.fn_main
			if p.is_script && !p.pref.is_test {
				// cur_fn is empty since there was no fn main declared
				// we need to set it to save and find variables 
				if p.first_pass() {
					if p.cur_fn.name == '' {
						p.cur_fn = MainFn 
					} 
					return 
				} 
				if p.cur_fn.name == '' {
					p.cur_fn = MainFn 
					if p.pref.is_repl {
						p.cur_fn.clear_vars()
					}
				} 
				mut start := p.cgen.lines.len
				p.statement(true)
				if p.cgen.lines[start - 1] != '' && p.cgen.fn_main != '' {
					start--
				}
				p.genln('') 
				end := p.cgen.lines.len
				lines := p.cgen.lines.slice(start, end)
				//mut line := p.cgen.fn_main + lines.join('\n') 
				//line = line.trim_space() 
				p.cgen.fn_main = p.cgen.fn_main + lines.join('\n')
				p.cgen.resetln('')
				for i := start; i < end; i++ {
					p.cgen.lines[i] = ''
				}
			}
			else {
				p.error('unexpected token `${p.strtok()}`')
			}
		}
	}
}

fn (p mut Parser) imports() {
	p.check(.key_import)
	// `import ()`
	if p.tok == .lpar {
		p.check(.lpar)
		for p.tok != .rpar && p.tok != .eof {
			p.register_import()
		}
		p.check(.rpar)
		return
	}
	// `import foo`
	p.register_import()
}

<<<<<<< HEAD
fn (p mut Parser) register_import() {
	if p.tok != .name {
		p.error('bad import format')
	}
	if p.peek() == .number && p.scanner.text[p.scanner.pos + 1] == `.` {
		p.error('bad import format. module/submodule names cannot begin with a number.')
	}
	mut pkg := p.check_name().trim_space()
	mut mod_alias := pkg
	// submodule support
	mut depth := 1
	for p.tok == .dot {
		p.check(.dot) 
		submodule := p.check_name()
		mod_alias = submodule
		pkg += '.' + submodule
		depth++
		if depth > MaxModuleDepth { 
			p.error('module depth of $MaxModuleDepth exceeded: $pkg') 
		}
	}
	// aliasing (import encoding.base64 as b64)
	if p.tok == .key_as && p.peek() == .name {
		p.check(.key_as) 
		mod_alias = p.check_name()
	}
	// add import to file scope import table
	p.import_table.register_alias(mod_alias, pkg)
	// Make sure there are no duplicate imports
	if p.table.imports.contains(pkg) {
		return
	}
	p.log('adding import $pkg')
	p.table.imports << pkg
	p.table.register_package(pkg)
	
	p.fgenln(' ' + pkg)
}

=======
>>>>>>> 69b6e682
fn (p mut Parser) const_decl() {
	is_import := p.tok == .key_import
	p.inside_const = true
	if is_import {
		p.next()
	}
	p.check(.key_const)
	p.fspace()
	p.check(.lpar)
	p.fgenln('')
	p.fmt_inc() 
	for p.tok == .name {
		// `Age = 20`
		mut name := p.check_name()
		//if ! (name[0] >= `A` && name[0] <= `Z`) {
			//p.error('const name must be capitalized')
		//}
		// Imported consts (like GL_TRIANG.leS) dont need pkg prepended (gl__GL_TRIANG.leS)
		if !is_import {
			name = p.prepend_pkg(name)
		}
		mut typ := 'int'
		if !is_import {
			p.check_space(.assign)
			typ = p.expression()
		}
		if p.first_pass() && !is_import && p.table.known_const(name) {
			p.error('redefinition of `$name`')
		}
		p.table.register_const(name, typ, p.mod, is_import)
		if p.pass == .main && !is_import {
			// TODO hack
			// cur_line has const's value right now. if it's just a number, then optimize generation:
			// output a #define so that we don't pollute the binary with unnecessary global vars
			if is_compile_time_const(p.cgen.cur_line) {
				p.cgen.consts << '#define $name $p.cgen.cur_line' 
				p.cgen.resetln('')
				p.fgenln('')
				continue
			}
			if typ.starts_with('[') {
				p.cgen.consts << p.table.cgen_name_type_pair(name, typ) +
				' = $p.cgen.cur_line;'
			}
			else {
				p.cgen.consts << p.table.cgen_name_type_pair(name, typ) + ';'
				p.cgen.consts_init << '$name = $p.cgen.cur_line;'
			}
			p.cgen.resetln('')
		}
		p.fgenln('')
	}
	p.fmt_dec() 
	p.check(.rpar)
	p.fgenln('\n')
	p.inside_const = false
}

// `type myint int`
// `type onclickfn fn(voidptr) int`
fn (p mut Parser) type_decl() {
	p.check(.key_type)
	name := p.check_name()
	parent := p.get_type()
	nt_pair := p.table.cgen_name_type_pair(name, parent)
	// TODO dirty C typedef hacks for DOOM
	// Unknown type probably means it's a struct, and it's used before the struct is defined,
	// so specify "struct"
	_struct := if !parent.contains('[') && !parent.starts_with('fn ') && !p.table.known_type(parent){'struct'} else { ''}
	p.gen_typedef('typedef $_struct $nt_pair; // type alias name="$name" parent="$parent"')
	p.register_type_with_parent(name, parent)
}

fn (p mut Parser) interface_method(field_name, receiver string) &Fn {
	mut method := &Fn {
		name: field_name
		is_interface: true
		is_method: true
		receiver_typ: receiver
	}
	p.log('is interface. field=$field_name run=$p.pass')
	p.fn_args(mut method)
	if p.scanner.has_gone_over_line_end() {
		method.typ = 'void'
	} else {
		method.typ = p.get_type()// method return type
		p.fspace()
		p.fgenln('')
	}
	return method
}

// also unions and interfaces
fn (p mut Parser) struct_decl() {
	// Attribute before type?
	mut objc_parent := ''
	mut is_objc := false// V can generate Objective C for integration with Cocoa
	// [attr]
	if p.tok == .lsbr {
		p.check(.lsbr)
		// `[interface:ParentInterface]`
		is_objc = p.tok == .key_interface 
		p.next()
		if is_objc {
			p.check(.colon)
			objc_parent = p.check_name()
		}
		p.check(.rsbr)
	}
	is_interface := p.tok == .key_interface 
	is_union := p.tok == .key_union
	is_struct := p.tok == .key_struct
	p.fgen(p.tok.str() + ' ')
	// Get type name
	p.next()
	mut name := p.check_name()
	if name.contains('_') && !p.pref.translated {
		p.error('type names cannot contain `_`')
	}
	if is_interface && !name.ends_with('er') {
		p.error('interface names temporarily have to end with `er` (e.g. `Speaker`, `Reader`)')
	}
	is_c := name == 'C' && p.tok == .dot 
	if is_c {
		p.check(.dot)
		name = p.check_name()
	}
	// Specify full type name
	if !is_c && !p.builtin_pkg && p.mod != 'main' {
		name = p.prepend_pkg(name)
	}
	if p.pass == .decl && p.table.known_type(name) {
		p.error('`$name` redeclared')
	}
	// Generate type definitions
	if is_objc {
		p.gen_type('@interface $name : $objc_parent { @public')
	}
	else {
		// type alias is generated later
		if !is_c {
			kind := if is_union {'union'} else {'struct'}
			p.gen_typedef('typedef $kind $name $name;')
			p.gen_type('$kind $name {')
		}
	}
	// V used to have 'type Foo struct', many Go users might use this syntax
	if !is_c && p.tok == .key_struct {
		p.error('use `struct $name {` instead of `type $name struct {`')
	}
	// Register the type
	mut typ := p.table.find_type(name)
	mut is_ph := false
	if typ.is_placeholder {
		is_ph = true
		typ.name = name
		typ.mod = p.mod
		typ.is_c = is_c
		typ.is_placeholder = false
	}
	else {
		typ = &Type {
			name: name
			mod: p.mod
			is_c: is_c
			is_interface: is_interface
		}
	}
	// Struct `C.Foo` declaration, no body
	if is_c && is_struct && p.tok != .lcbr {
		p.table.register_type2(typ)
		return
	}
	p.fgen(' ')
	p.check(.lcbr)
	// Struct fields
	mut is_pub := false
	mut is_mut := false
	mut names := []string// to avoid dup names TODO alloc perf
/* 
	mut fmt_max_len := 0 
	for field in typ.fields  {
		if field.name.len > max_len {
			fmt_max_len = field.name.len 
		} 
	} 
	println('fmt max len = $max_len nrfields=$typ.fields.len pass=$p.pass') 
*/ 
	mut did_gen_something := false
	for p.tok != .rcbr {
		if p.tok == .key_pub {
			if is_pub {
				p.error('structs can only have one `pub:`, all public fields have to be grouped')
			}
			is_pub = true
			p.fmt_dec() 
			p.check(.key_pub)
			if p.tok != .key_mut {
				p.check(.colon)
			}
			p.fmt_inc() 
			p.fgenln('')
		}
		if p.tok == .key_mut {
			if is_mut {
				p.error('structs can only have one `mut:`, all private key_mut fields have to be grouped')
			}
			is_mut = true
			p.fmt_dec() 
			p.check(.key_mut)
			if p.tok != .key_mut {
				p.check(.colon)
			}
			p.fmt_inc() 
			p.fgenln('')
		}
		// if is_pub {
		// }
		// (mut) user *User
		// if p.tok == .plus {
		// p.next()
		// }
		// Check dups
		field_name := p.check_name()
		if field_name in names {
			p.error('duplicate field `$field_name`')
		}
		names << field_name
		// We are in an interface?
		// `run() string` => run is a method, not a struct field
		if is_interface {
			typ.add_method(p.interface_method(field_name, name))
			continue
		}
		// `pub` access mod
		access_mod := if is_pub{AccessMod.public} else { AccessMod.private}
		p.fgen(' ')
		field_type := p.get_type()
		is_atomic := p.tok == .key_atomic
		if is_atomic {
			p.next()
			p.gen_type('_Atomic ')
		}
		if !is_c {
			p.gen_type(p.table.cgen_name_type_pair(field_name, field_type) + ';')
		}
		// [ATTR]
		mut attr := ''
		if p.tok == .lsbr {
			p.next()
			attr = p.check_name()
			p.check(.rsbr)
		}
		did_gen_something = true

		typ.add_field(field_name, field_type, is_mut, attr, access_mod)
		p.fgenln('')
	}

	if !is_ph && p.first_pass() {
		p.table.register_type2(typ)
		//println('registering 1 nrfields=$typ.fields.len') 
	}

	p.check(.rcbr)
	if !is_c {
		if !did_gen_something {
			p.gen_type('EMPTY_STRUCT_DECLARATION };')
			p.fgenln('')
		} else {
			p.gen_type('}; ')
		}
	}
	if is_objc {
		p.gen_type('@end')
	}
	p.fgenln('\n')
}

fn (p mut Parser) enum_decl(_enum_name string) {
	mut enum_name := _enum_name
	// Specify full type name
	if !p.builtin_pkg && p.mod != 'main' {
		enum_name = p.prepend_pkg(enum_name)
	}
	// Skip empty enums
	if enum_name != 'int' {
		p.cgen.typedefs << 'typedef int $enum_name;'
	}
	p.check(.lcbr)
	mut val := 0
	mut fields := []string 
	for p.tok == .name {
		field := p.check_name()
		fields << field 
		p.fgenln('')
		name := '${p.mod}__${enum_name}_$field'
		if p.pass == .main {
			p.cgen.consts << '#define $name $val' 
		}
		if p.tok == .comma {
			p.next()
		}
		p.table.register_const(name, enum_name, p.mod, false)
		val++
	}
	p.table.register_type2(&Type {
		name: enum_name
		mod: p.mod
		parent: 'int'
		is_enum: true
		enum_vals: fields 
	})
	p.check(.rcbr)
	p.fgenln('\n')
}

// check_name checks for a name token and returns its literal
fn (p mut Parser) check_name() string {
	name := p.lit
	p.check(.name)
	return name
}

fn (p mut Parser) check_string() string {
	s := p.lit
	p.check(.str)
	return s
}

fn (p &Parser) strtok() string {
	if p.tok == .name {
		return p.lit
	}
	if p.tok == .str {
		return '"$p.lit"'
	}
	res := p.tok.str()
	if res == '' {
		n := int(p.tok)
		return n.str()
	}
	return res
}

// same as check(), but adds a space to the formatter output
// TODO bad name
fn (p mut Parser) check_space(expected Token) {
	p.fspace()
	p.check(expected)
	p.fspace()
}

fn (p mut Parser) check(expected Token) {
	if p.tok != expected {
		println('check()')
		s := 'expected `${expected.str()}` but got `${p.strtok()}`'
		p.next()
		println('next token = `${p.strtok()}`')
		print_backtrace()
		p.error(s)
	}
	if expected == .rcbr {
		p.fmt_dec() 
	}
	p.fgen(p.strtok())
	// vfmt: increase indentation on `{` unless it's `{}`
	if expected == .lcbr && p.scanner.text[p.scanner.pos + 1] != `}` {
		p.fgenln('')
		p.fmt_inc() 
	}
	p.next()

if p.scanner.line_comment != '' { 
	//p.fgenln('// ! "$p.scanner.line_comment"')
	//p.scanner.line_comment = '' 
} 
}

fn (p mut Parser) error(s string) {
	// Dump all vars and types for debugging
	if p.pref.is_debug {
		// os.write_to_file('/var/tmp/lang.types', '')//pes(p.table.types))
		// os.write_to_file('/var/tmp/lang.vars', q.J(p.table.vars))
		os.write_file('fns.txt', p.table.debug_fns()) 
	}
	//if p.pref.is_verbose { 
		println('pass=$p.pass fn=`$p.cur_fn.name`')
	//}
	p.cgen.save()
	// V git pull hint
	cur_path := os.getwd()
	if !p.pref.is_repl && ( p.file_path.contains('v/compiler') || cur_path.contains('v/compiler') ){
		println('\n=========================')
		println('It looks like you are building V. It is being frequently updated every day.') 
		println('If you didn\'t modify the compiler\'s code, most likely there was a change that ')
		println('lead to this error.')
		println('\nRun `git pull && make`, that will most likely fix it.')
		//println('\nIf this doesn\'t help, re-install V from source or download a precompiled' + ' binary from\nhttps://vlang.io.')
		println('\nIf this doesn\'t help, please create a GitHub issue.')
		println('=========================\n')
	}
	// p.scanner.debug_tokens()
	// Print `[]int` instead of `array_int` in errors
	p.scanner.error(s.replace('array_', '[]').replace('__', '.').replace('Option_', '?')) 
}

fn (p &Parser) first_pass() bool {
	return p.pass == .decl
}

// TODO return Type instead of string?
fn (p mut Parser) get_type() string {
	debug := p.fileis('fn_test') && false
	mut mul := false
	mut nr_muls := 0
	mut typ := ''
	// fn type
	if p.tok == .func {
		if debug {
			println('\nget_type() .key_goT FN TYP line=$p.scanner.line_nr')
		}
		mut f := Fn{name: '_', pkg: p.mod}
		p.next()
		line_nr := p.scanner.line_nr
		p.fn_args(mut f)
		// Same line, it's a return type
		if p.scanner.line_nr == line_nr {
			if debug {
				println('same line getting type')
			}
			if p.tok == .name { 
				f.typ = p.get_type()
			} 
			else { 
				f.typ = 'void'
			} 
			// println('fn return typ=$f.typ')
		}
		else {
			f.typ = 'void'
		}
		// Register anon fn type
		fn_typ := Type {
			name: f.typ_str()// 'fn (int, int) string'
			mod: p.mod
			func: f
		}
		p.table.register_type2(fn_typ)
		return f.typ_str()
	}
	// arrays ([]int)
	mut is_arr := false
	mut is_arr2 := false// [][]int TODO remove this and allow unlimited levels of arrays
	is_question := p.tok == .question
	if is_question {
		p.check(.question)
	}
	if p.tok == .lsbr {
		p.check(.lsbr)
		// [10]int
		if p.tok == .number {
			typ = '[$p.lit]'
			p.next()
		}
		else {
			is_arr = true
		}
		p.check(.rsbr)
		// [10][3]int
		if p.tok == .lsbr {
			p.next()
			if p.tok == .number {
				typ += '[$p.lit]'
				p.check(.number)
			}
			else {
				is_arr2 = true
			}
			p.check(.rsbr)
		}
	}
	// map[string]int 
	if !p.builtin_pkg && p.tok == .name && p.lit == 'map' {
		p.next()
		p.check(.lsbr) 
		key_type := p.check_name() 
		if key_type != 'string' {
			p.error('maps only support string keys for now') 
		} 
		p.check(.rsbr) 
		val_type := p.check_name() 
		typ= 'map_$val_type' 
		p.register_map(typ)
		return typ 
	} 
	//  
	for p.tok == .mul {
		mul = true
		nr_muls++
		p.check(.mul) 
	}
	if p.tok == .amp {
		mul = true
		nr_muls++
		p.check(.amp) 
	}
	typ += p.lit
	if !p.is_struct_init {
		// Otherwise we get `foo := FooFoo{` because `Foo` was already generated in name_expr()
		p.fgen(p.lit)
	}
	// C.Struct import
	if p.lit == 'C' && p.peek() == .dot {
		p.next()
		p.check(.dot)
		typ = p.lit
	}
	else {
		// Package specified? (e.g. gx.Image)
		if p.peek() == .dot {
			p.next()
			p.check(.dot)
			typ += '__$p.lit'
		}
		mut t := p.table.find_type(typ)
		// "typ" not found? try "pkg__typ"
		if t.name == '' && !p.builtin_pkg {
			// && !p.first_pass() {
			if !typ.contains('array_') && p.mod != 'main' && !typ.contains('__') &&
				!typ.starts_with('[') { 
				typ = p.prepend_pkg(typ)
			}
			t = p.table.find_type(typ)
			if t.name == '' && !p.pref.translated && !p.first_pass() && !typ.starts_with('[') {
				println('get_type() bad type')
				// println('all registered types:')
				// for q in p.table.types {
				// println(q.name)
				// }
				p.error('unknown type `$typ`')
			}
		}
	}
	if typ == 'void' {
		p.error('unknown type `$typ`')
	}
	if mul {
		typ += strings.repeat(`*`, nr_muls)
	}
	// Register an []array type
	if is_arr2 {
		typ = 'array_array_$typ'
		p.register_array(typ)
	}
	else if is_arr {
		typ = 'array_$typ'
		// p.log('ARR TYPE="$typ" run=$p.pass')
		// We come across "[]User" etc ?
		p.register_array(typ)
	}
	p.next()
	if p.tok == .question || is_question {
		typ = 'Option_$typ'
		p.table.register_type_with_parent(typ, 'Option')
		if p.tok == .question {
			p.next()
		}
	}
	// Because the code uses * to see if it's a pointer
	if typ == 'byteptr' {
		return 'byte*'
	}
	if typ == 'voidptr' {
		//if !p.builtin_pkg && p.mod != 'os' && p.mod != 'gx' && p.mod != 'gg' && !p.pref.translated {
			//p.error('voidptr can only be used in unsafe code')
		//}
		return 'void*'
	}
	if typ.last_index('__') > typ.index('__') {
		p.error('2 __ in gettype(): typ="$typ"')
	}
	return typ
}

fn (p &Parser) print_tok() {
	if p.tok == .name {
		println(p.lit)
		return
	}
	if p.tok == .str {
		println('"$p.lit"')
		return
	}
	println(p.tok.str())
}

// statements() returns the type of the last statement
fn (p mut Parser) statements() string {
	p.log('statements()')
	typ := p.statements_no_rcbr()
	if !p.inside_if_expr {
		p.genln('}')
	}
	//if p.fileis('if_expr') {
		//println('statements() ret=$typ line=$p.scanner.line_nr')
	//}
	return typ
}

fn (p mut Parser) statements_no_rcbr() string {
	p.cur_fn.open_scope()
	if !p.inside_if_expr {
		p.genln('')
	}
	mut i := 0
	mut last_st_typ := ''
	for p.tok != .rcbr && p.tok != .eof && p.tok != .key_case && 
		p.tok != .key_default && p.peek() != .arrow {
		// println(p.tok.str())
		// p.print_tok()
		last_st_typ = p.statement(true)
		// println('last st typ=$last_st_typ')
		if !p.inside_if_expr {
			p.genln('')// // end st tok= ${p.strtok()}')
			p.fgenln('')
		}
		i++
		if i > 50000 {
			p.cgen.save()
			p.error('more than 50 000 statements in function `$p.cur_fn.name`')
		}
	}
	if p.tok != .key_case && p.tok != .key_default && p.peek() != .arrow {
		// p.next()
		p.check(.rcbr)
	}
	else {
		// p.check(.rcbr)
	}
	//p.fmt_dec() 
	// println('close scope line=$p.scanner.line_nr')
	p.close_scope()
	return last_st_typ
}

fn (p mut Parser) close_scope() {
	// println('close_scope level=$f.scope_level var_idx=$f.var_idx')
	// Move back `var_idx` (pointer to the end of the array) till we reach the previous scope level.
	// This effectivly deletes (closes) current scope.
	mut i := p.cur_fn.var_idx - 1
	for; i >= 0; i-- {
		v := p.cur_fn.local_vars[i]
		if v.scope_level != p.cur_fn.scope_level {
			// println('breaking. "$v.name" v.scope_level=$v.scope_level')
			break
		}
		if !p.building_v && !v.is_mut && v.is_alloc {
			if v.typ.starts_with('array_') { 
				p.genln('v_array_free($v.name); // close_scope free') 
			} 
			else if v.typ == 'string' { 
				p.genln('v_string_free($v.name); // close_scope free') 
			} 
			else { 
				p.genln('free($v.name); // close_scope free') 
			} 
		} 

	}
	p.cur_fn.var_idx = i + 1
	// println('close_scope new var_idx=$f.var_idx\n')
	p.cur_fn.scope_level--
} 

fn (p mut Parser) genln(s string) {
	p.cgen.genln(s)
}

fn (p mut Parser) gen(s string) {
	p.cgen.gen(s)
}

// Generate V header from V source
fn (p mut Parser) vh_genln(s string) {
	p.vh_lines << s
}

fn (p mut Parser) statement(add_semi bool) string {
	p.cgen.is_tmp = false
	tok := p.tok
	mut q := ''
	switch tok {
	case .name:
		next := p.peek()
		if p.pref.is_verbose {
			println(next.str())
		}
		// goto_label:
		if p.peek() == .colon {
			p.fmt_dec()
			label := p.check_name()
			p.fmt_inc()
			p.genln(label + ':')
			p.check(.colon)
			return ''
		}
		// `a := 777` 
		else if p.peek() == .decl_assign {
			p.log('var decl')
			p.var_decl()
		}
		else if p.lit == 'jsdecode' {
			p.js_decode()
		}
		else {
			// `a + 3`, `a(7)` or maybe just `a` 
			q = p.bool_expression()
		}
	case Token.key_goto:
		p.check(.key_goto)
		p.fgen(' ')
		label := p.check_name()
		p.genln('goto $label;')
		return ''
	case Token.key_defer:
		p.defer_st()
		return ''
	case Token.hash:
		p.chash()
		return ''
	case Token.dollar:
		p.comp_time()
	case Token.key_if:
		p.if_st(false, 0)
	case Token.key_for:
		p.for_st()
	case Token.key_switch, Token.key_match: 
		p.switch_statement()
	case Token.key_mut, Token.key_static:
		p.var_decl()
	case Token.key_return:
		p.return_st()
	case Token.lcbr:// {} block
		p.check(.lcbr) 
		p.genln('{')
		p.statements()
		return ''
	case Token.key_continue:
		if p.for_expr_cnt == 0 {
			p.error('`continue` statement outside `for`')
		}
		p.genln('continue')
		p.check(.key_continue) 
	case Token.key_break:
		if p.for_expr_cnt == 0 {
			p.error('`break` statement outside `for`')
		}
		p.genln('break')
		p.check(.key_break) 
	case Token.key_go:
		p.go_statement()
	case Token.key_assert:
		p.assert_statement()
	default:
		// An expression as a statement
		typ := p.expression()
		if p.inside_if_expr {
		}
		else {
			p.genln('; ')
		}
		return typ
	}
	// ? : uses , as statement separators
	if p.inside_if_expr && p.tok != .rcbr {
		p.gen(', ')
	}
	if add_semi && !p.inside_if_expr {
		p.genln(';')
	}
	return q
	// p.cgen.end_statement()
}

// is_map: are we in map assignment? (m[key] = val) if yes, dont generate '='
// this can be `user = ...`  or `user.field = ...`, in both cases `v` is `user`
fn (p mut Parser) assign_statement(v Var, ph int, is_map bool) {
	p.log('assign_statement() name=$v.name tok=')
	tok := p.tok
	if !v.is_mut && !v.is_arg && !p.pref.translated && !v.is_global{
		p.error('`$v.name` is immutable')
	}
	if !v.is_changed {
		p.cur_fn.mark_var_changed(v) 
	} 
	is_str := v.typ == 'string'
	switch tok {
	case Token.assign:
		if !is_map {
			p.gen(' = ')
		}
	case Token.plus_assign:
		if is_str {
			p.gen('= string_add($v.name, ')// TODO can't do `foo.bar += '!'`
		}
		else {
			p.gen(' += ')
		}
	default: p.gen(' ' + p.tok.str() + ' ')
	}
	p.fspace()
	p.fgen(tok.str()) 
	p.fspace()
	p.next()
	pos := p.cgen.cur_line.len
	expr_type := p.bool_expression()
	// Allow `num = 4` where `num` is an `?int`
	if p.assigned_type.starts_with('Option_') && expr_type == p.assigned_type.right('Option_'.len) {
		println('allowing option asss')
		expr := p.cgen.cur_line.right(pos)
		left := p.cgen.cur_line.left(pos)
		//p.cgen.cur_line = left + 'opt_ok($expr)'
		p.cgen.resetln(left + 'opt_ok($expr, sizeof($expr_type))')
	}
	else if !p.builtin_pkg && !p.check_types_no_throw(expr_type, p.assigned_type) {
		p.scanner.line_nr--
		p.error('cannot use type `$expr_type` as type `$p.assigned_type` in assignment')
	}
	if is_str && tok == .plus_assign {
		p.gen(')')
	}
	// p.assigned_var = ''
	p.assigned_type = ''
	if !v.is_used {
		p.cur_fn.mark_var_used(v)
	}
}

fn (p mut Parser) var_decl() {
	p.is_alloc = false 
	is_mut := p.tok == .key_mut || p.prev_tok == .key_for
	is_static := p.tok == .key_static
	if p.tok == .key_mut {
		p.check(.key_mut)
		p.fspace()
	}
	if p.tok == .key_static {
		p.check(.key_static)
		p.fspace()
	}
	// println('var decl tok=${p.strtok()} ismut=$is_mut')
	name := p.check_name()
	p.var_decl_name = name 
	// Don't allow declaring a variable with the same name. Even in a child scope
	// (shadowing is not allowed)
	if !p.builtin_pkg && p.cur_fn.known_var(name) {
		v := p.cur_fn.find_var(name)
		p.error('redefinition of `$name`')
	}
	if name.len > 1 && contains_capital(name) {
		p.error('variable names cannot contain uppercase letters, use snake_case instead')
	}
	p.check_space(.decl_assign) // := 
	// Generate expression to tmp because we need its type first
	// [TYP .name =] bool_expression()
	pos := p.cgen.add_placeholder()
	mut typ := p.bool_expression()
	// Option check ? or {
	or_else := p.tok == .key_orelse 
	tmp := p.get_tmp()
	if or_else {
		// Option_User tmp = get_user(1);
		// if (!tmp.ok) { or_statement }
		// User user = *(User*)tmp.data;
		// p.assigned_var = ''
		p.cgen.set_placeholder(pos, '$typ $tmp = ')
		p.genln(';')
		typ = typ.replace('Option_', '')
		p.next()
		p.check(.lcbr)
		p.genln('if (!$tmp .ok) {')
		p.register_var(Var {
			name: 'err'
			typ: 'string'
			is_mut: false
			is_used: true
		})
		p.genln('string err = $tmp . error;')
		p.statements()
		p.genln('$typ $name = *($typ*) $tmp . data;')
		if !p.returns && p.prev_tok2 != .key_continue && p.prev_tok2 != .key_break {
			p.error('`or` block must return/continue/break/panic')
		}
	}
	p.register_var(Var {
		name: name
		typ: typ
		is_mut: is_mut
		is_alloc: p.is_alloc 
	})
	if !or_else {
		gen_name := p.table.var_cgen_name(name)
		mut nt_gen := p.table.cgen_name_type_pair(gen_name, typ) + '='
		if is_static {
			nt_gen = 'static $nt_gen'
		}
		p.cgen.set_placeholder(pos, nt_gen)
	}
	p.var_decl_name = '' 
}

fn (p mut Parser) bool_expression() string {
	tok := p.tok
	typ := p.bterm()
	for p.tok == .and || p.tok == .logical_or {
		p.gen(' ${p.tok.str()} ')
		p.check_space(p.tok) 
		p.check_types(p.bterm(), typ)
	}
	if typ == '' {
		println('curline:')
		println(p.cgen.cur_line)
		println(tok.str())
		p.error('expr() returns empty type')
	}
	return typ
}

fn (p mut Parser) bterm() string {
	ph := p.cgen.add_placeholder()
	mut typ := p.expression()
	p.expected_type = typ 
	is_str := typ=='string' 
	tok := p.tok
	// if tok in [ .eq, .gt, .lt, .le, .ge, .ne] {
	if tok == .eq || tok == .gt || tok == .lt || tok == .le || tok == .ge || tok == .ne {
		p.fgen(' ${p.tok.str()} ')
		if is_str {
			p.gen(',')
		}
		else {
			p.gen(tok.str())
		}
		p.next()
		p.check_types(p.expression(), typ)
		typ = 'bool'
		if is_str {
			p.gen(')')
			switch tok {
			case Token.eq: p.cgen.set_placeholder(ph, 'string_eq(')
			case Token.ne: p.cgen.set_placeholder(ph, 'string_ne(')
			case Token.le: p.cgen.set_placeholder(ph, 'string_le(')
			case Token.ge: p.cgen.set_placeholder(ph, 'string_ge(')
			case Token.gt: p.cgen.set_placeholder(ph, 'string_gt(')
			case Token.lt: p.cgen.set_placeholder(ph, 'string_lt(')
			}
/* 
			 Token.eq => p.cgen.set_placeholder(ph, 'string_eq(')
			 Token.ne => p.cgen.set_placeholder(ph, 'string_ne(')
			 Token.le => p.cgen.set_placeholder(ph, 'string_le(')
			 Token.ge => p.cgen.set_placeholder(ph, 'string_ge(')
			 Token.gt => p.cgen.set_placeholder(ph, 'string_gt(')
			 Token.lt => p.cgen.set_placeholder(ph, 'string_lt(')
*/ 
		}
	}
	return typ
}

// also called on *, &, @, . (enum) 
fn (p mut Parser) name_expr() string {
	ph := p.cgen.add_placeholder()
	// amp
	ptr := p.tok == .amp
	deref := p.tok == .mul
	if ptr || deref {
		p.next()
	}
	if deref {
		if p.pref.is_play && !p.builtin_pkg {
			p.error('dereferencing is temporarily disabled on the playground, will be fixed soon')
		}
	}
	mut name := p.lit
	p.fgen(name)
	// known_type := p.table.known_type(name)
	orig_name := name
	is_c := name == 'C' && p.peek() == .dot 
	mut is_c_struct_init := is_c && ptr// a := &C.mycstruct{}
	if is_c {
		p.next()
		p.check(.dot)
		name = p.lit
		p.fgen(name)
		// Currently struct init is set to true only we have `&C.Foo{}`, handle `C.Foo{}`:
		if !is_c_struct_init && p.peek() == .lcbr {
			is_c_struct_init = true
		}
	}
	// enum value? (`color == .green`) 
	if p.tok == .dot {
		//println('got enum dot val $p.left_type pass=$p.pass $p.scanner.line_nr left=$p.left_type') 
		T := p.find_type(p.expected_type) 
		if T.is_enum {
			p.check(.dot) 
			val := p.check_name() 
			// Make sure this enum value exists 
			if !T.has_enum_val(val) {
				p.error('enum `$T.name` does not have value `$val`') 
			} 
			p.gen(T.mod + '__' + p.expected_type + '_' + val) 
		} 
		return p.expected_type 
	} 
	// //////////////////////////
	// module ?
	// Allow shadowing (gg = gg.newcontext(); gg.draw_triangle())
	if ((name == p.mod && p.table.known_pkg(name)) || p.import_table.known_alias(name))
		&& !p.cur_fn.known_var(name) && !is_c {
		mut pkg := name
		// must be aliased module
		if name != p.mod && p.import_table.known_alias(name) {
			// we replaced "." with "_dot_" in p.mod for C variable names, do same here.
			pkg = p.import_table.resolve_alias(name).replace('.', '_dot_')
		}
		p.next()
		p.check(.dot)
		name = p.lit
		p.fgen(name)
		name = prepend_pkg(pkg, name)
	}
	else if !p.table.known_type(name) && !p.cur_fn.known_var(name) &&
	!p.table.known_fn(name) && !p.table.known_const(name) && !is_c {
		name = p.prepend_pkg(name)
	}
	// Variable
	mut v := p.cur_fn.find_var(name)
	// A hack to allow `newvar := Foo{ field: newvar }`  
	// Declare the variable so that it can be used in the initialization 
	if name == 'main__' + p.var_decl_name {
		v.name = p.var_decl_name
		v.typ = 'voidptr' 
		v.is_mut = true 
	} 
	if v.name.len != 0 {
		if ptr {
			p.gen('& /*vvar*/ ')
		}
		else if deref {
			p.gen('*')
		}
		mut typ := p.var_expr(v)
		// *var
		if deref {
			if !typ.contains('*') && !typ.ends_with('ptr') {
				println('name="$name", t=$v.typ')
				p.error('dereferencing requires a pointer, but got `$typ`')
			}
			typ = typ.replace('ptr', '')// TODO
			typ = typ.replace('*', '')// TODO
		}
		// &var
		else if ptr {
			typ += '*'
		}
		return typ
	}
	// if known_type || is_c_struct_init || (p.first_pass() && p.peek() == .lcbr) {
	// known type? int(4.5) or Color.green (enum)
	if p.table.known_type(name) {
		// float(5), byte(0), (*int)(ptr) etc
		if !is_c && ( p.peek() == .lpar || (deref && p.peek() == .rpar) ) {
			if deref {
				name += '*'
			}
			else if ptr {
				name += '*'
			}
			p.gen('(')
			mut typ := p.cast(name)
			p.gen(')')
			for p.tok == .dot {
				typ = p.dot(typ, ph)
			}
			return typ
		}
		// Color.green
		else if p.peek() == .dot {
			enum_type := p.table.find_type(name)
			if !enum_type.is_enum {
				p.error('`$name` is not an enum')
			} 
			p.next()
			p.check(.dot)
			val := p.lit
			// println('enum val $val')
			p.gen(enum_type.mod + '__' + enum_type.name + '_' + val)// `color = main__Color_green`
			p.next()
			return enum_type.name
		}
		else if p.peek() == .lcbr {
			// go back to name start (pkg.name)
/* 
			p.scanner.pos = hack_pos
			p.tok = hack_tok
			p.lit = hack_lit
*/ 
			// TODO hack. If it's a C type, we may need to add struct before declaration:
			// a := &C.A{}  ==>  struct A* a = malloc(sizeof(struct A));
			if is_c_struct_init {
				p.is_c_struct_init = true
				p.cgen.insert_before('struct /*c struct init*/')
			}
			if ptr {
			        name += '*'  // `&User{}` => type `User*`
			}
			if name == 'T' {
				name = p.cur_gen_type 
			} 
			return p.struct_init(name, is_c_struct_init)
		}
	}
	// C fn
	if is_c {
		f := Fn {
			name: name// .replace('c_', '')
			is_c: true
		}
		p.fn_call(f, 0, '', '')
		// Try looking it up. Maybe its defined with "C.fn_name() fn_type",
		// then we know what type it returns
		cfn := p.table.find_fn(name)
		// Not Found? Return 'void*'
		if cfn.name == '' {
			return 'void*'
		}
		return cfn.typ
	}
	// Constant
	c := p.table.find_const(name)
	if c.name != '' && ptr && !c.is_global {
		p.error('cannot take the address of constant `$c.name`')
	}
	if c.name.len != 0 {
		if ptr {
			// c.ptr = true
			p.gen('& /*const*/ ')
		}
		p.log('calling var expr')
		mut typ := p.var_expr(c)
		if ptr {
			typ += '*'
		}
		return typ
	}
	// Function (not method btw, methods are handled in dot())
	mut f := p.table.find_fn(name)
	if f.name == '' {
		// We are in a second pass, that means this function was not defined, throw an error. 
		if !p.first_pass() {
			// V script? Try os module. 
			if p.v_script { 
				name = name.replace('main__', 'os__') 
				f = p.table.find_fn(name) 
			} 
			if f.name == '' { 
				// If orig_name is a pkg, then printing undefined: `pkg` tells us nothing
				// if p.table.known_pkg(orig_name) {
				if p.table.known_pkg(orig_name) || p.import_table.known_alias(orig_name) {
					name = name.replace('__', '.').replace('_dot_', '.')
					p.error('undefined: `$name`')
				}
				else {
					p.error('undefined: `$orig_name`')
				}
			} 
		} else { 
			p.next()
			// First pass, the function can be defined later. 
			return 'void'
		} 
	}
	// no () after func, so func is an argument, just gen its name
	// TODO verify this and handle errors
	peek := p.peek() 
	if peek != .lpar && peek != .lt {
		p.gen(p.table.cgen_name(f))
		p.next()
		return 'void*'
	}
	// TODO bring back
	if f.typ == 'void' && !p.inside_if_expr {
		// p.error('`$f.name` used as value')
	}
	p.log('calling function')
	p.fn_call(f, 0, '', '')
	// dot after a function call: `get_user().age`
	if p.tok == .dot {
		mut typ := ''
		for p.tok == .dot {
			// println('dot #$dc')
			typ = p.dot(f.typ, ph)
		}
		return typ
	}
	p.log('end of name_expr')
	return f.typ
}

fn (p mut Parser) var_expr(v Var) string {
	p.log('\nvar_expr() v.name="$v.name" v.typ="$v.typ"')
	// println('var expr is_tmp=$p.cgen.is_tmp\n')
	p.cur_fn.mark_var_used(v) 
	fn_ph := p.cgen.add_placeholder()
	p.expr_var = v
	p.gen(p.table.var_cgen_name(v.name))
	p.next()
	mut typ := v.typ
	// Function pointer? 
	if typ.starts_with('fn ') {
		//println('CALLING FN PTR')
		//p.print_tok()
		T := p.table.find_type(typ)
		p.gen('(')
		p.fn_call_args(mut T.func)
		p.gen(')')
		typ = T.func.typ
	}
	// users[0] before dot so that we can have
	// users[0].name
	if p.tok == .lsbr {
		typ = p.index_expr(typ, fn_ph)
	}
	// a.b.c().d chain
	// mut dc := 0
	for p.tok ==.dot {
		// println('dot #$dc')
		typ = p.dot(typ, fn_ph)
		p.log('typ after dot=$typ')
		// print('tok after dot()')
		// p.print_tok()
		// dc++
		if p.tok == .lsbr {
			// typ = p.index_expr(typ, fn_ph, v)
		}
	}
	// a++ and a--
	if p.tok == .inc || p.tok == .dec {
		if !v.is_mut && !v.is_arg && !p.pref.translated {
			p.error('`$v.name` is immutable')
		}
		if !v.is_changed {
			p.cur_fn.mark_var_changed(v) 
		} 
		if typ != 'int' {
			if !p.pref.translated && !is_number_type(typ) {
				p.error('cannot ++/-- value of type `$typ`')
			}
		}
		p.gen(p.tok.str())
		p.fgen(p.tok.str())
		p.next()// ++/-- 
		// allow `a := c++` in translated code 
		if p.pref.translated {
			//return p.index_expr(typ, fn_ph)
		}
		else {
			return 'void'
		}
	}
	typ = p.index_expr(typ, fn_ph)
	// TODO hack to allow `foo.bar[0] = 2` 
	if p.tok == .dot { 
		for p.tok == .dot {
			typ = p.dot(typ, fn_ph)
		} 
		typ = p.index_expr(typ, fn_ph)
	} 
	return typ
}

// for debugging only 
fn (p &Parser) fileis(s string) bool {
	return p.scanner.file_path.contains(s)
}

// user.name => `str_typ` is `User`
// user.company.name => `str_typ` is `Company`
fn (p mut Parser) dot(str_typ string, method_ph int) string {
	p.check(.dot)
	typ := p.find_type(str_typ)
	if typ.name.len == 0 {
		p.error('dot(): cannot find type `$str_typ`')
	}
	if p.tok == .dollar {
		p.comptime_method_call(typ) 
		return 'void' 
	} 
	field_name := p.lit
	p.fgen(field_name) 
	p.log('dot() field_name=$field_name typ=$str_typ')
	//if p.fileis('main.v') {
		//println('dot() field_name=$field_name typ=$str_typ prev_tok=${prev_tok.str()}') 
	//}
	has_field := p.table.type_has_field(typ, field_name)
	has_method := p.table.type_has_method(typ, field_name)
	if !typ.is_c && !has_field && !has_method && !p.first_pass() {
		if typ.name.starts_with('Option_') {
			opt_type := typ.name.right(7) 
			p.error('unhandled option type: $opt_type?')
		}
		println('error in dot():')
		println('fields:')
		for field in typ.fields {
			println(field.name)
		}
		println('methods:')
		for field in typ.methods {
			println(field.name)
		}
		println('str_typ=="$str_typ"')
		p.error('type `$typ.name`  has no field or method `$field_name`')
	}
	mut dot := '.'
	if str_typ.contains('*') {
		dot = '->'
	}
	// field
	if has_field {
		field := p.table.find_field(typ, field_name)
		// Is the next token `=`, `+=` etc?  (Are we modifying the field?)
		next := p.peek()
		modifying := next.is_assign() || next == .inc || next == .dec
		is_vi := p.fileis('vi')
		if !p.builtin_pkg && !p.pref.translated && modifying && !field.is_mut && !is_vi {
			p.error('cannot modify immutable field `$field_name` (type `$typ.name`)')
		}
		if !p.builtin_pkg && p.mod != typ.mod {
		}
		// if p.pref.is_play && field.access_mod ==.private && !p.builtin_pkg && p.mod != typ.mod {
		// Don't allow `arr.data`
		if field.access_mod == .private && !p.builtin_pkg && !p.pref.translated && p.mod != typ.mod {
			// println('$typ.name :: $field.name ')
			// println(field.access_mod)
			p.error('cannot refer to unexported field `$field_name` (type `$typ.name`)')
		}
		// if field.access_mod ==.public && p.peek() == .assign && !p.builtin_pkg && p.mod != typ.mod {
		// Don't allow `str.len = 0`
		if field.access_mod == .public && !p.builtin_pkg && p.mod != typ.mod {
			if !field.is_mut && !p.pref.translated && modifying {
				p.error('cannot modify public immutable field `$field_name` (type `$typ.name`)')
			}
		}
		p.gen(dot + field_name)
		p.next()
		return field.typ
	}
	// method
	method := p.table.find_method(typ, field_name)
	p.fn_call(method, method_ph, '', str_typ)
	// Methods returning `array` should return `array_string` 
	if method.typ == 'array' && typ.name.starts_with('array_') {
		return typ.name
	}
	// Array methods returning `voidptr` (like `last()`) should return element type
	if method.typ == 'void*' && typ.name.starts_with('array_') {
		return typ.name.right(6)
	}
	//if false && p.tok == .lsbr {
		// if is_indexer {
		//return p.index_expr(method.typ, method_ph)
	//}
	return method.typ
}

fn (p mut Parser) index_expr(typ string, fn_ph int) string {
	// a[0]
	v := p.expr_var
	//if p.fileis('fn_test.v') {
		//println('index expr typ=$typ')
		//println(v.name) 
	//}
	is_map := typ.starts_with('map_')
	is_str := typ == 'string'
	is_arr0 := typ.starts_with('array_')
	is_arr := is_arr0 || typ == 'array'
	is_ptr := typ == 'byte*' || typ == 'byteptr' || typ.contains('*')
	is_indexer := p.tok == .lsbr
	mut close_bracket := false
	if is_indexer {
		is_fixed_arr := typ[0] == `[`
		if !is_str && !is_arr && !is_map && !is_ptr && !is_fixed_arr {
			p.error('Cant [] non-array/string/map. Got type "$typ"')
		}
		p.check(.lsbr)
		// Get element type (set `typ` to it)
		if is_str {
			typ = 'byte'
			p.fgen('[')
			// Direct faster access to .str[i] in builtin package
			if p.builtin_pkg {
				p.gen('.str[')
				close_bracket = true
			}
			else {
				// Bounds check everywhere else
				p.gen(',')
			}
		}
		if is_fixed_arr {
			// `[10]int` => `int`, `[10][3]int` => `[3]int`
			if typ.contains('][') {
				pos := typ.index_after('[', 1)
				typ = typ.right(pos)
			}
			else {
				typ = typ.all_after(']')
			}
			p.gen('[')
			close_bracket = true
		}
		else if is_ptr {
			// typ = 'byte'
			typ = typ.replace('*', '')
			// modify(mut []string) fix
			if !is_arr {
				p.gen('[/*ptr*/')
				close_bracket = true
			}
		}
		if is_arr {
			//p.fgen('[')
			// array_int a; a[0]
			// type is "array_int", need "int"
			// typ = typ.replace('array_', '')
			if is_arr0 {
				if p.fileis('int_test') {
					println('\nRRRR0 $typ')
				}
				typ = typ.right(6)
				if p.fileis('int_test') {
					println('RRRR $typ')
				}
			}
			// array a; a.first() voidptr
			// type is "array", need "void*"
			if typ == 'array' {
				typ = 'void*'
			}
			// No bounds check in translated from C code
			if p.pref.translated && !p.builtin_pkg{
				// Cast void* to typ*: add (typ*) to the beginning of the assignment :
				// ((int*)a.data = ...
				p.cgen.set_placeholder(fn_ph, '(($typ*)(')
				p.gen('.data))[')
			}
			else {
				p.gen(',')
			}
		}
		// map is tricky
		// need to replace "m[key] = val" with "tmp = val; map_set(&m, key, &tmp)"
		// need to replace "m[key]"       with "tmp = val; map_get(&m, key, &tmp)"
		// can only do that later once we know whether there's an "=" or not
		if is_map {
			typ = typ.replace('map_', '')
			if typ == 'map' {
				typ = 'void*'
			}
			p.gen(',')
		}
		// expression inside [ ]
		if is_arr {
			T := p.table.find_type(p.expression())
			if T.parent != 'int' {
				p.check_types(T.name, 'int')
			}
		}
		else {
			p.expression()
		}
		p.check(.rsbr)
		// if (is_str && p.builtin_pkg) || is_ptr || is_fixed_arr && ! (is_ptr && is_arr) {
		if close_bracket {
			p.gen(']/*r$typ $v.is_mut*/')
		}
	}
	// TODO move this from index_expr() 
	// TODO if p.tok in ...
	// if p.tok in [.assign, .plus_assign, .minus_assign]
	if p.tok == .assign || p.tok == .plus_assign || p.tok == .minus_assign ||
	p.tok == .mult_assign || p.tok == .div_assign || p.tok == .xor_assign || p.tok == .mod_assign ||
	p.tok == .or_assign || p.tok == .and_assign || p.tok == .righ_shift_assign ||
	p.tok == .left_shift_assign {
		if is_indexer && is_str && !p.builtin_pkg {
			p.error('strings are immutable')
		}
		assign_pos := p.cgen.cur_line.len
		p.assigned_type = typ
		p.expected_type = typ
		p.assign_statement(v, fn_ph, is_indexer && (is_map || is_arr))
		// m[key] = val
		if is_indexer && (is_map || is_arr) {
			// a[0] = 7
			// curline right now: "a , 0  =  7"
			// println('222 "$p.cgen.cur_line"')
			// Cant have &7, so need a tmp
			tmp := p.get_tmp()
			tmp_val := p.cgen.cur_line.right(assign_pos)
			p.cgen.resetln(p.cgen.cur_line.left(assign_pos))
			// val := p.cgen.end_tmp()
			if is_map {
				p.cgen.set_placeholder(fn_ph, 'map__set(&')
			}
			else {
				if is_ptr {
					p.cgen.set_placeholder(fn_ph, 'array_set(')
				}
				else {
					p.cgen.set_placeholder(fn_ph, 'array_set(&/*q*/')
				}
			}
			p.gen(', & $tmp)')
			p.cgen.insert_before('$typ $tmp = $tmp_val;')
		}
		return typ
		return 'void'
	}
	// else if p.pref.is_verbose && p.assigned_var != '' {
	// p.error('didnt assign')
	// }
	// m[key]. no =, just a getter
	else if (is_map || is_arr || (is_str && !p.builtin_pkg)) && is_indexer {
		// Erase var name we generated earlier:	"int a = m, 0"
		// "m, 0" gets killed since we need to start from scratch. It's messy.
		// "m, 0" is an index expression, save it before deleting and insert later in map_get()
		index_expr := p.cgen.cur_line.right(fn_ph)
		p.cgen.resetln(p.cgen.cur_line.left(fn_ph))
		// Can't pass integer literal, because map_get() requires a void*
		tmp := p.get_tmp()
		tmp_ok := p.get_tmp()
		if is_map {
			p.gen('$tmp')
			mut def := type_default(typ)
			if def == 'STRUCT_DEFAULT_VALUE' {
				def = '{0}'
			}
			p.cgen.insert_before('$typ $tmp = $def; bool $tmp_ok = map_get($index_expr, & $tmp);')
		}
		else if is_arr {
			if p.pref.translated && !p.builtin_pkg {
				p.gen('$index_expr ]')
			}
			else {
				if is_ptr { 
					p.gen('( *($typ*) array__get(* $index_expr) )')
				}  else { 
					p.gen('( *($typ*) array__get($index_expr) )')
				} 
			}
		}
		else if is_str && !p.builtin_pkg {
			p.gen('string_at($index_expr)')
		}
		// Zero the string after map_get() if it's nil, numbers are automatically 0
		// This is ugly, but what can I do without generics?
		// TODO what about user types?
		if is_map && typ == 'string' {
			// p.cgen.insert_before('if (!${tmp}.str) $tmp = tos("", 0);')
			p.cgen.insert_before('if (!$tmp_ok) $tmp = tos("", 0);')
		}
	}
	// else if is_arr && is_indexer{}
	return typ
}

// returns resulting type
fn (p mut Parser) expression() string {
	if p.scanner.file_path.contains('test_test') {
		println('expression() pass=$p.pass tok=')
		p.print_tok()
	}
	p.cgen('/* expr start*/')
	ph := p.cgen.add_placeholder()
	mut typ := p.term()
	is_str := typ=='string' 
	// a << b ==> array2_push(&a, b)
	if p.tok == .left_shift {
		if typ.contains('array_') {
			// Can't pass integer literal, because push requires a void*
			// a << 7 => int tmp = 7; array_push(&a, &tmp);
			// _PUSH(&a, expression(), tmp, string)
			tmp := p.get_tmp()
			tmp_typ := typ.right(6)// skip "array_"
			p.check_space(.left_shift) 
			// Get the value we are pushing
			p.gen(', (')
			// Imkey_mut? Can we push?
			if !p.expr_var.is_mut && !p.pref.translated {
				p.error('`$p.expr_var.name` is immutable (can\'t <<)')
			}
			if !p.expr_var.is_changed {
				p.cur_fn.mark_var_changed(p.expr_var) 
			} 
			expr_type := p.expression() 
			// Two arrays of the same type? 
			push_array :=  typ == expr_type
			if push_array { 
				p.cgen.set_placeholder(ph, '_PUSH_MANY(&' ) 
				p.gen('), $tmp, $typ)')
			}  else { 
				p.check_types(expr_type, tmp_typ)
				// Pass tmp var info to the _PUSH macro
				// Prepend tmp initialisation and push call
				// Don't dereference if it's already a key_mut array argument  (`fn foo(mut []int)`)
				push_call := if typ.contains('*'){'_PUSH('} else { '_PUSH(&'} 
				p.cgen.set_placeholder(ph, push_call)
				p.gen('), $tmp, $tmp_typ)')
			} 
			return 'void'
		}
		else {
			p.next()
			p.gen(' << ')
			p.check_types(p.expression(), typ)
			return 'int'
		}
	}
	// `a in [1, 2, 3]` 
	// `key in map` 
	if p.tok == .key_in {
		p.fgen(' ')
		p.check(.key_in)
		p.fgen(' ')
		p.gen(', ')
		arr_typ := p.expression()
		is_map := arr_typ.starts_with('map_') 
		if !arr_typ.starts_with('array_') && !is_map { 
			p.error('`in` requires an array/map')
		}
		T := p.table.find_type(arr_typ)
		if !is_map && !T.has_method('contains') {
			p.error('$arr_typ has no method `contains`')
		}
		// `typ` is element's type
		if is_map {
			p.cgen.set_placeholder(ph, '_IN_MAP( ')
		} 
		else { 
			p.cgen.set_placeholder(ph, '_IN($typ, ')
		} 
		p.gen(')')
		return 'bool'
	}
	if p.tok == .righ_shift {
		p.next()
		p.gen(' >> ')
		p.check_types(p.expression(), typ)
		return 'int'
	}
	if p.tok == .dot  { 
		for p.tok == .dot {
			typ = p.dot(typ, ph)
		}
	}
	// + - |
	for p.tok == .plus || p.tok == .minus || p.tok == .pipe || p.tok == .amp || p.tok == .xor {
		// for p.tok in [.plus, .minus, .pipe, .amp, .xor] {
		tok_op := p.tok
		is_num := typ == 'void*' || typ == 'byte*' || is_number_type(typ)
		p.check_space(p.tok) 
		if is_str && tok_op == .plus {
			p.cgen.set_placeholder(ph, 'string_add(')
			p.gen(',')
		}
		// 3 + 4
		else if is_num {
			if typ == 'void*' {
				// Msvc errors on void* pointer arithmatic
				// ... So cast to byte* and then do the add
				p.cgen.set_placeholder(ph, '(byte*)')
			}
			p.gen(tok_op.str())
		}
		// Vec + Vec
		else {
			if p.pref.translated {
				p.gen(tok_op.str() + ' /*doom hack*/')// TODO hack to fix DOOM's angle_t
			}
			else {
				p.gen(',')
			}
		}
		p.check_types(p.term(), typ)
		if is_str && tok_op == .plus {
			p.gen(')')
		}
		// Make sure operators are used with correct types
		if !p.pref.translated && !is_str && !is_num {
			T := p.table.find_type(typ)
			if tok_op == .plus {
				if T.has_method('+') {
					p.cgen.set_placeholder(ph, typ + '_plus(')
					p.gen(')')
				}
				else {
					p.error('operator + not defined on `$typ`')
				}
			}
			else if tok_op == .minus {
				if T.has_method('-') {
					p.cgen.set_placeholder(ph, '${typ}_minus(')
					p.gen(')')
				}
				else {
					p.error('operator - not defined on `$typ`')
				}
			}
		}
	}
	return typ
}

fn (p mut Parser) term() string {
	line_nr := p.scanner.line_nr
	//if p.fileis('fn_test') {
		//println('\nterm() $line_nr')
	//}
	typ := p.unary()
	//if p.fileis('fn_test') {
		//println('2: $line_nr')
	//}
	// `*` on a newline? Can't be multiplication, only dereference
	if p.tok == .mul && line_nr != p.scanner.line_nr {
		return typ
	}
	for p.tok == .mul || p.tok == .div || p.tok == .mod {
		tok := p.tok
		is_div := tok == .div
		is_mod := tok == .mod
		// is_mul := tok == .mod
		p.next()
		p.gen(tok.str())// + ' /*op2*/ ')
		p.fgen(' ' + tok.str() + ' ')
		if is_div && p.tok == .number && p.lit == '0' {
			p.error('division by zero')
		}
		if is_mod && (is_float_type(typ) || !is_number_type(typ)) {
			p.error('operator .mod requires integer types')
		}
		p.check_types(p.unary(), typ)
	}
	return typ
}

fn (p mut Parser) unary() string {
	mut typ := ''
	tok := p.tok
	switch tok {
	case Token.not:
		p.gen('!')
		p.check(.not) 
		typ = 'bool'
		p.bool_expression()
	case Token.bit_not:
		p.gen('~')
		p.check(.bit_not) 
		typ = p.bool_expression()
	default:
		typ = p.factor()
	}
	return typ
}

fn (p mut Parser) factor() string {
	mut typ := ''
	tok := p.tok
	switch tok {
	case .number:
		typ = 'int'
		// Check if float (`1.0`, `1e+3`) but not if is hexa
		if (p.lit.contains('.') || (p.lit.contains('e') || p.lit.contains('E'))) && 
			!(p.lit[0] == `0` && (p.lit[1] == `x` || p.lit[1] == `X`)) {
			typ = 'f32'
			// typ = 'f64' // TODO 
		} else {
			v_u64 := p.lit.u64()
			if u64(u32(v_u64)) < v_u64 {
				typ = 'u64'
			}
		}
		if p.expected_type != '' && !is_valid_int_const(p.lit, p.expected_type) { 
			p.error('constant `$p.lit` overflows `$p.expected_type`') 
		} 
		p.gen(p.lit)
		p.fgen(p.lit)
	case Token.minus:
		p.gen('-')
		p.fgen('-')
		p.next()
		return p.factor()
		// Variable
	case Token.key_sizeof:
		p.gen('sizeof(')
		p.fgen('sizeof(')
		p.next()
		p.check(.lpar)
		mut sizeof_typ := p.get_type()
		if sizeof_typ.ends_with('*') {
			// Move * from the end to the beginning, as C requires
			sizeof_typ = '*' + sizeof_typ.left(sizeof_typ.len - 1)
		}
		p.check(.rpar)
		p.gen('$sizeof_typ)')
		p.fgen('$sizeof_typ)')
		return 'int'
	case Token.amp, Token.dot, Token.mul: 
		// (dot is for enum vals: `.green`) 
		return p.name_expr()
	case Token.name:
		// map[string]int
		if p.lit == 'map' && p.peek() == .lsbr {
			return p.map_init()
		}
		if p.lit == 'json' && p.peek() == .dot {
			return p.js_decode()
		}
		typ = p.name_expr()
		return typ
	case Token.key_default: 
		p.next()
		p.next()
		name := p.check_name()
		if name != 'T' {
			p.error('default needs T')
		}
		p.gen('default(T)')
		p.next()
		return 'T'
	case Token.lpar:
		//p.gen('(/*lpar*/')
		p.gen('(')
		p.check(.lpar) 
		typ = p.bool_expression()
		// Hack. If this `)` referes to a ptr cast `(*int__)__`, it was already checked
		// TODO: fix parser so that it doesn't think it's a par expression when it sees `(` in
		// __(__*int)(
		if !p.ptr_cast {
			p.check(.rpar)
		}
		p.ptr_cast = false
		p.gen(')')
		return typ
	case Token.chartoken:
		p.char_expr()
		typ = 'byte'
		return typ
	case Token.str:
		p.string_expr()
		typ = 'string'
		return typ
	case Token.key_false:
		typ = 'bool'
		p.gen('0')
		p.fgen('false')
	case Token.key_true:
		typ = 'bool'
		p.gen('1')
		p.fgen('true')
	case Token.lsbr:
		// `[1,2,3]` or `[]` or `[20]byte`
		// TODO have to return because arrayInit does next()
		// everything should do next()
		return p.array_init()
	case Token.lcbr:
		// { user | name :'new name' }
		return p.assoc()
	case Token.key_if:
		typ = p.if_st(true, 0)
		return typ
	default:
		next := p.peek()
		println('PREV=${p.prev_tok.str()}')
		println('.neXT=${next.str()}')
		p.error('unexpected token: `${p.tok.str()}`')
	}
	p.next()// TODO everything should next()
	return typ
}

// { user | name: 'new name' }
fn (p mut Parser) assoc() string {
	// println('assoc()')
	p.next()
	name := p.check_name()
	if !p.cur_fn.known_var(name) {
		p.error('unknown variable `$name`')
	}
	var := p.cur_fn.find_var(name)
	p.check(.pipe)
	p.gen('($var.typ){')
	mut fields := []string// track the fields user is setting, the rest will be copied from the old object
	for p.tok != .rcbr {
		field := p.check_name()
		fields << field
		p.gen('.$field = ')
		p.check(.colon)
		p.bool_expression()
		p.gen(',')
		if p.tok != .rcbr {
			p.check(.comma)
		}
	}
	// Copy the rest of the fields
	T := p.table.find_type(var.typ)
	for ffield in T.fields {
		f := ffield.name
		if f in fields {
			continue
		}
		p.gen('.$f = $name . $f,')
	}
	p.check(.rcbr)
	p.gen('}')
	return var.typ
}

fn (p mut Parser) char_expr() {
	p.gen('\'$p.lit\'')
	p.next()
}


fn format_str(str string) string {
	str = str.replace('"', '\\"')
	$if windows {
		str = str.replace('\r\n', '\\n')
	} 
	str = str.replace('\n', '\\n')
	return str
}

fn (p mut Parser) string_expr() {
	// println('.str EXPR')
	str := p.lit
	// No ${}, just return a simple string
	if p.peek() != .dollar {
		p.fgen('\'$str\'')
		// println('before format: "$str"')
		f := format_str(str)
		// println('after format: "$str"')
		if p.calling_c || (p.pref.translated && p.mod == 'main') {
			p.gen('"$f"')
		}
		else {
			p.gen('tos2("$f")') 
		}
		p.next()
		return
	}
	// tmp := p.get_tmp()
	p.is_alloc = true // $ interpolation means there's allocation 
	mut args := '"'
	mut format := '"'
	p.fgen('\'') 
	mut complex_inter := false  // for vfmt 
	for p.tok == .str {
		// Add the string between %d's
		p.fgen(p.lit) 
		p.lit = p.lit.replace('%', '%%')
		format += format_str(p.lit)
		p.next()// skip $
		if p.tok != .dollar {
			continue
		}
		// Handle .dollar
		p.check(.dollar) 
		// If there's no string after current token, it means we are in
		// a complex expression (`${...}`) 
		if p.peek() != .str {
			p.fgen('{') 
			complex_inter = true 
		} 
		// Get bool expr inside a temp var
		p.cgen.start_tmp()
		typ := p.bool_expression()
		mut val := p.cgen.end_tmp()
		val = val.trim_space()
		args += ', $val'
		if typ == 'string' {
			// args += '.str'
			// printf("%.*s", a.len, a.str) syntax
			args += '.len, ${val}.str'
		}
		if typ == 'ustring' {
			args += '.len, ${val}.s.str'
		}
		// Custom format? ${t.hour:02d}
		custom := p.tok == .colon
		if custom {
			format += '%'
			p.next()
			if p.tok == .dot {
				format += '.'
				p.next()
			}
			format += p.lit// 02
			p.next()
			format += p.lit// f
			// println('custom str F=$format')
			p.next()
		}
		else {
			f := p.typ_to_fmt(typ, 0) 
			if f == '' { 
				p.error('unhandled sprintf format "$typ" ')
			} 
			format += f 
		}
	}
	if complex_inter {
	p.fgen('}') 
} 
	p.fgen('\'') 
	// println("hello %d", num) optimization.
	if p.cgen.nogen {
		return
	}
	// println: don't allocate a new string, just print	it. 
	cur_line := p.cgen.cur_line.trim_space()
	if cur_line.contains('println (') && p.tok != .plus && 
		!cur_line.contains('string_add') && !cur_line.contains('eprintln') {
		p.cgen.resetln(cur_line.replace('println (', 'printf('))
		p.gen('$format\\n$args')
		return
	}
	// '$age'! means the user wants this to be a tmp string (uses global buffer, no allocation,
	// won't be used	again)
	if p.tok == .not {
		p.check(.not) 
		p.gen('_STR_TMP($format$args)')
	}
	else {
		// Otherwise do ugly len counting + allocation + sprintf
		p.gen('_STR($format$args)')
	}
}

// m := map[string]int{}
fn (p mut Parser) map_init() string {
	p.next()
	p.check(.lsbr)
	key_type := p.check_name()
	if key_type != 'string' {
		p.error('only string key maps allowed for now')
	}
	p.check(.rsbr)
	val_type := p.check_name()
	if !p.table.known_type(val_type) {
		p.error('map init unknown type "$val_type"')
	}
	typ := 'map_$val_type'
	p.register_map(typ)
	p.gen('new_map(1, sizeof($val_type))')
	p.check(.lcbr)
	p.check(.rcbr)
	return typ
}

// [1,2,3]
fn (p mut Parser) array_init() string {
	p.is_alloc = true 
	p.check(.lsbr)
	is_integer := p.tok == .number
	lit := p.lit
	mut typ := ''
	new_arr_ph := p.cgen.add_placeholder()
	mut i := 0
	pos := p.cgen.cur_line.len// remember cur line to fetch first number in cgen  for [0; 10]
	for p.tok != .rsbr {
		val_typ := p.bool_expression()
		// Get type of the first expression
		if i == 0 {
			typ = val_typ
			// fixed width array initialization? (`arr := [20]byte`)
			if is_integer && p.tok == .rsbr && p.peek() == .name {
				nextc := p.scanner.text[p.scanner.pos + 1]
				// TODO whitespace hack
				// Make sure there's no space in `[10]byte`
				if !nextc.is_space() {
					p.check(.rsbr)
					name := p.check_name()
					if p.table.known_type(name) {
						p.cgen.resetln('')
						p.gen('STRUCT_DEFAULT_VALUE')
						return '[$lit]$name'
					}
					else {
						p.error('bad type `$name`')
					}
				}
			}
		}
		if val_typ != typ {
			if !p.check_types_no_throw(val_typ, typ) {
				p.error('bad array element type `$val_typ` instead of `$typ`')
			}
		}
		if p.tok != .rsbr && p.tok != .semicolon {
			p.gen(', ')
			p.check(.comma)
			p.fspace() 
		}
		i++
		// Repeat (a = [0;5] )
		if i == 1 && p.tok == .semicolon {
			p.check_space(.semicolon)
			val := p.cgen.cur_line.right(pos)
			// p.cgen.cur_line = ''
			p.cgen.resetln(p.cgen.cur_line.left(pos))
			// Special case for zero
			if false && val.trim_space() == '0' {
				p.gen('array_repeat( & V_ZERO, ')
			}
			else {
				tmp := p.get_tmp()
				p.cgen.insert_before('$typ $tmp = $val;')
				p.gen('array_repeat(&$tmp, ')
			}
			p.check_types(p.bool_expression(), 'int')
			p.gen(', sizeof($typ) )')
			p.check(.rsbr)
			return 'array_$typ'
		}
	}
	p.check(.rsbr)
	// type after `]`? (e.g. "[]string")
	if p.tok != .name && i == 0 {
		p.error('specify array type: `[]typ` instead of `[]`')
	}
	if p.tok == .name && i == 0 {
		// vals.len == 0 {
		typ = p.get_type()
		// println('.key_goT TYP after [] $typ')
	}
	// ! after array => no malloc and no copy
	no_alloc := p.tok == .not 
	if no_alloc {
		p.next()
	}
	// [1,2,3]!! => [3]int{1,2,3}
	is_fixed_size := p.tok == .not 
	if is_fixed_size {
		p.next()
		p.gen(' }')
		if !p.first_pass() {
			// If we are defining a const array, we don't need to specify the type:
			// `a = {1,2,3}`, not `a = (int[]) {1,2,3}`
			if p.inside_const {
				p.cgen.set_placeholder(new_arr_ph, '{ ')
			}
			else {
				p.cgen.set_placeholder(new_arr_ph, '($typ[]) { ')
			}
		}
		return '[$i]$typ'
	}
	// if ptr {
	// typ += '_ptr"
	// }
	mut new_arr := 'new_array_from_c_array'
	if no_alloc {
		new_arr += '_no_alloc'
	}
	p.gen(' })')
	// p.gen('$new_arr($vals.len, $vals.len, sizeof($typ), ($typ[]) $c_arr );')
	// TODO why need !first_pass()?? Otherwise it goes to the very top of the out.c file
	if !p.first_pass() {
		if i == 0 {
			p.cgen.set_placeholder(new_arr_ph, '$new_arr($i, $i, sizeof($typ), ($typ[]) {EMPTY_STRUCT_INIT ')
		} else {
			p.cgen.set_placeholder(new_arr_ph, '$new_arr($i, $i, sizeof($typ), ($typ[]) { ')
		}
	}
	typ = 'array_$typ'
	p.register_array(typ)
	return typ
}

fn (p mut Parser) struct_init(typ string, is_c_struct_init bool) string {
	p.is_struct_init = true
	p.next() 
	p.scanner.fmt_out.cut(typ.len)
	ptr := typ.contains('*')
	// TODO tm struct struct bug
	if typ == 'tm' {
		p.cgen.lines[p.cgen.lines.len-1] = ''
		p.cgen.lines[p.cgen.lines.len-2] = ''
	}
	p.check(.lcbr)
	// tmp := p.get_tmp()
	if !ptr {
		if p.is_c_struct_init {
			p.gen('(struct $typ) {')
			p.is_c_struct_init = false
		}
		else {
			p.gen('($typ) {')
		}
	}
	else {
		// TODO tmp hack for 0 pointers init
		// &User{!} ==> 0
		if p.tok == .not {
			p.next()
			p.gen('0')
			p.check(.rcbr)
			return typ
		}
		no_star := typ.replace('*', '')
		p.gen('ALLOC_INIT($no_star, {')
	}
	mut did_gen_something := false
	// Loop thru all struct init keys and assign values
	// u := User{age:20, name:'bob'}
	// Remember which fields were set, so that we dont have to zero them later
	mut inited_fields := []string
	peek := p.peek()
	if peek == .colon || p.tok == .rcbr {
		t := p.table.find_type(typ)
		for p.tok != .rcbr {
			field := p.check_name()
			if !t.has_field(field) {
				p.error('`$t.name` has no field `$field`')
			}
			f := t.find_field(field) 
			inited_fields << field
			p.gen('.$field = ')
			p.check(.colon)
			p.fspace()
			p.check_types(p.bool_expression(),  f.typ) 
			if p.tok == .comma {
				p.next()
			}
			if p.tok != .rcbr {
				p.gen(',')
			}
			p.fgenln('')
			did_gen_something = true
		}
		// If we already set some fields, need to prepend a comma
		if t.fields.len != inited_fields.len && inited_fields.len > 0 {
			p.gen(',')
		}
		// Zero values: init all fields (ints to 0, strings to '' etc)
		for i, field in t.fields {
			// println('### field.name')
			// Skip if this field has already been assigned to
			if inited_fields.contains(field.name) {
				continue
			}
			field_typ := field.typ
			if !p.builtin_pkg && field_typ.ends_with('*') && field_typ.contains('Cfg') {
				p.error('pointer field `${typ}.${field.name}` must be initialized')
			}
			def_val := type_default(field_typ)
			if def_val != '' && def_val != 'STRUCT_DEFAULT_VALUE' {
				p.gen('.$field.name = $def_val')
				if i != t.fields.len - 1 {
					p.gen(',')
				}
			}
			did_gen_something = true
		}
	}
	// Point{3,4} syntax
	else {
		mut T := p.table.find_type(typ)
		// Aliases (TODO Hack, implement proper aliases)
		if T.fields.len == 0 && T.parent != '' {
			T = p.table.find_type(T.parent)
		}
		for i, ffield in T.fields {
			expr_typ := p.bool_expression()
			if !p.check_types_no_throw(expr_typ, ffield.typ) {
				p.error('field value #${i+1} `$ffield.name` has type `$ffield.typ`, got `$expr_typ` ')
			}
			if i < T.fields.len - 1 {
				if p.tok != .comma {
					p.error('too few values in `$typ` literal (${i+1} instead of $T.fields.len)')
				}
				p.gen(',')
				p.next()
			}
		}
		// Allow `user := User{1,2,3,}`
		// The final comma will be removed by vfmt, since we are not calling `p.fgen()`
		if p.tok == .comma {
			p.next()
		}
		if p.tok != .rcbr {
			p.error('too many fields initialized: `$typ` has $T.fields.len field(s)')
		}
		did_gen_something = true
	}

	if !did_gen_something {
		p.gen('EMPTY_STRUCT_INIT')
	}

	p.gen('}')
	if ptr {
		p.gen(')')
	}
	p.check(.rcbr)
	p.is_struct_init = false
	return typ
}

// `f32(3)`
// tok is `f32` or `)` if `(*int)(ptr)`
fn (p mut Parser) cast(typ string) string {
	p.next()
	pos := p.cgen.add_placeholder()
	if p.tok == .rpar {
		// skip `)` if it's `(*int)(ptr)`, not `int(a)`
		p.ptr_cast = true
		p.next()
	}
	p.check(.lpar)
	p.expected_type = typ 
	expr_typ := p.bool_expression()
	p.expected_type = '' 
	// `string(buffer)` => `tos2(buffer)`
	// `string(buffer, len)` => `tos(buffer, len)`
	// `string(bytes_array, len)` => `tos(bytes_array.data, len)`
	is_byteptr := expr_typ == 'byte*' || expr_typ == 'byteptr' 
	is_bytearr := expr_typ == 'array_byte' 
	if typ == 'string' {
		if is_byteptr || is_bytearr { 
			if p.tok == .comma { 
				p.check(.comma) 
				p.cgen.set_placeholder(pos, 'tos(')
				if is_bytearr {
					p.gen('.data') 
				} 
				p.gen(', ') 
				p.check_types(p.expression(), 'int') 
			}  else { 
				if is_bytearr {
					p.gen('.data') 
				} 
				p.cgen.set_placeholder(pos, 'tos2(')
			} 
		} 
		// `string(234)` => error
		else if expr_typ == 'int' {
			p.error('cannot cast `$expr_typ` to `$typ`, use `str()` method instead')
		} 
		else {
			p.error('cannot cast `$expr_typ` to `$typ`') 
		} 
	}
	else {
		p.cgen.set_placeholder(pos, '($typ)(')
	}
	p.check(.rpar)
	p.gen(')')
	return typ
}

fn (p mut Parser) get_tmp() string {
	p.tmp_cnt++
	return 'tmp$p.tmp_cnt'
}

fn (p mut Parser) get_tmp_counter() int {
	p.tmp_cnt++
	return p.tmp_cnt
}

fn os_name_to_ifdef(name string) string { 
	switch name {
		case 'windows': return '_WIN32'
		case 'mac': return '__APPLE__'
		case 'linux': return '__linux__' 
		case 'freebsd': return '__FreeBSD__' 
		case 'openbsd': return '__OpenBSD__' 
		case 'netbsd': return '__NetBSD__' 
		case 'dragonfly': return '__DragonFly__' 
		case 'msvc': return '_MSC_VER' 
	} 
	panic('bad os ifdef name "$name"') 
	return '' 
} 

fn (p mut Parser) if_st(is_expr bool, elif_depth int) string {
	if is_expr {
		if p.fileis('if_expr') {
			println('IF EXPR')
		}
		p.inside_if_expr = true
		p.gen('(')
	}
	else {
		p.gen('if (')
		p.fgen('if ')
	}
	p.next()
	p.check_types(p.bool_expression(), 'bool')
	if is_expr {
		p.gen(') ? (')
	}
	else {
		p.genln(') {')
	}
	p.fgen(' ')
	p.check(.lcbr)
	mut typ := ''
	// if { if hack
	if p.tok == .key_if && p.inside_if_expr {
		typ = p.factor()
		p.next()
	}
	else {
		typ = p.statements()
	}
	// println('IF TYp=$typ')
	if p.tok == .key_else {
		p.fgenln('') 
		p.check(.key_else)  
		p.fspace() 
		if p.tok == .key_if {
			if is_expr {
				p.gen(') : (')
				return p.if_st(is_expr, elif_depth + 1)
			}
			else {
				p.gen(' else ')
				return p.if_st(is_expr, 0)
			}
			// return ''
		}
		if is_expr {
			p.gen(') : (')
		}
		else {
			p.genln(' else { ')
		}
		p.check(.lcbr)
		// statements() returns the type of the last statement
		typ = p.statements()
		p.inside_if_expr = false
		if is_expr {
			p.gen(strings.repeat(`)`, elif_depth + 1))
		}
		return typ
	}
	p.inside_if_expr = false
	if p.fileis('test_test') {
		println('if ret typ="$typ" line=$p.scanner.line_nr')
	}
	return typ
}

fn (p mut Parser) for_st() {
	p.check(.key_for)
	p.fgen(' ')
	p.for_expr_cnt++
	next_tok := p.peek()
	//debug := p.scanner.file_path.contains('r_draw')
	p.cur_fn.open_scope()
	if p.tok == .lcbr {
		// Infinite loop
		p.gen('while (1) {')
	}
	else if p.tok == .key_mut {
		p.error('`mut` is not required in for loops')
	}
	// for i := 0; i < 10; i++ {
	else if next_tok == .decl_assign || next_tok == .assign || p.tok == .semicolon {
		p.genln('for (')
		if next_tok == .decl_assign {
			p.var_decl()
		}
		else if p.tok != .semicolon {
			// allow `for ;; i++ {`
			// Allow `for i = 0; i < ...`
			p.statement(false)
		}
		p.check(.semicolon)
		p.gen(' ; ')
		p.fgen(' ')
		if p.tok != .semicolon {
			p.bool_expression()
		}
		p.check(.semicolon)
		p.gen(' ; ')
		p.fgen(' ')
		if p.tok != .lcbr {
			p.statement(false)
		}
		p.genln(') { ')
	}
	// for i, val in array
	else if p.peek() == .comma {
		// for i, val in array { ==>
		// 
		// array_int tmp = array;
		// for (int i = 0; i < tmp.len; i++) {
		// int val = tmp[i];
		i := p.check_name()
		p.check(.comma)
		val := p.check_name()
		p.fgen(' ')
		p.check(.key_in)
		p.fgen(' ')
		tmp := p.get_tmp()
		p.cgen.start_tmp()
		typ := p.bool_expression()
		is_arr := typ.starts_with('array_') 
		is_map := typ.starts_with('map_') 
		is_str := typ == 'string' 
		if !is_arr && !is_str && !is_map { 
			p.error('cannot range over type `$typ`') 
		} 
		expr := p.cgen.end_tmp()
		p.genln('$typ $tmp = $expr ;')
		pad := if is_arr { 6 } else  { 4 } 
		var_typ := typ.right(pad)
		// typ = strings.Replace(typ, "_ptr", "*", -1)
		// Register temp var
		val_var := Var {
			name: val
			typ: var_typ
			ptr: typ.contains('*')
		}
		p.register_var(val_var)
		if is_arr || is_str { 
			i_var := Var {
				name: i
				typ: 'int'
				// parent_fn: p.cur_fn
				is_mut: true
				is_changed: true 
			}
			p.register_var(i_var)
			p.genln(';\nfor (int $i = 0; $i < $tmp .len; $i ++) {')
			p.genln('$var_typ $val = (($var_typ *) $tmp . data)[$i];')
		}
		else if is_map {
			i_var := Var {
				name: i
				typ: 'string'
				is_mut: true
				is_changed: true 
			}
			p.register_var(i_var)
			p.genln('array_string keys_$tmp = map_keys(& $tmp ); ') 
			p.genln('for (int l = 0; l < keys_$tmp .len; l++) {') 
			p.genln('  string $i = ((string*)keys_$tmp .data)[l];') 
			//p.genln('  string $i = *(string*) ( array__get(keys_$tmp, l) );') 
			mut def := type_default(typ)
			if def == 'STRUCT_DEFAULT_VALUE' {
				def = '{0}'
			}
			// TODO don't call map_get() for each key, fetch values while traversing
			// the tree (replace `map_keys()` above with `map_key_vals()`) 
			p.genln('$var_typ $val = $def; map_get($tmp, $i, & $val);') 
		} 
	}
	// `for val in vals`
	else if p.peek() == .key_in {
		val := p.check_name()
		p.fgen(' ')
		p.check(.key_in)
		p.fspace()
		tmp := p.get_tmp()
		p.cgen.start_tmp()
		typ := p.bool_expression()
		expr := p.cgen.end_tmp()
		is_range := p.tok == .dotdot
		mut range_end := ''
		if is_range {
			p.check_types(typ, 'int')
			p.check_space(.dotdot)
			p.cgen.start_tmp()
			p.check_types(p.bool_expression(), 'int')
			range_end = p.cgen.end_tmp()
		}
		is_arr := typ.contains('array')
		is_str := typ == 'string'
		if !is_arr && !is_str && !is_range {
			p.error('cannot range over type `$typ`') 
		}
		p.genln('$typ $tmp = $expr;')
		// TODO var_type := if...
		mut var_type := ''
		if is_arr {
			var_type = typ.right(6)// all after `array_`
		}
		else if is_str {
			var_type = 'byte'
		}
		else if is_range {
			var_type = 'int'
		}
		// println('for typ=$typ vartyp=$var_typ')
		// Register temp var
		val_var := Var {
			name: val
			typ: var_type
			ptr: typ.contains('*')
			is_changed: true 
		}
		p.register_var(val_var)
		i := p.get_tmp()
		if is_range {
			p.genln(';\nfor (int $i = $tmp; $i < $range_end; $i++) {')
		}
		else {
			p.genln(';\nfor (int $i = 0; $i < $tmp .len; $i ++) {')
		}
		if is_arr {
			p.genln('$var_type $val = (($var_type *) ${tmp}.data)[$i];')
		}
		else if is_str {
			p.genln('$var_type $val = (($var_type *) ${tmp}.str)[$i];')
		}
		else if is_range {
			p.genln('$var_type $val = $i;')
		}
	}
	else {
		// `for a < b {`
		p.gen('while (')
		p.check_types(p.bool_expression(), 'bool')
		p.genln(') {')
	}
	p.fspace() 
	p.check(.lcbr)
	p.genln('') 
	p.statements()
	p.close_scope()
	p.for_expr_cnt--
}

fn (p mut Parser) switch_statement() {
	if p.tok == .key_switch { 
		p.check(.key_switch) 
	} else {
		p.check(.key_match) 
	} 
	p.cgen.start_tmp()
	typ := p.bool_expression()
	expr := p.cgen.end_tmp()
	p.check(.lcbr)
	mut i := 0
	for p.tok == .key_case || p.tok == .key_default || p.peek() == .arrow || p.tok == .key_else { 
		if p.tok == .key_default || p.tok == .key_else { 
			p.genln('else  { // default:')
			if p.tok == .key_default { 
				p.check(.key_default) 
				p.check(.colon)
			}  else { 
				p.check(.key_else) 
				p.check(.arrow)
			} 
			p.statements()
			break
		}
		if i > 0 {
			p.gen('else ')
		}
		p.gen('if (')
		// Multiple checks separated by comma
		mut got_comma := false
		for {
			if got_comma {
				p.gen(') ||  ')
			}
			if typ == 'string' {
				p.gen('string_eq($expr, ')
			}
			else {
				p.gen('($expr == ')
			}
			if p.tok == .key_case || p.tok == .key_default { 
				p.check(p.tok) 
			}
			p.bool_expression()
			if p.tok != .comma {
				break
			}
			p.check(.comma)
			got_comma = true
		}
		if p.tok == .colon { 
			p.check(.colon)
		} 
		else { 
			p.check(.arrow) 
		} 
		p.gen(')) {')
		p.genln('/* case */')
		p.statements()
		i++
	}
}

fn (p mut Parser) assert_statement() {
	if p.first_pass() {
		return 
	} 
	p.check(.key_assert)
	p.fspace()
	tmp := p.get_tmp()
	p.gen('bool $tmp = ')
	p.check_types(p.bool_expression(), 'bool')
	// TODO print "expected:  got" for failed tests
	filename := p.file_path
	p.genln(';\n 
if (!$tmp) { 
  puts("\\x1B[31mFAILED: $p.cur_fn.name() in $filename:$p.scanner.line_nr\\x1B[0m");  
g_test_ok = 0 ; 
	// TODO
	// Maybe print all vars in a test function if it fails? 
} 
else { 
  //puts("\\x1B[32mPASSED: $p.cur_fn.name()\\x1B[0m");
}')
}

fn (p mut Parser) return_st() {
	p.check(.key_return)
	p.fgen(' ') 
	fn_returns := p.cur_fn.typ != 'void'
	if fn_returns {
		if p.tok == .rcbr {
			p.error('`$p.cur_fn.name` needs to return `$p.cur_fn.typ`')
		}
		else {
			ph := p.cgen.add_placeholder()
			expr_type := p.bool_expression()
			// Automatically wrap an object inside an option if the function returns an option
			if p.cur_fn.typ.ends_with(expr_type) && p.cur_fn.typ.starts_with('Option_') {
				tmp := p.get_tmp()
				ret := p.cgen.cur_line.right(ph)

				p.cgen.cur_line = '$expr_type $tmp = OPTION_CAST($expr_type)($ret);'
				p.cgen.resetln('$expr_type $tmp = OPTION_CAST($expr_type)($ret);')
				p.gen('return opt_ok(&$tmp, sizeof($expr_type))')
			}
			else {
				ret := p.cgen.cur_line.right(ph)
				p.cgen(p.cur_fn.defer_text) 
				if p.cur_fn.defer_text == '' || expr_type == 'void*' { 
					p.cgen.resetln('return $ret')
				}  else { 
					tmp := p.get_tmp() 
					p.cgen.resetln('$expr_type $tmp = $ret;\n')
					p.genln(p.cur_fn.defer_text) 
					p.genln('return $tmp;') 
				} 
			}
			p.check_types(expr_type, p.cur_fn.typ)
		}
	}
	else {
		// Don't allow `return val` in functions that don't return anything
		if !p.is_vweb && (p.tok == .name || p.tok == .number || p.tok == .str) { 
			p.error('function `$p.cur_fn.name` should not return a value')
		}

		if p.cur_fn.name == 'main' {
			p.gen('return 0')
		}
		else {
			p.gen('return')
		}
	}
	p.returns = true
}

fn prepend_pkg(pkg, name string) string {
	return '${pkg}__${name}'
}

fn (p &Parser) prepend_pkg(name string) string {
	return prepend_pkg(p.mod, name)
}

fn (p mut Parser) go_statement() {
	p.check(.key_go)
	// TODO copypasta of name_expr() ?
	// Method
	if p.peek() == .dot {
		var_name := p.lit
		v := p.cur_fn.find_var(var_name)
		p.cur_fn.mark_var_used(v)
		p.next()
		p.check(.dot)
		typ := p.table.find_type(v.typ)
		method := p.table.find_method(typ, p.lit)
		p.async_fn_call(method, 0, var_name, v.typ)
	}
	// Normal function
	else {
		f := p.table.find_fn(p.lit)
		if f.name == 'println' {
			p.error('`go` cannot be used with `println`')
		}
		// println(f.name)
		p.async_fn_call(f, 0, '', '')
	}
}

fn (p mut Parser) register_var(v Var) {
	if v.line_nr == 0 {
		v.line_nr = p.scanner.line_nr
	}
	p.cur_fn.register_var(v)
}

// user:=jsdecode(User, user_json_string)
fn (p mut Parser) js_decode() string {
	p.check(.name)// json
	p.check(.dot)
	op := p.check_name()
	if op == 'decode' {
		// User tmp2; tmp2.foo = 0; tmp2.bar = 0;// I forgot to zero vals before => huge bug
		// Option_User tmp3 =  jsdecode_User(json_parse( s), &tmp2); ;
		// if (!tmp3 .ok) {
		// return
		// }
		// User u = *(User*) tmp3 . data;  // TODO remove this (generated in or {} block handler)
		p.check(.lpar)
		typ := p.get_type()
		p.check(.comma)
		p.cgen.start_tmp()
		p.check_types(p.bool_expression(), 'string')
		expr := p.cgen.end_tmp()
		p.check(.rpar)
		tmp := p.get_tmp()
		cjson_tmp := p.get_tmp()
		mut decl := '$typ $tmp; '
		// Init the struct
		T := p.table.find_type(typ)
		for field in T.fields {
			def_val := type_default(field.typ)
			if def_val != '' {
				decl += '$tmp . $field.name = $def_val;\n'
			}
		}
		p.gen_json_for_type(T)
		decl += 'cJSON* $cjson_tmp = json__json_parse($expr);'
		p.cgen.insert_before(decl)
		// p.gen('jsdecode_$typ(json_parse($expr), &$tmp);')
		p.gen('json__jsdecode_$typ($cjson_tmp, &$tmp); cJSON_Delete($cjson_tmp);')
		opt_type := 'Option_$typ'
		p.cgen.typedefs << 'typedef Option $opt_type;'
		p.table.register_type(opt_type)
		return opt_type
	}
	else if op == 'encode' {
		p.check(.lpar)
		p.cgen.start_tmp()
		typ := p.bool_expression()
		T := p.table.find_type(typ)
		p.gen_json_for_type(T)
		expr := p.cgen.end_tmp()
		p.check(.rpar)
		p.gen('json__json_print(json__jsencode_$typ($expr))')
		return 'string'
	}
	else {
		p.error('bad json op "$op"')
	}
	return ''
}

/* 
fn (p &Parser) building_v() bool {
	cur_dir := os.getwd()
	return p.file_path.contains('v/compiler') || cur_dir.contains('v/compiler') 
}
*/ 

fn (p mut Parser) attribute() {
	p.check(.lsbr)
	p.attr = p.check_name() 
	p.check(.rsbr) 
	if p.tok == .func {
		p.fn_decl() 
		p.attr = '' 
		return 
	} 
	else if p.tok == .key_struct {
		p.struct_decl() 
		p.attr = '' 
		return 
	} 
	p.error('bad attribute usage') 
} 

fn (p mut Parser) defer_st() {
	p.check(.key_defer)
	// Wrap everything inside the defer block in /**/ comments, and save it in 
	// `defer_text`. It will be inserted before every `return`. 
	p.genln('/*') 
	pos := p.cgen.lines.len 
	p.check(.lcbr) 
	p.genln('{') 
	p.statements() 
	p.cur_fn.defer_text = p.cgen.lines.right(pos).join('\n') + p.cur_fn.defer_text 
	p.genln('*/') 
}  
<|MERGE_RESOLUTION|>--- conflicted
+++ resolved
@@ -317,27 +317,27 @@
 	if p.tok == .lpar {
 		p.check(.lpar)
 		for p.tok != .rpar && p.tok != .eof {
-			p.register_import()
+			p.import_statement()
 		}
 		p.check(.rpar)
 		return
 	}
 	// `import foo`
-	p.register_import()
-}
-
-<<<<<<< HEAD
-fn (p mut Parser) register_import() {
+	p.import_statement()
+}
+
+fn (p mut Parser) import_statement() {
 	if p.tok != .name {
 		p.error('bad import format')
 	}
 	if p.peek() == .number && p.scanner.text[p.scanner.pos + 1] == `.` {
 		p.error('bad import format. module/submodule names cannot begin with a number.')
 	}
-	mut pkg := p.check_name().trim_space()
+	mut pkg := p.lit.trim_space()
 	mut mod_alias := pkg
 	// submodule support
 	mut depth := 1
+	p.next()
 	for p.tok == .dot {
 		p.check(.dot) 
 		submodule := p.check_name()
@@ -366,8 +366,6 @@
 	p.fgenln(' ' + pkg)
 }
 
-=======
->>>>>>> 69b6e682
 fn (p mut Parser) const_decl() {
 	is_import := p.tok == .key_import
 	p.inside_const = true
