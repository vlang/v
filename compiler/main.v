// Copyright (c) 2019 Alexander Medvednikov. All rights reserved.
// Use of this source code is governed by an MIT license
// that can be found in the LICENSE file.

module main

import os
import time
import strings

const (
	Version = '0.1.17'  
)

enum BuildMode {
	// `v program.v'
	// Build user code only, and add pre-compiled vlib (`cc program.o builtin.o os.o...`)
	default_mode
	// `v -embed_vlib program.v`
	// vlib + user code in one file (slower compilation, but easier when working on vlib and cross-compiling)
	embed_vlib
	// `v -lib ~/v/os`
	// build any module (generate os.o + os.vh)
	build //TODO a better name would be smth like `.build_module` I think
}

fn modules_path() string {
	return os.home_dir() + '/.vmodules/'
}

const (
	SupportedPlatforms = ['windows', 'mac', 'linux', 'freebsd', 'openbsd', 'netbsd', 'dragonfly', 'msvc'] 
	ModPath            = modules_path()
)

enum OS {
	mac
	linux
	windows
	freebsd 
	openbsd 
	netbsd 
	dragonfly 
	msvc 
}

enum Pass {
	// A very short pass that only looks at imports in the beginning of
	// each file
	imports
	// First pass, only parses and saves declarations (fn signatures,
	// consts, types).
	// Skips function bodies.
	// We need this because in V things can be used before they are
	// declared.
	decl
	// Second pass, parses function bodies and generates C or machine code.
	main
}

struct V {
mut:
	os         OS // the OS to build for
	out_name_c string // name of the temporary C file
	files      []string // all V files that need to be parsed and compiled
	dir        string // directory (or file) being compiled (TODO rename to path?)
	table      *Table // table with types, vars, functions etc
	cgen       *CGen // C code generator
	pref       *Preferences // all the prefrences and settings extracted to a struct for reusability
	lang_dir   string // "~/code/v"
	out_name   string // "program.exe"
	vroot      string
	mod        string  // module being built with -lib 
}

struct Preferences {
mut:
	build_mode     BuildMode
	nofmt          bool // disable vfmt
	is_test        bool // `v test string_test.v`
	is_script      bool // single file mode (`v program.v`), main function can be skipped
	is_live        bool // for hot code reloading
	is_so          bool
	is_prof        bool // benchmark every function
	translated     bool // `v translate doom.v` are we running V code translated from C? allow globals, ++ expressions, etc
	is_prod        bool // use "-O2"
	is_verbose     bool // print extra information with `v.log()`
	obfuscate      bool // `v -obf program.v`, renames functions to "f_XXX"
	is_play        bool // playground mode
	is_repl        bool
	is_run         bool
	show_c_cmd     bool // `v -show_c_cmd` prints the C command to build program.v.c
	sanitize       bool // use Clang's new "-fsanitize" option
	is_debuggable  bool
	is_debug       bool // keep compiled C files
	no_auto_free   bool // `v -nofree` disable automatic `free()` insertion for better performance in some applications  (e.g. compilers) 
	cflags        string // Additional options which will be passed to the C compiler.
	                     // For example, passing -cflags -Os will cause the C compiler to optimize the generated binaries for size.
	                     // You could pass several -cflags XXX arguments. They will be merged with each other.
	                     // You can also quote several options at the same time: -cflags '-Os -fno-inline-small-functions'.
}


fn main() {
	// There's no `flags` module yet, so args have to be parsed manually
	args := env_vflags_and_os_args()
	// Print the version and exit.
	if '-v' in args || '--version' in args || 'version' in args {
		println('V $Version')
		return
	}
	if '-h' in args || '--help' in args || 'help' in args {
		println(HelpText)
		return
	}
	if 'translate' in args {
		println('Translating C to V will be available in V 0.3') 
		return 
	} 
	if 'up' in args {
		update_v() 
		return 
	} 
	if 'get' in args {
		println('use `v install` to install modules from vpm.vlang.io') 
		return 
	} 
	if 'install' in args {
		mod := args.last() 
		if args.len != 3 || mod.len < 2 {
			println('usage: v install [module]')	 
			return 
		} 
		vroot := os.dir(os.executable()) 
		vget := '$vroot/tools/vget' 
		if !os.file_exists(vget) {
			println('Building vget...') 
			os.chdir(vroot + '/tools') 
			vexec := os.args[0] 
			_ := os.exec('$vexec vget.v') or {
				panic(err)
			}
			println('Done.') 
		} 
		println('Installing module ${mod}...') 
		_ := os.exec('$vget $mod') or {
			panic(err)
		}
		return 
	} 
	// TODO quit if the compiler is too old 
	// u := os.file_last_mod_unix('v')
	// If there's no tmp path with current version yet, the user must be using a pre-built package
	// Copy the `vlib` directory to the tmp path.
/* 
	// TODO 
	if !os.file_exists(TmpPath) && os.file_exists('vlib') {
	}
*/ 
	// Just fmt and exit
	if 'fmt' in args { 
		file := args.last()
		if !os.file_exists(file) {
			println('"$file" does not exist')
			exit(1)
		}
		if !file.ends_with('.v') {
			println('v fmt can only be used on .v files')
			exit(1)
		}
		println('vfmt is temporarily disabled')
		return
	}
	// v get sqlite 
	if 'get' in args { 
		// Create the modules directory if it's not there. 
		if !os.file_exists(ModPath)  { 
			os.mkdir(ModPath)
		} 
	} 
	// No args? REPL
	if args.len < 2 || (args.len == 2 && args[1] == '-') {
		run_repl()
		return
	}
	// Construct the V object from command line arguments
	mut v := new_v(args)
	if v.pref.is_verbose {
		println(args)
	}
	// Generate the docs and exit
	if 'doc' in args { 
		// v.gen_doc_html_for_module(args.last())
		exit(0)
	}
  
	if 'run' in args {
		// always recompile for now, too error prone to skip recompilation otherwise
		// for example for -repl usage, especially when piping lines to v
		v.compile() 
		v.run_compiled_executable_and_exit()
	}
  
	v.compile()
  
	if v.pref.is_test {
		v.run_compiled_executable_and_exit()
	}
  
}

fn (v mut V) compile() {
	mut cgen := v.cgen
	cgen.genln('// Generated by V')
	v.add_v_files_to_compile()
	if v.pref.is_verbose {
		println('all .v files:')
		println(v.files)
	}
	// First pass (declarations)
	for file in v.files {
		mut p := v.new_parser(file, Pass.decl) 
		p.parse()
	}
	// Main pass
	cgen.pass = Pass.main
	if v.pref.is_play {
		cgen.genln('#define VPLAY (1) ')
	}
	cgen.genln('   
#include <stdio.h>  // TODO remove all these includes, define all function signatures and types manually 
#include <stdlib.h>
#include <signal.h>
#include <stdarg.h> // for va_list 
#include <inttypes.h>  // int64_t etc 
#include <string.h> // memcpy 

#define STRUCT_DEFAULT_VALUE {}
#define EMPTY_STRUCT_DECLARATION
#define EMPTY_STRUCT_INIT
#define OPTION_CAST(x) (x)

#ifdef _WIN32
#define WIN32_LEAN_AND_MEAN
#include <windows.h>

// must be included after <windows.h> 
#include <shellapi.h>

#include <io.h> // _waccess
#include <fcntl.h> // _O_U8TEXT
#include <direct.h> // _wgetcwd
//#include <WinSock2.h>
#ifdef _MSC_VER
// On MSVC these are the same (as long as /volatile:ms is passed)
#define _Atomic volatile

// MSVC can\'t parse some things properly
#undef STRUCT_DEFAULT_VALUE
#define STRUCT_DEFAULT_VALUE {0}
#undef EMPTY_STRUCT_DECLARATION
#define EMPTY_STRUCT_DECLARATION void *____dummy_variable;
#undef EMPTY_STRUCT_INIT
#define EMPTY_STRUCT_INIT 0
#undef OPTION_CAST
#define OPTION_CAST(x)
#endif

void pthread_mutex_lock(HANDLE *m) {
	WaitForSingleObject(*m, INFINITE);
}

void pthread_mutex_unlock(HANDLE *m) {
	ReleaseMutex(*m);
}
#else
#include <pthread.h> 
#endif 

//================================== TYPEDEFS ================================*/ 

typedef unsigned char byte;
typedef unsigned int uint;
typedef int64_t i64;
typedef int32_t i32;
typedef int16_t i16;
typedef int8_t i8;
typedef uint64_t u64;
typedef uint32_t u32;
typedef uint16_t u16;
typedef uint8_t u8;
typedef uint32_t rune;
typedef float f32;
typedef double f64; 
typedef unsigned char* byteptr;
typedef int* intptr;
typedef void* voidptr;
typedef struct array array;
typedef struct map map;
typedef array array_string; 
typedef array array_int; 
typedef array array_byte; 
typedef array array_uint; 
typedef array array_float; 
typedef array array_f32; 
typedef array array_f64; 
typedef map map_int; 
typedef map map_string; 
#ifndef bool
	typedef int bool;
	#define true 1
	#define false 0
#endif

//============================== HELPER C MACROS =============================*/ 

#define _PUSH(arr, val, tmp, tmp_typ) {tmp_typ tmp = (val); array__push(arr, &tmp);}
#define _PUSH_MANY(arr, val, tmp, tmp_typ) {tmp_typ tmp = (val); array__push_many(arr, tmp.data, tmp.len);}
#define _IN(typ, val, arr) array_##typ##_contains(arr, val) 
#define _IN_MAP(val, m) map__exists(m, val) 
#define ALLOC_INIT(type, ...) (type *)memdup((type[]){ __VA_ARGS__ }, sizeof(type)) 

//================================== GLOBALS =================================*/   
//int V_ZERO = 0; 
byteptr g_str_buf; 
int load_so(byteptr);
void reload_so();
void init_consts();')
	
	if v.os != .windows && v.os != .msvc {
		if v.pref.is_so {
			cgen.genln('pthread_mutex_t live_fn_mutex;')
		}  
		if v.pref.is_live {
			cgen.genln('pthread_mutex_t live_fn_mutex = PTHREAD_MUTEX_INITIALIZER;')
		}
	} else {
		if v.pref.is_so {
			cgen.genln('HANDLE live_fn_mutex;')
		}  
		if v.pref.is_live {
			cgen.genln('HANDLE live_fn_mutex = 0;')
		}
	}

	
	imports_json := v.table.imports.contains('json')
	// TODO remove global UI hack
	if v.os == .mac && ((v.pref.build_mode == .embed_vlib && v.table.imports.contains('ui')) ||
	(v.pref.build_mode == .build && v.dir.contains('/ui'))) {
		cgen.genln('id defaultFont = 0; // main.v')
	}
	// TODO remove ugly .c include once V has its own json parser
	// Embed cjson either in embedvlib or in json.o
	if (imports_json && v.pref.build_mode == .embed_vlib) ||
	(v.pref.build_mode == .build && v.out_name.contains('json.o')) {
		//cgen.genln('#include "cJSON.c" ')
	}
	// We need the cjson header for all the json decoding user will do in default mode
	if v.pref.build_mode == .default_mode {
		if imports_json {
			cgen.genln('#include "cJSON.h"')
		}
	}
	if v.pref.build_mode == .embed_vlib || v.pref.build_mode == .default_mode {
		// If we declare these for all modes, then when running `v a.v` we'll get
		// `/usr/bin/ld: multiple definition of 'total_m'`
		// TODO
		//cgen.genln('i64 total_m = 0; // For counting total RAM allocated')
		cgen.genln('int g_test_ok = 1; ')
		if v.table.imports.contains('json') {
			cgen.genln(' 
#define js_get(object, key) cJSON_GetObjectItemCaseSensitive((object), (key))
')
		}
	}
	if os.args.contains('-debug_alloc') {
		cgen.genln('#define DEBUG_ALLOC 1')
	}
	cgen.genln('/*================================== FNS =================================*/')
	cgen.genln('this line will be replaced with definitions')
	defs_pos := cgen.lines.len - 1
	for file in v.files {
		mut p := v.new_parser(file, Pass.main)
		p.parse()
		// p.g.gen_x64()
		// Format all files (don't format automatically generated vlib headers)
		if !v.pref.nofmt && !file.contains('/vlib/') {
			// new vfmt is not ready yet
		}
	}
	v.log('Done parsing.')
	// Write everything
	mut d := strings.new_builder(10000)// Avoid unnecessary allocations
	d.writeln(cgen.includes.join_lines())
	d.writeln(cgen.typedefs.join_lines())
	d.writeln(cgen.types.join_lines())
	d.writeln('\nstring _STR(const char*, ...);\n')
	d.writeln('\nstring _STR_TMP(const char*, ...);\n')
	d.writeln(cgen.fns.join_lines())
	d.writeln(cgen.consts.join_lines())
	d.writeln(cgen.thread_args.join_lines())
	if v.pref.is_prof {
		d.writeln('; // Prof counters:')
		d.writeln(v.prof_counters())
	}
	dd := d.str()
	cgen.lines.set(defs_pos, dd)// TODO `def.str()` doesn't compile
	// if v.build_mode in [.default, .embed_vlib] {
	if v.pref.build_mode == .default_mode || v.pref.build_mode == .embed_vlib {
		mut consts_init_body := cgen.consts_init.join_lines() 
		for imp in v.table.imports {
			if imp == 'http' {
				consts_init_body += '\n http__init_module();'  
			} 
		} 
		// vlib can't have `init_consts()`
		cgen.genln('void init_consts() { 
#ifdef _WIN32\n _setmode(_fileno(stdout), _O_U8TEXT);
SetConsoleMode(GetStdHandle(STD_OUTPUT_HANDLE), ENABLE_PROCESSED_OUTPUT | 0x0004); 
// ENABLE_VIRTUAL_TERMINAL_PROCESSING\n#endif\n g_str_buf=malloc(1000);
$consts_init_body 
}')
		// _STR function can't be defined in vlib
		cgen.genln('
string _STR(const char *fmt, ...) {
	va_list argptr;
	va_start(argptr, fmt);
	size_t len = vsnprintf(0, 0, fmt, argptr) + 1;  
	va_end(argptr);
	byte* buf = malloc(len);  
	va_start(argptr, fmt);
	vsprintf(buf, fmt, argptr);
	va_end(argptr);
#ifdef DEBUG_ALLOC 
	puts("_STR:"); 
	puts(buf); 
#endif 
	return tos2(buf);
}

string _STR_TMP(const char *fmt, ...) {
	va_list argptr;
	va_start(argptr, fmt);
	size_t len = vsnprintf(0, 0, fmt, argptr) + 1;  
	va_end(argptr);
	va_start(argptr, fmt);
	vsprintf(g_str_buf, fmt, argptr);
	va_end(argptr);
#ifdef DEBUG_ALLOC 
	//puts("_STR_TMP:"); 
	//puts(g_str_buf); 
#endif 
	return tos2(g_str_buf);
}

')
	}
	// Make sure the main function exists
	// Obviously we don't need it in libraries
	if v.pref.build_mode != .build {
		if !v.table.main_exists() && !v.pref.is_test {
			// It can be skipped in single file programs
			if v.pref.is_script {
				//println('Generating main()...')
				cgen.genln('int main() { init_consts();')
				cgen.genln('$cgen.fn_main;')
				cgen.genln('return 0; }')
			}
			else {
				println('panic: function `main` is undeclared in the main module')
				exit(1) 
			}
		}
		// Generate `main` which calls every single test function
		else if v.pref.is_test {
			cgen.genln('int main() { init_consts();')
			for key, f in v.table.fns { 
				if f.name.starts_with('test_') {
					cgen.genln('$f.name();')
				}
			}
			cgen.genln('return g_test_ok == 0; }')
		}
	}
	// Hot code reloading 
	if v.pref.is_live {
		file := v.dir 
		file_base := v.dir.replace('.v', '') 
		so_name := file_base + '.so' 
		// Need to build .so file before building the live application 
		// The live app needs to load this .so file on initialization. 
		mut vexe := os.args[0]

		if os.user_os() == 'windows' {
			vexe = vexe.replace('\\', '\\\\')
		}

		mut msvc := ''
		if v.os == .msvc {
			msvc = '-os msvc'
		}

		mut debug := ''

		if v.pref.is_debug {
			debug = '-debug'
		}

		os.system('$vexe $msvc $debug -o $file_base -shared $file') 
		cgen.genln('

void lfnmutex_print(char *s){
	if(0){
		fflush(stderr);
		fprintf(stderr,">> live_fn_mutex: %p | %s\\n", &live_fn_mutex, s);
		fflush(stderr);
	}
}
')

		if v.os != .windows && v.os != .msvc {
			cgen.genln('
#include <dlfcn.h>
void* live_lib=0;
int load_so(byteptr path) {
	char cpath[1024];
	sprintf(cpath,"./%s", path);
	//printf("load_so %s\\n", cpath); 
	if (live_lib) dlclose(live_lib);
	live_lib = dlopen(cpath, RTLD_LAZY);
	if (!live_lib) {
		puts("open failed"); 
		exit(1); 
		return 0;
	}
')
			for so_fn in cgen.so_fns {
				cgen.genln('$so_fn = dlsym(live_lib, "$so_fn");  ')
			}
		}
		else {
			cgen.genln('
void* live_lib=0;
int load_so(byteptr path) {
	char cpath[1024];
	sprintf(cpath, "./%s", path);
	if (live_lib) FreeLibrary(live_lib);
	live_lib = LoadLibraryA(cpath);
	if (!live_lib) {
		puts("open failed");
		exit(1);
		return 0;
	}
')

			for so_fn in cgen.so_fns {
				cgen.genln('$so_fn = (void *)GetProcAddress(live_lib, "$so_fn");  ')
			}
		}
		
		cgen.genln('return 1; 
}

int _live_reloads = 0;
void reload_so() {
	char new_so_base[1024];
	char new_so_name[1024];
	char compile_cmd[1024];
	int last = os__file_last_mod_unix(tos2("$file"));
	while (1) {
		// TODO use inotify
		int now = os__file_last_mod_unix(tos2("$file"));
		if (now != last) {
			last = now;
			_live_reloads++;

			//v -o bounce -shared bounce.v
			sprintf(new_so_base, ".tmp.%d.${file_base}", _live_reloads);
			#ifdef _WIN32
			// We have to make this directory becuase windows WILL NOT
			// do it for us
			os__mkdir(string_all_before_last(tos2(new_so_base), tos2("/")));
			#endif
			#ifdef _MSC_VER
			sprintf(new_so_name, "%s.dll", new_so_base);
			#else
			sprintf(new_so_name, "%s.so", new_so_base);
			#endif
			sprintf(compile_cmd, "$vexe $msvc -o %s -shared $file", new_so_base);
			os__system(tos2(compile_cmd));

			if( !os__file_exists(tos2(new_so_name)) ) {
				fprintf(stderr, "Errors while compiling $file\\n");
				continue;        
			}
      
			lfnmutex_print("reload_so locking...");
			pthread_mutex_lock(&live_fn_mutex);
			lfnmutex_print("reload_so locked");
        
			live_lib = 0; // hack: force skipping dlclose/1, the code may be still used...
			load_so(new_so_name);
			#ifndef _WIN32
			unlink(new_so_name); // removing the .so file from the filesystem after dlopen-ing it is safe, since it will still be mapped in memory.
			#else
			_unlink(new_so_name);
			#endif
			//if(0 == rename(new_so_name, "${so_name}")){
			//	load_so("${so_name}"); 
			//}

			lfnmutex_print("reload_so unlocking...");  
			pthread_mutex_unlock(&live_fn_mutex);  
			lfnmutex_print("reload_so unlocked");

		}
		time__sleep_ms(100); 
	}
}
' ) 
	}

	if v.pref.is_so {
		cgen.genln(' int load_so(byteptr path) { return 0; }')
	} 
	cgen.save()
	if v.pref.is_verbose {
		v.log('flags=')
		println(v.table.flags)
	}  
	v.cc()
}

fn final_target_out_name(out_name string) string {
	mut cmd := if out_name.starts_with('/') {
		out_name
	}
	else {
		'./' + out_name
	}
	$if windows {
		cmd = out_name
		cmd = cmd.replace('/', '\\')
		cmd += '.exe'
	}
	return cmd
}

fn (v V) run_compiled_executable_and_exit() {
	if v.pref.is_verbose {
		println('============ running $v.out_name ============') 
	}	  
	mut cmd := final_target_out_name(v.out_name).replace('.exe','')
	if os.args.len > 3 {
		cmd += ' ' + os.args.right(3).join(' ')
	}
	if v.pref.is_test {
		ret := os.system(cmd)
		if ret != 0 {
			exit(1)
		}
	}    
	if v.pref.is_run {
		ret := os.system(cmd)
		// TODO: make the runner wrapping as transparent as possible 
		// (i.e. use execve when implemented). For now though, the runner 
		// just returns the same exit code as the child process 
		// (see man system, man 2 waitpid: C macro WEXITSTATUS section)
		exit( ret >> 8 ) 
	}
	exit(0)
}

fn (c mut V) cc_windows_cross() {
       if !c.out_name.ends_with('.exe') {
               c.out_name = c.out_name + '.exe'
       }
       mut args := '-o $c.out_name -w -L. '
       // -I flags
       for flag in c.table.flags {
               if !flag.starts_with('-l') {
                       args += flag
                       args += ' '
               }
       }
       mut libs := ''
       if c.pref.build_mode == .default_mode {
               libs = '"$ModPath/vlib/builtin.o"'
               if !os.file_exists(libs) {
                       println('`builtin.o` not found')
                       exit(1) 
               }
               for imp in c.table.imports {
                       libs += ' "$ModPath/vlib/${imp}.o"'
               }
       }
       args += ' $c.out_name_c '
       // -l flags (libs)
       for flag in c.table.flags {
               if flag.starts_with('-l') {
                       args += flag
                       args += ' '
               }
       }
               println('Cross compiling for Windows...')
               winroot := '$ModPath/winroot' 
	if !os.dir_exists(winroot) {
		winroot_url := 'https://github.com/vlang/v/releases/download/v0.1.10/winroot.zip' 
		println('"$winroot" not found. Download it from $winroot_url and save in $ModPath') 
		exit(1) 
 
} 
               mut obj_name := c.out_name
               obj_name = obj_name.replace('.exe', '')
               obj_name = obj_name.replace('.o.o', '.o')
               include := '-I $winroot/include '
               cmd := 'clang -o $obj_name -w $include -DUNICODE -D_UNICODE -m32 -c -target x86_64-win32 $ModPath/$c.out_name_c'
               if c.pref.show_c_cmd {
                       println(cmd)
               }
               if os.system(cmd) != 0 {
			println('Cross compilation for Windows failed. Make sure you have clang installed.') 
                       exit(1) 
               }
               if c.pref.build_mode != .build {
                       link_cmd := 'lld-link $obj_name $winroot/lib/libcmt.lib ' +
                       '$winroot/lib/libucrt.lib $winroot/lib/kernel32.lib $winroot/lib/libvcruntime.lib ' +
                       '$winroot/lib/uuid.lib'
               if c.pref.show_c_cmd {
		println(link_cmd) 
		} 

                if  os.system(link_cmd)  != 0 { 
			println('Cross compilation for Windows failed. Make sure you have lld linker installed.')  
                       exit(1) 
} 
                       // os.rm(obj_name)
               }
               println('Done!')
}

fn (v mut V) cc() {
	// Cross compiling for Windows 
	if v.os == .windows {
		$if !windows { 
			v.cc_windows_cross()  
			return 
		} 
	} 
	$if windows { 
		if v.os == .msvc {
			v.cc_msvc() 
			return
		}
	} 
	linux_host := os.user_os() == 'linux'
	v.log('cc() isprod=$v.pref.is_prod outname=$v.out_name')
	mut a := [v.pref.cflags, '-std=gnu11', '-w'] // arguments for the C compiler
	flags := v.table.flags.join(' ')
	//mut shared := ''
	if v.pref.is_so {
		a << '-shared -fPIC '// -Wl,-z,defs'
		v.out_name = v.out_name + '.so'
	}
	if v.pref.is_prod {
		a << '-O2'
	}
	else {
		a << '-g'
	}
	if v.pref.is_live || v.pref.is_so {
		// See 'man dlopen', and test running a GUI program compiled with -live
		if (v.os == .linux || os.user_os() == 'linux'){    
			a << '-rdynamic'
		}
		if (v.os == .mac || os.user_os() == 'mac'){
			a << '-flat_namespace'
		}
	}
	mut libs := ''// builtin.o os.o http.o etc
	if v.pref.build_mode == .build {
		a << '-c'
	}
	else if v.pref.build_mode == .embed_vlib {
		// 
	}
	else if v.pref.build_mode == .default_mode {
		libs = '"$ModPath/vlib/builtin.o"'
		if !os.file_exists(libs) {
			println('`builtin.o` not found')
			exit(1)
		}
		for imp in v.table.imports {
			if imp == 'webview' {
				continue
			}
			libs += ' "$ModPath/vlib/${imp}.o"'
		}
	}
	// -I flags
	/* 
mut args := '' 
	for flag in v.table.flags {
		if !flag.starts_with('-l') {
			args += flag
			args += ' '
		}
	}
*/
	if v.pref.sanitize {
		a << '-fsanitize=leak'
	}
	// Cross compiling linux
	sysroot := '/Users/alex/tmp/lld/linuxroot/'
	if v.os == .linux && !linux_host {
		// Build file.o
		a << '-c --sysroot=$sysroot -target x86_64-linux-gnu'
		// Right now `out_name` can be `file`, not `file.o`
		if !v.out_name.ends_with('.o') {
			v.out_name = v.out_name + '.o'
		}
	}
	// Cross compiling windows
	// sysroot := '/Users/alex/tmp/lld/linuxroot/'
	// Output executable name
	// else {
	a << '-o $v.out_name'
	if os.dir_exists(v.out_name) {
		panic('\'$v.out_name\' is a directory')
	}
	// The C file we are compiling
	//a << '"$TmpPath/$v.out_name_c"'
	a << '".$v.out_name_c"'
	// }
	// Min macos version is mandatory I think?
	if v.os == .mac {
		a << '-mmacosx-version-min=10.7'
	}
	a << flags
	a << libs
	// macOS code can include objective C  TODO remove once objective C is replaced with C
	if v.os == .mac {
		a << '-x objective-c'
	}
	// Without these libs compilation will fail on Linux
	// || os.user_os() == 'linux' 
	if v.pref.build_mode != .build && (v.os == .linux || v.os == .freebsd || v.os == .openbsd ||
		v.os == .netbsd || v.os == .dragonfly) { 
		a << '-lm -lpthread ' 
		// -ldl is a Linux only thing. BSDs have it in libc.
		if v.os == .linux {
			a << ' -ldl ' 
		} 
	}
	if v.os == .windows {
		a << '-DUNICODE -D_UNICODE'
	}
	// Find clang executable
	//fast_clang := '/usr/local/Cellar/llvm/8.0.0/bin/clang'
	args := a.join(' ')
	//mut cmd := if os.file_exists(fast_clang) {
	//'$fast_clang $args'
	//}
	//else {
	mut cmd := 'cc $args'
	//}
	$if windows {
		cmd = 'gcc $args' 
	}
	if v.out_name.ends_with('.c') {
		os.mv( '.$v.out_name_c', v.out_name )
		exit(0)
	}
	// Run
	if v.pref.show_c_cmd || v.pref.is_verbose {
		println('\n==========')
		println(cmd)
	}    
	ticks := time.ticks() 
	_ := os.exec(cmd) or {
		if v.pref.is_debug {
			println(err)
		} else {
			print(err.limit(200))
			if err.len > 200 {
				println('...\n(Use `v -debug` to print the entire error message)\n')
			}
		}
		panic('C error. This should never happen. ' +
			'Please create a GitHub issue: https://github.com/vlang/v/issues/new/choose')
	}
	diff := time.ticks() - ticks 
	// Print the C command
	if v.pref.show_c_cmd || v.pref.is_verbose {
		println('cc took $diff ms') 
		println('=========\n')
	}
	// Link it if we are cross compiling and need an executable
	if v.os == .linux && !linux_host && v.pref.build_mode != .build {
		v.out_name = v.out_name.replace('.o', '')
		obj_file := v.out_name + '.o'
		println('linux obj_file=$obj_file out_name=$v.out_name')
		ress := os.exec('/usr/local/Cellar/llvm/8.0.0/bin/ld.lld --sysroot=$sysroot ' +
		'-v -o $v.out_name ' +
		'-m elf_x86_64 -dynamic-linker /lib64/ld-linux-x86-64.so.2 ' +
		'/usr/lib/x86_64-linux-gnu/crt1.o ' +
		'$sysroot/lib/x86_64-linux-gnu/libm-2.28.a ' +
		'/usr/lib/x86_64-linux-gnu/crti.o ' +
		obj_file +
		' /usr/lib/x86_64-linux-gnu/libc.so ' +
		'/usr/lib/x86_64-linux-gnu/crtn.o') or {
			panic(err)
		}
		println(ress)
		println('linux cross compilation done. resulting binary: "$v.out_name"')
	}
	if !v.pref.is_debug && v.out_name_c != 'v.c' && v.out_name_c != 'v_macos.c' {
		os.rm('.$v.out_name_c') 
	} 
}

fn (v &V) v_files_from_dir(dir string) []string {
	mut res := []string
	if !os.file_exists(dir) {
		panic('$dir doesn\'t exist')
	} else if !os.dir_exists(dir) {
		panic('$dir isn\'t a directory')
	}
	mut files := os.ls(dir)
	if v.pref.is_verbose {
		println('v_files_from_dir ("$dir")')
	}
	files.sort()
	for file in files {
		if !file.ends_with('.v') && !file.ends_with('.vh') {
			continue
		}
		if file.ends_with('_test.v') {
			continue
		}
		if file.ends_with('_win.v') && (v.os != .windows && v.os != .msvc) {
			continue
		}
		if file.ends_with('_lin.v') && v.os != .linux { 
			continue
		}
		if file.ends_with('_mac.v') && v.os != .mac { 
			continue
		} 
		if file.ends_with('_nix.v') && (v.os == .windows || v.os == .msvc) {
			continue 
		} 
		res << '$dir/$file'
	}
	return res
}

// Parses imports, adds necessary libs, and then user files
fn (v mut V) add_v_files_to_compile() {
	mut dir := v.dir
	v.log('add_v_files($dir)')
	// Need to store user files separately, because they have to be added after libs, but we dont know
	// which libs need to be added yet
	mut user_files := []string
	// v volt/slack_test.v: compile all .v files to get the environment
	// I need to implement user packages! TODO
	is_test_with_imports := dir.ends_with('_test.v') &&
	(dir.contains('/volt') || dir.contains('/c2volt'))// TODO
	if is_test_with_imports {
		user_files << dir
		pos := dir.last_index('/')
		dir = dir.left(pos) + '/'// TODO WHY IS THIS .neEDED?
	}
	if dir.ends_with('.v') {
		// Just compile one file and get parent dir
		user_files << dir
		dir = dir.all_before('/')
	}
	else {
		// Add files from the dir user is compiling (only .v files)
		files := v.v_files_from_dir(dir)
		for file in files {
			user_files << file
		}
	}
	if user_files.len == 0 {
		println('No input .v files')
		exit(1)
	}
	if v.pref.is_verbose {
		v.log('user_files:')
		println(user_files)
	}
	// Parse builtin imports
	for file in v.files {
		mut p := v.new_parser(file, Pass.imports)
		p.parse()
	}
	// Parse user imports
	for file in user_files {
		mut p := v.new_parser(file, Pass.imports)
		p.parse()
	}
	// Parse lib imports
/* 
	if v.pref.build_mode == .default_mode {
		// strange ( for mod in v.table.imports ) dosent loop all items
		// for mod in v.table.imports {
		for i := 0; i < v.table.imports.len; i++ {
			mod := v.table.imports[i]
			mod_path := v.module_path(mod)
			import_path := '$ModPath/vlib/$mod_path'
			vfiles := v.v_files_from_dir(import_path)
			if vfiles.len == 0 {
				panic('cannot import module $mod (no .v files in "$import_path").')
			}
			// Add all imports referenced by these libs
			for file in vfiles {
				mut p := v.new_parser(file, Pass.imports)
				p.parse()
			}
		}
	}
	else {
*/ 
	// strange ( for mod in v.table.imports ) dosent loop all items
	// for mod in v.table.imports {
	for i := 0; i < v.table.imports.len; i++ {
		mod := v.table.imports[i]
		import_path := v.find_module_path(mod) 
		vfiles := v.v_files_from_dir(import_path)
		if vfiles.len == 0 {
			panic('cannot import module $mod (no .v files in "$import_path").')
		}
		// Add all imports referenced by these libs
		for file in vfiles {
			mut p := v.new_parser(file, Pass.imports)
			p.parse()
		}
	}
	if v.pref.is_verbose {
		v.log('imports:')
		println(v.table.imports)
	}
	// graph deps
	mut dep_graph := new_mod_dep_graph()
	dep_graph.from_import_tables(v.table.file_imports)
	deps_resolved := dep_graph.resolve()
	if !deps_resolved.acyclic {
		deps_resolved.display()
		panic('Import cycle detected.')
	}
	// add imports in correct order
	for mod in deps_resolved.imports() {
		// Building this module? Skip. TODO it's a hack. 
		if mod == v.mod {
			continue 
		} 
		mod_path := v.find_module_path(mod) 
		// If we are in default mode, we don't parse vlib .v files, but header .vh files in
		// TmpPath/vlib
		// These were generated by vfmt
/* 
		if v.pref.build_mode == .default_mode || v.pref.build_mode == .build {
			module_path = '$ModPath/vlib/$mod_p'
		}
*/ 
		vfiles := v.v_files_from_dir(mod_path) 
		for file in vfiles {
			if !file in v.files {
				v.files << file
			}
		}
	}
	// add remaining files (not modules)
	for fit in v.table.file_imports {
		//println('fit $fit.file_path') 
		if !fit.file_path in v.files {
			v.files << fit.file_path
		}
	}
}

fn get_arg(joined_args, arg, def string) string {
	key := '-$arg '
	mut pos := joined_args.index(key)
	if pos == -1 {
		return def
	}
	pos += key.len
	mut space := joined_args.index_after(' ', pos)
	if space == -1 {
		space = joined_args.len
	}
	res := joined_args.substr(pos, space)
	// println('get_arg($arg) = "$res"')
	return res
}

fn (v &V) module_path(mod string) string {
	// submodule support
	if mod.contains('.') {
		//return mod.replace('.', path_sep)
		return mod.replace('.', '/')
	}
	return mod
}

fn (v &V) log(s string) {
	if !v.pref.is_verbose {
		return
	}
	println(s)
}

fn new_v(args[]string) *V {
	mut dir := args.last()
	if args.contains('run') {
		dir = args[2]
	}
	// println('new compiler "$dir"')
	if args.len < 2 {
		dir = ''
	}
	joined_args := args.join(' ')
	target_os := get_arg(joined_args, 'os', '')
	mut out_name := get_arg(joined_args, 'o', 'a.out')
	// build mode
	mut build_mode := BuildMode.default_mode
	mut mod := '' 
	//if args.contains('-lib') {
	if joined_args.contains('build module ') { 
		build_mode = .build 
		// v -lib ~/v/os => os.o
		mod = os.dir(dir) 
		mod = mod.all_after('/')
		println('Building module  "${mod}" dir="$dir"...')
		//out_name = '$TmpPath/vlib/${base}.o'
		out_name = mod + '.o'
		// Cross compiling? Use separate dirs for each os
/* 
		if target_os != os.user_os() {
			os.mkdir('$TmpPath/vlib/$target_os')
			out_name = '$TmpPath/vlib/$target_os/${base}.o'
			println('target_os=$target_os user_os=${os.user_os()}') 
			println('!Cross compiling $out_name')
		}
*/ 
	}
	// TODO embed_vlib is temporarily the default mode. It's much slower.
	else if !args.contains('-embed_vlib') {
		build_mode = .embed_vlib
	}
	// 
	is_test := dir.ends_with('_test.v')
	is_script := dir.ends_with('.v')
	if is_script && !os.file_exists(dir) {
		println('`$dir` does not exist')
		exit(1)
	}
	// No -o provided? foo.v => foo
	if out_name == 'a.out' && dir.ends_with('.v') {
		out_name = dir.left(dir.len - 2)
	}
	// if we are in `/foo` and run `v .`, the executable should be `foo`
	if dir == '.' && out_name == 'a.out' {
		base := os.getwd().all_after('/')
		out_name = base.trim_space()
	}
	mut _os := OS.mac
	// No OS specifed? Use current system
	if target_os == '' {
		$if linux {
			_os = .linux 
		}
		$if mac {
			_os = .mac
		}
		$if windows {
			_os = .windows
		}
		$if freebsd {
			_os = .freebsd 
		}
		$if openbsd {
			_os = .openbsd 
		}
		$if netbsd {
			_os = .netbsd 
		}
		$if dragonfly {
			_os = .dragonfly 
		}
	}
	else {
		switch target_os {
		case 'linux': _os = .linux
		case 'windows': _os = .windows
		case 'mac': _os = .mac
		case 'freebsd': _os = .freebsd 
		case 'openbsd': _os = .openbsd 
		case 'netbsd': _os = .netbsd 
		case 'dragonfly': _os = .dragonfly 
		case 'msvc': _os = .msvc
		}
	}
	builtins := [
	'array.v',
	'string.v',
	'builtin.v',
	'int.v',
	'utf8.v',
	'map.v',
	'option.v',
	]
	// Location of all vlib files
	vroot := os.dir(os.executable()) 
	//println('VROOT=$vroot') 
	// v.exe's parent directory should contain vlib 
	if os.dir_exists(vroot) && os.dir_exists(vroot + '/vlib/builtin') {
 
	}  else {
		println('vlib not found. It should be next to the V executable. ')  
		println('Go to https://vlang.io to install V.')
		exit(1) 
	} 
	mut out_name_c := out_name.all_after('/') + '.c'
	mut files := []string
	// Add builtin files
	if !out_name.contains('builtin.o') {
		for builtin in builtins {
			mut f := '$vroot/vlib/builtin/$builtin'
			// In default mode we use precompiled vlib.o, point to .vh files with signatures
			if build_mode == .default_mode || build_mode == .build {
				//f = '$TmpPath/vlib/builtin/${builtin}h'
			}
			files << f
		}
	}

	mut cflags := ''
	for ci, cv in args {
		if cv == '-cflags' {
			cflags += args[ci+1] + ' '
		}
	}

	obfuscate := args.contains('-obf')
	pref := &Preferences {
		is_test: is_test
		is_script: is_script
		is_so: args.contains('-shared')
		is_play: args.contains('play')
		is_prod: args.contains('-prod')
		is_verbose: args.contains('-verbose')
		is_debuggable: args.contains('-g') // -debuggable implys debug
		is_debug: args.contains('-debug') || args.contains('-g')
		obfuscate: obfuscate
		is_prof: args.contains('-prof')
		is_live: args.contains('-live')
		sanitize: args.contains('-sanitize')
		nofmt: args.contains('-nofmt')
		show_c_cmd: args.contains('-show_c_cmd')
		translated: args.contains('translated')
		is_run: args.contains('run')
		is_repl: args.contains('-repl')
		build_mode: build_mode
		cflags: cflags
	}  

	if pref.is_so {
		out_name_c = out_name.all_after('/') + '_shared_lib.c'
	}

	return &V {
		os: _os
		out_name: out_name
		files: files
		dir: dir
		lang_dir: vroot 
		table: new_table(obfuscate)
		out_name: out_name
		out_name_c: out_name_c
		cgen: new_cgen(out_name_c)
		vroot: vroot 
		pref: pref
		mod: mod 
	}
}

fn run_repl() []string {
<<<<<<< HEAD
	println('REPL is temporarily disabled, sorry') 
	if true {
		exit(1)
	}
=======
>>>>>>> 5a80d587
	println('V $Version')
	println('Use Ctrl-C or `exit` to exit')
	file := '.vrepl.v'
	temp_file := '.vrepl_temp.v'
	defer {
		os.rm(file) 
		os.rm(temp_file) 
		os.rm(file.left(file.len - 2))
		os.rm(temp_file.left(temp_file.len - 2))
	} 
	mut lines := []string
	vexe := os.args[0] 
	for {
		print('>>> ')
		mut line := os.get_raw_line()
		if line.trim_space() == '' && line.ends_with('\n') {
			continue
		}
		line = line.trim_space()
		if line.len == -1 || line == '' || line == 'exit' {
			break
		}
		if line == '\n' {
			continue
		}
		// Save the source only if the user is printing something,
		// but don't add this print call to the `lines` array,
		// so that it doesn't get called during the next print.
		if line.starts_with('print') {
			source_code := lines.join('\n') + '\n' + line 
			os.write_file(file, source_code)
			s := os.exec('$vexe run $file -repl') or {
				panic(err)
			}
			vals := s.split('\n')
			for i:=0; i < vals.len; i++ {
				println(vals[i])
			}
		}
		else {
			mut temp_line := line
			mut temp_flag := false
			if !(line.contains(' ') || line.contains(':') || line.contains('=') || line.contains(',') ){
				temp_line = 'println($line)'
				temp_flag = true
			}
			temp_source_code := lines.join('\n') + '\n' + temp_line
			os.write_file(temp_file, temp_source_code)
			s := os.exec('$vexe run $temp_file -repl') or {
				panic(err)
			}
			lines << line
			vals := s.split('\n')
			for i:=0; i<vals.len-1; i++ {
				println(vals[i])
			}
		}
	}
	return lines
}

const (
	HelpText = '
Usage: v [options] [file | directory]

Options:
  -                 Read from stdin (Default; Interactive mode if in a tty)
  -h, help          Display this information.
  -v, version       Display compiler version.
  -lib              Generate object file.
  -prod             Build an optimized executable.
  -o <file>         Place output into <file>.
  -obf              Obfuscate the resulting binary.
  -show_c_cmd       Print the full C compilation command and how much time it took. 
  -debug            Leave a C file for debugging in .program.c. 
  -live             Enable hot code reloading (required by functions marked with [live]). 
  fmt               Run vfmt to format the source code. 
  up                Update V. 
  run               Build and execute a V program. You can add arguments after the file name.


Files:
  <file>_test.v     Test file.
'
)

/* 
- To disable automatic formatting: 
v -nofmt file.v

- To build a program with an embedded vlib  (use this if you do not have prebuilt vlib libraries or if you
are working on vlib) 
v -embed_vlib file.v 
*/

fn env_vflags_and_os_args() []string {
   mut args := []string
   vflags := os.getenv('VFLAGS')
   if '' != vflags {
     args << os.args[0]
     args << vflags.split(' ')
     if os.args.len > 1 {
       args << os.args.right(1)
     }
   }else{
     args << os.args
   }
   return args
}

fn update_v() {
	println('Updating V...') 
	vroot := os.dir(os.executable()) 
	s := os.exec('git -C "$vroot" pull --rebase origin master') or {
		panic(err)
	}
	println(s) 
	$if windows { 
		os.mv('$vroot/v.exe', '$vroot/v_old.exe') 
		s2 := os.exec('$vroot/make.bat') or {
			panic(err)
		}
		println(s2) 
	} $else { 
		s2 := os.exec('make -C "$vroot"') or {
			panic(err)
		}
		println(s2) 
	} 
} 
<|MERGE_RESOLUTION|>--- conflicted
+++ resolved
@@ -1290,13 +1290,6 @@
 }
 
 fn run_repl() []string {
-<<<<<<< HEAD
-	println('REPL is temporarily disabled, sorry') 
-	if true {
-		exit(1)
-	}
-=======
->>>>>>> 5a80d587
 	println('V $Version')
 	println('Use Ctrl-C or `exit` to exit')
 	file := '.vrepl.v'
