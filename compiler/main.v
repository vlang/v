--- conflicted
+++ resolved
@@ -430,7 +430,6 @@
 	return parsers
 }
 
-<<<<<<< HEAD
 fn (v mut V) generate_init() {
 	$if js { return }
 	if v.pref.build_mode == .build_module {
@@ -442,17 +441,6 @@
 		v.cgen.genln('void ${init_fn_name}() {\n$consts_init_body\n}')
 		v.cgen.nogen = nogen
 	}
-=======
-	///// After this point, the v files are compiled.
-	///// The rest is auto generated code, which will not have
-	///// different .v source file/line numbers.
-	lines_so_far := cgen.lines.join('\n').count('\n') + 5
-	cgen.genln('')
-	cgen.genln('////////////////// Reset the file/line numbers //////////')
-	cgen.lines << '#line $lines_so_far "${cescaped_path(os.realpath(cgen.out_path))}"'
-	cgen.genln('')
-	
->>>>>>> c7e47e68
 	if v.pref.build_mode == .default_mode {
 		mut call_mod_init := ''
 		mut call_mod_init_consts := ''
@@ -511,6 +499,15 @@
 fn (v mut V) generate_main() {
 	mut cgen := v.cgen
 	$if js { return }
+
+	///// After this point, the v files are compiled.
+	///// The rest is auto generated code, which will not have
+	///// different .v source file/line numbers.
+	lines_so_far := cgen.lines.join('\n').count('\n') + 5
+	cgen.genln('')
+	cgen.genln('////////////////// Reset the file/line numbers //////////')
+	cgen.lines << '#line $lines_so_far "${cescaped_path(os.realpath(cgen.out_path))}"'
+	cgen.genln('')
 
 	// Make sure the main function exists
 	// Obviously we don't need it in libraries
