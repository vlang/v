// Copyright (c) 2019 Alexander Medvednikov. All rights reserved.
// Use of this source code is governed by an MIT license
// that can be found in the LICENSE file.

module main

import os
import time

const (
	Version = '0.1.12'
)

enum BuildMode {
	// `v program.v'
	// Build user code only, and add pre-compiled vlib (`cc program.o builtin.o os.o...`)
    default_mode
	// `v -embed_vlib program.v`
	// vlib + user code in one file (slower compilation, but easier when working on vlib and cross-compiling)
    embed_vlib
	// `v -lib ~/v/os`
	// build any module (generate os.o + os.vh)
    build //TODO a better name would be smth like `.build_module` I think
}

fn vtmp_path() string {
	return os.home_dir() + '/.vlang/'
}

const (
	SupportedPlatforms = ['windows', 'mac', 'linux']
	TmpPath            = vtmp_path()
)

enum Os {
	MAC
	LINUX
	WINDOWS
}

enum Pass {
	// A very short pass that only looks at imports in the begginning of each file
	RUN_IMPORTS
	// First pass, only parses and saves declarations (fn signatures, consts, types).
	// Skips function bodies.
	// We need this because in V things can be used before they are declared.
	RUN_DECLS
	// Second pass, parses function bodies and generates C or machine code.
	RUN_MAIN
}

/* 
// TODO rename to: 
enum Pass {
	imports
	decls
	main
}
*/

struct V {
mut:
	os         Os // the OS to build for
	out_name_c string // name of the temporary C file
	files      []string // all V files that need to be parsed and compiled
	dir        string // directory (or file) being compiled (TODO rename to path?)
	table      *Table // table with types, vars, functions etc
	cgen       *CGen // C code generator
	pref       *Preferences // all the prefrences and settings extracted to a struct for reusability
	lang_dir   string // "~/code/v"
	out_name   string // "program.exe"
	vroot      string
}

struct Preferences {
mut:
	build_mode     BuildMode
	nofmt          bool // disable vfmt
	is_test        bool // `v test string_test.v`
	is_script      bool // single file mode (`v program.v`), main function can be skipped
	is_live        bool // for hot code reloading
	is_so          bool
	is_prof        bool // benchmark every function
	translated     bool // `v translate doom.v` are we running V code translated from C? allow globals, ++ expressions, etc
	is_prod        bool // use "-O2"
	is_verbose     bool // print extra information with `v.log()`
	obfuscate      bool // `v -obf program.v`, renames functions to "f_XXX"
	is_play        bool // playground mode
	is_repl        bool
	is_run         bool
	show_c_cmd     bool // `v -show_c_cmd` prints the C command to build program.v.c
	sanitize       bool // use Clang's new "-fsanitize" option
	is_debug       bool // keep compiled C files
	no_auto_free   bool // `v -nofree` disable automatic `free()` insertion for better performance in some applications  (e.g. compilers) 
}


fn main() {
	// There's no `flags` module yet, so args have to be parsed manually
	args := os.args
	// Print the version and exit.
	if '-v' in args || '--version' in args || 'version' in args {
		println('V $Version')
		return
	}
	if '-h' in args || '--help' in args || 'help' in args {
		println(HelpText)
		return
	}
	if 'translate' in args {
		println('Translating C to V will be available in V 0.3') 
		return 
	} 
	// TODO quit if the compiler is too old 
	// u := os.file_last_mod_unix('v')
	// Create a temp directory if it's not there. 
	if !os.file_exists(TmpPath)  { 
		os.mkdir(TmpPath)
	} 
	// If there's no tmp path with current version yet, the user must be using a pre-built package
	// Copy the `vlib` directory to the tmp path.
/* 
	// TODO 
	if !os.file_exists(TmpPath) && os.file_exists('vlib') {
	}
*/ 
	// Just fmt and exit
	if args.contains('fmt') {
		file := args.last()
		if !os.file_exists(file) {
			println('"$file" does not exist')
			exit(1)
		}
		if !file.ends_with('.v') {
			println('v fmt can only be used on .v files')
			exit(1)
		}
		println('vfmt is temporarily disabled')
		return
	}
	// V with no args? REPL
	if args.len < 2 || (args.len == 2 && args[1] == '-') {
		run_repl()
		return
	}
	// Construct the V object from command line arguments
	mut v := new_v(args)
	if v.pref.is_verbose {
		println(args)
	}
	// Generate the docs and exit
	if args.contains('doc') {
		// v.gen_doc_html_for_module(args.last())
		exit(0)
	}
	v.compile()
}

fn (v mut V) compile() {
	mut cgen := v.cgen
	cgen.genln('// Generated by V')
	// Add user files to compile
	v.add_user_v_files()
	if v.pref.is_verbose {
		println('all .v files:')
		println(v.files)
	}
	// First pass (declarations)
	for file in v.files {
		mut p := v.new_parser(file, RUN_DECLS)
		p.parse()
	}
	// Main pass
	cgen.run = RUN_MAIN
	if v.pref.is_play {
		cgen.genln('#define VPLAY (1) ')
	}
	cgen.genln('   
#include <stdio.h>  // TODO remove all these includes, define all function signatures and types manually 
#include <stdlib.h>
#include <signal.h>
#include <stdarg.h> // for va_list 
#include <inttypes.h>  // int64_t etc 


#ifdef __linux__ 
#include <pthread.h> 
#endif 


#ifdef __APPLE__ 

#endif 


#ifdef _WIN32 
#include <windows.h>
//#include <WinSock2.h> 
#endif 

//================================== TYPEDEFS ================================*/ 

typedef unsigned char byte;
typedef unsigned int uint;
typedef int64_t i64;
typedef int32_t i32;
typedef int16_t i16;
typedef int8_t i8;
typedef uint64_t u64;
typedef uint32_t u32;
typedef uint16_t u16;
typedef uint8_t u8;
typedef uint32_t rune;
typedef float f32;
typedef double f64; 
typedef unsigned char* byteptr;
typedef int* intptr;
typedef void* voidptr;
typedef struct array array;
typedef struct map map;
typedef array array_string; 
typedef array array_int; 
typedef array array_byte; 
typedef array array_uint; 
typedef array array_float; 
typedef array array_f32; 
typedef array array_f64; 
typedef map map_int; 
typedef map map_string; 
#ifndef bool
	typedef int bool;
	#define true 1
	#define false 0
#endif

//============================== HELPER C MACROS =============================*/ 

#define _PUSH(arr, val, tmp, tmp_typ) {tmp_typ tmp = (val); array__push(arr, &tmp);}
#define _PUSH_MANY(arr, val, tmp, tmp_typ) {tmp_typ tmp = (val); array__push_many(arr, tmp.data, tmp.len);}
#define _IN(typ, val, arr) array_##typ##_contains(arr, val) 
#define ALLOC_INIT(type, ...) (type *)memdup((type[]){ __VA_ARGS__ }, sizeof(type)) 
#define UTF8_CHAR_LEN( byte ) (( 0xE5000000 >> (( byte >> 3 ) & 0x1e )) & 3 ) + 1 

//================================== GLOBALS =================================*/   
//int V_ZERO = 0; 
byteptr g_str_buf; 
int load_so(byteptr);
void reload_so();
void init_consts();')
	imports_json := v.table.imports.contains('json')
	// TODO remove global UI hack
	if v.os == MAC && ((v.pref.build_mode == .embed_vlib && v.table.imports.contains('ui')) ||
	(v.pref.build_mode == .build && v.dir.contains('/ui'))) {
		cgen.genln('id defaultFont = 0; // main.v')
	}
	// TODO remove ugly .c include once V has its own json parser
	// Embed cjson either in embedvlib or in json.o
	if imports_json && v.pref.build_mode == .embed_vlib ||
	(v.pref.build_mode == .build && v.out_name.contains('json.o')) {
		cgen.genln('#include "cJSON.c" ')
	}
	// We need the cjson header for all the json decoding user will do in default mode
	if v.pref.build_mode == .default_mode {
		if imports_json {
			cgen.genln('#include "cJSON.h"')
		}
	}
	if v.pref.build_mode == .embed_vlib || v.pref.build_mode == .default_mode {
		// If we declare these for all modes, then when running `v a.v` we'll get
		// `/usr/bin/ld: multiple definition of 'total_m'`
		// TODO
		//cgen.genln('i64 total_m = 0; // For counting total RAM allocated')
		cgen.genln('int g_test_ok = 1; ')
		if v.table.imports.contains('json') {
			cgen.genln(' 
#define js_get(object, key) cJSON_GetObjectItemCaseSensitive((object), (key))
')
		}
	}
	if os.args.contains('-debug_alloc') {
		cgen.genln('#define DEBUG_ALLOC 1')
	}
	cgen.genln('/*================================== FNS =================================*/')
	cgen.genln('this line will be replaced with definitions')
	defs_pos := cgen.lines.len - 1
	for file in v.files {
		mut p := v.new_parser(file, RUN_MAIN)
		p.parse()
		// p.g.gen_x64()
		// Format all files (don't format automatically generated vlib headers)
		if !v.pref.nofmt && !file.contains('/vlib/') {
			// new vfmt is not ready yet
		}
	}
	v.log('Done parsing.')
	// Write everything
	mut d := strings.new_builder(10000)// Just to avoid some unnecessary allocations
	d.writeln(cgen.includes.join_lines())
	d.writeln(cgen.typedefs.join_lines())
	d.writeln(cgen.types.join_lines())
	d.writeln('\nstring _STR(const char*, ...);\n')
	d.writeln('\nstring _STR_TMP(const char*, ...);\n')
	d.writeln(cgen.fns.join_lines())
	d.writeln(cgen.consts.join_lines())
	d.writeln(cgen.thread_args.join_lines())
	if v.pref.is_prof {
		d.writeln('; // Prof counters:')
		d.writeln(v.prof_counters())
	}
	dd := d.str()
	cgen.lines.set(defs_pos, dd)// TODO `def.str()` doesn't compile
	// if v.build_mode in [.default, .embed_vlib] {
	if v.pref.build_mode == .default_mode || v.pref.build_mode == .embed_vlib {
		// vlib can't have `init_consts()`
		cgen.genln('void init_consts() { g_str_buf=malloc(1000); ${cgen.consts_init.join_lines()} }')
		// _STR function can't be defined in vlib
		cgen.genln('
string _STR(const char *fmt, ...) {
	va_list argptr;
	va_start(argptr, fmt);
	size_t len = vsnprintf(0, 0, fmt, argptr) + 1;  
	va_end(argptr);
	byte* buf = malloc(len);  
	va_start(argptr, fmt);
	vsprintf(buf, fmt, argptr);
	va_end(argptr);
#ifdef DEBUG_ALLOC 
	puts("_STR:"); 
	puts(buf); 
#endif 
	return tos2(buf);
}

string _STR_TMP(const char *fmt, ...) {
	va_list argptr;
	va_start(argptr, fmt);
	size_t len = vsnprintf(0, 0, fmt, argptr) + 1;  
	va_end(argptr);
	va_start(argptr, fmt);
	vsprintf(g_str_buf, fmt, argptr);
	va_end(argptr);
#ifdef DEBUG_ALLOC 
	//puts("_STR_TMP:"); 
	//puts(g_str_buf); 
#endif 
	return tos2(g_str_buf);
}

')
	}
	// Make sure the main function exists
	// Obviously we don't need it in libraries
	if v.pref.build_mode != .build {
		if !v.table.main_exists() && !v.pref.is_test {
			// It can be skipped in single file programs
			if v.pref.is_script {
				//println('Generating main()...')
				cgen.genln('int main() { $cgen.fn_main; return 0; }')
			}
			else {
				println('panic: function `main` is undeclared in the main module')
				exit(1) 
			}
		}
		// Generate `main` which calls every single test function
		else if v.pref.is_test {
			cgen.genln('int main() { init_consts();')
			for entry in v.table.fns.entries { 
				f := v.table.fns[entry.key] 
				if f.name.starts_with('test_') {
					cgen.genln('$f.name();')
				}
			}
			cgen.genln('return g_test_ok == 0; }')
		}
	}
	if v.pref.is_live {
		cgen.genln(' int load_so(byteptr path) {
	 printf("load_so %s\\n", path); dlclose(live_lib); live_lib = dlopen(path, RTLD_LAZY);
	 if (!live_lib) {puts("open failed"); exit(1); return 0;}
	 ')
		for so_fn in cgen.so_fns {
			cgen.genln('$so_fn = dlsym(live_lib, "$so_fn");  ')
		}
		cgen.genln('return 1; }')
	}
	cgen.save()
	if v.pref.is_verbose {
		v.log('flags=')
		println(v.table.flags)
	}
	v.cc()
	if v.pref.is_test || v.pref.is_run {
		if true || v.pref.is_verbose {
			println('============ running $v.out_name ============') 
		}
		mut cmd := if v.out_name.starts_with('/') {
			v.out_name
		}
		else {
			'./' + v.out_name
		}
		$if windows {
			cmd = v.out_name 
		} 
		if os.args.len > 3 {
			cmd += ' ' + os.args.right(3).join(' ')
		}
		ret := os.system(cmd)
		if ret != 0 {
			if !v.pref.is_test { 
				s := os.exec(cmd)
				println(s)
				println('failed to run the compiled program')
			} 
			exit(1)
		}
	}
}

fn (c &V) cc_windows_cross() {
       if !c.out_name.ends_with('.exe') {
               c.out_name = c.out_name + '.exe'
       }
       mut args := '-o $c.out_name -w -L. '
       // -I flags
       for flag in c.table.flags {
               if !flag.starts_with('-l') {
                       args += flag
                       args += ' '
               }
       }
       mut libs := ''
       if c.pref.build_mode == .default_mode {
               libs = '$TmpPath/vlib/builtin.o'
               if !os.file_exists(libs) {
                       println('`builtin.o` not found')
                       exit(1) 
               }
               for imp in c.table.imports {
                       libs += ' $TmpPath/vlib/${imp}.o'
               }
       }
       args += ' $c.out_name_c '
       // -l flags (libs)
       for flag in c.table.flags {
               if flag.starts_with('-l') {
                       args += flag
                       args += ' '
               }
       }
               println('Cross compiling for Windows...')
               winroot := '$TmpPath/winroot' 
	if !os.dir_exists(winroot) {
		winroot_url := 'https://github.com/vlang/v/releases/download/v0.1.10/winroot.zip' 
		println('"$winroot" not found. Download it from $winroot_url and save in $TmpPath') 
		exit(1) 
 
} 
               mut obj_name := c.out_name
               obj_name = obj_name.replace('.exe', '')
               obj_name = obj_name.replace('.o.o', '.o')
               mut include := '-I $winroot/include '
               cmd := 'clang -o $obj_name -w $include -m32 -c -target x86_64-win32 $TmpPath/$c.out_name_c'
               if c.pref.show_c_cmd {
                       println(cmd)
               }
               if os.system(cmd) != 0 {
			println('Cross compilation for Windows failed. Make sure you have clang installed.') 
                       exit(1) 
               }
               if c.pref.build_mode != .build {
                       link_cmd := 'lld-link $obj_name $winroot/lib/libcmt.lib ' +
                       '$winroot/lib/libucrt.lib $winroot/lib/kernel32.lib $winroot/lib/libvcruntime.lib ' +
                       '$winroot/lib/uuid.lib'
               if c.pref.show_c_cmd {
		println(link_cmd) 
		} 

                if  os.system(link_cmd)  != 0 { 
			println('Cross compilation for Windows failed. Make sure you have lld linker installed.')  
                       exit(1) 
} 
                       // os.rm(obj_name)
               }
               println('Done!')
}
 
 

fn (v mut V) cc() {
	// Cross compiling for Windows 
	if v.os == WINDOWS {
		$if !windows { 
			v.cc_windows_cross()  
			return 
		} 
	} 
	linux_host := os.user_os() == 'linux'
	v.log('cc() isprod=$v.pref.is_prod outname=$v.out_name')
	mut a := ['-w', '-march=native']// arguments for the C compiler
	flags := v.table.flags.join(' ')
	/* 
	mut shared := ''
	if v.pref.is_so {
		a << '-shared'// -Wl,-z,defs'
		v.out_name = v.out_name + '.so'
	}
*/
	if v.pref.is_prod {
		a << '-O2'
	}
	else {
		a << '-g'
	}
	mut libs := ''// builtin.o os.o http.o etc
	if v.pref.build_mode == .build {
		a << '-c'
	}
	else if v.pref.build_mode == .embed_vlib {
		// 
	}
	else if v.pref.build_mode == .default_mode {
		libs = '$TmpPath/vlib/builtin.o'
		if !os.file_exists(libs) {
			println('`builtin.o` not found')
			exit(1)
		}
		for imp in v.table.imports {
			if imp == 'webview' {
				continue
			}
			libs += ' $TmpPath/vlib/${imp}.o'
		}
	}
	// -I flags
	/* 
mut args := '' 
	for flag in v.table.flags {
		if !flag.starts_with('-l') {
			args += flag
			args += ' '
		}
	}
*/
	if v.pref.sanitize {
		a << '-fsanitize=leak'
	}
	// Cross compiling linux
	sysroot := '/Users/alex/tmp/lld/linuxroot/'
	if v.os == LINUX && !linux_host {
		// Build file.o
		a << '-c --sysroot=$sysroot -target x86_64-linux-gnu'
		// Right now `out_name` can be `file`, not `file.o`
		if !v.out_name.ends_with('.o') {
			v.out_name = v.out_name + '.o'
		}
	}
	// Cross compiling windows
	// sysroot := '/Users/alex/tmp/lld/linuxroot/'
	// Output executable name
	// else {
	a << '-o $v.out_name'
	// The C file we are compiling
	a << '$TmpPath/$v.out_name_c'
	// }
	// Min macos version is mandatory I think?
	if v.os == MAC {
		a << '-mmacosx-version-min=10.7'
	}
	a << flags
	a << libs
	// macOS code can include objective C  TODO remove once objective C is replaced with C
	if v.os == MAC {
		a << '-x objective-c'
	}
	// Without these libs compilation will fail on Linux
	if v.os == LINUX && v.pref.build_mode != .build {
		a << '-lm -ldl -lpthread'
	}
	// Find clang executable
	//fast_clang := '/usr/local/Cellar/llvm/8.0.0/bin/clang'
	args := a.join(' ')
	//mut cmd := if os.file_exists(fast_clang) {
	//'$fast_clang $args'
	//}
	//else {
	mut cmd := 'cc $args'
	//}
	$if windows {
		cmd = 'gcc $args' 
	} 
	// Print the C command
	if v.pref.show_c_cmd || v.pref.is_verbose {
		println('\n==========\n$cmd\n=========\n')
	}
	// Run
	res := os.exec(cmd)
	// println('C OUTPUT:')
	if res.contains('error: ') {
		println(res)
		panic('clang error')
	}
	// Link it if we are cross compiling and need an executable
	if v.os == LINUX && !linux_host && v.pref.build_mode != .build {
		v.out_name = v.out_name.replace('.o', '')
		obj_file := v.out_name + '.o'
		println('linux obj_file=$obj_file out_name=$v.out_name')
		ress := os.exec('/usr/local/Cellar/llvm/8.0.0/bin/ld.lld --sysroot=$sysroot ' +
		'-v -o $v.out_name ' +
		'-m elf_x86_64 -dynamic-linker /lib64/ld-linux-x86-64.so.2 ' +
		'/usr/lib/x86_64-linux-gnu/crt1.o ' +
		'$sysroot/lib/x86_64-linux-gnu/libm-2.28.a ' +
		'/usr/lib/x86_64-linux-gnu/crti.o ' +
		obj_file +
		' /usr/lib/x86_64-linux-gnu/libc.so ' +
		'/usr/lib/x86_64-linux-gnu/crtn.o')
		println(ress)
		if ress.contains('error:') {
			exit(1)
		}
		println('linux cross compilation done. resulting binary: "$v.out_name"')
	}
	if !v.pref.is_debug && v.out_name_c != 'v.c' && v.out_name_c != 'v_macos.c' {
		//os.rm('$TmpPath/$v.out_name_c') 
	} 
}

fn (v &V) v_files_from_dir(dir string) []string {
	mut res := []string
	if !os.file_exists(dir) {
		panic('$dir doesn\'t exist')
	} else if !os.dir_exists(dir) {
		panic('$dir isn\'t a directory')
	}
	mut files := os.ls(dir)
	if v.pref.is_verbose {
		println('v_files_from_dir ("$dir")')
	}
	// println(files.len)
	// println(files)
	files.sort()
	for file in files {
		v.log('F=$file')
		if !file.ends_with('.v') && !file.ends_with('.vh') {
			continue
		}
		if file.ends_with('_test.v') {
			continue
		}
		if file.ends_with('_win.v') && v.os != WINDOWS {
			continue
		}
		if file.ends_with('_lin.v') && v.os != LINUX {
			continue
		}
		if file.ends_with('_mac.v') && v.os != MAC {
			lin_file := file.replace('_mac.v', '_lin.v')
			// println('lin_file="$lin_file"')
			// If there are both _mav.v and _lin.v, don't use _mav.v
			if os.file_exists('$dir/$lin_file') {
				continue
			}
			else if v.os == WINDOWS {
				continue
			}
			else {
				// If there's only _mav.v, then it can be used on Linux too
			}
		}
		res << '$dir/$file'
	}
	return res
}

// Parses imports, adds necessary libs, and then user files
fn (v mut V) add_user_v_files() {
	mut dir := v.dir
	v.log('add_v_files($dir)')
	// Need to store user files separately, because they have to be added after libs, but we dont know
	// which libs need to be added yet
	mut user_files := []string
	// v volt/slack_test.v: compile all .v files to get the environment
	// I need to implement user packages! TODO
	is_test_with_imports := dir.ends_with('_test.v') &&
	(dir.contains('/volt') || dir.contains('/c2volt'))// TODO
	if is_test_with_imports {
		user_files << dir
		pos := dir.last_index('/')
		dir = dir.left(pos) + '/'// TODO WHY IS THIS NEEDED?
	}
	if dir.ends_with('.v') {
		// Just compile one file and get parent dir
		user_files << dir
		dir = dir.all_before('/')
	}
	else {
		// Add files from the dir user is compiling (only .v files)
		files := v.v_files_from_dir(dir)
		for file in files {
			user_files << file
		}
	}
	if user_files.len == 0 {
		println('No input .v files')
		exit(1)
	}
	if v.pref.is_verbose {
		v.log('user_files:')
		println(user_files)
	}
	// Parse user imports
	for file in user_files {
		mut p := v.new_parser(file, RUN_IMPORTS)
		p.parse()
	}
	// Parse lib imports
	if v.pref.build_mode == .default_mode {
		for i := 0; i < v.table.imports.len; i++ {
			pkg := v.table.imports[i]
			vfiles := v.v_files_from_dir('$TmpPath/vlib/$pkg')
			// Add all imports referenced by these libs
			for file in vfiles {
				mut p := v.new_parser(file, RUN_IMPORTS)
				p.parse()
			}
		}
	}
	else {
		// TODO this used to crash compiler?
		// for pkg in v.table.imports {
		for i := 0; i < v.table.imports.len; i++ {
			pkg := v.table.imports[i]
			idir := os.getwd()
			mut import_path := '$idir/$pkg'
			if(!os.file_exists(import_path)) {
				import_path = '$v.lang_dir/vlib/$pkg'
			}
			vfiles := v.v_files_from_dir(import_path)
			// Add all imports referenced by these libs
			for file in vfiles {
				mut p := v.new_parser(file, RUN_IMPORTS)
				p.parse()
			}
		}
	}
	if v.pref.is_verbose {
		v.log('imports:')
		println(v.table.imports)
	}
	// Only now add all combined lib files
	for pkg in v.table.imports {
		idir := os.getwd()
		mut module_path := '$idir/$pkg'
		// If we are in default mode, we don't parse vlib .v files, but header .vh files in
		// TmpPath/vlib
		// These were generated by vfmt
		if v.pref.build_mode == .default_mode || v.pref.build_mode == .build {
			module_path = '$TmpPath/vlib/$pkg'
		}
		if(!os.file_exists(module_path)) {
			module_path = '$v.lang_dir/vlib/$pkg'
		}
		vfiles := v.v_files_from_dir(module_path)
		for vfile in vfiles {
			v.files << vfile
		}
		// TODO v.files.append_array(vfiles)
	}
	// Add user code last
	for file in user_files {
		v.files << file
	}
	// v.files.append_array(user_files)
}

fn get_arg(joined_args, arg, def string) string {
	key := '-$arg '
	mut pos := joined_args.index(key)
	if pos == -1 {
		return def
	}
	pos += key.len
	mut space := joined_args.index_after(' ', pos)
	if space == -1 {
		space = joined_args.len
	}
	res := joined_args.substr(pos, space)
	// println('get_arg($arg) = "$res"')
	return res
}

fn (v &V) log(s string) {
	if !v.pref.is_verbose {
		return
	}
	println(s)
}

fn new_v(args[]string) *V {
	mut dir := args.last()
	if args.contains('run') {
		dir = args[2]
	}
	// println('new compiler "$dir"')
	if args.len < 2 {
		dir = ''
	}
	joined_args := args.join(' ')
	target_os := get_arg(joined_args, 'os', '')
	mut out_name := get_arg(joined_args, 'o', 'a.out')
	// build mode
	mut build_mode := BuildMode.default_mode
	if args.contains('-lib') {
		build_mode = .build 
		// v -lib ~/v/os => os.o
		base := dir.all_after('/')
		println('Building module ${base}...')
		//out_name = '$TmpPath/vlib/${base}.o'
		out_name = base + '.o'
		// Cross compiling? Use separate dirs for each os
/* 
		if target_os != os.user_os() {
			os.mkdir('$TmpPath/vlib/$target_os')
			out_name = '$TmpPath/vlib/$target_os/${base}.o'
			println('target_os=$target_os user_os=${os.user_os()}') 
			println('!Cross compiling $out_name')
		}
*/ 
	}
	// TODO embed_vlib is temporarily the default mode. It's much slower.
	else if !args.contains('-embed_vlib') {
		build_mode = .embed_vlib
	}
	// 
	is_test := dir.ends_with('_test.v')
	is_script := dir.ends_with('.v')
	if is_script && !os.file_exists(dir) {
		println('`$dir` does not exist')
		exit(1)
	}
	// No -o provided? foo.v => foo
	if out_name == 'a.out' && dir.ends_with('.v') {
		out_name = dir.left(dir.len - 2)
	}
	// if we are in `/foo` and run `v .`, the executable should be `foo`
	if dir == '.' && out_name == 'a.out' {
		base := os.getwd().all_after('/')
		out_name = base.trim_space()
	}
	mut _os := MAC
	// No OS specifed? Use current system
	if target_os == '' {
		$if linux {
			_os = LINUX
		}
		$if mac {
			_os = MAC
		}
		$if windows {
			_os = WINDOWS
		}
	}
	else {
		switch target_os {
		case 'linux': _os = LINUX
		case 'windows': _os = WINDOWS
		case 'mac': _os = MAC
		}
	}
	builtins := [
	'array.v',
	'string.v',
	'builtin.v',
	'int.v',
	'utf8.v',
	'map.v',
	'option.v',
	]
	// Location of all vlib files
	mut lang_dir := ''
	// First try fetching it from VROOT if it's defined
	for { // TODO tmp hack for optionals
	vroot_path := TmpPath + '/VROOT'
	if os.file_exists(vroot_path) {
		mut vroot := os.read_file(vroot_path) or {
			break
		} 
		//mut vroot := os.read_file(vroot_path) 
		vroot=vroot.trim_space() 
		if os.dir_exists(vroot) && os.dir_exists(vroot + '/vlib/builtin') {
			lang_dir = vroot
		}
	}
	break
	}
	// no "~/.vlang/VROOT" file, so the user must be running V for the first 
	// time.
	if lang_dir == ''  {
		println('Looks like you are running V for the first time.')
		// The parent directory should contain vlib if V is run
		// from "v/compiler"
		lang_dir = os.getwd() 
		if os.dir_exists('$lang_dir/vlib/builtin') {
			println('Setting VROOT to "$lang_dir".')
			os.write_file(TmpPath + '/VROOT', lang_dir)
		} else {
			println('V repo not found. Go to https://vlang.io to download V.zip ')  
			println('or install V from source.') 
			exit(1) 
		}
	} 
	out_name_c := out_name.all_after('/') + '.c'
	mut files := []string
	// Add builtin files
	if !out_name.contains('builtin.o') {
		for builtin in builtins {
			mut f := '$lang_dir/vlib/builtin/$builtin'
			// In default mode we use precompiled vlib.o, point to .vh files with signatures
			if build_mode == .default_mode || build_mode == .build {
				f = '$TmpPath/vlib/builtin/${builtin}h'
			}
			files << f
		}
	}
	obfuscate := args.contains('-obf')
	pref := &Preferences {
		is_test: is_test
		is_script: is_script
		is_so: args.contains('-shared')
		is_play: args.contains('play')
		is_prod: args.contains('-prod')
		is_verbose: args.contains('-verbose')
		is_debug: args.contains('-debug')
		obfuscate: obfuscate
		is_prof: args.contains('-prof')
		is_live: args.contains('-live')
		sanitize: args.contains('-sanitize')
		nofmt: args.contains('-nofmt')
		show_c_cmd: args.contains('-show_c_cmd')
		translated: args.contains('translated')
		is_run: args.contains('run')
		is_repl: args.contains('-repl')
		build_mode: build_mode
	}
	return &V {
		os: _os
		out_name: out_name
		files: files
		dir: dir
		lang_dir: lang_dir
		table: new_table(obfuscate)
		out_name: out_name
		out_name_c: out_name_c
		cgen: new_cgen(out_name_c)
		vroot: lang_dir
		pref: pref
	}
}

fn run_repl() []string {
	println('V $Version')
	println('Use Ctrl-C or `exit` to exit')
<<<<<<< HEAD
	println('For now you have to use println() to print values, this will be fixed soon\n')
	v_ex := os.getexepath()
=======
>>>>>>> 75826725
	file := TmpPath + '/vrepl.v'
	temp_file := TmpPath + '/vrepl_temp.v'
	mut lines := []string
	for {
		print('>>> ')
		mut line := os.get_raw_line()
		if line.trim_space() == '' && line.ends_with('\n') {
			continue
		}
		line = line.trim_space()
		if line == '' || line == 'exit' {
			break
		}
		// Save the source only if the user is printing something,
		// but don't add this print call to the `lines` array,
		// so that it doesn't get called during the next print.
		if line.starts_with('print') {
			void_line := line.substr(line.index('(') + 1, line.len - 1)
			lines << void_line
			source_code := lines.join('\n') + '\n' + line 
			os.write_file(file, source_code)
			s := os.exec(v_ex + ' run '+TmpPath+'/vrepl.v')
			mut vals := s.split('\n')
			if s.contains('panic: ') {
				if !s.contains('declared and not used') 	{
					for i:=1; i<vals.len; i++ {
						println(vals[i])
					} 
				}
				else {
					println(s)
				}
			}
			else {
				for i:=0; i<vals.len-1; i++ {
					println(vals[i])
				}
			}
		}
		else {
			mut temp_line := line
			mut temp_flag := false
			if !(line.contains(' ') || line.contains(':') || line.contains('=') || line.contains(',') ){
				temp_line = 'println('+line+')'
				temp_flag = true
			}
			temp_source_code := lines.join('\n') + '\n' + temp_line
			os.write_file(temp_file, temp_source_code)
			s := os.exec(v_ex + ' run '+TmpPath+'/vrepl_temp.v')
			if s.contains('panic: ') {
				if !s.contains('declared and not used') 	{
					mut vals := s.split('\n')
					for i:=1; i<vals.len; i++ {
						println(vals[i])
					} 
				}
				else {
					lines << line
				}
			}
			else {
				lines << line
				mut vals := s.split('\n')
				for i:=0; i<vals.len-1; i++ {
					println(vals[i])
				} 
			}
		}
	}
	return lines
}

// This definitely needs to be better :)
const (
	HelpText = '
Usage: v [options] [file | directory]

Options:
  -                 Read from stdin (Default; Interactive mode if in a tty)
  -h, --help, help  Display this information.
  -v, version       Display compiler version.
  -prod             Build an optimized executable.
  -o <file>         Place output into <file>.
  -obf              Obfuscate the resulting binary.
  run               Build and execute a V program.
                    You can add arguments after file name.

Files:
  <file>_test.v     Test file.
'
)

/* 
- To disable automatic formatting: 
v -nofmt file.v

- To build a program with an embedded vlib  (use this if you do not have prebuilt vlib libraries or if you
are working on vlib) 
v -embed_vlib file.v 
*/<|MERGE_RESOLUTION|>--- conflicted
+++ resolved
@@ -961,11 +961,7 @@
 fn run_repl() []string {
 	println('V $Version')
 	println('Use Ctrl-C or `exit` to exit')
-<<<<<<< HEAD
-	println('For now you have to use println() to print values, this will be fixed soon\n')
 	v_ex := os.getexepath()
-=======
->>>>>>> 75826725
 	file := TmpPath + '/vrepl.v'
 	temp_file := TmpPath + '/vrepl_temp.v'
 	mut lines := []string
