--- conflicted
+++ resolved
@@ -33,21 +33,9 @@
 	v.log('cc() isprod=$v.pref.is_prod outname=$v.out_name')
 	mut a := [v.pref.cflags, '-std=gnu11', '-w'] // arguments for the C compiler
 
-<<<<<<< HEAD
 
 	flags := parse_flags(v.table.flags)
 	//mut shared := ''
-=======
-	mut seenflags := map[string]int
-	mut uniqueflags := []string
-	for f in v.table.flags {
-		seenflags[ f ] = seenflags[ f ] + 1
-		if seenflags[ f ] > 1 { continue }
-		uniqueflags << f
-	}
-	flags := uniqueflags.join(' ')
-	// Set out name
->>>>>>> 8a77d448
 	if v.pref.is_so {
 		a << '-shared -fPIC '// -Wl,-z,defs'
 		v.out_name = v.out_name + '.so'
