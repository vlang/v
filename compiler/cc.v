// Copyright (c) 2019 Alexander Medvednikov. All rights reserved.
// Use of this source code is governed by an MIT license
// that can be found in the LICENSE file.

module main

import (
	os
	time
)

fn (v mut V) cc() {
	// build any thirdparty obj files
	v.build_thirdparty_obj_files()

	// Just create a c file and exit
	if v.out_name.ends_with('.c') {
		os.mv(v.out_name_c, v.out_name)
		exit(0)
	}
	// Cross compiling for Windows
	if v.os == .windows {
		$if !windows {
			v.cc_windows_cross()
			return
		}
	}
	$if windows {
		if v.os == .msvc {
			v.cc_msvc()
			return
		}
	}
	
	//linux_host := os.user_os() == 'linux'
	v.log('cc() isprod=$v.pref.is_prod outname=$v.out_name')
	mut a := [v.pref.cflags, '-std=gnu11', '-w'] // arguments for the C compiler

	if v.pref.is_so {
		a << '-shared -fPIC '// -Wl,-z,defs'
		v.out_name = v.out_name + '.so'
	}
	if v.pref.build_mode == .build_module {
		v.out_name = ModPath + v.dir + '.o' //v.out_name
		println('Building ${v.out_name}...')
	}
	if v.pref.is_prod {
		a << '-O2'
	}
	else {
		a << '-g'
	}

	if v.pref.is_debug && os.user_os() != 'windows'{
		a << ' -rdynamic ' // needed for nicer symbolic backtraces
	}

	if v.os != .msvc && v.os != .freebsd {
		a << '-Werror=implicit-function-declaration'
	}

	for f in v.generate_hotcode_reloading_compiler_flags() {
		a << f
	}

	mut libs := ''// builtin.o os.o http.o etc
	if v.pref.build_mode == .build_module {
		a << '-c'
	}
	else if v.pref.build_mode == .embed_vlib {
		//
	}
	else if v.pref.build_mode == .default_mode {
		libs = '$ModPath/vlib/builtin.o'
		if !os.file_exists(libs) {
			println('object file `$libs` not found')
			exit(1)
		}
		for imp in v.table.imports {
			if imp == 'webview' {
				continue
			}
			libs += ' "$ModPath/vlib/${imp}.o"'
		}
	}
	if v.pref.sanitize {
		a << '-fsanitize=leak'
	}
	// Cross compiling linux TODO
	/*
	sysroot := '/Users/alex/tmp/lld/linuxroot/'
	if v.os == .linux && !linux_host {
		// Build file.o
		a << '-c --sysroot=$sysroot -target x86_64-linux-gnu'
		// Right now `out_name` can be `file`, not `file.o`
		if !v.out_name.ends_with('.o') {
			v.out_name = v.out_name + '.o'
		}
	}
	*/
	// Cross compiling windows
	//
	// Output executable name
	a << '-o "$v.out_name"'
	if os.dir_exists(v.out_name) {
		cerror('\'$v.out_name\' is a directory')
	}
	// macOS code can include objective C  TODO remove once objective C is replaced with C
	if v.os == .mac {
		a << '-x objective-c'
	}
	// The C file we are compiling
	a << '"$v.out_name_c"'
	if v.os == .mac {
		a << '-x none'
	}
	// Min macos version is mandatory I think?
	if v.os == .mac {
		a << '-mmacosx-version-min=10.7'
	}
	cflags := v.get_os_cflags()
<<<<<<< HEAD

=======
>>>>>>> af60f9ea
	// add .o files
	for flag in cflags {
		if !flag.value.ends_with('.o') { continue }
		a << flag.format()
	}
<<<<<<< HEAD

=======
>>>>>>> af60f9ea
	// add all flags (-I -l -L etc) not .o files
	for flag in cflags {
		if flag.value.ends_with('.o') { continue }
		a << flag.format()
	}
	
	a << libs
	// Without these libs compilation will fail on Linux
	// || os.user_os() == 'linux'
	if v.pref.build_mode != .build_module && (v.os == .linux || v.os == .freebsd || v.os == .openbsd ||
		v.os == .netbsd || v.os == .dragonfly) {
		a << '-lm -lpthread '
		// -ldl is a Linux only thing. BSDs have it in libc.
		if v.os == .linux {
			a << ' -ldl '
		}
	}
	if v.os == .windows {
		a << '-DUNICODE -D_UNICODE'
	}
	args := a.join(' ')
	cmd := '${v.pref.ccompiler} $args'
	// Run
	if v.pref.show_c_cmd || v.pref.is_verbose {
		println('\n==========')
		println(cmd)
	}
	ticks := time.ticks()
	res := os.exec(cmd) or { cerror(err) return }
	if res.exit_code != 0 {

		if res.exit_code == 127 {
			// the command could not be found by the system
			cerror('C compiler error, while attempting to run: \n' +
				'-----------------------------------------------------------\n' +
				'$cmd\n' +
				'-----------------------------------------------------------\n' +
				'Probably your C compiler is missing. \n' +
				'Please reinstall it, or make it available in your PATH.')
		}

		if v.pref.is_debug {
			println(res.output)
		} else {
			partial_output := res.output.limit(200).trim_right('\r\n')
			print(partial_output)
			if res.output.len > partial_output.len {
				println('...\n(Use `v -debug` to print the entire error message)\n')
			}else{
				println('')
			}
		}
		cerror('C error. This should never happen. ' +
			'Please create a GitHub issue: https://github.com/vlang/v/issues/new/choose')
	}
	diff := time.ticks() - ticks
	// Print the C command
	if v.pref.show_c_cmd || v.pref.is_verbose {
		println('${v.pref.ccompiler} took $diff ms')
		println('=========\n')
	}
	// Link it if we are cross compiling and need an executable
	/*
	if v.os == .linux && !linux_host && v.pref.build_mode != .build {
		v.out_name = v.out_name.replace('.o', '')
		obj_file := v.out_name + '.o'
		println('linux obj_file=$obj_file out_name=$v.out_name')
		ress := os.exec('/usr/local/Cellar/llvm/8.0.0/bin/ld.lld --sysroot=$sysroot ' +
		'-v -o $v.out_name ' +
		'-m elf_x86_64 -dynamic-linker /lib64/ld-linux-x86-64.so.2 ' +
		'/usr/lib/x86_64-linux-gnu/crt1.o ' +
		'$sysroot/lib/x86_64-linux-gnu/libm-2.28.a ' +
		'/usr/lib/x86_64-linux-gnu/crti.o ' +
		obj_file +
		' /usr/lib/x86_64-linux-gnu/libc.so ' +
		'/usr/lib/x86_64-linux-gnu/crtn.o') or {
			cerror(err)
			return
		}
		println(ress.output)
		println('linux cross compilation done. resulting binary: "$v.out_name"')
	}
	*/
	if !v.pref.is_debug && v.out_name_c != 'v.c' && v.out_name_c != 'v_macos.c' {
		os.rm(v.out_name_c)
	}
}


fn (c mut V) cc_windows_cross() {
	if !c.out_name.ends_with('.exe') {
		c.out_name = c.out_name + '.exe'
	}
	mut args := '-o $c.out_name -w -L. '
	cflags := c.get_os_cflags()
	// -I flags
	for flag in cflags {
		if flag.name != '-l' {
				args += flag.format()
				args += ' '
		}
	}
	mut libs := ''
	if c.pref.build_mode == .default_mode {
		libs = '"$ModPath/vlib/builtin.o"'
		if !os.file_exists(libs) {
				println('`$libs` not found')
				exit(1)
		}
		for imp in c.table.imports {
				libs += ' "$ModPath/vlib/${imp}.o"'
		}
	}
	args += ' $c.out_name_c '
	// -l flags (libs)
	for flag in cflags {
		if flag.name == '-l' {
				args += flag.format()
				args += ' '
		}
	}
	println('Cross compiling for Windows...')
	winroot := '$ModPath/winroot'
	if !os.dir_exists(winroot) {
		winroot_url := 'https://github.com/vlang/v/releases/download/v0.1.10/winroot.zip'
		println('"$winroot" not found.')
		println('Download it from $winroot_url and save it in $ModPath')
		println('Unzip it afterwards.\n')
		println('winroot.zip contains all library and header files needed '+
			'to cross-compile for Windows.')
		exit(1)	
	}
	mut obj_name := c.out_name
	obj_name = obj_name.replace('.exe', '')
	obj_name = obj_name.replace('.o.o', '.o')
	include := '-I $winroot/include '
	cmd := 'clang -o $obj_name -w $include -DUNICODE -D_UNICODE -m32 -c -target x86_64-win32 $ModPath/$c.out_name_c'
	if c.pref.show_c_cmd {
			println(cmd)
	}
	if os.system(cmd) != 0 {
		println('Cross compilation for Windows failed. Make sure you have clang installed.')
		exit(1)
	}
	if c.pref.build_mode != .build_module {
		link_cmd := 'lld-link $obj_name $winroot/lib/libcmt.lib ' +
		'$winroot/lib/libucrt.lib $winroot/lib/kernel32.lib $winroot/lib/libvcruntime.lib ' +
		'$winroot/lib/uuid.lib'
		if c.pref.show_c_cmd {
			println(link_cmd)
		}

		if os.system(link_cmd)  != 0 {
			println('Cross compilation for Windows failed. Make sure you have lld linker installed.')
			exit(1)
		}
		// os.rm(obj_name)
	}
	println('Done!')
}

fn (c V) build_thirdparty_obj_files() {
	for flag in c.get_os_cflags() {
		if flag.value.ends_with('.o') {
			if c.os == .msvc {
				build_thirdparty_obj_file_with_msvc(flag.value)
			}
			else {
				build_thirdparty_obj_file(flag.value)
			}
		}
	}
}

fn find_c_compiler() string {
	args := env_vflags_and_os_args().join(' ')
	defaultcc := find_c_compiler_default()
	return get_arg( args, 'cc', defaultcc )
}

fn find_c_compiler_default() string {
	//fast_clang := '/usr/local/Cellar/llvm/8.0.0/bin/clang'
	//if os.file_exists(fast_clang) {
	//	return fast_clang
	//}
	// TODO fix $if after 'string'
	$if windows {	return 'gcc' }
	return 'cc'
}

fn find_c_compiler_thirdparty_options() string {
	if '-m32' in os.args{
		$if windows {
			return '-m32'
		}$else{
			return '-fPIC -m32'
		}
	}else{
		$if windows {
			return ''
		}$else{
			return '-fPIC'
		}
	}
}<|MERGE_RESOLUTION|>--- conflicted
+++ resolved
@@ -119,19 +119,12 @@
 		a << '-mmacosx-version-min=10.7'
 	}
 	cflags := v.get_os_cflags()
-<<<<<<< HEAD
-
-=======
->>>>>>> af60f9ea
+
 	// add .o files
 	for flag in cflags {
 		if !flag.value.ends_with('.o') { continue }
 		a << flag.format()
 	}
-<<<<<<< HEAD
-
-=======
->>>>>>> af60f9ea
 	// add all flags (-I -l -L etc) not .o files
 	for flag in cflags {
 		if flag.value.ends_with('.o') { continue }
