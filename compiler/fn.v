// Copyright (c) 2019 Alexander Medvednikov. All rights reserved.
// Use of this source code is governed by an MIT license
// that can be found in the LICENSE file.

module main

import strings

const (
	MaxLocalVars = 50
)

struct Fn {
	// addr int
mut:
	name          string
	mod           string
	local_vars    []Var
	var_idx       int
	args          []Var
	is_interface  bool
	// called_fns    []string
	// idx           int
	scope_level   int
	typ           string // return type
	is_c          bool
	receiver_typ  string
	is_public     bool
	is_method     bool
	returns_error bool
	is_decl       bool // type myfn fn(int, int)
	defer_text    []string
	//gen_types []string
}

fn (f &Fn) find_var(name string) Var {
	for i in 0 .. f.var_idx {
		if f.local_vars[i].name == name {
			return f.local_vars[i]
		}
	}
	return Var{}
}


fn (p mut Parser) open_scope() {
	p.cur_fn.defer_text << ''
	p.cur_fn.scope_level++
}

fn (p mut Parser) mark_var_used(v Var) {
	for i, vv in p.cur_fn.local_vars {
		if vv.name == v.name {
			p.cur_fn.local_vars[i].is_used = true
		}
	}
}

fn (p mut Parser) mark_var_returned(v Var) {
	for i, vv in p.cur_fn.local_vars {
		if vv.name == v.name {
			p.cur_fn.local_vars[i].is_returned = true
		}
	}
}

fn (p mut Parser) mark_var_changed(v Var) {
	for i, vv in p.cur_fn.local_vars {
		if vv.name == v.name {
			p.cur_fn.local_vars[i].is_changed = true
		}
	}
}

fn (f mut Fn) known_var(name string) bool {
	v := f.find_var(name)
	return v.name.len > 0
}

fn (f mut Fn) register_var(v Var) {
	new_var := {v | scope_level: f.scope_level}
	// Expand the array
	if f.var_idx >= f.local_vars.len {
		f.local_vars << new_var
	}
	else {
		f.local_vars[f.var_idx] = new_var
	}
	f.var_idx++
}

fn (f mut Fn) clear_vars() {
	f.var_idx = 0
	f.local_vars = []Var
}

// vlib header file?
fn (p mut Parser) is_sig() bool {
	return (p.pref.build_mode == .default_mode || p.pref.build_mode == .build_module) &&
	(p.file_path.contains(ModPath))
}

fn new_fn(mod string, is_public bool) Fn {
	return Fn {
		mod: mod
		local_vars: [Var{}].repeat2(MaxLocalVars)
		is_public: is_public
	}
}

// Function signatures are added to the top of the .c file in the first run.
fn (p mut Parser) fn_decl() {
	p.fgen('fn ')
	//defer { p.fgenln('\n') }
	is_pub := p.tok == .key_pub
	is_live := p.attr == 'live' && !p.pref.is_so  && p.pref.is_live
	if p.attr == 'live' &&  p.first_pass() && !p.pref.is_live && !p.pref.is_so {
		println('INFO: run `v -live program.v` if you want to use [live] functions')
	}
	if is_pub {
		p.next()
	}
	p.returns = false
	//p.gen('/* returns $p.returns */')
	p.next()
	mut f := new_fn(p.mod, is_pub)
	// Method receiver
	mut receiver_typ := ''
	if p.tok == .lpar {
		f.is_method = true
		p.check(.lpar)
		receiver_name := p.check_name()
		is_mut := p.tok == .key_mut
		is_amp := p.tok == .amp
		if is_mut || is_amp {
			p.check_space(p.tok)
		}
		receiver_typ = p.get_type()
		T := p.table.find_type(receiver_typ)
		if T.cat == .interface_ {
			p.error('invalid receiver type `$receiver_typ` (`$receiver_typ` is an interface)')
		}
		// Don't allow modifying types from a different module
		if !p.first_pass() && !p.builtin_mod && T.mod != p.mod {
			println('T.mod=$T.mod')
			println('p.mod=$p.mod')
			p.error('cannot define new methods on non-local type `$receiver_typ`')
		}
		// `(f *Foo)` instead of `(f mut Foo)` is a common mistake
		//if !p.builtin_mod && receiver_typ.contains('*') {
		if receiver_typ.contains('*') {
			t := receiver_typ.replace('*', '')
			p.error('use `($receiver_name mut $t)` instead of `($receiver_name *$t)`')
		}
		f.receiver_typ = receiver_typ
		if is_mut || is_amp {
			receiver_typ += '*'
		}
		p.check(.rpar)
		p.fspace()
		receiver := Var {
			name: receiver_name
			is_arg: true
			typ: receiver_typ
			is_mut: is_mut
			ref: is_amp
			ptr: is_mut
			line_nr: p.scanner.line_nr
		}
		f.args << receiver
		f.register_var(receiver)
	}
	if p.tok == .plus || p.tok == .minus || p.tok == .mul {
		f.name = p.tok.str()
		p.next()
	}
	else {
		f.name = p.check_name()
	}
	// C function header def? (fn C.NSMakeRect(int,int,int,int))
	is_c := f.name == 'C' && p.tok == .dot
	// Just fn signature? only builtin.v + default build mode
	// is_sig := p.builtin_mod && p.pref.build_mode == default_mode
	// is_sig := p.pref.build_mode == default_mode && (p.builtin_mod || p.file.contains(LANG_TMP))
	is_sig := p.is_sig()
	// println('\n\nfn_decl() name=$f.name receiver_typ=$receiver_typ')
	if is_c {
		p.check(.dot)
		f.name = p.check_name()
		f.is_c = true
	}
	else if !p.pref.translated && !p.file_path.contains('view.v') {
		if contains_capital(f.name) {
			p.error('function names cannot contain uppercase letters, use snake_case instead')
		}
		if f.name.contains('__') {
			p.error('function names cannot contain double underscores, use single underscores instead')
		}
	}
	// simple_name := f.name
	// println('!SIMP.le=$simple_name')
	// user.register() => User_register()
	has_receiver := receiver_typ.len > 0
	if receiver_typ != '' {
		// f.name = '${receiver_typ}_${f.name}'
	}
	// full mod function name
	// os.exit ==> os__exit()
	if !is_c && !p.builtin_mod && p.mod != 'main' && receiver_typ.len == 0 {
		f.name = p.prepend_mod(f.name)
	}
	if p.first_pass() && p.table.known_fn(f.name) && receiver_typ.len == 0 {
		existing_fn := p.table.find_fn(f.name)
		// This existing function could be defined as C decl before (no body), then we don't need to throw an erro
		if !existing_fn.is_decl {
			p.error('redefinition of `$f.name`')
		}
	}
	// Generic?
	mut is_generic := false
	if p.tok == .lt {
		is_generic = true
		p.next()
		gen_type := p.check_name()
		if gen_type != 'T' {
			p.error('only `T` is allowed as a generic type for now')
		}
		p.check(.gt)
		if p.first_pass() {
			p.table.register_generic_fn(f.name)
		}  else {
			//gen_types := p.table.fn_gen_types(f.name)
			//println(gen_types)
		}
	}
	// Args (...)
	p.fn_args(mut f)
	// Returns an error?
	if p.tok == .not {
		p.next()
		f.returns_error = true
	}
	// Returns a type?
	mut typ := 'void'
	if p.tok == .name || p.tok == .mul || p.tok == .amp || p.tok == .lsbr ||
	p.tok == .question {
		p.fgen(' ')
		// TODO In
		// if p.tok in [ .name, .mul, .amp, .lsbr ] {
		typ = p.get_type()
	}
	// Translated C code can have empty functions (just definitions)
	is_fn_header := !is_c && !is_sig && (p.pref.translated || p.pref.is_test) &&	p.tok != .lcbr
	if is_fn_header {
		f.is_decl = true
	}
	// { required only in normal function declarations
	if !is_c && !is_sig && !is_fn_header {
		p.fgen(' ')
		p.check(.lcbr)
	}
	// Register ?option type
	if typ.starts_with('Option_') {
		p.cgen.typedefs << 'typedef Option $typ;'
	}
	// Register function
	f.typ = typ
	mut str_args := f.str_args(p.table)
	// Special case for main() args
	if f.name == 'main' && !has_receiver {
		if str_args != '' || typ != 'void' {
			p.error('fn main must have no arguments and no return values')
		}
		typ = 'int'
		str_args = 'int argc, char** argv'
	}
	dll_export_linkage := if p.os == .msvc && p.attr == 'live' && p.pref.is_so {
		'__declspec(dllexport) '
	} else if p.attr == 'inline' {
		'static inline '
	} else {
		''
	}
	if !p.is_vweb {
		p.set_current_fn( f )
	}
	// Generate `User_register()` instead of `register()`
	// Internally it's still stored as "register" in type User
	mut fn_name_cgen := p.table.fn_gen_name(f)
	// Start generation of the function body
	skip_main_in_test := f.name == 'main' && p.pref.is_test
	if !is_c && !is_live && !is_sig && !is_fn_header && !skip_main_in_test {
		if p.pref.obfuscate {
			p.genln('; // $f.name')
		}
		// Generate this function's body for all generic types
		if is_generic {
			gen_types := p.table.fn_gen_types(f.name)
			// Remember current scanner position, go back here for each type
			// TODO remove this once tokens are cached in `new_parser()`
			cur_pos := p.scanner.pos
			cur_tok := p.tok
			cur_lit := p.lit
			for gen_type in gen_types {
				p.genln('$dll_export_linkage$typ ${fn_name_cgen}_$gen_type($str_args) {')
				p.genln('// T start $p.pass ${p.strtok()}')
				p.cur_gen_type = gen_type // TODO support more than T
				p.statements()
				p.scanner.pos = cur_pos
				p.tok  = cur_tok
				p.lit = cur_lit
			}
		}
		else {
			p.gen_fn_decl(f, typ, str_args)
		}
	}
	if is_fn_header {
		p.genln('$typ $fn_name_cgen($str_args);')
		p.fgenln('')
	}
	if is_c {
		p.fgenln('\n')
	}
	// Register the method
	if receiver_typ != '' {
		mut receiver_t := p.table.find_type(receiver_typ)
		// No such type yet? It could be defined later. Create a new type.
		// struct declaration later will modify it instead of creating a new one.
		if p.first_pass() && receiver_t.name == '' {
			//println('fn decl ! registering placeholder $receiver_typ')
			receiver_t = Type {
				name: receiver_typ.replace('*', '')
				mod: p.mod
				is_placeholder: true
			}
			p.table.register_type2(receiver_t)
		}
		p.table.add_method(receiver_t.name, f)
	}
	else {
		// println('register_fn typ=$typ isg=$is_generic')
		p.table.register_fn(f)
	}
	if is_sig || p.first_pass() || is_live || is_fn_header || skip_main_in_test {
		// First pass? Skip the body for now
		// Look for generic calls.
		if !is_sig && !is_fn_header {
			mut opened_scopes := 0
			mut closed_scopes := 0
			mut temp_scanner_pos := 0
			for {
				if p.tok == .lcbr {
					opened_scopes++
				}
				if p.tok == .rcbr {
					closed_scopes++
				}
				// find `foo<Bar>()` in function bodies and register generic types
				// TODO remove this once tokens are cached
				if p.tok == .gt && p.prev_tok == .name  && p.prev_tok2 == .lt &&
					p.scanner.text[p.scanner.pos-1] != `T` {
					temp_scanner_pos = p.scanner.pos
					p.scanner.pos -= 3
					for p.scanner.pos > 0 && (is_name_char(p.scanner.text[p.scanner.pos]) ||
						p.scanner.text[p.scanner.pos] == `.`  ||
						p.scanner.text[p.scanner.pos] == `<` ) {
						p.scanner.pos--
					}
					p.scanner.pos--
					p.next()
					// Run the function in the firt pass to register the generic type
					p.name_expr()
					p.scanner.pos = temp_scanner_pos
				}
				if p.tok.is_decl() {
					break
				}
				// fn body ended, and a new fn attribute declaration like [live] is starting?
				if closed_scopes > opened_scopes && p.prev_tok == .rcbr {
					if p.tok == .lsbr {
						break
					}
				}
				p.next()
			}
		}
		// Live code reloading? Load all fns from .so
		if is_live && p.first_pass() && p.mod == 'main' {
			//println('ADDING SO FN $fn_name_cgen')
			p.cgen.so_fns << fn_name_cgen
			fn_name_cgen = '(* $fn_name_cgen )'
		}
		// Function definition that goes to the top of the C file.
		mut fn_decl := '$dll_export_linkage$typ $fn_name_cgen($str_args)'
		if p.pref.obfuscate {
			fn_decl += '; // $f.name'
		}
		// Add function definition to the top
		if !is_c && f.name != 'main' && p.first_pass() {
			// TODO hack to make Volt compile without -embed_vlib
			if f.name == 'darwin__nsstring' && p.pref.build_mode == .default_mode {
				return
			}
			p.cgen.fns << fn_decl + ';'
		}
		return
	}
	if p.attr == 'live' && p.pref.is_so {
		//p.genln('// live_function body start')
		p.genln('pthread_mutex_lock(&live_fn_mutex);')
	}
	if f.name == 'main' || f.name == 'WinMain' {
		p.genln('init_consts();')
		if 'os' in p.table.imports {
			if f.name == 'main' {
				p.genln('os__args = os__init_os_args(argc, argv);')
			}
			else if f.name == 'WinMain' {
				p.genln('os__args = os__parse_windows_cmd_line(pCmdLine);')
			}
		}
		// We are in live code reload mode, call the .so loader in bg
		if p.pref.is_live {
			file_base := p.file_path.replace('.v', '')
			if p.os != .windows && p.os != .msvc {
				so_name := file_base + '.so'
				p.genln('
load_so("$so_name");
pthread_t _thread_so;
pthread_create(&_thread_so , NULL, &reload_so, NULL); ')
			} else {
				so_name := file_base + if p.os == .msvc {'.dll'} else {'.so'}
				p.genln('
live_fn_mutex = CreateMutexA(0, 0, 0);
load_so("$so_name");
unsigned long _thread_so;
_thread_so = CreateThread(0, 0, (LPTHREAD_START_ROUTINE)&reload_so, 0, 0, 0);
				')
			}
		}
		if p.pref.is_test && !p.scanner.file_path.contains('/volt') {
			p.error('tests cannot have function `main`')
		}
	}
	// println('is_c=$is_c name=$f.name')
	if is_c || is_sig || is_fn_header {
		// println('IS SIG .key_returnING tok=${p.strtok()}')
		return
	}
	// Profiling mode? Start counting at the beginning of the function (save current time).
	if p.pref.is_prof && f.name != 'main' && f.name != 'time__ticks' {
		p.genln('double _PROF_START = time__ticks();//$f.name')
		cgen_name := p.table.fn_gen_name(f)
		if f.defer_text.len > f.scope_level {
			f.defer_text[f.scope_level] = '  ${cgen_name}_time += time__ticks() - _PROF_START;'
		}
	}
	if is_generic {
		// Don't need to generate body for the actual generic definition
		p.cgen.nogen = true
	}
	p.statements_no_rcbr()
	p.cgen.nogen = false
	// Print counting result after all statements in main
	if p.pref.is_prof && f.name == 'main' {
		p.genln(p.print_prof_counters())
	}
	// Counting or not, always need to add defer before the end
	if !p.is_vweb {
		if f.defer_text.len > f.scope_level {
		p.genln(f.defer_text[f.scope_level])
		}
	}
	if typ != 'void' && !p.returns && f.name != 'main' && f.name != 'WinMain' {
		p.error('$f.name must return "$typ"')
	}
	if p.attr == 'live' && p.pref.is_so {
		//p.genln('// live_function body end')
		p.genln('pthread_mutex_unlock(&live_fn_mutex);')
	}
	// {} closed correctly? scope_level should be 0
	if p.mod == 'main' {
		// println(p.cur_fn.scope_level)
	}
	if p.cur_fn.scope_level > 2 {
		// p.error('unclosed {')
	}
	// Make sure all vars in this function are used (only in main for now)
	if p.mod != 'main' {
		if !is_generic {
			p.genln('}')
		}
		return
	}
	p.check_unused_variables()
	p.set_current_fn( EmptyFn )
	p.returns = false
	if !is_generic {
		p.genln('}')
	}
}

fn (p mut Parser) check_unused_variables() {
	for var in p.cur_fn.local_vars {
		if var.name == '' {
			break
		}
		if !var.is_used && !p.pref.is_repl && !var.is_arg && !p.pref.translated && var.name != '_' {
			p.scanner.line_nr = var.line_nr - 1
			p.error('`$var.name` declared and not used')
		}
		if !var.is_changed && var.is_mut && !p.pref.is_repl && !var.is_arg && !p.pref.translated && var.name != '_' {
			p.scanner.line_nr = var.line_nr - 1
			p.error('`$var.name` is declared as mutable, but it was never changed')
		}
	}
}

// user.register() => "User_register(user)"
// method_ph - where to insert "user_register("
// receiver_var - "user" (needed for pthreads)
// receiver_type - "User"
fn (p mut Parser) async_fn_call(f Fn, method_ph int, receiver_var, receiver_type string) {
	// println('\nfn_call $f.name is_method=$f.is_method receiver_type=$f.receiver_type')
	// p.print_tok()
	mut thread_name := ''
	// Normal function => just its name, method => TYPE_FN.name
	mut fn_name := f.name
	if f.is_method {
		fn_name = receiver_type.replace('*', '') + '_' + f.name
		//fn_name = '${receiver_type}_${f.name}'
	}
	// Generate tmp struct with args
	arg_struct_name := 'thread_arg_$fn_name'
	tmp_struct := p.get_tmp()
	p.genln('$arg_struct_name * $tmp_struct = malloc(sizeof($arg_struct_name));')
	mut arg_struct := 'typedef struct  $arg_struct_name   { '
	p.next()
	p.check(.lpar)
	// str_args contains the args for the wrapper function:
	// wrapper(arg_struct * arg) { fn("arg->a, arg->b"); }
	mut str_args := ''
	mut did_gen_something := false
	for i, arg in f.args {
		arg_struct += '$arg.typ $arg.name ;'// Add another field (arg) to the tmp struct definition
		str_args += 'arg $dot_ptr $arg.name'
		if i == 0 && f.is_method {
			p.genln('$tmp_struct $dot_ptr $arg.name =  $receiver_var ;')
			if i < f.args.len - 1 {
				str_args += ','
			}
			continue
		}
		// Set the struct values (args)
		p.genln('$tmp_struct $dot_ptr $arg.name =  ')
		p.expression()
		p.genln(';')
		if i < f.args.len - 1 {
			p.check(.comma)
			str_args += ','
		}
		did_gen_something = true
	}

	if !did_gen_something {
		// Msvc doesnt like empty struct
		arg_struct += 'EMPTY_STRUCT_DECLARATION'
	}

	arg_struct += '} $arg_struct_name ;'
	// Also register the wrapper, so we can use the original function without modifying it
	fn_name = p.table.fn_gen_name(f)
	wrapper_name := '${fn_name}_thread_wrapper'
	wrapper_text := 'void* $wrapper_name($arg_struct_name * arg) {$fn_name( /*f*/$str_args );  }'
	p.cgen.register_thread_fn(wrapper_name, wrapper_text, arg_struct)
	// Create thread object
	tmp_nr := p.get_tmp_counter()
	thread_name = '_thread$tmp_nr'
	if p.os != .windows && p.os != .msvc {
		p.genln('pthread_t $thread_name;')
	}
	tmp2 := p.get_tmp()
	mut parg := 'NULL'
	if f.args.len > 0 {
		parg = ' $tmp_struct'
	}
	// Call the wrapper
	if p.os == .windows || p.os == .msvc {
		p.genln(' CreateThread(0,0, $wrapper_name, $parg, 0,0);')
	}
	else {
		p.genln('int $tmp2 = pthread_create(& $thread_name, NULL, $wrapper_name, $parg);')
	}
	p.check(.rpar)
}

// p.tok == fn_name
fn (p mut Parser) fn_call(f Fn, method_ph int, receiver_var, receiver_type string) {
	if !f.is_public &&  !f.is_c && !p.pref.is_test && !f.is_interface && f.mod != p.mod  {
		if f.name == 'contains' {
			println('use `value in numbers` instead of `numbers.contains(value)`')
		}
		p.error('function `$f.name` is private')
	}
	p.calling_c = f.is_c
	if f.is_c && !p.builtin_mod {
		if f.name == 'free' {
			p.error('use `free()` instead of `C.free()`')
		} else if f.name == 'malloc' {
			p.error('use `malloc()` instead of `C.malloc()`')
		}
	}
	mut cgen_name := p.table.fn_gen_name(f)
	p.next()
	mut gen_type := ''
	if p.tok == .lt {
		p.check(.lt)
		gen_type = p.check_name()
		// run<T> => run_App
		if gen_type == 'T' && p.cur_gen_type != '' {
			gen_type = p.cur_gen_type
		}
		// `foo<Bar>()`
		// If we are in the first pass, we need to add `Bar` type to the generic function `foo`,
		// so that generic `foo`s body can be generated for each type in the second pass.
		if p.first_pass() {
			println('registering $gen_type in $f.name fname=$f.name')
			p.table.register_generic_fn_type(f.name, gen_type)
			// Function bodies are skipped in the first passed, we only need to register the generic type here.
			return
		}
		cgen_name += '_' + gen_type
		p.check(.gt)
	}
	// if p.pref.is_prof {
	// p.cur_fn.called_fns << cgen_name
	// }
	// Normal function call
	if !f.is_method {
		p.gen(cgen_name)
		p.gen('(')
		// p.fgen(f.name)
	}
	// If we have a method placeholder,
	// we need to preappend "method(receiver, ...)"
	else {
		receiver := f.args.first()
		//println('r=$receiver.typ RT=$receiver_type')
		if receiver.is_mut && !p.expr_var.is_mut {
			//println('$method_call  recv=$receiver.name recv_mut=$receiver.is_mut')
			p.error('`$p.expr_var.name` is immutable, declare it with `mut`')
		}
		if !p.expr_var.is_changed {
			p.mark_var_changed(p.expr_var)
		}
		p.gen_method_call(receiver_type, f.typ, cgen_name, receiver, method_ph)
	}
	// foo<Bar>()
	p.fn_call_args(mut f)
	p.gen(')')
	p.calling_c = false
	// println('end of fn call typ=$f.typ')
}

// for declaration
// return an updated Fn object with args[] field set
fn (p mut Parser) fn_args(f mut Fn) {
	p.check(.lpar)
	defer { p.check(.rpar) }
	if f.is_interface {
		int_arg := Var {
			typ: f.receiver_typ
		}
		f.args << int_arg
	}
	// `(int, string, int)`
	// Just register fn arg types
	types_only := p.tok == .mul || p.tok == .amp || (p.peek() == .comma && p.table.known_type(p.lit)) || p.peek() == .rpar// (int, string)
	if types_only {
		for p.tok != .rpar {
			typ := p.get_type()
			v := Var {
				typ: typ
				is_arg: true
				// is_mut: is_mut
				line_nr: p.scanner.line_nr
			}
			// f.register_var(v)
			f.args << v
			if p.tok == .comma {
				p.next()
			}
		}
	}
	// `(a int, b, c string)` syntax
	for p.tok != .rpar {
		mut names := [
		p.check_name()
		]
		// `a,b,c int` syntax
		for p.tok == .comma {
			p.check(.comma)
			p.fspace()
			names << p.check_name()
		}
		p.fspace()
		is_mut := p.tok == .key_mut
		if is_mut {
			p.next()
		}
		mut typ := p.get_type()
		if is_mut && is_primitive_type(typ) {
			p.error('mutable arguments are only allowed for arrays, maps, and structs.' +
			'\nreturn values instead: `foo(n mut int)` => `foo(n int) int`')
		}
		for name in names {
			if !p.first_pass() && !p.table.known_type(typ) {
				p.error('fn_args: unknown type $typ')
			}
			if is_mut {
				typ += '*'
			}
			v := Var {
				name: name
				typ: typ
				is_arg: true
				is_mut: is_mut
				ptr: is_mut
				line_nr: p.scanner.line_nr
			}
			f.register_var(v)
			f.args << v
		}
		if p.tok == .comma {
			p.next()
		}
		if p.tok == .dotdot {
			f.args << Var {
				name: '..'
			}
			p.next()
		}
	}
}

// foo *(1, 2, 3, mut bar)*
fn (p mut Parser) fn_call_args(f mut Fn) &Fn {
	// println('fn_call_args() name=$f.name args.len=$f.args.len')
	// C func. # of args is not known
	p.check(.lpar)
	if f.is_c {
		for p.tok != .rpar {
<<<<<<< HEAD
			//If the parameter calls a function or method that is not C,
			//the value of p.calling_c is changed
			p.calling_c = true
			p.bool_expression()
=======
			ph := p.cgen.add_placeholder()
			typ := p.bool_expression()
			// Cast V byteptr to C char* (byte is unsigned in V, that led to C warnings)
			if typ == 'byte*' {
				p.cgen.set_placeholder(ph, '(char*)')
			}	
>>>>>>> 5db25352
			if p.tok == .comma {
				p.gen(', ')
				p.check(.comma)
			}
		}
		p.check(.rpar)
		return f
	}
	// add debug information to panic when -debug arg is passed
	if p.v.pref.is_debug && f.name == 'panic' && !p.is_js {
		mod_name := p.mod.replace('_dot_', '.')
		fn_name := p.cur_fn.name.replace('${p.mod}__', '')
		file_path := p.file_path.replace('\\', '\\\\') // escape \
		p.cgen.resetln(p.cgen.cur_line.replace(
			'v_panic (',
			'_panic_debug ($p.scanner.line_nr, tos2((byte *)"$file_path"), tos2((byte *)"$mod_name"), tos2((byte *)"$fn_name"), '
		))
	}
	// Receiver - first arg
	for i, arg in f.args {
		// println('$i) arg=$arg.name')
		// Skip receiver, because it was already generated in the expression
		if i == 0 && f.is_method {
			if f.args.len > 1 && !p.is_js {
				p.gen(',')
			}
			continue
		}
		// Reached the final vararg? Quit
		if i == f.args.len - 1 && arg.name == '..' {
			break
		}
		ph := p.cgen.add_placeholder()
		// `)` here means that not enough args were provided
		if p.tok == .rpar {
			str_args := f.str_args(p.table)// TODO this is C args
			p.error('not enough arguments in call to `$f.name ($str_args)`')
		}
		// If `arg` is mutable, the caller needs to provide `mut`:
		// `mut numbers := [1,2,3]; reverse(mut numbers);`
		if arg.is_mut {
			if p.tok != .key_mut && p.tok == .name {
				mut dots_example :=  'mut $p.lit'
				if i > 0 {
					dots_example = '.., ' + dots_example
				}
				if i < f.args.len - 1 {
					dots_example = dots_example + ',..'
				}
				p.error('`$arg.name` is a mutable argument, you need to provide `mut`: `$f.name($dots_example)`')	
			}
			if p.peek() != .name {
				p.error('`$arg.name` is a mutable argument, you need to provide a variable to modify: `$f.name(... mut a...)`')
			}
			p.check(.key_mut)
			var_name := p.lit
			v := p.cur_fn.find_var(var_name)
			if v.name == '' {
				p.error('`$arg.name` is a mutable argument, you need to provide a variable to modify: `$f.name(... mut a...)`')
			}
			if !v.is_changed {
				p.mark_var_changed(v)
			}
		}
		p.expected_type = arg.typ
		typ := p.bool_expression()
		// Optimize `println`: replace it with `printf` to avoid extra allocations and
		// function calls.
		// `println(777)` => `printf("%d\n", 777)`
		// (If we don't check for void, then V will compile `println(func())`)
		if i == 0 && (f.name == 'println' || f.name == 'print')  && typ != 'string' && typ != 'void' {
			T := p.table.find_type(typ)
			$if !windows {
			$if !js {
				fmt := p.typ_to_fmt(typ, 0)
				if fmt != '' {
					p.cgen.resetln(p.cgen.cur_line.replace(f.name + ' (', '/*opt*/printf ("' + fmt + '\\n", '))
					continue
				}
			}
			}
			if typ.ends_with('*') {
				p.cgen.set_placeholder(ph, 'ptr_str(')
				p.gen(')')
				continue
			}
			// Make sure this type has a `str()` method
			$if !js {
			if !T.has_method('str') {
				// Arrays have automatic `str()` methods
				if T.name.starts_with('array_') {
					p.gen_array_str(T)
					p.cgen.set_placeholder(ph, '${typ}_str(')
					p.gen(')')
					continue
				}
				error_msg := ('`$typ` needs to have method `str() string` to be printable')
				if T.fields.len > 0 {
					mut index := p.cgen.cur_line.len - 1
					for index > 0 && p.cgen.cur_line[index - 1] != `(` { index-- }
					name := p.cgen.cur_line.right(index + 1)
					if name == '}' {
						p.error(error_msg)
					}
					p.cgen.resetln(p.cgen.cur_line.left(index))
					p.scanner.create_type_string(T, name)
					p.cgen.cur_line.replace(typ, '')
					p.next()
					return p.fn_call_args(mut f)
				}
				p.error(error_msg)
			}
			p.cgen.set_placeholder(ph, '${typ}_str(')
			p.gen(')')
			}
			continue
		}
		got := typ
		expected := arg.typ
		// println('fn arg got="$got" exp="$expected"')
		if !p.check_types_no_throw(got, expected) {
			mut err := 'Fn "$f.name" wrong arg #${i+1}. '
			err += 'Expected "$arg.typ" ($arg.name)  but got "$typ"'
			p.error(err)
		}
		is_interface := p.table.is_interface(arg.typ)
		// Add `&` or `*` before an argument?
		if !is_interface {
			// Dereference
			if got.contains('*') && !expected.contains('*') {
				p.cgen.set_placeholder(ph, '*')
			}
			// Reference
			// TODO ptr hacks. DOOM hacks, fix please.
			if !got.contains('*') && expected.contains('*') && got != 'voidptr' {
				// Special case for mutable arrays. We can't `&` function results,
				// have to use `(array[]){ expr }` hack.
				if expected.starts_with('array_') && expected.ends_with('*') {
					p.cgen.set_placeholder(ph, '& /*111*/ (array[]){')
					p.gen('}[0] ')
				}
				// println('\ne:"$expected" got:"$got"')
				else if ! (expected == 'void*' && got == 'int') &&
				! (expected == 'byte*' && got.contains(']byte')) &&
				! (expected == 'byte*' && got == 'string') &&
				//! (expected == 'void*' && got == 'array_int') {
				! (expected == 'byte*' && got == 'byteptr') {
					p.cgen.set_placeholder(ph, '& /*112 EXP:"$expected" GOT:"$got" */')
				}
			}
		}
		// interface?
		if is_interface {
			if !got.contains('*') {
				p.cgen.set_placeholder(ph, '&')
			}
			// Pass all interface methods
			interface_type := p.table.find_type(arg.typ)
			for method in interface_type.methods {
				p.gen(', ${typ}_${method.name} ')
			}
		}
		// Check for commas
		if i < f.args.len - 1 {
			// Handle 0 args passed to varargs
			is_vararg := i == f.args.len - 2 && f.args[i + 1].name == '..'
			if p.tok != .comma && !is_vararg {
				p.error('wrong number of arguments for $i,$arg.name fn `$f.name`: expected $f.args.len, but got less')
			}
			if p.tok == .comma {
				p.fgen(', ')
			}
			if !is_vararg {
				p.next()
				p.gen(',')
			}
		}
	}
	// varargs
	if f.args.len > 0 {
		last_arg := f.args.last()
		if last_arg.name == '..' {
			for p.tok != .rpar {
				if p.tok == .comma {
					p.gen(',')
					p.check(.comma)
				}
				p.bool_expression()
			}
		}
	}
	if p.tok == .comma {
		p.error('wrong number of arguments for fn `$f.name`: expected $f.args.len, but got more')
	}
	p.check(.rpar)
	// p.gen(')')
	return f // TODO is return f right?
}

// "fn (int, string) int"
fn (f Fn) typ_str() string {
	mut sb := strings.new_builder(50)
	sb.write('fn (')
	for i, arg in f.args {
		sb.write(arg.typ)
		if i < f.args.len - 1 {
			sb.write(',')
		}
	}
	sb.write(')')
	if f.typ != 'void' {
		sb.write(' $f.typ')
	}
	return sb.str()
}

// f.args => "int a, string b"
fn (f &Fn) str_args(table &Table) string {
	mut s := ''
	for i, arg in f.args {
		// Interfaces are a special case. We need to pass the object + pointers
		// to all methods:
		// fn handle(r Runner) { =>
		// void handle(void *r, void (*Runner_run)(void*)) {
		if table.is_interface(arg.typ) {
			// First the object (same name as the interface argument)
			s += ' void* $arg.name'
			// Now  all methods
			interface_type := table.find_type(arg.typ)
			for method in interface_type.methods {
				s += ', $method.typ (*${arg.typ}_${method.name})(void*'
				if method.args.len > 1 {
					for a in method.args.right(1) {
						s += ', $a.typ'
					}
				}
				s += ')'
			}
		}
		else if arg.name == '..' {
			s += '...'
		}
		else {
			// s += '$arg.typ $arg.name'
			s += table.cgen_name_type_pair(arg.name, arg.typ)// '$arg.typ $arg.name'
		}
		if i < f.args.len - 1 {
			s += ', '
		}
	}
	return s
}

// find local function variable with closest name to `name`
fn (f &Fn) find_misspelled_local_var(name string, min_match f32) string {
	mut closest := f32(0)
	mut closest_var := ''
	for var in f.local_vars {
		n := name.all_after('.')
		if var.name == '' || (n.len - var.name.len > 2 || var.name.len - n.len > 2) { continue }
		p := strings.dice_coefficient(var.name, n)
		if p > closest {
			closest = p
			closest_var = var.name
		}
	}
	return if closest >= min_match { closest_var } else { '' }
}<|MERGE_RESOLUTION|>--- conflicted
+++ resolved
@@ -751,19 +751,15 @@
 	p.check(.lpar)
 	if f.is_c {
 		for p.tok != .rpar {
-<<<<<<< HEAD
 			//If the parameter calls a function or method that is not C,
 			//the value of p.calling_c is changed
 			p.calling_c = true
-			p.bool_expression()
-=======
 			ph := p.cgen.add_placeholder()
 			typ := p.bool_expression()
 			// Cast V byteptr to C char* (byte is unsigned in V, that led to C warnings)
 			if typ == 'byte*' {
 				p.cgen.set_placeholder(ph, '(char*)')
 			}	
->>>>>>> 5db25352
 			if p.tok == .comma {
 				p.gen(', ')
 				p.check(.comma)
