// Copyright (c) 2019-2020 Alexander Medvednikov. All rights reserved.
// Use of this source code is governed by an MIT license
// that can be found in the LICENSE file.
module main

import help
import os
import v.pref
import v.util
import v.builder

const (
<<<<<<< HEAD
	simple_cmd                          = ['fmt', 'up'
	'self', 'test'
	'test-fmt', 'test-compiler', 'test-fixed', 'bin2v'
	'repl'
	'build-tools'
	'build-examples', 'build-vbinaries', 'setup-freetype','doc'
=======
	simple_cmd                          = [
		'fmt', 'up',
		'self', 'symlink', 'bin2v',
		'test', 'test-fmt', 'test-compiler', 'test-fixed',
		'repl',
		'build-tools', 'build-examples',
		'build-vbinaries',
		'setup-freetype'
>>>>>>> f3c5f363
	]
	list_of_flags_that_allow_duplicates = ['cc', 'd', 'define', 'cf', 'cflags']
)

fn main() {
	main_v()
}

fn main_v() {
	args := os.args[1..]
	// args = 123
	if args.len == 0 || args[0] in ['-', 'repl'] {
		// Running `./v` without args launches repl
		if args.len == 0 {
			println('For usage information, quit V REPL using `exit` and use `v help`')
		}
		util.launch_tool(false, 'vrepl', os.args[1..])
		return
	}
	args_and_flags := util.join_env_vflags_and_os_args()[1..]
	prefs, command := pref.parse_args(args_and_flags)
	// if prefs.is_verbose {
	// println('command = "$command"')
	// println(util.full_v_version(prefs.is_verbose))
	// }
	if args.len > 0 && (args[0] in ['version', '-V', '-version', '--version'] || (args[0] ==
		'-v' && args.len == 1)) {
		// `-v` flag is for setting verbosity, but without any args it prints the version, like Clang
		println(util.full_v_version(prefs.is_verbose))
		return
	}
	if prefs.is_verbose {
		// println('args= ')
		// println(args) // QTODO
		// println('prefs= ')
		// println(prefs) // QTODO
	}
	// Start calling the correct functions/external tools
	// Note for future contributors: Please add new subcommands in the `match` block below.
	if command in simple_cmd {
		// External tools
		util.launch_tool(prefs.is_verbose, 'v' + command, os.args[1..])
		return
	}
	match command {
		'help' {
			invoke_help_and_exit(args)
		}
		'new', 'init' {
			util.launch_tool(prefs.is_verbose, 'vcreate', os.args[1..])
			return
		}
		'translate' {
			println('Translating C to V will be available in V 0.3')
			return
		}
		'search', 'install', 'update', 'remove' {
			util.launch_tool(prefs.is_verbose, 'vpm', os.args[1..])
			return
		}
		'get' {
			println('V Error: Use `v install` to install modules from vpm.vlang.io')
			exit(1)
		}
		'version' {
			println(util.full_v_version(prefs.is_verbose))
			return
		}
<<<<<<< HEAD
		'symlink' {
			create_symlink()
=======
		'doc' {
			mut mod := ''
			if args.len == 1 {
				println('v doc [module]')
			} else if args.len > 1 {
				mod = args[1]
			}
			table := table.new_table()
			println(doc.doc(mod, table, prefs))
>>>>>>> f3c5f363
			return
		}
		else {}
	}
	if command in ['run', 'build-module'] || command.ends_with('.v') || os.exists(command) {
		// println('command')
		// println(prefs.path)
		builder.compile(command, prefs)
		return
	}
	eprintln('v $command: unknown command\nRun "v help" for usage.')
	exit(1)
}

fn invoke_help_and_exit(remaining []string) {
	match remaining.len {
		0, 1 { help.print_and_exit('default') }
		2 { help.print_and_exit(remaining[1]) }
		else {}
	}
	println('V Error: Expected only one help topic to be provided.')
	println('For usage information, use `v help`.')
	exit(1)
}<|MERGE_RESOLUTION|>--- conflicted
+++ resolved
@@ -10,14 +10,6 @@
 import v.builder
 
 const (
-<<<<<<< HEAD
-	simple_cmd                          = ['fmt', 'up'
-	'self', 'test'
-	'test-fmt', 'test-compiler', 'test-fixed', 'bin2v'
-	'repl'
-	'build-tools'
-	'build-examples', 'build-vbinaries', 'setup-freetype','doc'
-=======
 	simple_cmd                          = [
 		'fmt', 'up',
 		'self', 'symlink', 'bin2v',
@@ -25,8 +17,7 @@
 		'repl',
 		'build-tools', 'build-examples',
 		'build-vbinaries',
-		'setup-freetype'
->>>>>>> f3c5f363
+		'setup-freetype', 'doc'
 	]
 	list_of_flags_that_allow_duplicates = ['cc', 'd', 'define', 'cf', 'cflags']
 )
@@ -95,22 +86,6 @@
 			println(util.full_v_version(prefs.is_verbose))
 			return
 		}
-<<<<<<< HEAD
-		'symlink' {
-			create_symlink()
-=======
-		'doc' {
-			mut mod := ''
-			if args.len == 1 {
-				println('v doc [module]')
-			} else if args.len > 1 {
-				mod = args[1]
-			}
-			table := table.new_table()
-			println(doc.doc(mod, table, prefs))
->>>>>>> f3c5f363
-			return
-		}
 		else {}
 	}
 	if command in ['run', 'build-module'] || command.ends_with('.v') || os.exists(command) {
