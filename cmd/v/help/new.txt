--- conflicted
+++ resolved
@@ -1,17 +1,4 @@
 Usage:
-<<<<<<< HEAD
-  v new [name] [description]
-
-Examples:
-  v new
-  v new MyProject
-  v new MyProject "This is my great project."
-
-Setup the file structure for a V project (in a sub folder).
-
-NOTE: If the project name contains spaces or is capitalized,
-you will receive a warning, showing you the new name to be used instead.
-=======
   v new [NAME] [DESCRIPTION]
 	Sets up a new V project with a 'v.mod' file, and a 'main.v' "Hello World"
 	file, and performs 'git init' (if git is installed on the system).
@@ -28,5 +15,4 @@
 	If no '.v' file exists, then will create a 'main.v' file.
 	If no 'v.mod' file exists, one will be created.
 	If the current directory is not already controlled with 'git', will perform
-	'git init' (if git is installed on the system).
->>>>>>> 603012be
+	'git init' (if git is installed on the system).