--- conflicted
+++ resolved
@@ -9,21 +9,6 @@
    v -o h.c hello.v  Translate `hello.v` to `h.c` . Do not compile further.
 
 The commands are:
-<<<<<<< HEAD
-   build             build V code in the provided path (default)
-   create            setup the file structure for a V project
-   init              setup the file structure for a V project in the current directory
-   doc               generates the documentation for a V module (coming soon in 0.3)
-   fmt               format the V code provided
-   repl              run the REPL
-   run               compile and run a V program
-   symlink           create a symbolic link for V
-   test              run all test files in the provided directory
-   translate         translate C code to V (coming soon in 0.3)
-   up                run the V self-updater
-   self              run the V self-compiler
-   version           prints the version text and exits
-=======
    build             Build V code in the provided path (default).
    create            Setup the file structure for a V project.
    doc               Generates the documentation for a V module (coming soon in 0.3).
@@ -36,7 +21,6 @@
    up                Run the V self-updater.
    self              Run the V self-compiler.
    version           Print the version text and exits.
->>>>>>> 395bb61c
 
    install           Install a module from VPM.
    remove            Remove a module that was installed from VPM.
