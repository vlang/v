--- conflicted
+++ resolved
@@ -129,13 +129,9 @@
 				formatted_warn_errs := wresult[0]
 				formatted_file_path := wresult[1].trim_right('\n\r')
 				foptions.is_worker = true
-<<<<<<< HEAD
 				foptions.post_process_file(fpath, formatted_file_path) or {
 					errors = errors + 1
 				}
-=======
-				foptions.post_process_file(fpath, formatted_file_path)
->>>>>>> e8b5fa21
 				foptions.is_worker = false
 				if formatted_warn_errs.len > 0 {
 					eprintln(formatted_warn_errs)
@@ -218,13 +214,7 @@
 		x := util.color_compare_files(diff_cmd, file, formatted_file_path)
 		if x.len != 0 {
 			println("$file is not vfmt'ed")
-<<<<<<< HEAD
 			return error('')
-=======
-			if !foptions.is_worker {
-				exit(1)
-			}
->>>>>>> e8b5fa21
 		}
 		return
 	}
@@ -240,13 +230,7 @@
 	if foptions.is_c {
 		if is_formatted_different {
 			eprintln('File is not formatted: $file')
-<<<<<<< HEAD
 			return error('')
-=======
-			if !foptions.is_worker {
-				exit(2)
-			}
->>>>>>> e8b5fa21
 		}
 		return
 	}
