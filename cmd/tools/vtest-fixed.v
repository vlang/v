module main

import os
import testing
import v.pref

const (
	skip_test_files = [
		'vlib/arrays/arrays_test.v',
		'vlib/builtin/map_test.v',
		'vlib/cli/command_test.v',
		'vlib/cli/flag_test.v',
		'vlib/clipboard/clipboard_test.v', // Linux only
		'vlib/crypto/aes/aes_test.v',
		'vlib/crypto/rand/rand_test.v',
		'vlib/crypto/rc4/rc4_test.v',
		'vlib/encoding/utf8/utf8_util_test.v',
		'vlib/eventbus/eventbus_test.v',
		'vlib/flag/flag_test.v',
		'vlib/json/json_test.v',
		'vlib/math/big/big_test.v',
		'vlib/math/complex/complex_test.v',
		'vlib/net/ftp/ftp_test.v',
		'vlib/net/http/http_httpbin_test.v',
		'vlib/net/http/http_test.v',
		'vlib/net/socket_test.v',
		'vlib/net/socket_udp_test.v',
		'vlib/regex/regex_test.v',
		'vlib/sqlite/sqlite_test.v', // Linux only
		'vlib/strconv/ftoa/f32_f64_to_string_test.v',
		//'vlib/v/parser/parser_test.v', // exits early, but it should compile
		'vlib/v/tests/array_to_string_test.v',
		'vlib/v/tests/asm_test.v', // Linux only
		'vlib/v/tests/backtrace_test.v', // TCC only
		'vlib/v/tests/enum_bitfield_test.v',
		'vlib/v/tests/fixed_array_test.v',
		'vlib/v/tests/fn_test.v',
		'vlib/v/tests/fn_variadic_test.v',
		'vlib/v/tests/live_test.v', // Linux only
		'vlib/v/tests/match_test.v',
		'vlib/v/tests/msvc_test.v',
		'vlib/v/tests/mut_test.v',
		'vlib/v/tests/num_lit_call_method_test.v',
		'vlib/v/tests/option_test.v',
		'vlib/v/tests/pointers_test.v',
		'vlib/v/tests/project_with_c_code/main_test.v',
		'vlib/v/tests/project_with_modules_having_submodules/bin/a_program_under_bin_can_find_mod1_test.v',
		'vlib/v/tests/project_with_modules_having_submodules/tests/submodule_test.v',
		'vlib/v/tests/repl/repl_test.v',
		'vlib/v/tests/string_interpolation_array_of_structs_test.v',
		'vlib/v/tests/string_interpolation_struct_test.v',
		'vlib/v/tests/string_interpolation_variadic_test.v',
		'vlib/v/tests/type_test.v',
		'vlib/v/tests/typeof_test.v',
		'vlib/v/tests/valgrind/valgrind_test.v', // ubuntu-musl only
<<<<<<< HEAD
		'vlib/v/tests/pointers_str_test.v',
		'vlib/vweb/assets/assets_test.v',
=======
>>>>>>> d7ae9d72
	]
)

fn main() {
	vexe := pref.vexe_path()
	vroot := os.dir(vexe)
	args := os.args
	args_string := args[1..].join(' ')
	cmd_prefix := args_string.all_before('test-fixed')
	title := 'testing all fixed tests'

	all_test_files := os.walk_ext( os.join_path(vroot,'vlib'), '_test.v')
	testing.eheader(title)
	mut tsession := testing.new_test_session(cmd_prefix)
	tsession.files << all_test_files
	tsession.skip_files << skip_test_files
	tsession.test()
	eprintln(tsession.benchmark.total_message(title))
	if tsession.benchmark.nfail > 0 {
		panic('\nWARNING: failed ${tsession.benchmark.nfail} times.\n')
	}
}<|MERGE_RESOLUTION|>--- conflicted
+++ resolved
@@ -53,11 +53,7 @@
 		'vlib/v/tests/type_test.v',
 		'vlib/v/tests/typeof_test.v',
 		'vlib/v/tests/valgrind/valgrind_test.v', // ubuntu-musl only
-<<<<<<< HEAD
 		'vlib/v/tests/pointers_str_test.v',
-		'vlib/vweb/assets/assets_test.v',
-=======
->>>>>>> d7ae9d72
 	]
 )
 
