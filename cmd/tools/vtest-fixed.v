module main

import os
import testing
import v.pref

const (
	skip_test_files = [
		'vlib/arrays/arrays_test.v',
		'vlib/cli/command_test.v',
		'vlib/cli/flag_test.v',
		'vlib/crypto/aes/aes_test.v',
		'vlib/crypto/rand/rand_test.v', // macOS only
		'vlib/crypto/rc4/rc4_test.v',
		'vlib/encoding/utf8/utf8_util_test.v',
		'vlib/eventbus/eventbus_test.v',
		'vlib/flag/flag_test.v',
		'vlib/json/json_test.v',
		'vlib/net/ftp/ftp_test.v',
		'vlib/net/http/http_httpbin_test.v',
		'vlib/net/http/http_test.v',
		'vlib/regex/regex_test.v',
<<<<<<< HEAD
		'vlib/strconv/ftoa/f32_f64_to_string_test.v',
		'vlib/v/tests/array_to_string_test.v',
=======
		'vlib/v/tests/const_embed_test.v',
>>>>>>> a3ab5df2
		'vlib/v/tests/enum_bitfield_test.v',
		'vlib/v/tests/fixed_array_test.v',
		'vlib/v/tests/fn_test.v',
		'vlib/v/tests/fn_variadic_test.v',
<<<<<<< HEAD
		'vlib/v/tests/match_test.v',
=======
>>>>>>> a3ab5df2
		'vlib/v/tests/msvc_test.v',
		'vlib/v/tests/mut_test.v',
		'vlib/v/tests/num_lit_call_method_test.v',
		'vlib/v/tests/option_test.v',
		'vlib/v/tests/pointers_test.v',
		'vlib/v/tests/repl/repl_test.v',
		'vlib/v/tests/string_interpolation_array_of_structs_test.v',
		'vlib/v/tests/string_interpolation_struct_test.v',
		'vlib/v/tests/string_interpolation_variadic_test.v',
		'vlib/v/tests/type_test.v',
		'vlib/v/tests/typeof_test.v',
		'vlib/v/tests/valgrind/valgrind_test.v', // ubuntu-musl only
		'vlib/v/tests/pointers_str_test.v',
<<<<<<< HEAD
					   
=======
		'vlib/net/http/cookie_test.v',

>>>>>>> a3ab5df2
		'vlib/v/tests/live_test.v', // Linux & Solaris only; since live does not actually work for now with v2, just skip
		'vlib/v/tests/asm_test.v', // skip everywhere for now, works on linux with cc != tcc
		'vlib/sqlite/sqlite_test.v', // works only on ubuntu with installed sqlite
		'vlib/clipboard/clipboard_test.v', // needs code changes to make it compile with v2
	]
	skip_on_linux = []string
	skip_on_non_linux = []string
)

fn main() {
	vexe := pref.vexe_path()
	vroot := os.dir(vexe)
	os.chdir(vroot)
	args := os.args
	args_string := args[1..].join(' ')
	cmd_prefix := args_string.all_before('test-fixed')
	title := 'testing all fixed tests'
	all_test_files := os.walk_ext( os.join_path(vroot,'vlib'), '_test.v')
	testing.eheader(title)
	mut tsession := testing.new_test_session(cmd_prefix)
	tsession.files << all_test_files
	tsession.skip_files << skip_test_files
	$if !linux {
	   tsession.skip_files << skip_on_non_linux
	}
	$if linux {
	   tsession.skip_files << skip_on_linux
	}
	tsession.test()
	eprintln(tsession.benchmark.total_message(title))
	if tsession.benchmark.nfail > 0 {
		panic('\nWARNING: failed ${tsession.benchmark.nfail} times.\n')
	}
}<|MERGE_RESOLUTION|>--- conflicted
+++ resolved
@@ -20,20 +20,11 @@
 		'vlib/net/http/http_httpbin_test.v',
 		'vlib/net/http/http_test.v',
 		'vlib/regex/regex_test.v',
-<<<<<<< HEAD
-		'vlib/strconv/ftoa/f32_f64_to_string_test.v',
-		'vlib/v/tests/array_to_string_test.v',
-=======
 		'vlib/v/tests/const_embed_test.v',
->>>>>>> a3ab5df2
 		'vlib/v/tests/enum_bitfield_test.v',
 		'vlib/v/tests/fixed_array_test.v',
 		'vlib/v/tests/fn_test.v',
 		'vlib/v/tests/fn_variadic_test.v',
-<<<<<<< HEAD
-		'vlib/v/tests/match_test.v',
-=======
->>>>>>> a3ab5df2
 		'vlib/v/tests/msvc_test.v',
 		'vlib/v/tests/mut_test.v',
 		'vlib/v/tests/num_lit_call_method_test.v',
@@ -47,12 +38,8 @@
 		'vlib/v/tests/typeof_test.v',
 		'vlib/v/tests/valgrind/valgrind_test.v', // ubuntu-musl only
 		'vlib/v/tests/pointers_str_test.v',
-<<<<<<< HEAD
-					   
-=======
 		'vlib/net/http/cookie_test.v',
 
->>>>>>> a3ab5df2
 		'vlib/v/tests/live_test.v', // Linux & Solaris only; since live does not actually work for now with v2, just skip
 		'vlib/v/tests/asm_test.v', // skip everywhere for now, works on linux with cc != tcc
 		'vlib/sqlite/sqlite_test.v', // works only on ubuntu with installed sqlite
