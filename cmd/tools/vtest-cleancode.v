module main

import os
import testing
import v.util
import arrays

const vet_known_failing = [
	'do_not_delete_this',
]

const vet_known_failing_windows = [
	'do_not_delete_this',
	'vlib/v/gen/js/tests/testdata/byte_is_space.v',
	'vlib/v/gen/js/tests/testdata/compare_ints.v',
	'vlib/v/gen/js/tests/testdata/hw.v',
	'vlib/v/gen/js/tests/testdata/string_methods.v',
	'vlib/v/tests/inout/vscript_using_generics_in_os.vsh',
	'vlib/v/tests/project_with_modules_having_submodules/bin/main.vsh',
	'vlib/v/tests/valgrind/simple_interpolation_script_mode.v',
	'vlib/v/tests/valgrind/simple_interpolation_script_mode_more_scopes.v',
]

const vet_folders = [
	'vlib/sqlite',
	'vlib/v',
	'vlib/x/json2',
	'vlib/x/ttf',
	'cmd/v',
	'cmd/tools',
	'examples/2048',
	'examples/tetris',
	'examples/term.ui',
]

const verify_known_failing_exceptions = [
	// Handcrafted meaningful formatting of code parts (mostly arrays)
	'examples/sokol/02_cubes_glsl/cube_glsl.v',
	'examples/sokol/03_march_tracing_glsl/rt_glsl.v',
	'examples/sokol/04_multi_shader_glsl/rt_glsl.v',
	'examples/sokol/05_instancing_glsl/rt_glsl.v',
	'examples/sokol/06_obj_viewer/show_obj.v',
	'vlib/v/checker/tests/modules/deprecated_module/main.v' /* adds deprecated_module. module prefix to imports, even though the folder has v.mod */,
	'vlib/gg/m4/graphic.v',
	'vlib/gg/m4/m4_test.v',
	'vlib/gg/m4/matrix.v',
	'vlib/builtin/int_test.v' /* special number formatting that should be tested */,
	// TODOs and unfixed vfmt bugs
	'vlib/v/gen/js/tests/js.v', /* local `hello` fn, gets replaced with module `hello` aliased as `hl` */
<<<<<<< HEAD
	'vlib/v/tests/inout/string_interpolation_inner_expr_cbr.vv', /* for new string interpolation, prevent resolving to nested interpolation */
=======
	'vlib/v/tests/string_new_interpolation_test.v', /* new string interpolation */
>>>>>>> 0390a7a9
]

const vfmt_verify_list = [
	'cmd/',
	'examples/',
	'tutorials/',
	'vlib/',
]

const vfmt_known_failing_exceptions = arrays.merge(verify_known_failing_exceptions, [
	'vlib/regex/regex_test.v' /* contains meaningfull formatting of the test case data */,
	'vlib/crypto/sha512/sha512block_generic.v' /* formatting of large constant arrays wraps to too many lines */,
	'vlib/crypto/aes/const.v' /* formatting of large constant arrays wraps to too many lines */,
])

const vexe = os.getenv('VEXE')

const vroot = os.dir(vexe)

const is_fix = '-fix' in os.args

fn main() {
	args_string := os.args[1..].join(' ')
	pass_args := args_string.all_before('test-cleancode')
	v_test_vetting(pass_args)
}

fn tsession(vargs string, tool_source string, tool_cmd string, tool_args string, flist []string, slist []string) testing.TestSession {
	os.chdir(vroot) or {}
	title_message := 'running $tool_cmd over most .v files'
	testing.eheader(title_message)
	mut test_session := testing.new_test_session('$vargs $tool_args', false)
	test_session.files << flist
	test_session.skip_files << slist
	util.prepare_tool_when_needed(tool_source)
	// note that util.prepare_tool_when_needed will put its temporary files
	// in the VTMP from the test session too, so they will be cleaned up
	// at the end
	test_session.test()
	eprintln(test_session.benchmark.total_message(title_message))
	return test_session
}

fn v_test_vetting(vargs string) {
	expanded_vet_list := util.find_all_v_files(vet_folders) or { return }
	mut vet_known_exceptions := vet_known_failing.clone()
	if os.user_os() == 'windows' {
		vet_known_exceptions << vet_known_failing_windows
	}
	vet_session := tsession(vargs, 'vvet', '${os.quoted_path(vexe)} vet', 'vet', expanded_vet_list,
		vet_known_exceptions)
	//
	fmt_cmd, fmt_args := if is_fix {
		'${os.quoted_path(vexe)} fmt -w', 'fmt -w'
	} else {
		'${os.quoted_path(vexe)} fmt -verify', 'fmt -verify'
	}
	vfmt_list := util.find_all_v_files(vfmt_verify_list) or { return }
	exceptions := util.find_all_v_files(vfmt_known_failing_exceptions) or { return }
	verify_session := tsession(vargs, 'vfmt.v', fmt_cmd, fmt_args, vfmt_list, exceptions)
	//
	if vet_session.benchmark.nfail > 0 || verify_session.benchmark.nfail > 0 {
		eprintln('\n')
		if vet_session.benchmark.nfail > 0 {
			eprintln('WARNING: `v vet` failed $vet_session.benchmark.nfail times.')
		}
		if verify_session.benchmark.nfail > 0 {
			eprintln('WARNING: `v fmt -verify` failed $verify_session.benchmark.nfail times.')
		}
		exit(1)
	}
}<|MERGE_RESOLUTION|>--- conflicted
+++ resolved
@@ -47,11 +47,8 @@
 	'vlib/builtin/int_test.v' /* special number formatting that should be tested */,
 	// TODOs and unfixed vfmt bugs
 	'vlib/v/gen/js/tests/js.v', /* local `hello` fn, gets replaced with module `hello` aliased as `hl` */
-<<<<<<< HEAD
 	'vlib/v/tests/inout/string_interpolation_inner_expr_cbr.vv', /* for new string interpolation, prevent resolving to nested interpolation */
-=======
 	'vlib/v/tests/string_new_interpolation_test.v', /* new string interpolation */
->>>>>>> 0390a7a9
 ]
 
 const vfmt_verify_list = [
