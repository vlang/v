--- conflicted
+++ resolved
@@ -1,12 +1,8 @@
 :root {
     --background-color: #fff;
     --timestamp-color: #b8c2cc;
-<<<<<<< HEAD
+    --link-color: #2779bd;
     --font-color: #000;
-=======
-    --link-color: #2779bd;
-    --font-color: #000000;
->>>>>>> 48c42e1a
     --ref-symbol-color: #dae1e7;
     --ref-symbol-hover-color: #b8c2cc;
     --title-bottom-line-color: #f1f5f8;
