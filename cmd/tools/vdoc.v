--- conflicted
+++ resolved
@@ -625,7 +625,6 @@
 }
 
 fn (mut cfg DocConfig) render_static() {
-<<<<<<< HEAD
 	if cfg.output_type != .html { return }
 	cfg.assets = {
 		'doc_css': cfg.get_resource(css_js_assets[0], true),
@@ -635,18 +634,6 @@
 		'dark_icon': cfg.get_resource('dark.svg', true),
 		'menu_icon': cfg.get_resource('menu.svg', true),
 		'arrow_icon': cfg.get_resource('arrow.svg', true)
-=======
-	if cfg.output_type == .html {
-		cfg.assets = {
-			'doc_css': cfg.get_resource(css_js_assets[0], true)
-			'normalize_css': cfg.get_resource(css_js_assets[1], true)
-			'doc_js': cfg.get_resource(css_js_assets[2], !cfg.serve_http)
-			'light_icon': cfg.get_resource('light.svg', true)
-			'dark_icon': cfg.get_resource('dark.svg', true)
-			'menu_icon': cfg.get_resource('menu.svg', true)
-			'arrow_icon': cfg.get_resource('arrow.svg', true)
-		}
->>>>>>> 8d88b735
 	}
 }
 
