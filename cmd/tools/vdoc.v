module main

import markdown
import net
import net.urllib
import os
import os.cmdline
import time
import strings
import sync
import runtime
import v.doc
import v.scanner
import v.table
import v.token
import v.vmod
import v.pref
import json

enum HighlightTokenTyp {
	unone
	boolean
	builtin
	char
	comment
	function
	keyword
	name
	number
	operator
	punctuation
	string
	symbol
}

const (
	css_js_assets   = ['doc.css', 'normalize.css', 'doc.js']
	allowed_formats = ['md', 'markdown', 'json', 'text', 'stdout', 'html', 'htm']
	exe_path        = os.executable()
	exe_dir         = os.dir(exe_path)
	res_path        = os.join_path(exe_dir, 'vdoc-resources')
	vexe_path       = os.dir(@VEXE)
	html_content    = '
	<!DOCTYPE html>
	<html lang="en">
	<head>
		<meta charset="UTF-8">
		<meta http-equiv="x-ua-compatible" content="IE=edge" />
		<meta name="viewport" content="width=device-width, initial-scale=1.0">
		<title>{{ title }} | vdoc</title>
		<link href="https://fonts.googleapis.com/css2?family=Roboto:wght@400;500;700&display=swap" rel="stylesheet">
		{{ head_assets }}
	</head>
	<body>
		<div id="page">
			<header class="doc-nav hidden">
				<div class="heading-container">
					<div class="heading">
						<input type="text" id="search" placeholder="Search...">
						<div class="module">{{ head_name }}</div>
						<div class="toggle-version-container">
							<span>{{ version }}</span>
							<div id="dark-mode-toggle" role="switch" aria-checked="false" aria-label="Toggle dark mode">{{ light_icon }}{{ dark_icon }}</div>
						</div>
						{{ menu_icon }}
					</div>
				</div>
				<nav class="content hidden">
					<ul>
						{{ toc_links }}
					</ul>
				</nav>
			</header>
			<div class="doc-container">
				<div class="doc-content">
					{{ contents }}
					<div class="footer">
						{{ footer_content }}
					</div>
				</div>
				{{ right_content }}
			</div>
		</div>
		{{ footer_assets }}
	</body>
	</html>
	'
)

enum OutputType {
	unset
	html
	markdown
	json
	plaintext
	stdout
}

struct DocConfig {
mut:
	is_local       bool
	local_filename string
	local_pos      int
	pub_only       bool = true
	show_loc       bool // for plaintext
	serve_http     bool // for html
	is_multi       bool
	is_verbose     bool
	include_readme bool
	open_docs      bool
	server_port    int = 8046
	inline_assets  bool
	no_timestamp   bool
	output_path    string
	input_path     string
	symbol_name    string
	output_type    OutputType = .unset
	docs           []doc.Doc
	manifest       vmod.Manifest
	assets         map[string]string
}

struct ParallelDoc {
	d doc.Doc
	i int
}

[inline]
fn slug(title string) string {
	return title.replace(' ', '-')
}

[inline]
fn open_url(url string) {
	$if windows {
		os.system('start $url')
	}
	$if macos {
		os.system('open $url')
	}
	$if linux {
		os.system('xdg-open $url')
	}
}

fn (mut cfg DocConfig) serve_html() {
	cfg.render_static()
	docs := cfg.render()
	dkeys := docs.keys()
	if dkeys.len < 1 {
		eprintln('no documentation created, the module has no `pub` functions')
		exit(1)
	}
	def_name := docs.keys()[0]
	server_url := 'http://localhost:' + cfg.server_port.str()
	server := net.listen(cfg.server_port) or {
		panic(err)
	}
	println('Serving docs on: $server_url')
	if cfg.open_docs {
		open_url(server_url)
	}
	content_type := match cfg.output_type {
		.html { 'text/html' }
		.markdown { 'text/markdown' }
		.json { 'application/json' }
		else { 'text/plain' }
	}
	server_context := VdocHttpServerContext{
		docs: docs
		content_type: content_type
		default_filename: def_name
	}
	for {
		mut con := server.accept() or {
			server.close() or { }
			panic(err)
		}
		handle_http_connection(mut con, server_context)
		con.close() or {
			eprintln('error closing the connection: $err')
		}
	}
}

struct VdocHttpServerContext {
	docs             map[string]string
	content_type     string
	default_filename string
}

fn handle_http_connection(mut con net.Socket, ctx &VdocHttpServerContext) {
	s := con.read_line()
	first_line := s.all_before('\r\n')
	if first_line.len == 0 {
		send_http_response(mut con, 501, ctx.content_type, 'bad request')
		return
	}
	request_parts := first_line.split(' ')
	if request_parts.len != 3 {
		send_http_response(mut con, 501, ctx.content_type, 'bad request')
		return
	}
	urlpath := request_parts[1]
	filename := if urlpath == '/' { ctx.default_filename.trim_left('/') } else { urlpath.trim_left('/') }
	if ctx.docs[filename].len == 0 {
		send_http_response(mut con, 404, ctx.content_type, 'file not found')
		return
	}
	send_http_response(mut con, 200, ctx.content_type, ctx.docs[filename])
}

fn send_http_response(mut con net.Socket, http_code int, content_type string, html string) {
	content_length := html.len.str()
	shttp_code := http_code.str()
	mut http_response := strings.new_builder(20000)
	http_response.write('HTTP/1.1 ')
	http_response.write(shttp_code)
	http_response.write(' OK\r\n')
	http_response.write('Server: VDoc\r\n')
	http_response.write('Content-Type: ')
	http_response.write(content_type)
	http_response.write('\r\n')
	http_response.write('Content-Length: ')
	http_response.write(content_length)
	http_response.write('\r\n')
	http_response.write('Connection: close\r\n')
	http_response.write('\r\n')
	http_response.write(html)
	sresponse := http_response.str()
	con.send_string(sresponse) or {
		eprintln('error sending http response: $err')
	}
}

fn get_src_link(repo_url string, file_name string, line_nr int) string {
	mut url := urllib.parse(repo_url) or {
		return ''
	}
	if url.path.len <= 1 || file_name.len == 0 {
		return ''
	}
	url.path = url.path.trim_right('/') + match url.host {
		'github.com' { '/blob/master/$file_name' }
		'gitlab.com' { '/-/blob/master/$file_name' }
		'git.sir.ht' { '/tree/master/$file_name' }
		else { '' }
	}
	if url.path == '/' {
		return ''
	}
	url.fragment = 'L$line_nr'
	return url.str()
}

fn js_compress(str string) string {
	mut js := strings.new_builder(200)
	lines := str.split_into_lines()
	rules := [') {', ' = ', ', ', '{ ', ' }', ' (', '; ', ' + ', ' < ', ' - ', ' || ', ' var',
		': ', ' >= ', ' && ', ' else if', ' === ', ' !== ', ' else ']
	clean := ['){', '=', ',', '{', '}', '(', ';', '+', '<', '-', '||', 'var', ':', '>=', '&&',
		'else if', '===', '!==', 'else']
	for line in lines {
		mut trimmed := line.trim_space()
		if trimmed.starts_with('//') || (trimmed.starts_with('/*') && trimmed.ends_with('*/')) {
			continue
		}
		for i in 0 .. rules.len - 1 {
			trimmed = trimmed.replace(rules[i], clean[i])
		}
		js.write(trimmed)
	}
	js_str := js.str()
	js.free()
	return js_str
}

fn escape(str string) string {
	return str.replace_each(['"', '\\"', '\r\n', '\\n', '\n', '\\n', '\t', '\\t'])
}

fn (cfg DocConfig) gen_json(idx int) string {
	dcs := cfg.docs[idx]
	mut jw := strings.new_builder(200)
	jw.write('{"module_name":"$dcs.head.name","description":"${escape(dcs.head.comment)}","contents":')
	jw.write(json.encode(dcs.contents.keys().map(dcs.contents[it])))
	jw.write(',"generator":"vdoc","time_generated":"$dcs.time_generated.str()"}')
	return jw.str()
}

fn html_highlight(code string, tb &table.Table) string {
	builtin := ['bool', 'string', 'i8', 'i16', 'int', 'i64', 'i128', 'byte', 'u16', 'u32', 'u64',
		'u128', 'rune', 'f32', 'f64', 'any_int', 'any_float', 'byteptr', 'voidptr', 'any']
	highlight_code := fn (tok token.Token, typ HighlightTokenTyp) string {
		lit := if typ in [.unone, .operator, .punctuation] {
			tok.kind.str()
		} else if typ == .string {
			"'$tok.lit'"
		} else if typ == .char {
			'`$tok.lit`'
		} else {
			tok.lit
		}
		return if typ in [.unone, .name] {
			lit
		} else {
			'<span class="token $typ">$lit</span>'
		}
	}
	mut s := scanner.new_scanner(code, .parse_comments, &pref.Preferences{})
	mut tok := s.scan()
	mut next_tok := s.scan()
	mut buf := strings.new_builder(200)
	mut i := 0
	for i < code.len {
		if i == tok.pos {
			mut tok_typ := HighlightTokenTyp.unone
			match tok.kind {
				.name {
					if tok.lit in builtin || tb.known_type(tok.lit) {
						tok_typ = .builtin
					} else if next_tok.kind == .lcbr {
						tok_typ = .symbol
					} else if next_tok.kind == .lpar {
						tok_typ = .function
					} else {
						tok_typ = .name
					}
				}
				.comment {
					tok_typ = .comment
				}
				.chartoken {
					tok_typ = .char
				}
				.string {
					tok_typ = .string
				}
				.number {
					tok_typ = .number
				}
				.key_true, .key_false {
					tok_typ = .boolean
				}
				.lpar, .lcbr, .rpar, .rcbr, .lsbr, .rsbr, .semicolon, .colon, .comma, .dot {
					tok_typ = .punctuation
				}
				else {
					if token.is_key(tok.lit) || token.is_decl(tok.kind) {
						tok_typ = .keyword
					} else if tok.kind == .decl_assign || tok.kind.is_assign() || tok.is_unary() ||
						tok.kind.is_relational() || tok.kind.is_infix() {
						tok_typ = .operator
					}
				}
			}
			buf.write(highlight_code(tok, tok_typ))
			if next_tok.kind != .eof {
				i = tok.pos + tok.len
				tok = next_tok
				next_tok = s.scan()
			} else {
				break
			}
		} else {
			buf.write_b(code[i])
			i++
		}
	}
	return buf.str()
}

fn doc_node_html(dd doc.DocNode, link string, head bool, tb &table.Table) string {
	mut dnw := strings.new_builder(200)
	link_svg := '<svg xmlns="http://www.w3.org/2000/svg" height="24" viewBox="0 0 24 24" width="24"><path d="M0 0h24v24H0z" fill="none"/><path d="M3.9 12c0-1.71 1.39-3.1 3.1-3.1h4V7H7c-2.76 0-5 2.24-5 5s2.24 5 5 5h4v-1.9H7c-1.71 0-3.1-1.39-3.1-3.1zM8 13h8v-2H8v2zm9-6h-4v1.9h4c1.71 0 3.1 1.39 3.1 3.1s-1.39 3.1-3.1 3.1h-4V17h4c2.76 0 5-2.24 5-5s-2.24-5-5-5z"/></svg>'
	head_tag := if head { 'h1' } else { 'h2' }
	md_content := markdown.to_html(dd.comment)
	hlighted_code := html_highlight(dd.content, tb)
	node_class := if dd.name == 'Constants' { ' const' } else { '' }
	sym_name := if dd.parent_name.len > 0 && dd.parent_name != 'void' { dd.parent_name + '.' + dd.name } else { dd.name }
	node_id := slug(sym_name)
	hash_link := if !head { ' <a href="#$node_id">#</a>' } else { '' }
	dnw.writeln('<section id="$node_id" class="doc-node$node_class">')
	if dd.name !in ['README', 'Constants'] {
		dnw.write('<div class="title"><$head_tag>$sym_name$hash_link</$head_tag>')
		if link.len != 0 {
			dnw.write('<a class="link" rel="noreferrer" target="_blank" href="$link">$link_svg</a>')
		}
		dnw.write('</div>')
	}
	if !head {
		dnw.writeln('<pre class="signature"><code>$hlighted_code</code></pre>')
	}
	dnw.writeln('$md_content\n</section>')
	dnw_str := dnw.str()
	defer {
		dnw.free()
	}
	return dnw_str
}

fn (cfg DocConfig) readme_idx() int {
	for i, dc in cfg.docs {
		if dc.head.name != 'README' {
			continue
		}
		return i
	}
	return -1
}

fn write_toc(cn doc.DocNode, nodes []doc.DocNode, mut toc strings.Builder) {
	toc_slug := if cn.content.len == 0 { '' } else { slug(cn.name) }
	toc.write('<li class="open"><a href="#$toc_slug">$cn.name</a>')
	if cn.name != 'Constants' {
		toc.writeln('        <ul>')
		for child in cn.children {
			cname := cn.name + '.' + child.name
			toc.writeln('<li><a href="#${slug(cname)}">$child.name</a></li>')
		}
		toc.writeln('</ul>')
	}
	toc.writeln('</li>')
}

fn (cfg DocConfig) write_content(cn &doc.DocNode, dcs &doc.Doc, mut hw strings.Builder) {
	base_dir := os.dir(os.real_path(cfg.input_path))
	file_path_name := if cfg.is_multi { cn.file_path.replace('$base_dir/', '') } else { os.file_name(cn.file_path) }
	src_link := get_src_link(cfg.manifest.repo_url, file_path_name, cn.pos.line)
	if cn.content.len != 0 {
		hw.write(doc_node_html(cn, src_link, false, dcs.table))
	}
	for child in cn.children {
		child_file_path_name := child.file_path.replace('$base_dir/', '')
		child_src_link := get_src_link(cfg.manifest.repo_url, child_file_path_name, child.pos.line)
		hw.write(doc_node_html(child, child_src_link, false, dcs.table))
	}
}

fn (cfg DocConfig) gen_html(idx int) string {
	mut symbols_toc := strings.new_builder(200)
	mut modules_toc := strings.new_builder(200)
	mut contents := strings.new_builder(200)
	dcs := cfg.docs[idx]
<<<<<<< HEAD
	time_gen := '$dcs.time_generated.day $dcs.time_generated.smonth() $dcs.time_generated.year $dcs.time_generated.hhmmss()'
	dcs_contents := doc.sort_map_by_kind_arr(dcs.contents)
=======
	mut toc := strings.new_builder(200)
	mut toc2 := strings.new_builder(200)
	mut contents := strings.new_builder(200)
>>>>>>> 74ebce6b
	// generate toc first
	contents.writeln(doc_node_html(dcs.head, '', true, dcs.table))
	for cn in dcs_contents {
		cfg.write_content(&cn, &dcs, mut contents)
		write_toc(cn, dcs_contents, mut symbols_toc)
	} // write head
	// write css
	version := if cfg.manifest.version.len != 0 { cfg.manifest.version } else { '' }
	header_name := if cfg.is_multi && cfg.docs.len > 1 { os.file_name(os.real_path(cfg.input_path)) } else { dcs.head.name }
	// write nav1
	if cfg.is_multi || cfg.docs.len > 1 {
		mut submod_prefix := ''
		for i, doc in cfg.docs {
			if i - 1 >= 0 && doc.head.name.starts_with(submod_prefix + '.') {
				continue
			}
			names := doc.head.name.split('.')
			submod_prefix = if names.len > 1 { names[0] } else { doc.head.name }
			href_name := if (dcs.is_vlib &&
				doc.head.name == 'builtin' && !cfg.include_readme) ||
				doc.head.name == 'README' {
				'./index.html'
			} else if submod_prefix !in cfg.docs.map(it.head.name) {
				'#'
			} else {
				'./${doc.head.name}.html'
			}
			submodules := cfg.docs.filter(it.head.name.starts_with(submod_prefix + '.'))
			dropdown := if submodules.len > 0 { cfg.assets['arrow_icon'] } else { '' }
			active_class := if doc.head.name == dcs.head.name { ' active' } else { '' }
			modules_toc.write('<li class="open$active_class"><div class="menu-row">$dropdown<a href="$href_name">$submod_prefix</a></div>')
			for j, cdoc in submodules {
				if j == 0 {
					modules_toc.write('<ul>')
				}
				submod_name := cdoc.head.name.all_after(submod_prefix + '.')
				sub_selected_classes := if cdoc.head.name == dcs.head.name { ' class="active"' } else { '' }
				modules_toc.write('<li$sub_selected_classes><a href="./${cdoc.head.name}.html">$submod_name</a></li>')
				if j == submodules.len - 1 {
					modules_toc.write('</ul>')
				}
			}
			modules_toc.write('</li>')
		}
	}
	modules_toc_str := modules_toc.str()
	symbols_toc_str := symbols_toc.str()
	modules_toc.free()
	symbols_toc.free()
	return html_content.replace('{{ title }}', dcs.head.name).replace('{{ head_name }}',
		header_name).replace('{{ version }}', version).replace('{{ light_icon }}', cfg.assets['light_icon']).replace('{{ dark_icon }}',
		cfg.assets['dark_icon']).replace('{{ menu_icon }}', cfg.assets['menu_icon']).replace('{{ head_assets }}',
		if cfg.inline_assets {
		'\n	<style>' + cfg.assets['doc_css'] + '</style>\n    <style>' + cfg.assets['normalize_css'] +
			'</style>'
	} else {
		'\n	<link rel="stylesheet" href="' + cfg.assets['doc_css'] + '" />\n	<link rel="stylesheet" href="' +
			cfg.assets['normalize_css'] + '" />'
	}).replace('{{ toc_links }}', if cfg.is_multi || cfg.docs.len > 1 {
		modules_toc_str
	} else {
		symbols_toc_str
	}).replace('{{ contents }}', contents.str()).replace('{{ right_content }}', if cfg.is_multi &&
		cfg.docs.len > 1 && dcs.head.name != 'README' {
		'<div class="doc-toc"><ul>' + symbols_toc_str + '</ul></div>'
	} else {
		''
	}).replace('{{ footer_content }}', cfg.gen_footer_text(idx)).replace('{{ footer_assets }}',
		if cfg.inline_assets {
		'<script>' + cfg.assets['doc_js'] + '</script>'
	} else {
		'<script src="' + cfg.assets['doc_js'] + '"></script>'
	})
}

fn (cfg DocConfig) gen_plaintext(idx int) string {
	dcs := cfg.docs[idx]
	mut pw := strings.new_builder(200)
	pw.writeln('$dcs.head.content\n')
	if dcs.head.comment.trim_space().len > 0 && !cfg.pub_only {
		pw.writeln(dcs.head.comment.split_into_lines().map('    ' + it).join('\n'))
	}
	for _, cn in dcs.contents {
		pw.writeln(cn.content)
		if cn.comment.len > 0 && !cfg.pub_only {
			pw.writeln(cn.comment.trim_space().split_into_lines().map('    ' + it).join('\n'))
		}
		if cfg.show_loc {
			pw.writeln('Location: $cn.file_path:$cn.pos.line\n')
		}
	}
	return pw.str()
}

fn (cfg DocConfig) gen_markdown(idx int, with_toc bool) string {
	dcs := cfg.docs[idx]
	mut hw := strings.new_builder(200)
	mut cw := strings.new_builder(200)
	hw.writeln('# $dcs.head.content\n$dcs.head.comment\n')
	if with_toc {
		hw.writeln('## Contents')
	}
	for _, cn in dcs.contents {
		name := cn.name.all_after(dcs.head.name + '.')
		if with_toc {
			hw.writeln('- [#$name](${slug(name)})')
		}
		cw.writeln('## $name')
		cw.writeln('```v\n$cn.content\n```$cn.comment\n')
		cw.writeln('[\[Return to contents\]](#Contents)\n')
	}
	footer_text := cfg.gen_footer_text(idx)
	cw.writeln('#### $footer_text')
	return hw.str() + '\n' + cw.str()
}

fn (cfg DocConfig) gen_footer_text(idx int) string {
	current_doc := cfg.docs[idx]
	footer_text := 'Powered by vdoc.'
	if cfg.no_timestamp {
		return footer_text
	}
	generated_time := current_doc.time_generated
	time_str := '$generated_time.day $generated_time.smonth() $generated_time.year $generated_time.hhmmss()'
	return '$footer_text Generated on: $time_str'
}

fn (cfg DocConfig) render_doc(doc doc.Doc, i int) (string, string) {
	// since builtin is generated first, ignore it
	mut name := if (doc.is_vlib &&
		doc.head.name == 'builtin' && !cfg.include_readme) ||
		doc.head.name == 'README' {
		'index'
	} else if !cfg.is_multi && !os.is_dir(cfg.output_path) {
		os.file_name(cfg.output_path)
	} else {
		doc.head.name
	}
	name = name + match cfg.output_type {
		.html { '.html' }
		.markdown { '.md' }
		.json { '.json' }
		else { '.txt' }
	}
	output := match cfg.output_type {
		.html { cfg.gen_html(i) }
		.markdown { cfg.gen_markdown(i, true) }
		.json { cfg.gen_json(i) }
		else { cfg.gen_plaintext(i) }
	}
	return name, output
}

fn (cfg DocConfig) work_processor(mut work sync.Channel, mut wg sync.WaitGroup) {
	for {
		mut pdoc := ParallelDoc{}
		if !work.pop(&pdoc) {
			break
		}
		file_name, content := cfg.render_doc(pdoc.d, pdoc.i)
		output_path := os.join_path(cfg.output_path, file_name)
		println('Generating ${output_path}...')
		os.write_file(output_path, content)
	}
	wg.done()
}

fn (cfg DocConfig) render_parallel() {
	vjobs := runtime.nr_jobs()
	mut work := sync.new_channel<ParallelDoc>(cfg.docs.len)
	mut wg := sync.new_waitgroup()
	for i in 0 .. cfg.docs.len {
		p_doc := ParallelDoc{cfg.docs[i], i}
		work.push(&p_doc)
	}
	work.close()
	wg.add(vjobs)
	for _ in 0 .. vjobs {
		go cfg.work_processor(mut work, mut wg)
	}
	wg.wait()
}

fn (cfg DocConfig) render() map[string]string {
	mut docs := map[string]string{}
	for i, doc in cfg.docs {
		name, output := cfg.render_doc(doc, i)
		docs[name] = output.trim_space()
	}
	cfg.vprintln('Rendered: ' + docs.keys().str())
	return docs
}

fn (mut cfg DocConfig) render_static() {
	if cfg.output_type != .html { return }
	cfg.assets = {
		'doc_css': cfg.get_resource(css_js_assets[0], true),
		'normalize_css': cfg.get_resource(css_js_assets[1], true),
		'doc_js': cfg.get_resource(css_js_assets[2], !cfg.serve_http),
		'light_icon': cfg.get_resource('light.svg', true),
		'dark_icon': cfg.get_resource('dark.svg', true),
		'menu_icon': cfg.get_resource('menu.svg', true),
		'arrow_icon': cfg.get_resource('arrow.svg', true)
	}
}

fn (cfg DocConfig) get_readme(path string) string {
	mut fname := ''
	for name in ['readme', 'README'] {
		if os.exists(os.join_path(path, '${name}.md')) {
			fname = name
			break
		}
	}
	if fname == '' {
		return ''
	}
	readme_path := os.join_path(path, '${fname}.md')
	cfg.vprintln('Reading README file from $readme_path')
	readme_contents := os.read_file(readme_path) or {
		''
	}
	return readme_contents
}

fn (mut cfg DocConfig) generate_docs_from_file() {
	if cfg.output_path.len == 0 {
		if cfg.output_type == .unset {
			cfg.output_type = .stdout
		} else {
			cfg.vprintln('No output path has detected. Using input path instead.')
			cfg.output_path = cfg.input_path
		}
	} else if cfg.output_type == .unset {
		cfg.vprintln('Output path detected. Identifying output type..')
		ext := os.file_ext(cfg.output_path)
		cfg.set_output_type_from_str(ext.all_after('.'))
	}
	if cfg.include_readme && cfg.output_type !in [.html, .stdout] {
		eprintln('vdoc: Including README.md for doc generation is supported on HTML output, or when running directly in the terminal.')
		exit(1)
	}
	is_vlib := 'vlib' in cfg.input_path
	dir_path := if is_vlib {
		vexe_path
	} else if os.is_dir(cfg.input_path) {
		cfg.input_path
	} else {
		os.dir(cfg.input_path)
	}
	manifest_path := os.join_path(dir_path, 'v.mod')
	if os.exists(manifest_path) {
		cfg.vprintln('Reading v.mod info from $manifest_path')
		if manifest := vmod.from_file(manifest_path) {
			cfg.manifest = manifest
		}
	}
	if cfg.include_readme {
		readme_contents := cfg.get_readme(dir_path)
		if cfg.output_type == .stdout {
			println(markdown.to_plain(readme_contents))
		} else if cfg.output_type == .html && cfg.is_multi {
			cfg.docs << doc.Doc{
				head: doc.DocNode{
					name: 'README'
					comment: readme_contents
				}
				time_generated: time.now()
			}
		}
	}
	dirs := if cfg.is_multi { get_modules_list(cfg.input_path, []string{}) } else { [cfg.input_path] }
	for dirpath in dirs {
		cfg.vprintln('Generating docs for ${dirpath}...')
		if cfg.is_local && !cfg.is_multi {
			dcs := doc.generate_from_pos(dirpath, cfg.local_filename, cfg.local_pos) or {
				mut err_msg := err
				if errcode == 1 {
					mod_list := get_modules_list(cfg.input_path, []string{})
					println('Available modules:\n==================')
					for mod in mod_list {
						println(mod.all_after('vlib/').all_after('modules/').replace('/',
							'.'))
					}
					err_msg += ' Use the `-m` flag when generating docs from a directory that has multiple modules.'
				}
				eprintln(err_msg)
				exit(1)
			}
			if dcs.contents.len == 0 {
				continue
			}
			cfg.docs << dcs
		} else {
			mut dcs := doc.generate(dirpath, cfg.pub_only, true) or {
				mut err_msg := err
				if errcode == 1 {
					mod_list := get_modules_list(cfg.input_path, []string{})
					println('Available modules:\n==================')
					for mod in mod_list {
						println(mod.all_after('vlib/').all_after('modules/').replace('/',
							'.'))
					}
					err_msg += ' Use the `-m` flag when generating docs from a directory that has multiple modules.'
				}
				eprintln(err_msg)
				exit(1)
			}
			if dcs.contents.len == 0 {
				continue
			}
			if cfg.is_multi || (!cfg.is_multi && cfg.include_readme) {
				readme_contents := cfg.get_readme(dirpath)
				dcs.head.comment = readme_contents
			}
			if cfg.pub_only {
				for name, c in dcs.contents {
					c_content := c.content.all_after('pub ')
					dcs.contents[name].content = c_content
					for i, cc in c.children {
						dcs.contents[name].children[i].content = cc.content.all_after('pub ')
					}
				}
			}
			if !cfg.is_multi && cfg.symbol_name.len > 0 {
				mut new_contents := map[string]doc.DocNode
				if cfg.symbol_name in dcs.contents {
					new_contents[cfg.symbol_name] = dcs.contents[cfg.symbol_name]
					children := dcs.contents[cfg.symbol_name].children
					for _, c in children {
						new_contents[c.name] = c
					}
				}
				dcs.contents = new_contents
			}
			cfg.docs << dcs
		}
	}
	if 'vlib' in cfg.input_path {
		mut docs := cfg.docs.filter(it.head.name == 'builtin')
		docs << cfg.docs.filter(it.head.name != 'builtin')
		cfg.docs = docs
	}
	if cfg.serve_http {
		cfg.serve_html()
		return
	}
	cfg.vprintln('Rendering docs...')
	if cfg.output_path.len == 0 || cfg.output_path == 'stdout' {
		cfg.render_static()
		outputs := cfg.render()
		if outputs.len == 0 {
			println('No documentation for $dirs')
		} else {
			first := outputs.keys()[0]
			println(outputs[first])
		}
	} else {
		if !os.is_dir(cfg.output_path) {
			cfg.output_path = os.real_path('.')
		}
		if !os.exists(cfg.output_path) {
			os.mkdir(cfg.output_path) or {
				panic(err)
			}
		}
		if cfg.is_multi {
			cfg.output_path = os.join_path(cfg.output_path, '_docs')
			if !os.exists(cfg.output_path) {
				os.mkdir(cfg.output_path) or {
					panic(err)
				}
			} else {
				for fname in css_js_assets {
					os.rm(os.join_path(cfg.output_path, fname))
				}
			}
		}
		cfg.render_static()
		cfg.render_parallel()
	}
}

fn (mut cfg DocConfig) set_output_type_from_str(format string) {
	match format {
		'htm', 'html' { cfg.output_type = .html }
		'md', 'markdown' { cfg.output_type = .markdown }
		'json' { cfg.output_type = .json }
		'stdout' { cfg.output_type = .stdout }
		else { cfg.output_type = .plaintext }
	}
	cfg.vprintln('Setting output type to "$cfg.output_type"')
}

fn (cfg DocConfig) vprintln(str string) {
	if cfg.is_verbose {
		println('vdoc: $str')
	}
}

fn get_ignore_paths(path string) ?[]string {
	ignore_file_path := os.join_path(path, '.vdocignore')
	ignore_content := os.read_file(ignore_file_path) or {
		return error_with_code('ignore file not found.', 1)
	}
	mut res := []string{}
	if ignore_content.trim_space().len > 0 {
		rules := ignore_content.split_into_lines().map(it.trim_space())
		mut final := []string{}
		for rule in rules {
			if rule.contains('*.') || rule.contains('**') {
				println('vdoc: Wildcards in ignore rules are not allowed for now.')
				continue
			}
			final << rule
		}
		res = final.map(os.join_path(path, it.trim_right('/')))
	} else {
		mut dirs := os.ls(path) or {
			return []string{}
		}
		res = dirs.map(os.join_path(path, it)).filter(os.is_dir(it))
	}
	return res.map(it.replace('/', os.path_separator))
}

fn lookup_module(mod string) ?string {
	mod_path := mod.replace('.', os.path_separator)
	compile_dir := os.real_path(os.dir('.'))
	modules_dir := os.join_path(compile_dir, 'modules', mod_path)
	vlib_path := os.join_path(vexe_path, 'vlib', mod_path)
	vmodules_path := os.join_path(os.home_dir(), '.vmodules', mod_path)
	paths := [modules_dir, vlib_path, vmodules_path]
	for path in paths {
		if os.is_dir_empty(path) {
			continue
		}
		return path
	}
	return error('vdoc: Module "$mod" not found.')
}

fn is_included(path string, ignore_paths []string) bool {
	if path.len == 0 {
		return true
	}
	for ignore_path in ignore_paths {
		if ignore_path !in path {
			continue
		}
		return false
	}
	return true
}

fn get_modules_list(path string, ignore_paths2 []string) []string {
	files := os.ls(path) or {
		return []string{}
	}
	mut ignore_paths := get_ignore_paths(path) or {
		[]string{}
	}
	ignore_paths << ignore_paths2
	mut dirs := []string{}
	for file in files {
		fpath := os.join_path(path, file)
		if os.is_dir(fpath) && is_included(fpath, ignore_paths) && !os.is_link(path) {
			dirs << get_modules_list(fpath, ignore_paths.filter(it.starts_with(fpath)))
		} else if fpath.ends_with('.v') && !fpath.ends_with('_test.v') {
			if path in dirs {
				continue
			}
			dirs << path
		}
	}
	dirs.sort()
	return dirs
}

fn (cfg DocConfig) get_resource(name string, minify bool) string {
	path := os.join_path(res_path, name)
	mut res := os.read_file(path) or {
		panic('could not read $path')
	}
	if minify {
		if name.ends_with('.js') {
			res = js_compress(res)
		} else {
			res = res.split_into_lines().map(it.trim_space()).join('')
		}
	}
	// TODO: Make SVG inline for now
	if cfg.inline_assets || path.ends_with('.svg') {
		return res
	} else {
		output_path := os.join_path(cfg.output_path, name)
		if !os.exists(output_path) {
			println('Generating ${output_path}...')
			os.write_file(output_path, res)
		}
		return name
	}
}

fn main() {
	args := os.args[2..].clone()
	if args.len == 0 || args[0] in ['help', '-h', '--help'] {
		os.system('${@VEXE} help doc')
		exit(0)
	}
	mut cfg := DocConfig{
		manifest: vmod.Manifest{
			repo_url: ''
		}
	}
	for i := 0; i < args.len; i++ {
		arg := args[i]
		current_args := args[i..]
		match arg {
			'-all' {
				cfg.pub_only = false
			}
			'-filename' {
				cfg.is_local = true
				cfg.local_filename = cmdline.option(current_args, '-filename', '')
				i++
			}
			'-f' {
				format := cmdline.option(current_args, '-f', '')
				if format !in allowed_formats {
					allowed_str := allowed_formats.join(', ')
					eprintln('vdoc: "$format" is not a valid format. Only $allowed_str are allowed.')
					exit(1)
				}
				cfg.set_output_type_from_str(format)
				i++
			}
			'-inline-assets' {
				cfg.inline_assets = true
			}
			'-l' {
				cfg.show_loc = true
			}
			'-m' {
				cfg.is_multi = true
			}
			'-o' {
				opath := cmdline.option(current_args, '-o', '')
				cfg.output_path = if opath == 'stdout' { opath } else { os.real_path(opath) }
				i++
			}
			'-open' {
				cfg.open_docs = true
			}
			'-pos' {
				if !cfg.is_local {
					eprintln('vdoc: `-pos` is only allowed with `-filename` flag.')
					exit(1)
				}
				cfg.local_pos = cmdline.option(current_args, '-pos', '').int()
				i++
			}
			'-p' {
				s_port := cmdline.option(current_args, '-o', '')
				s_port_int := s_port.int()
				if s_port.len == 0 {
					eprintln('vdoc: No port number specified on "-p".')
					exit(1)
				}
				if s_port != s_port_int.str() {
					eprintln('vdoc: Invalid port number.')
					exit(1)
				}
				cfg.server_port = s_port_int
			}
			'-s' {
				cfg.inline_assets = true
				cfg.serve_http = true
				if cfg.output_type == .unset {
					cfg.output_type = .html
				}
			}
			'-no-timestamp' {
				cfg.no_timestamp = true
			}
			'-readme' {
				cfg.include_readme = true
			}
			'-v' {
				cfg.is_verbose = true
			}
			else {
				if cfg.input_path.len < 1 {
					cfg.input_path = arg
				} else {
					cfg.symbol_name = arg
				}
				if i == args.len - 1 {
					break
				}
			}
		}
	}
	if cfg.input_path.len == 0 {
		eprintln('vdoc: No input path found.')
		exit(1)
	}
	$if windows {
		cfg.input_path = cfg.input_path.replace('/', os.path_separator)
	} $else {
		cfg.input_path = cfg.input_path.replace('\\', os.path_separator)
	}
	is_path := cfg.input_path.ends_with('.v') || cfg.input_path.split(os.path_separator).len >
		1 || cfg.input_path == '.'
	if cfg.input_path == 'vlib' {
		cfg.is_multi = true
		cfg.input_path = os.join_path(vexe_path, 'vlib')
	} else if !is_path {
		cfg.vprintln('Input "$cfg.input_path" is not a valid path. Looking for modules named "$cfg.input_path"...')
		mod_path := lookup_module(cfg.input_path) or {
			eprintln(err)
			exit(1)
		}
		cfg.input_path = mod_path
	}
	cfg.generate_docs_from_file()
}<|MERGE_RESOLUTION|>--- conflicted
+++ resolved
@@ -442,14 +442,6 @@
 	mut modules_toc := strings.new_builder(200)
 	mut contents := strings.new_builder(200)
 	dcs := cfg.docs[idx]
-<<<<<<< HEAD
-	time_gen := '$dcs.time_generated.day $dcs.time_generated.smonth() $dcs.time_generated.year $dcs.time_generated.hhmmss()'
-	dcs_contents := doc.sort_map_by_kind_arr(dcs.contents)
-=======
-	mut toc := strings.new_builder(200)
-	mut toc2 := strings.new_builder(200)
-	mut contents := strings.new_builder(200)
->>>>>>> 74ebce6b
 	// generate toc first
 	contents.writeln(doc_node_html(dcs.head, '', true, dcs.table))
 	for cn in dcs_contents {
