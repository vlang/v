--- conflicted
+++ resolved
@@ -137,10 +137,7 @@
 	return error('none')
 }
 
-<<<<<<< HEAD
-fn (upd &VlsUpdater) download_prebuilt() ! {
-=======
-fn (upd VlsUpdater) copy_local_file(exec_asset_file_path string, timestamp time.Time) ! {
+fn (upd &VlsUpdater) copy_local_file(exec_asset_file_path string, timestamp time.Time) ! {
 	exp_asset_name := upd.exec_asset_file_name()
 
 	new_exec_path := os.join_path(vls_bin_folder, exp_asset_name)
@@ -151,8 +148,7 @@
 	upd.print_new_vls_version(new_exec_path)
 }
 
-fn (upd VlsUpdater) download_prebuilt() ! {
->>>>>>> 752e4c2e
+fn (upd &VlsUpdater) download_prebuilt() ! {
 	mut has_last_updated_at := true
 	last_updated_at := upd.get_last_updated_at() or {
 		has_last_updated_at = false
