--- conflicted
+++ resolved
@@ -49,19 +49,12 @@
 	}
 	assert v_mod.dependencies == ['markdown', 'pcre', 'https://github.com/spytheman/vtray']
 	// Run `v install`
-<<<<<<< HEAD
 	mut res := os.execute_or_exit('${v} install --once')
-	assert res.output.contains('Detected v.mod file inside the project directory. Using it...')
-	assert res.output.contains('Installing module `markdown`')
-	assert res.output.contains('Installing module `pcre`')
-	assert res.output.contains('Installing module `vtray`')
-=======
-	res := os.execute_or_exit('${v} install')
 	assert res.output.contains('Detected v.mod file inside the project directory. Using it...'), res.output
 	assert res.output.contains('Installing `markdown`'), res.output
 	assert res.output.contains('Installing `pcre`'), res.output
 	assert res.output.contains('Installing `vtray`'), res.output
->>>>>>> 1b2be2a5
+
 	assert get_mod_name(os.join_path(test_path, 'markdown', 'v.mod')) == 'markdown'
 	assert get_mod_name(os.join_path(test_path, 'pcre', 'v.mod')) == 'pcre'
 	assert get_mod_name(os.join_path(test_path, 'vtray', 'v.mod')) == 'vtray'
