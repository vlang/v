module main

import os
import testing
import v.pref

const github_job = os.getenv('GITHUB_JOB')

const (
	skip_test_files               = [
		'vlib/context/onecontext/onecontext_test.v',
		'vlib/context/deadline_test.v' /* sometimes blocks */,
		'vlib/mysql/mysql_orm_test.v' /* mysql not installed */,
		'vlib/pg/pg_orm_test.v' /* pg not installed */,
	]
	skip_fsanitize_too_slow       = [
		// These tests are too slow to be run in the CI on each PR/commit
		// in the sanitized modes:
		'vlib/v/compiler_errors_test.v',
		'vlib/v/doc/doc_test.v',
		'vlib/v/fmt/fmt_test.v',
		'vlib/v/fmt/fmt_keep_test.v',
		'vlib/v/fmt/fmt_vlib_test.v',
		'vlib/v/live/live_test.v',
		'vlib/v/parser/v_parser_test.v',
		'vlib/v/scanner/scanner_test.v',
		'vlib/v/tests/inout/compiler_test.v',
		'vlib/v/tests/prod_test.v',
		'vlib/v/tests/profile/profile_test.v',
		'vlib/v/tests/repl/repl_test.v',
		'vlib/v/tests/valgrind/valgrind_test.v',
	]
	skip_with_fsanitize_memory    = [
		'vlib/net/tcp_simple_client_server_test.v',
		'vlib/net/http/cookie_test.v',
		'vlib/net/http/http_test.v',
		'vlib/net/http/status_test.v',
		'vlib/net/http/http_httpbin_test.v',
		'vlib/net/http/header_test.v',
		'vlib/net/http/server_test.v',
		'vlib/net/udp_test.v',
		'vlib/net/tcp_test.v',
		'vlib/orm/orm_test.v',
		'vlib/sqlite/sqlite_test.v',
		'vlib/sqlite/sqlite_orm_test.v',
		'vlib/v/tests/orm_sub_struct_test.v',
		'vlib/v/tests/orm_sub_array_struct_test.v',
		'vlib/vweb/tests/vweb_test.v',
		'vlib/vweb/request_test.v',
		'vlib/net/http/request_test.v',
		'vlib/net/http/response_test.v',
		'vlib/vweb/route_test.v',
		'vlib/net/websocket/websocket_test.v',
		'vlib/crypto/rand/crypto_rand_read_test.v',
	]
	skip_with_fsanitize_address   = [
		'vlib/net/websocket/websocket_test.v',
	]
	skip_with_fsanitize_undefined = [
		'do_not_remove',
	]
	skip_with_werror              = [
		'do_not_remove',
	]
	skip_with_asan_compiler       = [
		'do_not_remove',
	]
	skip_with_msan_compiler       = [
		'do_not_remove',
	]
	skip_on_musl                  = [
		'vlib/v/tests/profile/profile_test.v',
	]
	skip_on_ubuntu_musl           = [
		//'vlib/v/gen/js/jsgen_test.v',
		'vlib/net/http/cookie_test.v',
		'vlib/net/http/http_test.v',
		'vlib/net/http/status_test.v',
		'vlib/net/websocket/ws_test.v',
		'vlib/sqlite/sqlite_test.v',
		'vlib/sqlite/sqlite_orm_test.v',
		'vlib/orm/orm_test.v',
		'vlib/v/tests/orm_sub_struct_test.v',
		'vlib/v/tests/orm_sub_array_struct_test.v',
		'vlib/clipboard/clipboard_test.v',
		'vlib/vweb/tests/vweb_test.v',
		'vlib/vweb/request_test.v',
		'vlib/net/http/request_test.v',
		'vlib/vweb/route_test.v',
		'vlib/net/websocket/websocket_test.v',
		'vlib/net/http/http_httpbin_test.v',
		'vlib/net/http/header_test.v',
		'vlib/net/http/server_test.v',
		'vlib/net/http/response_test.v',
		'vlib/builtin/js/array_test.js.v',
	]
	skip_on_linux                 = [
		'do_not_remove',
	]
	skip_on_non_linux             = [
		'do_not_remove',
	]
	skip_on_windows               = [
		'vlib/context/cancel_test.v',
		'vlib/context/deadline_test.v',
		'vlib/context/empty_test.v',
		'vlib/context/value_test.v',
		'vlib/orm/orm_test.v',
		'vlib/v/tests/orm_sub_struct_test.v',
		'vlib/v/tests/closure_test.v',
		'vlib/net/websocket/ws_test.v',
		'vlib/net/unix/unix_test.v',
		'vlib/net/websocket/websocket_test.v',
		'vlib/vweb/tests/vweb_test.v',
		'vlib/vweb/request_test.v',
		'vlib/net/http/request_test.v',
		'vlib/vweb/route_test.v',
<<<<<<< HEAD
		'vlib/sync/many_times_test.v',
=======
		'vlib/sync/once_test.v',
>>>>>>> 0c713f6e
	]
	skip_on_non_windows           = [
		'do_not_remove',
	]
	skip_on_macos                 = [
		'do_not_remove',
	]
	skip_on_non_macos             = [
		'do_not_remove',
	]
	skip_on_amd64                 = [
		'do_not_remove',
	]
	skip_on_non_amd64             = [
		'vlib/v/tests/closure_test.v' /* not implemented yet */,
		'do_not_remove',
	]
)

// NB: musl misses openssl, thus the http tests can not be done there
// NB: http_httpbin_test.v: fails with 'cgen error: json: map_string_string is not struct'
fn main() {
	vexe := pref.vexe_path()
	vroot := os.dir(vexe)
	os.chdir(vroot) or { panic(err) }
	args := os.args.clone()
	args_string := args[1..].join(' ')
	cmd_prefix := args_string.all_before('test-self')
	title := 'testing vlib'
	mut all_test_files := os.walk_ext(os.join_path(vroot, 'vlib'), '_test.v')
	all_test_files << os.walk_ext(os.join_path(vroot, 'vlib'), '_test.js.v')
	testing.eheader(title)
	mut tsession := testing.new_test_session(cmd_prefix, true)
	tsession.files << all_test_files.filter(!it.contains('testdata' + os.path_separator))
	tsession.skip_files << skip_test_files

	if github_job == 'windows-tcc' {
		// TODO: fix these ASAP
		tsession.skip_files << 'vlib/net/tcp_test.v'
		tsession.skip_files << 'vlib/net/udp_test.v'
	}

	mut werror := false
	mut sanitize_memory := false
	mut sanitize_address := false
	mut sanitize_undefined := false
	mut asan_compiler := false
	mut msan_compiler := false
	for arg in args {
		if arg.contains('-asan-compiler') {
			asan_compiler = true
		}
		if arg.contains('-msan-compiler') {
			msan_compiler = true
		}
		if arg.contains('-Werror') || arg.contains('-cstrict') {
			werror = true
		}
		if arg.contains('-fsanitize=memory') {
			sanitize_memory = true
		}
		if arg.contains('-fsanitize=address') {
			sanitize_address = true
		}
		if arg.contains('-fsanitize=undefined') {
			sanitize_undefined = true
		}
	}
	if os.getenv('VTEST_RUN_FSANITIZE_TOO_SLOW').len == 0
		&& (sanitize_undefined || sanitize_memory || sanitize_address) {
		tsession.skip_files << skip_fsanitize_too_slow
	}
	if werror {
		tsession.skip_files << skip_with_werror
	}
	if sanitize_memory {
		tsession.skip_files << skip_with_fsanitize_memory
	}
	if sanitize_address {
		tsession.skip_files << skip_with_fsanitize_address
	}
	if sanitize_undefined {
		tsession.skip_files << skip_with_fsanitize_undefined
	}
	if asan_compiler {
		tsession.skip_files << skip_with_asan_compiler
	}
	if msan_compiler {
		tsession.skip_files << skip_with_msan_compiler
	}
	// println(tsession.skip_files)
	if os.getenv('V_CI_MUSL').len > 0 {
		tsession.skip_files << skip_on_musl
	}
	if os.getenv('V_CI_UBUNTU_MUSL').len > 0 {
		tsession.skip_files << skip_on_ubuntu_musl
	}
	$if !amd64 {
		tsession.skip_files << skip_on_non_amd64
	}
	$if amd64 {
		tsession.skip_files << skip_on_amd64
	}
	$if !linux {
		tsession.skip_files << skip_on_non_linux
	}
	$if linux {
		tsession.skip_files << skip_on_linux
	}
	$if windows {
		tsession.skip_files << skip_on_windows
	}
	$if !windows {
		tsession.skip_files << skip_on_non_windows
	}
	$if macos {
		tsession.skip_files << skip_on_macos
	}
	$if !macos {
		tsession.skip_files << skip_on_non_macos
	}
	tsession.test()
	eprintln(tsession.benchmark.total_message(title))
	if tsession.benchmark.nfail > 0 {
		eprintln('\nWARNING: failed $tsession.benchmark.nfail times.\n')
		exit(1)
	}
}<|MERGE_RESOLUTION|>--- conflicted
+++ resolved
@@ -115,11 +115,8 @@
 		'vlib/vweb/request_test.v',
 		'vlib/net/http/request_test.v',
 		'vlib/vweb/route_test.v',
-<<<<<<< HEAD
 		'vlib/sync/many_times_test.v',
-=======
 		'vlib/sync/once_test.v',
->>>>>>> 0c713f6e
 	]
 	skip_on_non_windows           = [
 		'do_not_remove',
