--- conflicted
+++ resolved
@@ -161,26 +161,7 @@
 	}
 }
 
-struct Headline {
-	level int
-	line  int
-}
-
-struct HeadlineReference {
-	line  int
-	lable string
-	link  string
-}
-
-struct HeadlineReferenceList {
-mut:
-	list []HeadlineReference
-}
-
 fn (mut f MDFile) check() CheckResult {
-	mut headlines := map[string]&Headline{}
-	mut headlines_refs := map[string]&Headline{}
-	mut headline_references := HeadlineReferenceList{}
 	mut res := CheckResult{}
 	mut anchor_data := AnchorData{}
 	for j, line in f.lines {
@@ -208,7 +189,6 @@
 				res.errors++
 			}
 		}
-<<<<<<< HEAD
 		if f.state == .markdown {
 			anchor_data.add_links(j, line)
 			anchor_data.add_link_targets(j, line)
@@ -217,38 +197,6 @@
 		f.parse_line(j, line)
 	}
 	anchor_data.check_link_target_match(f.path, mut res)
-=======
-		if f.state == .markdown && line.starts_with('#') {
-			if headline_start_pos := line.index(' ') {
-				headline := line.substr(headline_start_pos + 1, line.len)
-				if headline in headlines {
-					eprintln(eline(f.path, j, line.len, 'dupplicated headline wording - headline with same wording exists at $f.path:${headlines[headline].line}'))
-					eprintln(line)
-					res.errors++
-				} else {
-					h := Headline{
-						level: headline_start_pos
-						line: j
-					}
-					headlines[headline] = &h
-					headlines_refs[create_ref_link(headline)] = &h
-				}
-			}
-		}
-		if f.state == .markdown && line.contains('](#') {
-			headline_references.add_ref_links(j, line)
-		}
-		f.parse_line(j, line)
-	}
-
-	for ref in headline_references.list {
-		if !(ref.link in headlines_refs) {
-			eprintln(eline(f.path, ref.line, 0, 'broken local headline link [$ref.lable](#$ref.link)'))
-			eprintln('')
-			res.errors++
-		}
-	}
->>>>>>> 4c394e2b
 	res += f.check_examples()
 	return res
 }
@@ -294,7 +242,6 @@
 	}
 }
 
-<<<<<<< HEAD
 struct Headline {
 	line  int
 	lable string
@@ -319,16 +266,12 @@
 }
 
 fn (mut ad AnchorData) add_links(line_number int, line string) {
-=======
-fn (mut hl HeadlineReferenceList) add_ref_links(line_number int, line string) {
->>>>>>> 4c394e2b
 	query := r'\[(?P<lable>[^\]]+)\]\(\s*#(?P<link>[a-z\-]+)\)'
 	mut re := regex.regex_opt(query) or { panic(err) }
 	res := re.find_all_str(line)
 
 	for elem in res {
 		re.match_string(elem)
-<<<<<<< HEAD
 		link := re.get_group_by_name(elem, 'link')
 		ad.links[link] << AnchorLink{
 			line: line_number
@@ -365,16 +308,19 @@
 
 fn (mut ad AnchorData) check_link_target_match(fpath string, mut res CheckResult) {
 	mut checked_headlines := []string{}
+	mut found_error_warning := false
 	for link, linkdata in ad.links {
 		if link in ad.anchors {
 			checked_headlines << link
 			if ad.anchors[link].len > 1 {
+				found_error_warning = true
 				res.errors++
 				for anchordata in ad.anchors[link] {
 					eprintln(eline(fpath, anchordata.line, 0, 'multiple link targets of existing link (#$link)'))
 				}
 			}
 		} else {
+			found_error_warning = true
 			res.errors++
 			for brokenlink in linkdata {
 				eprintln(eline(fpath, brokenlink.line, 0, 'no link target found for existing link [$brokenlink.lable](#$link)'))
@@ -394,24 +340,17 @@
 						}
 					}
 					wprintln(wline(fpath, line, 0, 'multiple link target for non existing link (#$link)'))
+					found_error_warning = true
 					res.warnings++
 				}
 			}
 		}
 	}
-	eprintln('')
-}
-
-=======
-		hl.list << HeadlineReference{
-			line: line_number
-			lable: re.get_group_by_name(elem, 'lable')
-			link: re.get_group_by_name(elem, 'link')
-		}
-	}
-}
-
->>>>>>> 4c394e2b
+	if found_error_warning {
+		eprintln('') // fix suppressed last error output
+	}
+}
+
 fn create_ref_link(s string) string {
 	query_remove := r'[^a-z \-]'
 	mut re := regex.regex_opt(query_remove) or { panic(err) }
