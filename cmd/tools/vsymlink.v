--- conflicted
+++ resolved
@@ -16,17 +16,12 @@
 	}
 }
 
-<<<<<<< HEAD
-fn setup_symlink(vexe string){
+fn setup_symlink(vexe string) {
 	link_dir := '/usr/local/bin'
 	if !os.exists(link_dir) {
 		os.mkdir_all(link_dir)
 	}
 	mut link_path := link_dir + '/v'
-=======
-fn setup_symlink(vexe string) {
-	mut link_path := '/usr/local/bin/v'
->>>>>>> eab0974e
 	mut ret := os.exec('ln -sf $vexe $link_path') or {
 		panic(err)
 	}
