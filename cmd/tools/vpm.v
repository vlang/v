module main

import os
import os.cmdline
import net.http
import json
import vhelp
import v.vmod

const (
<<<<<<< HEAD
	default_vpm_server_urls      = ['https://vpm.best', 'https://vpm.vlang.io']
	valid_vpm_commands           = ['help', 'search', 'install', 'update', 'outdated', 'remove']
	excluded_dirs                = ['cache', 'vlib']
	supported_vcs_systems        = ['git', 'hg']
	supported_vcs_folders        = ['.git', '.hg']
	supported_vcs_update_cmds    = {
=======
	default_vpm_server_urls    = ['https://vpm.best', 'https://vpm.vlang.io']
	valid_vpm_commands         = ['help', 'search', 'install', 'update', 'outdated', 'list', 'remove']
	excluded_dirs              = ['cache', 'vlib']
	supported_vcs_systems      = ['git', 'hg']
	supported_vcs_folders      = ['.git', '.hg']
	supported_vcs_update_cmds  = {
>>>>>>> 303b65c0
		'git': 'git pull'
		'hg': 'hg pull --update'
	}
	supported_vcs_install_cmds   = {
		'git': 'git clone --depth=1'
		'hg': 'hg clone'
	}
	supported_vcs_outdated_steps = {
		'git': ['git fetch', 'git rev-parse @', 'git rev-parse @{u}']
	}
)

struct Mod {
	id           int
	name         string
	url          string
	nr_downloads int
	vcs          string
}

struct Vmod {
mut:
	name    string
	version string
	deps    []string
}

fn main() {
	init_settings()
	// This tool is intended to be launched by the v frontend,
	// which provides the path to V inside os.getenv('VEXE')
	args := os.args // args are: vpm [options] SUBCOMMAND module names
	params := cmdline.only_non_options(args[1..])
	verbose_println('cli params: $params')
	if params.len < 1 {
		vpm_help()
		exit(5)
	}
	vpm_command := params[0]
	mut module_names := params[1..]
	ensure_vmodules_dir_exist()
	// println('module names: ') println(module_names)
	match vpm_command {
		'help' {
			vpm_help()
		}
		'search' {
			vpm_search(module_names)
		}
		'install' {
			if module_names.len == 0 && os.exists('./v.mod') {
				println('Detected v.mod file inside the project directory. Using it...')
				manifest := vmod.from_file('./v.mod') or {
					panic(err)
				}
				module_names = manifest.dependencies
			}
			vpm_install(module_names)
		}
		'update' {
			vpm_update(module_names)
		}
		'outdated' {
			vpm_outdated()
		}
		'list' {
			vpm_list()
		}
		'remove' {
			vpm_remove(module_names)
		}
		else {
			println('Error: you tried to run "v $vpm_command"')
			println('... but the v package management tool vpm only knows about these commands:')
			for validcmd in valid_vpm_commands {
				println('    v $validcmd')
			}
			exit(3)
		}
	}
}

fn vpm_search(keywords []string) {
	search_keys := keywords.map(it.replace('_', '-'))
	if settings.is_help {
		vhelp.show_topic('search')
		exit(0)
	}
	if search_keys.len == 0 {
		println('  v search requires *at least one* keyword')
		exit(2)
	}
	modules := get_all_modules()
	joined := search_keys.join(', ')
	mut index := 0
	for mod in modules {
		// TODO for some reason .filter results in substr error, so do it manually
		for k in search_keys {
			if !mod.contains(k) {
				continue
			}
			if index == 0 {
				println('Search results for "$joined":\n')
			}
			index++
			mut parts := mod.split('.')
			// in case the author isn't present
			if parts.len == 1 {
				parts << parts[0]
				parts[0] = ''
			}
			println('${index}. ${parts[1]} by ${parts[0]} [$mod]')
			break
		}
	}
	if index == 0 {
		println('No module(s) found for "$joined"')
	} else {
		println('\nUse "v install author_name.module_name" to install the module')
	}
}

fn vpm_install(module_names []string) {
	if settings.is_help {
		vhelp.show_topic('install')
		exit(0)
	}
	if module_names.len == 0 {
		println('  v install requires *at least one* module name')
		exit(2)
	}
	mut errors := 0
	for n in module_names {
		name := n.trim_space().replace('_', '-')
		mod := get_module_meta_info(name) or {
			errors++
			println('Errors while retrieving meta data for module $name:')
			println(err)
			continue
		}
		mut vcs := mod.vcs
		if vcs == '' {
			vcs = supported_vcs_systems[0]
		}
		if vcs !in supported_vcs_systems {
			errors++
			println('Skipping module "$name", since it uses an unsupported VCS {$vcs} .')
			continue
		}
		mod_name_as_path := mod.name.replace('.', os.path_separator).replace('-', '_')
		final_module_path := os.real_path(os.join_path(settings.vmodules_path, mod_name_as_path))
		if os.exists(final_module_path) {
			vpm_update([name])
			continue
		}
		println('Installing module "$name" from $mod.url to $final_module_path ...')
		vcs_install_cmd := supported_vcs_install_cmds[vcs]
		cmd := '$vcs_install_cmd "$mod.url" "$final_module_path"'
		verbose_println('      command: $cmd')
		cmdres := os.exec(cmd) or {
			errors++
			println('Could not install module "$name" to "$final_module_path" .')
			verbose_println('Error command: $cmd')
			verbose_println('Error details: $err')
			continue
		}
		if cmdres.exit_code != 0 {
			errors++
			println('Failed installing module "$name" to "$final_module_path" .')
			verbose_println('Failed command: $cmd')
			verbose_println('Failed command output:\n$cmdres.output')
			continue
		}
		resolve_dependencies(name, final_module_path, module_names)
	}
	if errors > 0 {
		exit(1)
	}
}

fn vpm_update(m []string) {
	mut module_names := m
	if settings.is_help {
		vhelp.show_topic('update')
		exit(0)
	}
	if module_names.len == 0 {
		module_names = get_installed_modules()
	}
	mut errors := 0
	for name in module_names {
		final_module_path := valid_final_path_of_existing_module(name) or {
			continue
		}
		os.chdir(final_module_path)
		println('Updating module "$name"...')
		verbose_println('  work folder: $final_module_path')
		vcs := vcs_used_in_dir(final_module_path) or {
			continue
		}
		vcs_cmd := supported_vcs_update_cmds[vcs[0]]
		verbose_println('      command: $vcs_cmd')
		vcs_res := os.exec('$vcs_cmd') or {
			errors++
			println('Could not update module "$name".')
			verbose_println('Error command: $vcs_cmd')
			verbose_println('Error details:\n$err')
			continue
		}
		if vcs_res.exit_code != 0 {
			errors++
			println('Failed updating module "$name".')
			verbose_println('Failed command: $vcs_cmd')
			verbose_println('Failed details:\n$vcs_res.output')
			continue
		}
		resolve_dependencies(name, final_module_path, module_names)
	}
	if errors > 0 {
		exit(1)
	}
}

fn vpm_outdated() {
	module_names := get_installed_modules()
	mut errors := 0
	mut outdated := []string{}
	for name in module_names {
		final_module_path := valid_final_path_of_existing_module(name) or {
			continue
		}
		os.chdir(final_module_path)
		vcs := vcs_used_in_dir(final_module_path) or {
			continue
		}
		if vcs[0] != 'git' {
			println('Check for $name was skipped.')
			verbose_println('VCS ${vcs[0]} does ot support `v outdated`.')
			continue
		}
		vcs_cmd_steps := supported_vcs_outdate_steps[vcs[0]]
		mut outputs := []string{}
		for step in vcs_cmd_steps {
			res := os.exec(step) or {
				errors++
				println('Error while checking latest commits for "$name".')
				verbose_println('Error command: git fetch')
				verbose_println('Error details:\n$err')
				continue
			}
			outputs << res.output
		}
		if outputs[1] != outputs[2] {
			outdated << name
		}
	}
	if outdated.len > 0 {
		println('Outdated modules:')
		for m in outdated {
			println('  $m')
		}
	} else {
		println('Modules are up to date.')
	}
	if errors > 0 {
		exit(1)
	}
}

fn vpm_list() {
	module_names := get_installed_modules()
	if module_names.len == 0 {
		println('You have no modules installed.')
		exit(0)
	}
	for mod in module_names {
		println(mod)
	}
}

fn vpm_remove(module_names []string) {
	if settings.is_help {
		vhelp.show_topic('remove')
		exit(0)
	}
	if module_names.len == 0 {
		println('  v update requires *at least one* module name')
		exit(2)
	}
	for name in module_names {
		final_module_path := valid_final_path_of_existing_module(name) or {
			continue
		}
		println('Removing module "$name"...')
		verbose_println('removing folder $final_module_path')
		os.rmdir_all(final_module_path)
		// delete author directory if it is empty
		author := name.split('.')[0]
		author_dir := os.real_path(os.join_path(settings.vmodules_path, author))
		if os.is_dir_empty(author_dir) {
			verbose_println('removing author folder $author_dir')
			os.rmdir(author_dir)
		}
	}
}

fn valid_final_path_of_existing_module(name string) ?string {
	mod_name_as_path := name.replace('.', os.path_separator).replace('-', '_')
	name_of_vmodules_folder := os.join_path(settings.vmodules_path, mod_name_as_path)
	final_module_path := os.real_path(name_of_vmodules_folder)
	if !os.exists(final_module_path) {
		println('No module with name "$name" exists at $name_of_vmodules_folder')
		return none
	}
	if !os.is_dir(final_module_path) {
		println('Skipping "$name_of_vmodules_folder", since it is not a folder.')
		return none
	}
	vcs_used_in_dir(final_module_path) or {
		println('Skipping "$name_of_vmodules_folder", since it does not use a supported vcs.')
		return none
	}
	return final_module_path
}

fn ensure_vmodules_dir_exist() {
	if !os.is_dir(settings.vmodules_path) {
		println('Creating $settings.vmodules_path/ ...')
		os.mkdir(settings.vmodules_path) or {
			panic(err)
		}
	}
}

fn vpm_help() {
	vhelp.show_topic('vpm')
}

fn vcs_used_in_dir(dir string) ?[]string {
	mut vcs := []string{}
	for repo_subfolder in supported_vcs_folders {
		checked_folder := os.real_path(os.join_path(dir, repo_subfolder))
		if os.is_dir(checked_folder) {
			vcs << repo_subfolder.replace('.', '')
		}
	}
	if vcs.len == 0 {
		return none
	}
	return vcs
}

fn get_installed_modules() []string {
	dirs := os.ls(settings.vmodules_path) or {
		return []
	}
	mut modules := []string{}
	for dir in dirs {
		adir := os.join_path(settings.vmodules_path, dir)
		if dir in excluded_dirs || !os.is_dir(adir) {
			continue
		}
		if os.exists(os.join_path(adir, 'v.mod')) && os.exists(os.join_path(adir, '.git', 'config')) {
			// an official vlang module with a short module name, like `vsl`, `ui` or `markdown`
			modules << dir
			continue
		}
		author := dir
		mods := os.ls(adir) or {
			continue
		}
		for m in mods {
			vcs_used_in_dir(os.join_path(adir, m)) or {
				continue
			}
			modules << '${author}.$m'
		}
	}
	return modules
}

fn get_all_modules() []string {
	url := get_working_server_url()
	r := http.get(url) or {
		panic(err)
	}
	if r.status_code != 200 {
		println('Failed to search vpm.vlang.io. Status code: $r.status_code')
		exit(1)
	}
	s := r.text
	mut read_len := 0
	mut modules := []string{}
	for read_len < s.len {
		mut start_token := '<a href="/mod'
		end_token := '</a>'
		// get the start index of the module entry
		mut start_index := s.index_after(start_token, read_len)
		if start_index == -1 {
			break
		}
		// get the index of the end of anchor (a) opening tag
		// we use the previous start_index to make sure we are getting a module and not just a random 'a' tag
		start_token = '">'
		start_index = s.index_after(start_token, start_index) + start_token.len
		// get the index of the end of module entry
		end_index := s.index_after(end_token, start_index)
		if end_index == -1 {
			break
		}
		modules << s[start_index..end_index]
		read_len = end_index
		if read_len >= s.len {
			break
		}
	}
	return modules
}

fn resolve_dependencies(name, module_path string, module_names []string) {
	vmod_path := os.join_path(module_path, 'v.mod')
	if !os.exists(vmod_path) {
		return
	}
	data := os.read_file(vmod_path) or {
		return
	}
	vmod := parse_vmod(data)
	mut deps := []string{}
	// filter out dependencies that were already specified by the user
	for d in vmod.deps {
		if d !in module_names {
			deps << d
		}
	}
	if deps.len > 0 {
		println('Resolving $deps.len dependencies for module "$name"...')
		verbose_println('Found dependencies: $deps')
		vpm_install(deps)
	}
}

fn parse_vmod(data string) Vmod {
	keys := ['name', 'version', 'deps']
	mut m := {
		'name': ''
		'version': ''
		'deps': ''
	}
	for key in keys {
		mut key_index := data.index('$key:') or {
			continue
		}
		key_index += key.len + 1
		m[key] = data[key_index..data.index_after('\n', key_index)].trim_space().replace("'",
			'').replace('[', '').replace(']', '')
	}
	mut vmod := Vmod{}
	vmod.name = m['name']
	vmod.version = m['version']
	if m['deps'].len > 0 {
		vmod.deps = m['deps'].split(',')
	}
	return vmod
}

fn get_working_server_url() string {
	server_urls := if settings.server_urls.len > 0 { settings.server_urls } else { default_vpm_server_urls }
	for url in server_urls {
		verbose_println('Trying server url: $url')
		http.head(url) or {
			verbose_println('                   $url failed.')
			continue
		}
		return url
	}
	panic('No responding vpm server found. Please check your network connectivity and try again later.')
}

// settings context:
struct VpmSettings {
mut:
	is_help       bool
	is_verbose    bool
	server_urls   []string
	vmodules_path string
}

const (
	settings = &VpmSettings{}
)

fn init_settings() {
	mut s := &VpmSettings(0)
	unsafe {
		s = settings
	}
	s.is_help = '-h' in os.args || '--help' in os.args || 'help' in os.args
	s.is_verbose = '-v' in os.args
	s.server_urls = cmdline.options(os.args, '-server-url')
	s.vmodules_path = os.home_dir() + '.vmodules'
}

fn verbose_println(s string) {
	if settings.is_verbose {
		println(s)
	}
}

fn get_module_meta_info(name string) ?Mod {
	mut errors := []string{}
	for server_url in default_vpm_server_urls {
		modurl := server_url + '/jsmod/$name'
		verbose_println('Retrieving module metadata from: $modurl ...')
		r := http.get(modurl) or {
			errors << 'Http server did not respond to our request for ${modurl}.'
			errors << 'Error details: $err'
			continue
		}
		if r.status_code == 404 || r.text.contains('404') {
			errors << 'Skipping module "$name", since $server_url reported that "$name" does not exist.'
			continue
		}
		if r.status_code != 200 {
			errors <<
				'Skipping module "$name", since $server_url responded with $r.status_code http status code. Please try again later.'
			continue
		}
		s := r.text
		if s.len > 0 && s[0] != `{` {
			errors << 'Invalid json data'
			errors << s.trim_space().limit(100) + '...'
			continue
		}
		mod := json.decode(Mod, s) or {
			errors << 'Skipping module "$name", since its information is not in json format.'
			continue
		}
		if '' == mod.url || '' == mod.name {
			errors << 'Skipping module "$name", since it is missing name or url information.'
			continue
		}
		return mod
	}
	return error(errors.join_lines())
}<|MERGE_RESOLUTION|>--- conflicted
+++ resolved
@@ -8,21 +8,12 @@
 import v.vmod
 
 const (
-<<<<<<< HEAD
 	default_vpm_server_urls      = ['https://vpm.best', 'https://vpm.vlang.io']
 	valid_vpm_commands           = ['help', 'search', 'install', 'update', 'outdated', 'remove']
 	excluded_dirs                = ['cache', 'vlib']
 	supported_vcs_systems        = ['git', 'hg']
 	supported_vcs_folders        = ['.git', '.hg']
 	supported_vcs_update_cmds    = {
-=======
-	default_vpm_server_urls    = ['https://vpm.best', 'https://vpm.vlang.io']
-	valid_vpm_commands         = ['help', 'search', 'install', 'update', 'outdated', 'list', 'remove']
-	excluded_dirs              = ['cache', 'vlib']
-	supported_vcs_systems      = ['git', 'hg']
-	supported_vcs_folders      = ['.git', '.hg']
-	supported_vcs_update_cmds  = {
->>>>>>> 303b65c0
 		'git': 'git pull'
 		'hg': 'hg pull --update'
 	}
