--- conflicted
+++ resolved
@@ -22,8 +22,6 @@
 	if os.args.len <= 1 {
 		println('usage: vget module [module] [module] [...]')
 		return
-<<<<<<< HEAD
-=======
 	} 
 	home := os.home_dir() 
         if !os.dir_exists(home + '/.vmodules') {
@@ -34,7 +32,6 @@
 	} 
 	_ := os.exec('git -C "$home/.vmodules" clone --depth=1 $mod.url ' + mod.name.replace('.', '/')) or {
 		panic(err)
->>>>>>> a0b583d8
 	}
 
 	home := os.home_dir()
