--- conflicted
+++ resolved
@@ -5,11 +5,7 @@
 
 fn main() {
 	println('Updating V...')
-<<<<<<< HEAD
-	vroot := filepath.dir(os.args[1])
-=======
 	vroot := os.getenv('VEXE')
->>>>>>> 42b1660c
 	os.chdir(vroot)
 	s := os.exec('git -C "$vroot" pull --rebase origin master') or { panic(err) }
 	println(s.output)
