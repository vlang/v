--- conflicted
+++ resolved
@@ -1,13 +1,9 @@
-<<<<<<< HEAD
 module main
 
-import os
-=======
 import (
 	os
 	filepath
 )
->>>>>>> dced76d1
 
 fn main() {
 	println('Updating V...')
