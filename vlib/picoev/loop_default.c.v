module picoev

$if windows {
	#include <winsock2.h>
	#include <ws2tcpip.h>
} $else {
	#include <sys/select.h>
}

pub struct SelectLoop {
mut:
	id  int
	now i64
}

type LoopType = SelectLoop

// create_select_loop creates a new `SelectLoop` struct with the given `id`
pub fn create_select_loop(id int) !&SelectLoop {
	return &SelectLoop{
		id: id
	}
}

// updates the events associated with a file descriptor in the event loop
@[direct_array_access]
fn (mut pv Picoev) update_events(fd int, events int) int {
	// check if fd is in range
	assert fd < max_fds

	pv.file_descriptors[fd].events = u32(events & picoev_readwrite)
	return 0
}

// performs a single iteration of the select-based event loop
@[direct_array_access]
fn (mut pv Picoev) poll_once(max_wait_in_sec int) int {
<<<<<<< HEAD
=======
	// Initializes sets for read, write, and error events
>>>>>>> ed5c2f31
	readfds, writefds, errorfds := C.fd_set{}, C.fd_set{}, C.fd_set{}

	// setup
	C.FD_ZERO(&readfds)
	C.FD_ZERO(&writefds)
	C.FD_ZERO(&errorfds)

	mut maxfd := 0

	// finds the maximum file descriptor and adds sockets to the sets `fd_sets`.
	for target in pv.file_descriptors {
		if target.loop_id == pv.loop.id {
			if target.events & picoev_read != 0 {
				C.FD_SET(target.fd, &readfds)
				if maxfd < target.fd {
					maxfd = target.fd
				}
			}
			if target.events & picoev_write != 0 {
				C.FD_SET(target.fd, &writefds)
				if maxfd < target.fd {
					maxfd = target.fd
				}
			}
		}
	}

	// select and handle sockets if any
	tv := C.timeval{
		tv_sec: u64(max_wait_in_sec)
		tv_usec: 0
	}
	r := C.@select(maxfd + 1, &readfds, &writefds, &errorfds, &tv)
	if r == -1 {
		// timeout
		return -1
	} else if r > 0 {
		// Iterates through file descriptors and calls their callbacks for triggered events
		for target in pv.file_descriptors {
			if target.loop_id == pv.loop.id {
				// vfmt off
				read_events := (
					(if C.FD_ISSET(target.fd, &readfds) != 0 { picoev_read } else { 0 })
						|
					(if C.FD_ISSET(target.fd, &writefds) != 0 { picoev_write } else { 0 })
				)
				// vfmt on
				if read_events != 0 {
					$if trace_fd ? {
						eprintln('do callback ${target.fd}')
					}

					// do callback!
					unsafe { target.cb(target.fd, read_events, &pv) }
				}
			}
		}
	}

	return 0
}<|MERGE_RESOLUTION|>--- conflicted
+++ resolved
@@ -35,10 +35,7 @@
 // performs a single iteration of the select-based event loop
 @[direct_array_access]
 fn (mut pv Picoev) poll_once(max_wait_in_sec int) int {
-<<<<<<< HEAD
-=======
 	// Initializes sets for read, write, and error events
->>>>>>> ed5c2f31
 	readfds, writefds, errorfds := C.fd_set{}, C.fd_set{}, C.fd_set{}
 
 	// setup
