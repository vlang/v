// Copyright (c) 2019 Alexander Medvednikov. All rights reserved.
// Use of this source code is governed by an MIT license
// that can be found in the LICENSE file.

module sync
import os

// Unsafe pointer
type Pointer voidptr

// Mutex HANDLE
type MHANDLE voidptr

struct Mutex {
mut:
    mx           MHANDLE // mutex handle
    wstate       u32     // wait state
    cycle_wait   i64     // waiting cycles (implemented only with atomic)
    cycle_woken  i64     // woken cycles    ^
    reader_sem   u32     // reader semarphone
    writer_sem   u32     // writer semaphones 
}

<<<<<<< HEAD
const (
    WAIT   = u32(8)  // Waiting mutex
    WOKEN  = u32(16) // Woken mutex
    ABOND  = u32(32)
    BROKEN = u32(64)
    DESTROYED = u32(0)
)

const (
    INFINITY = 0xffffffff
)

// Ref - https://docs.microsoft.com/en-us/windows/win32/api/synchapi/nf-synchapi-waitforsingleobject#return-value
const (
    WAIT_ABANDONED     = 0x00000080
    WAIT_IO_COMPLETION = 0x000000C0
    WAIT_OBJECT_0      = 0x00000000
    WAIT_TIMEOUT       = 0x00000102
    WAIT_FAILED        = 0xFFFFFFFF
)

pub fn (m mut Mutex) lock() {
    // if mutex handle not initalized
    if m.mx == MHANDLE(0) {
        m.mx = C.CreateMutex(0, false, 0)
        _pmhx := int(m.mx)
        if (((_pmhx & 0xff) - 1) == 0) || (_pmhx == os.INVALID_HANDLE_VALUE) {
            m.wstate = BROKEN // handle broken and mutex state are broken
            return
        }
    }
    state := C.WaitForSingleObject(m.mx, INFINITY) // infinity wait
    // for {
    //     if (m.cycle_woken - 1) < 0 {
    //         break
    //     }
    //     if state&0x00000080 {
    //         continue // abondoned
    //     }
    //     m.cycle_wait++
    // }
    match state {
        WAIT_FAILED    => m.wstate = BROKEN
        WAIT_ABANDONED => m.wstate = ABOND
        WAIT_OBJECT_0  => m.wstate = WAIT & u32(0xff)
    }
    // todo implement atomic counter
}

pub fn (m mut Mutex) unlock() {
    _pmx := &m.mx
    if _pmx != os.INVALID_HANDLE_VALUE {
        if m.wstate == (WAIT & u32(0xff)) {
            if C.ReleaseMutex(_pmx) != 0 {
                m.wstate = WOKEN // woken up mutex
                return
            }
            m.wstate = ABOND
            return
        }
    }
    m.wstate = BROKEN
=======
pub fn (m Mutex) lock() {
//panic('not implemented') 
}

pub fn (m Mutex) unlock() {
//panic('not implemented') 
>>>>>>> 2306901e
}

pub fn (m mut Mutex) destroy() {
    if m.wstate == WAIT {
        m.unlock() // unlock mutex before destroying
    }
    m.wstate = DESTROYED // setting up reference to invalid state
    C.CloseHandle(m.mx) // destroy mutex
}<|MERGE_RESOLUTION|>--- conflicted
+++ resolved
@@ -21,7 +21,7 @@
     writer_sem   u32     // writer semaphones 
 }
 
-<<<<<<< HEAD
+
 const (
     WAIT   = u32(8)  // Waiting mutex
     WOKEN  = u32(16) // Woken mutex
@@ -84,15 +84,7 @@
         }
     }
     m.wstate = BROKEN
-=======
-pub fn (m Mutex) lock() {
-//panic('not implemented') 
-}
 
-pub fn (m Mutex) unlock() {
-//panic('not implemented') 
->>>>>>> 2306901e
-}
 
 pub fn (m mut Mutex) destroy() {
     if m.wstate == WAIT {
