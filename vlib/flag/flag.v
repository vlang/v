
// module flag for command-line flag parsing
//
// - parsing flags like '--flag' or '--stuff=things' or '--things stuff'
// - handles bool, int, float and string args
// - is able to pring usage
// - handled unknown arguments as error 
// 
// Usage example:
//
//  ```v
//  module main
//  
//  import os
//  import flag
//  
//  fn main() {
//  	mut fp := flag.new_flag_parser(os.args)
//  	fp.application('flag_example_tool')
//  	fp.version('v0.0.0')
//  	fp.description('This tool is only designed to show how the flag lib is working')
//  
//  	fp.skip_executable()
//  
//  	an_int := fp.int('an_int', 666, 'some int to define 666 is default')
//  	a_bool := fp.bool('a_bool', false, 'some \'real\' flag')
//  	a_float := fp.float('a_float', 1.0, 'also floats')
//  	a_string := fp.string('a_string', 'no text', 'finally, some text')
//  
//  	additional_args := fp.finalize() or {
//  		eprintln(err)
//  		println(fp.usage())
//  		return
//  	}
//  
//  	println('
//  		  an_int: $an_int
//  		  a_bool: $a_bool
//  		 a_float: $a_float
//  		a_string: \'$a_string\'
//  	')
//  	println(additional_args.join_lines())
//  }
//  ```

module flag

// data object storing informations about a defined flag
struct Flag {
pub:
  name     string // name as it appears on command line
  abbr     byte   // shortcut
  usage    string // help message
  val_desc string // something like '<arg>' that appears in usage
}

// 
struct FlagParser {
pub mut: 
  args  []string                  // the arguments to be parsed
  flags []Flag                    // registered flags

  application_name        string
  application_version     string
  application_description string

  min_free_args int
  max_free_args int
}

// create a new flag set for parsing command line arguments
// TODO use INT_MAX some how
pub fn new_flag_parser(args []string) &FlagParser {
  return &FlagParser{args:args, max_free_args: 4048}
}

// change the application name to be used in 'usage' output
pub fn (fs mut FlagParser) application(n string) {
  fs.application_name = n
}

// change the application version to be used in 'usage' output
pub fn (fs mut FlagParser) version(n string) {
  fs.application_version = n
}

// change the application version to be used in 'usage' output
pub fn (fs mut FlagParser) description(n string) {
  fs.application_description = n
}

// in most cases you do not need the first argv for flag parsing
pub fn (fs mut FlagParser) skip_executable() {
  fs.args.delete(0)
}

// private helper to register a flag
fn (fs mut FlagParser) add_flag(n string, a byte, u, vd string) {
  fs.flags << Flag{
    name: n,
    abbr: a,
    usage: u,
    val_desc: vd
  }
}

// private: general parsing a single argument 
//  - search args for existance
//    if true
//      extract the defined value as string
//    else 
//      return an (dummy) error -> argument is not defined
//
//  - the name, usage are registered
//  - found arguments and corresponding values are removed from args list
fn (fs mut FlagParser) parse_value(n string, ab byte) ?string {
  c := '--$n'
  for i, a in fs.args {
    if a == c || (a.len == 2 && a[1] == ab) {
      if fs.args.len > i+1 && fs.args[i+1].left(2) != '--' {
        val := fs.args[i+1]
        fs.args.delete(i+1)
        fs.args.delete(i)
        return val
      } else {
        panic('Missing argument for \'$n\'')
      }
    } else if a.len > c.len && c == a.left(c.len) && a.substr(c.len, c.len+1) == '=' {
      val := a.right(c.len+1)
      fs.args.delete(i)
      return val
    }
  }
  return error('parameter \'$n\' not found')
}

// special parsing for bool values 
// see also: parse_value
// 
// special: it is allowed to define bool flags without value
// -> '--flag' is parsed as true
// -> '--flag' is equal to '--flag=true'
fn (fs mut FlagParser) parse_bool_value(n string, ab byte) ?string {
  c := '--$n'
  for i, a in fs.args {
    if a == c || (a.len == 2 && a[1] == ab) {
      if fs.args.len > i+1 && (fs.args[i+1] in ['true', 'false'])  {
        val := fs.args[i+1]
        fs.args.delete(i+1)
        fs.args.delete(i)
        return val
      } else {
        val := 'true'
        fs.args.delete(i)
        return val
      }
    } else if a.len > c.len && c == a.left(c.len) && a.substr(c.len, c.len+1) == '=' {
      val := a.right(c.len+1)
      fs.args.delete(i)
      return val
    }
  }
  return error('parameter \'$n\' not found')
}

// defining and parsing a bool flag 
//  if defined 
//      the value is returned (true/false)
//  else 
//      the default value is returned
// version with abbreviation
//TODO error handling for invalid string to bool conversion
pub fn (fs mut FlagParser) bool_(n string, a byte, v bool, u string) bool {
  fs.add_flag(n, a, u, '')
  parsed := fs.parse_bool_value(n, a) or {
    return v
  }
  return parsed == 'true'
}

// defining and parsing a bool flag 
//  if defined 
//      the value is returned (true/false)
//  else 
//      the default value is returned
//TODO error handling for invalid string to bool conversion
pub fn (fs mut FlagParser) bool(n string, v bool, u string) bool {
  return fs.bool_(n, `\0`, v, u)
}

// defining and parsing an int flag 
//  if defined 
//      the value is returned (int)
//  else 
//      the default value is returned
// version with abbreviation
//TODO error handling for invalid string to int conversion
pub fn (fs mut FlagParser) int_(n string, a byte, i int, u string) int {
  fs.add_flag(n, a, u, '<int>')
  parsed := fs.parse_value(n, a) or {
    return i
  }
  return parsed.int()
}

// defining and parsing an int flag 
//  if defined 
//      the value is returned (int)
//  else 
//      the default value is returned
//TODO error handling for invalid string to int conversion
pub fn (fs mut FlagParser) int(n string, i int, u string) int {
  return fs.int_(n, `\0`, i, u)
}

// defining and parsing a flaot flag 
//  if defined 
//      the value is returned (float)
//  else 
//      the default value is returned
// version with abbreviation
//TODO error handling for invalid string to float conversion
pub fn (fs mut FlagParser) float_(n string, a byte, f f32, u string) f32 {
  fs.add_flag(n, a, u, '<float>')
  parsed := fs.parse_value(n, a) or {
    return f
  }
  return parsed.f32()
}

// defining and parsing a flaot flag 
//  if defined 
//      the value is returned (float)
//  else 
//      the default value is returned
//TODO error handling for invalid string to float conversion
pub fn (fs mut FlagParser) float(n string, f f32, u string) f32 {
  return fs.float_(n, `\0`, f, u)
}

// defining and parsing a string flag 
//  if defined 
//      the value is returned (string)
//  else 
//      the default value is returned
// version with abbreviation
pub fn (fs mut FlagParser) string_(n string, a byte, v, u string) string {
  fs.add_flag(n, a, u, '<arg>')
  parsed := fs.parse_value(n, a) or {
    return v
  }
  return parsed
}

// add an additional check for free arguments 
<<<<<<< HEAD
// defining and parsing a string flag 
//  if defined 
//      the value is returned (string)
//  else 
//      the default value is returned
pub fn (fs mut FlagParser) string(n, v, u string) string {
  return fs.string_(n, `\0`, v, u)
}

// add an additional check for free arguments 
=======
>>>>>>> 06b8bd93
// this will cause an error in finalize() if free args are out of range
// (min, ..., max)
pub fn (fs mut FlagParser) limit_free_args(min, max int) {
  if min > max {
    panic('flag.limit_free_args expect min < max, got $min >= $max')
  }
  fs.min_free_args = min
  fs.max_free_args = max
}

const (
  // used for formating usage message
  SPACE = '                            '
)

// collect all given information and 
pub fn (fs FlagParser) usage() string {
  mut use := '\n'
  use += 'usage ${fs.application_name} [options] [ARGS]\n'
  use += '\n'

  if fs.flags.len > 0 {
    use += 'options:\n'
    for f in fs.flags {
      flag_desc := '  --$f.name $f.val_desc'
      space := if flag_desc.len > SPACE.len-2 {
        '\n$SPACE'
      } else {
        SPACE.right(flag_desc.len)
      }
      abbr_desc := if f.abbr == `\0` { '' } else { '  -${tos(f.abbr, 1)}\n' }
      use += '$abbr_desc$flag_desc$space$f.usage\n'
    }
  }

  use += '\n'
  use += '$fs.application_name $fs.application_version\n'
  if fs.application_description != '' {
    use += '\n'
    use += 'description:\n'
    use += '$fs.application_description'
  }
  return use
}

// finalize argument parsing -> call after all arguments are defined
//
// all remaining arguments are returned in the same order they are defined on
// commandline
//
// if additional flag are found (things starting with '--') an error is returned 
// error handling is up to the application developer
pub fn (fs FlagParser) finalize() ?[]string {
  for a in fs.args {
    if a.left(2) == '--' {
      return error('Unknown argument \'${a.right(2)}\'')
    }
  }
  if fs.args.len < fs.min_free_args {
    return error('Expect at least ${fs.min_free_args} arguments')
  }
  if fs.args.len >= fs.max_free_args {
    if fs.max_free_args > 0 {
      return error('Expect at most ${fs.max_free_args} arguments')
    } else {
      return error('Expect no arguments')
    }
  }
  return fs.args
}
<|MERGE_RESOLUTION|>--- conflicted
+++ resolved
@@ -252,8 +252,6 @@
   return parsed
 }
 
-// add an additional check for free arguments 
-<<<<<<< HEAD
 // defining and parsing a string flag 
 //  if defined 
 //      the value is returned (string)
@@ -263,9 +261,6 @@
   return fs.string_(n, `\0`, v, u)
 }
 
-// add an additional check for free arguments 
-=======
->>>>>>> 06b8bd93
 // this will cause an error in finalize() if free args are out of range
 // (min, ..., max)
 pub fn (fs mut FlagParser) limit_free_args(min, max int) {
