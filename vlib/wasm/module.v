// Copyright (c) 2023 l-m.dev. All rights reserved.
// Use of this source code is governed by an MIT license
// that can be found in the LICENSE file.
module wasm

enum Section as u8 {
	custom_section
	type_section
	import_section
	function_section
	table_section
	memory_section
	global_section
	export_section
	start_section
	element_section
	code_section
	data_section
	data_count_section
}

enum Subsection as u8 {
	name_module
	name_function
	name_local
	// see: https://github.com/WebAssembly/extended-name-section
	name_label
	name_type
	name_table
	name_memory
	name_global
	name_elem
	name_data
}

pub enum NumType as u8 {
	i32_t = 0x7f
	i64_t = 0x7e
	f32_t = 0x7d
	f64_t = 0x7c
}

pub enum ValType as u8 {
	i32_t = 0x7f
	i64_t = 0x7e
	f32_t = 0x7d
	f64_t = 0x7c
	v128_t = 0x7b
	funcref_t = 0x70
	externref_t = 0x6f
}

pub enum RefType as u8 {
	funcref_t = 0x70
	externref_t = 0x6f
}

// Module contains the WebAssembly module.
// Use the `compile` method to compile the module into a pure byte array.
[heap]
pub struct Module {
mut:
	buf            []u8
	functypes      []FuncType
	functions      map[string]Function
	globals        []Global
	memory         ?Memory
	start          ?string
	fn_imports     []FunctionImport
	global_imports []GlobalImport
	segments       []DataSegment
	debug          bool
	mod_name       ?string
}

struct Global {
<<<<<<< HEAD
	typ         ValType
	is_mut      bool
	export_name ?string
=======
	typ    ValType
	is_mut bool
	name   string
	export bool
>>>>>>> 72b2f220
mut:
	init ConstExpression
}

struct GlobalImport {
	mod    string
	name   string
	typ    ValType
	is_mut bool
}

struct FunctionImport {
	mod  string
	name string
	tidx int
}

struct Memory {
	name   string
	export bool
	min    u32
	max    ?u32
}

struct DataSegment {
	idx  ?int
	data []u8
	name ?string
}

pub type LocalIndex = int
pub type GlobalIndex = int
pub type GlobalImportIndex = int
pub type DataSegmentIndex = int

pub struct FuncType {
pub:
	parameters []ValType
	results    []ValType
	name       ?string
}

fn (mut mod Module) new_functype(ft FuncType) int {
	// interns existing types
	mut idx := mod.functypes.index(ft)

	if idx == -1 {
		idx = mod.functypes.len
		mod.functypes << ft
	}

	return idx
}

// new_function creates a function struct.
pub fn (mut mod Module) new_function(name string, parameters []ValType, results []ValType) Function {
	assert name !in mod.functions.keys()

	idx := mod.functions.len
	tidx := mod.new_functype(FuncType{parameters, results, none})

	return Function{
		name: name
		tidx: tidx
		idx: idx
		mod: mod
		locals: parameters.map(FunctionLocal{}) // specifying it's ValType doesn't matter
	}
}

// new_debug_function creates a function struct with extra debug information.
// `argument_names` must be the same length as the parameters in the function type `typ`.
pub fn (mut mod Module) new_debug_function(name string, typ FuncType, argument_names []?string) Function {
	assert name !in mod.functions.keys()
	assert typ.parameters.len == argument_names.len

	idx := mod.functions.len
	tidx := mod.new_functype(typ)

	return Function{
		name: name
		tidx: tidx
		idx: idx
		mod: mod
		locals: argument_names.map(FunctionLocal{ name: it }) // specifying it's ValType doesn't matter
	}
}

// enable_debug sets whether to emit debug information for not.
pub fn (mut mod Module) enable_debug(mod_name ?string) {
	mod.debug = true
	mod.mod_name = mod_name
}

// assign_memory assigns memory to the current module.
pub fn (mut mod Module) assign_memory(name string, export bool, min u32, max ?u32) {
	mod.memory = Memory{
		name: name
		export: export
		min: min
		max: max
	}
}

// assign_start assigns the start function to the current module.
pub fn (mut mod Module) assign_start(name string) {
	mod.start = name
}

// new_function_import imports a new function into the current module.
pub fn (mut mod Module) new_function_import(modn string, name string, parameters []ValType, results []ValType) {
	assert !mod.fn_imports.any(it.mod == modn && it.name == name)

	tidx := mod.new_functype(FuncType{parameters, results, none})

	mod.fn_imports << FunctionImport{
		mod: modn
		name: name
		tidx: tidx
	}
}

// new_function_import_debug imports a new function into the current module with extra debug information.
pub fn (mut mod Module) new_function_import_debug(modn string, name string, typ FuncType) {
	assert !mod.fn_imports.any(it.mod == modn && it.name == name)

	tidx := mod.new_functype(typ)

	mod.fn_imports << FunctionImport{
		mod: modn
		name: name
		tidx: tidx
	}
}

// commit commits a function to the module, use `export` to export the function.
pub fn (mut mod Module) commit(func Function, export bool) {
	assert func.name !in mod.functions.keys()

	mod.functions[func.name] = Function{
		...func
		export: export
	}
}

// new_data_segment inserts a new data segment at the memory index `pos`.
// `name` is optional, it is used for debug info.
pub fn (mut mod Module) new_data_segment(name ?string, pos int, data []u8) DataSegmentIndex {
	len := mod.segments.len
	mod.segments << DataSegment{
		idx: pos
		data: data
		name: name
	}
	return len
}

// new_passive_data_segment inserts a new passive data segment.
// `name` is optional, it is used for debug info.
pub fn (mut mod Module) new_passive_data_segment(name ?string, data []u8) {
	mod.segments << DataSegment{
		data: data
		name: name
	}
}

// new_global creates a global and returns it's index.
// See `global_get`, `global_set`.
pub fn (mut mod Module) new_global(name string, export bool, typ ValType, is_mut bool, init ConstExpression) GlobalIndex {
	len := mod.globals.len
	mod.globals << Global{
		typ: typ
		is_mut: is_mut
		name: name
		export: export
		init: init
	}
	return len
}

// new_global_import imports a new global into the current module and returns it's index.
// See `global_get`, `global_set`.
pub fn (mut mod Module) new_global_import(modn string, name string, typ ValType, is_mut bool) GlobalImportIndex {
	assert !mod.fn_imports.any(it.mod == modn && it.name == name)

	len := mod.global_imports.len
	mod.global_imports << GlobalImport{
		mod: modn
		name: name
		typ: typ
		is_mut: is_mut
	}
	return len
}

// assign_global_init assigns a global with the constant expression `init`.
// See `new_global`.
pub fn (mut mod Module) assign_global_init(global GlobalIndex, init ConstExpression) {
	mod.globals[global].init = init
}<|MERGE_RESOLUTION|>--- conflicted
+++ resolved
@@ -74,16 +74,10 @@
 }
 
 struct Global {
-<<<<<<< HEAD
-	typ         ValType
-	is_mut      bool
-	export_name ?string
-=======
 	typ    ValType
 	is_mut bool
 	name   string
 	export bool
->>>>>>> 72b2f220
 mut:
 	init ConstExpression
 }
