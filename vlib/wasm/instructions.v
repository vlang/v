--- conflicted
+++ resolved
@@ -66,8 +66,6 @@
 	}
 
 	func.patches.sort(a.pos < b.pos)
-<<<<<<< HEAD
-=======
 
 	/*
 	lenn := begin
@@ -85,7 +83,6 @@
 	}
 
 	func.patches.sort(a.pos < b.pos)*/
->>>>>>> 72b2f220
 }
 
 // new_local creates a function local and returns it's index.
