## Description:

<<<<<<< HEAD
`compress` is a module that assists in the compression and decompression of binary data

Currently, only `zlib` compression is supported.
=======
`compress` is a namespace for (multiple) compression algorithms supported by V.
At the moment, only `compress.zlib` is implemented.
>>>>>>> ba078156
<|MERGE_RESOLUTION|>--- conflicted
+++ resolved
@@ -1,10 +1,4 @@
 ## Description:
 
-<<<<<<< HEAD
-`compress` is a module that assists in the compression and decompression of binary data
-
-Currently, only `zlib` compression is supported.
-=======
 `compress` is a namespace for (multiple) compression algorithms supported by V.
-At the moment, only `compress.zlib` is implemented.
->>>>>>> ba078156
+At the moment, only `compress.zlib` is implemented.