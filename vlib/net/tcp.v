--- conflicted
+++ resolved
@@ -157,11 +157,7 @@
 	peeraddr := C.sockaddr_in{}
 	speeraddr := sizeof(peeraddr)
 	socket_error(C.getpeername(c.sock.handle, unsafe { &C.sockaddr(&peeraddr) }, &speeraddr)) ?
-<<<<<<< HEAD
-	cstr := C.inet_ntop(SocketFamily.inet, &peeraddr.sin_addr, &buf[0], sizeof(buf))
-=======
-	cstr := charptr(C.inet_ntop(C.AF_INET, &peeraddr.sin_addr, buf, sizeof(buf)))
->>>>>>> d1cebcb6
+	cstr := charptr(C.inet_ntop(SocketFamily.inet, &peeraddr.sin_addr, buf, sizeof(buf)))
 	if cstr == 0 {
 		return error('net.peer_ip: inet_ntop failed')
 	}
