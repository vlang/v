--- conflicted
+++ resolved
@@ -12,14 +12,10 @@
 - `[unique]` sets the field as unique
 - `[unique: 'foo']` adds the field to a unique group
 - `[skip]` field will be skipped
-<<<<<<< HEAD
 - `[skip_insert]` field will be skipped for insert queries
 - `[skip_update]` field will be skipped for update queries
 - `[skip_insert_update]` field will be skipped or both inser and update queries
-- `[sql: type]` sets the type which is used in sql (special type `serial`)
-=======
 - `[sql: type]` where `type` is a V type such as `int` or `f64`, or special type `serial`
->>>>>>> 1ae11b41
 - `[sql: 'name']` sets a custom column name for the field
 
 ## Usage
