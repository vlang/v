// Copyright (c) 2019-2023 Alexander Medvednikov. All rights reserved.
// Use of this source code is governed by an MIT license
// that can be found in the LICENSE file.
module vweb

import os
import io
import runtime
import net
import net.http
import net.urllib
import time
import json
import encoding.html

// A type which don't get filtered inside templates
pub type RawHtml = string

// A dummy structure that returns from routes to indicate that you actually sent something to a user
[noinit]
pub struct Result {}

pub const (
	methods_with_form = [http.Method.post, .put, .patch]
	headers_close     = http.new_custom_header_from_map({
		'Server':                           'VWeb'
		http.CommonHeader.connection.str(): 'close'
	}) or { panic('should never fail') }

	http_302          = http.new_response(
		status: .found
		body: '302 Found'
		header: headers_close
	)
	http_400          = http.new_response(
		status: .bad_request
		body: '400 Bad Request'
		header: http.new_header(
			key: .content_type
			value: 'text/plain'
		).join(headers_close)
	)
	http_404          = http.new_response(
		status: .not_found
		body: '404 Not Found'
		header: http.new_header(
			key: .content_type
			value: 'text/plain'
		).join(headers_close)
	)
	http_500          = http.new_response(
		status: .internal_server_error
		body: '500 Internal Server Error'
		header: http.new_header(
			key: .content_type
			value: 'text/plain'
		).join(headers_close)
	)
	mime_types        = {
		'.aac':    'audio/aac'
		'.abw':    'application/x-abiword'
		'.arc':    'application/x-freearc'
		'.avi':    'video/x-msvideo'
		'.azw':    'application/vnd.amazon.ebook'
		'.bin':    'application/octet-stream'
		'.bmp':    'image/bmp'
		'.bz':     'application/x-bzip'
		'.bz2':    'application/x-bzip2'
		'.cda':    'application/x-cdf'
		'.csh':    'application/x-csh'
		'.css':    'text/css'
		'.csv':    'text/csv'
		'.doc':    'application/msword'
		'.docx':   'application/vnd.openxmlformats-officedocument.wordprocessingml.document'
		'.eot':    'application/vnd.ms-fontobject'
		'.epub':   'application/epub+zip'
		'.gz':     'application/gzip'
		'.gif':    'image/gif'
		'.htm':    'text/html'
		'.html':   'text/html'
		'.ico':    'image/vnd.microsoft.icon'
		'.ics':    'text/calendar'
		'.jar':    'application/java-archive'
		'.jpeg':   'image/jpeg'
		'.jpg':    'image/jpeg'
		'.js':     'text/javascript'
		'.json':   'application/json'
		'.jsonld': 'application/ld+json'
		'.mid':    'audio/midi audio/x-midi'
		'.midi':   'audio/midi audio/x-midi'
		'.mjs':    'text/javascript'
		'.mp3':    'audio/mpeg'
		'.mp4':    'video/mp4'
		'.mpeg':   'video/mpeg'
		'.mpkg':   'application/vnd.apple.installer+xml'
		'.odp':    'application/vnd.oasis.opendocument.presentation'
		'.ods':    'application/vnd.oasis.opendocument.spreadsheet'
		'.odt':    'application/vnd.oasis.opendocument.text'
		'.oga':    'audio/ogg'
		'.ogv':    'video/ogg'
		'.ogx':    'application/ogg'
		'.opus':   'audio/opus'
		'.otf':    'font/otf'
		'.png':    'image/png'
		'.pdf':    'application/pdf'
		'.php':    'application/x-httpd-php'
		'.ppt':    'application/vnd.ms-powerpoint'
		'.pptx':   'application/vnd.openxmlformats-officedocument.presentationml.presentation'
		'.rar':    'application/vnd.rar'
		'.rtf':    'application/rtf'
		'.sh':     'application/x-sh'
		'.svg':    'image/svg+xml'
		'.swf':    'application/x-shockwave-flash'
		'.tar':    'application/x-tar'
		'.tif':    'image/tiff'
		'.tiff':   'image/tiff'
		'.ts':     'video/mp2t'
		'.ttf':    'font/ttf'
		'.txt':    'text/plain'
		'.vsd':    'application/vnd.visio'
		'.wav':    'audio/wav'
		'.weba':   'audio/webm'
		'.webm':   'video/webm'
		'.webp':   'image/webp'
		'.woff':   'font/woff'
		'.woff2':  'font/woff2'
		'.xhtml':  'application/xhtml+xml'
		'.xls':    'application/vnd.ms-excel'
		'.xlsx':   'application/vnd.openxmlformats-officedocument.spreadsheetml.sheet'
		'.xml':    'application/xml'
		'.xul':    'application/vnd.mozilla.xul+xml'
		'.zip':    'application/zip'
		'.3gp':    'video/3gpp'
		'.3g2':    'video/3gpp2'
		'.7z':     'application/x-7z-compressed'
	}
	max_http_post_size = 1024 * 1024
	default_port       = 8080
)

// The Context struct represents the Context which hold the HTTP request and response.
// It has fields for the query, form, files.
pub struct Context {
mut:
	content_type string = 'text/plain'
	status       string = '200 OK'
pub:
	// HTTP Request
	req http.Request
	// TODO Response
pub mut:
	done bool
	// time.ticks() from start of vweb connection handle.
	// You can use it to determine how much time is spent on your request.
	page_gen_start i64
	// TCP connection to client.
	// But beware, do not store it for further use, after request processing vweb will close connection.
	conn              &net.TcpConn = unsafe { nil }
	static_files      map[string]string
	static_mime_types map[string]string
	// Map containing query params for the route.
	// http://localhost:3000/index?q=vpm&order_by=desc => { 'q': 'vpm', 'order_by': 'desc' }
	query map[string]string
	// Multipart-form fields.
	form map[string]string
	// Files from multipart-form.
	files map[string][]http.FileData

	header http.Header // response headers
	// ? It doesn't seem to be used anywhere
	form_error                  string
	livereload_poll_interval_ms int = 250
}

struct FileData {
pub:
	filename     string
	content_type string
	data         string
}

struct Route {
	methods    []http.Method
	path       string
	middleware string
}

// Defining this method is optional.
// This method called at server start.
// You can use it for initializing globals.
pub fn (ctx Context) init_server() {
	eprintln('init_server() has been deprecated, please init your web app in `fn main()`')
}

// Defining this method is optional.
// This method is called before every request (aka middleware).
// You can use it for checking user session cookies or to add headers.
pub fn (ctx Context) before_request() {}

// TODO - test
// vweb intern function
[manualfree]
pub fn (mut ctx Context) send_response_to_client(mimetype string, res string) bool {
	if ctx.done {
		return false
	}
	ctx.done = true
	//
	mut resp := http.Response{
		body: res
	}
	$if vweb_livereload ? {
		if mimetype == 'text/html' {
			resp.body = res.replace('</html>', '<script src="/vweb_livereload/${vweb_livereload_server_start}/script.js"></script>\n</html>')
		}
	}
	// build the header after the potential modification of resp.body from above
	header := http.new_header_from_map({
		http.CommonHeader.content_type:   mimetype
		http.CommonHeader.content_length: resp.body.len.str()
	}).join(ctx.header)
	resp.header = header.join(vweb.headers_close)
	//
	resp.set_version(.v1_1)
	resp.set_status(http.status_from_int(ctx.status.int()))
	send_string(mut ctx.conn, resp.bytestr()) or { return false }
	return true
}

// Response HTTP_OK with s as payload with content-type `text/html`
pub fn (mut ctx Context) html(s string) Result {
	ctx.send_response_to_client('text/html', s)
	return Result{}
}

// Response HTTP_OK with s as payload with content-type `text/plain`
pub fn (mut ctx Context) text(s string) Result {
	ctx.send_response_to_client('text/plain', s)
	return Result{}
}

// Response HTTP_OK with json_s as payload with content-type `application/json`
pub fn (mut ctx Context) json[T](j T) Result {
	json_s := json.encode(j)
	ctx.send_response_to_client('application/json', json_s)
	return Result{}
}

// Response HTTP_OK with a pretty-printed JSON result
pub fn (mut ctx Context) json_pretty[T](j T) Result {
	json_s := json.encode_pretty(j)
	ctx.send_response_to_client('application/json', json_s)
	return Result{}
}

// TODO - test
// Response HTTP_OK with file as payload
pub fn (mut ctx Context) file(f_path string) Result {
	ext := os.file_ext(f_path)
	data := os.read_file(f_path) or {
		eprint(err.msg())
		ctx.server_error(500)
		return Result{}
	}
	content_type := vweb.mime_types[ext]
	if content_type.len == 0 {
		eprintln('[vweb] no MIME type found for extension ${ext}')
		ctx.server_error(500)
	} else {
		ctx.send_response_to_client(content_type, data)
	}
	return Result{}
}

// Response HTTP_OK with s as payload
pub fn (mut ctx Context) ok(s string) Result {
	ctx.send_response_to_client(ctx.content_type, s)
	return Result{}
}

// TODO - test
// Response a server error
pub fn (mut ctx Context) server_error(ecode int) Result {
	$if debug {
		eprintln('> ctx.server_error ecode: ${ecode}')
	}
	if ctx.done {
		return Result{}
	}
	send_string(mut ctx.conn, vweb.http_500.bytestr()) or {}
	return Result{}
}

// Redirect to an url
pub fn (mut ctx Context) redirect(url string) Result {
	if ctx.done {
		return Result{}
	}
	ctx.done = true
	mut resp := vweb.http_302
	resp.header = resp.header.join(ctx.header)
	resp.header.add(.location, url)
	send_string(mut ctx.conn, resp.bytestr()) or { return Result{} }
	return Result{}
}

// Send an not_found response
pub fn (mut ctx Context) not_found() Result {
	if ctx.done {
		return Result{}
	}
	ctx.done = true
	send_string(mut ctx.conn, vweb.http_404.bytestr()) or {}
	return Result{}
}

// TODO - test
// Sets a cookie
pub fn (mut ctx Context) set_cookie(cookie http.Cookie) {
	cookie_raw := cookie.str()
	if cookie_raw == '' {
		eprintln('[vweb] error setting cookie: name of cookie is invalid')
		return
	}
	ctx.add_header('Set-Cookie', cookie_raw)
}

// Sets the response content type
pub fn (mut ctx Context) set_content_type(typ string) {
	ctx.content_type = typ
}

// TODO - test
// Sets a cookie with a `expire_date`
pub fn (mut ctx Context) set_cookie_with_expire_date(key string, val string, expire_date time.Time) {
	cookie := http.Cookie{
		name: key
		value: val
		expires: expire_date
	}
	ctx.set_cookie(cookie)
}

// Gets a cookie by a key
pub fn (ctx &Context) get_cookie(key string) !string {
	if value := ctx.req.cookies[key] {
		return value
	}
	return error('Cookie not found')
}

// TODO - test
// Sets the response status
pub fn (mut ctx Context) set_status(code int, desc string) {
	if code < 100 || code > 599 {
		ctx.status = '500 Internal Server Error'
	} else {
		ctx.status = '${code} ${desc}'
	}
}

// TODO - test
// Adds an header to the response with key and val
pub fn (mut ctx Context) add_header(key string, val string) {
	ctx.header.add_custom(key, val) or {}
}

// TODO - test
// Returns the header data from the key
pub fn (ctx &Context) get_header(key string) string {
	return ctx.req.header.get_custom(key) or { '' }
}

interface DbInterface {
	db voidptr
}

pub type Middleware = fn (mut Context) bool

interface MiddlewareInterface {
	middlewares map[string][]Middleware
}

// Create a new app object for each connection, copy global data like db connections
fn create_request_app[T](global_app &T, ctx Context) &T {
	mut request_app := &T{}
	$if T is MiddlewareInterface {
		request_app = &T{
			middlewares: global_app.middlewares.clone()
		}
	}

	$if T is DbInterface {
		request_app.db = global_app.db
	} $else {
		// println('vweb no db')
	}
	$for field in T.fields {
		if 'vweb_global' in field.attrs || field.is_shared {
			request_app.$(field.name) = global_app.$(field.name)
		}
	}
	// request_app.Context = global_app.Context // copy the context ref that contains static files map etc
	request_app.Context = ctx
	return request_app
}

// Generate route structs for an app
fn generate_routes[T](app &T) !map[string]Route {
	// Parsing methods attributes
	mut routes := map[string]Route{}
	$for method in T.methods {
		http_methods, route_path, middleware := parse_attrs(method.name, method.attrs) or {
			return error('error parsing method attributes: ${err}')
		}

		routes[method.name] = Route{
			methods: http_methods
			path: route_path
			middleware: middleware
		}
	}
	return routes
}

type ControllerHandler = fn (ctx Context, mut url urllib.URL)

pub struct ControllerPath {
	path    string
	handler ControllerHandler
}

interface ControllerInterface {
	controllers []&ControllerPath
}

pub struct Controller {
mut:
	controllers []&ControllerPath
}

// controller generates a new Controller for the main app
pub fn controller[T](path string, global_app &T) &ControllerPath {
	routes := generate_routes(global_app) or { panic(err.msg()) }

	// generate struct with closure so the generic type is encapsulated in the closure
	// no need to type `ControllerHandler` as generic since it's not needed for closures
	return &ControllerPath{
		path: path
		handler: fn [global_app, path, routes] [T](ctx Context, mut url urllib.URL) {
			// request_app is freed in `handle_route`
			mut request_app := create_request_app[T](global_app, ctx)
			// transform the url
			url.path = url.path.all_after_first(path)
			handle_route[T](mut request_app, url, routes)
		}
	}
}

// run - start a new VWeb server, listening to all available addresses, at the specified `port`
pub fn run[T](global_app &T, port int) {
	run_at[T](global_app, host: '', port: port, family: .ip6) or { panic(err.msg()) }
}

[params]
pub struct RunParams {
	family               net.AddrFamily = .ip6 // use `family: .ip, host: 'localhost'` when you want it to bind only to 127.0.0.1
	host                 string
	port                 int  = 8080
	nr_workers           int  = runtime.nr_jobs()
	pool_channel_slots   int  = 1000
	show_startup_message bool = true
}

// run_at - start a new VWeb server, listening only on a specific address `host`, at the specified `port`
// Example: vweb.run_at(new_app(), vweb.RunParams{ host: 'localhost' port: 8099 family: .ip }) or { panic(err) }
[manualfree]
pub fn run_at[T](global_app &T, params RunParams) ! {
	if params.port <= 0 || params.port > 65535 {
		return error('invalid port number `${params.port}`, it should be between 1 and 65535')
	}
	if params.pool_channel_slots < 1 {
		return error('invalid pool_channel_slots `${params.pool_channel_slots}`, it should be above 0, preferably higher than 10 x nr_workers')
	}
	if params.nr_workers < 1 {
		return error('invalid nr_workers `${params.nr_workers}`, it should be above 0')
	}

	mut l := net.listen_tcp(params.family, '${params.host}:${params.port}') or {
		ecode := err.code()
		return error('failed to listen ${ecode} ${err}')
	}

<<<<<<< HEAD
	routes := generate_routes(global_app)!
	// check duplicate routes in controllers
	$if T is ControllerInterface {
		mut paths := []string{}
		for controller in global_app.controllers {
			paths << controller.path
		}
		for method_name, route in routes {
			for controller_path in paths {
				if route.path.starts_with(controller_path) {
					return error('method "${method_name}" with route "${route.path}" should be handled by the Controller of "${controller_path}"')
				}
			}
		}
	}

	host := if params.host == '' { 'localhost' } else { params.host }
	if params.show_startup_message {
		println('[Vweb] Running app on http://${host}:${params.port}/')
	}
	flush_stdout()
	for {
		mut conn := l.accept() or {
			// failures should not panic
			eprintln('accept() failed with error: ${err.msg()}')
			continue
		}
		spawn handle_conn[T](mut conn, global_app, routes)
=======
	host := if params.host == '' { 'localhost' } else { params.host }
	if params.show_startup_message {
		println('[Vweb] Running app on http://${host}:${params.port}/')
	}

	ch := chan &RequestParams{cap: params.pool_channel_slots}
	mut ws := []thread{cap: params.nr_workers}
	for worker_number in 0 .. params.nr_workers {
		ws << new_worker[T](ch, worker_number)
	}
	if params.show_startup_message {
		println('[Vweb] We have ${ws.len} workers')
	}
	flush_stdout()

	// Parse the attributes of vweb app methods:
	mut routes := map[string]Route{}
	$for method in T.methods {
		http_methods, route_path, middleware := parse_attrs(method.name, method.attrs) or {
			return error('error parsing method attributes: ${err}')
		}
		routes[method.name] = Route{
			methods: http_methods
			path: route_path
			middleware: middleware
		}
	}
	// Forever accept every connection that comes, and
	// pass it through the channel, to the thread pool:
	for {
		mut connection := l.accept_only() or {
			// failures should not panic
			eprintln('[vweb] accept() failed with error: ${err.msg()}')
			continue
		}
		ch <- &RequestParams{
			connection: connection
			global_app: unsafe { global_app }
			routes: &routes
		}
	}
}

fn new_request_app[T](global_app &T) &T {
	// Create a new app object for each connection, copy global data like db connections
	mut request_app := &T{}
	$if T is MiddlewareInterface {
		request_app = &T{
			middlewares: global_app.middlewares.clone()
		}
	}
	$if T is DbInterface {
		request_app.db = global_app.db
	}
	$for field in T.fields {
		if field.is_shared {
			unsafe {
				// TODO: remove this horrible hack, when copying a shared field at comptime works properly!!!
				raptr := &voidptr(&request_app.$(field.name))
				gaptr := &voidptr(&global_app.$(field.name))
				*raptr = *gaptr
				_ = raptr // TODO: v produces a warning that `raptr` is unused otherwise, even though it was on the previous line
			}
		} else {
			if 'vweb_global' in field.attrs {
				request_app.$(field.name) = global_app.$(field.name)
			}
		}
>>>>>>> c7237b1c
	}
	request_app.Context = global_app.Context // copy the context ref that contains static files map etc
	return request_app
}

[manualfree]
<<<<<<< HEAD
fn handle_conn[T](mut conn net.TcpConn, global_app &T, routes map[string]Route) {
=======
fn handle_conn[T](mut conn net.TcpConn, global_app &T, routes &map[string]Route, tid int) {
	// Create a new app object for each connection, copy global data like db connections
	mut app := new_request_app[T](global_app)

>>>>>>> c7237b1c
	conn.set_read_timeout(30 * time.second)
	conn.set_write_timeout(30 * time.second)
	defer {
		conn.close() or {}
	}

	conn.set_sock() or {
		eprintln('[vweb] tid: ${tid:03d}, error setting socket')
		return
	}

	mut reader := io.new_buffered_reader(reader: conn)
	defer {
		unsafe {
			reader.free()
		}
	}

	page_gen_start := time.ticks()

	// Request parse
	req := http.parse_request(mut reader) or {
		// Prevents errors from being thrown when BufferedReader is empty
		if '${err}' != 'none' {
			eprintln('[vweb] tid: ${tid:03d}, error parsing request: ${err}')
		}
		return
	}
	$if trace_request ? {
		dump(req)
	}
	$if trace_request_url ? {
		dump(req.url)
	}
	// URL Parse
<<<<<<< HEAD
	mut url := urllib.parse(req.url) or {
		eprintln('error parsing path: ${err}')
=======
	url := urllib.parse(req.url) or {
		eprintln('[vweb] tid: ${tid:03d}, error parsing path: ${err}')
>>>>>>> c7237b1c
		return
	}

	// Query parse
	query := parse_query_from_url(url)

	// Form parse
	form, files := parse_form_from_request(req) or {
		// Bad request
		conn.write(vweb.http_400.bytes()) or {}
		return
	}

	// cut off
	ctx := Context{
		req: req
		page_gen_start: page_gen_start
		conn: conn
		query: query
		form: form
		files: files
		static_files: global_app.static_files
		static_mime_types: global_app.static_mime_types
	}

	// match controller paths
	$if T is ControllerInterface {
		for controller in global_app.controllers {
			if url.path.len >= controller.path.len && url.path.starts_with(controller.path) {
				// pass route handling to the controller
				controller.handler(ctx, mut url)
				return
			}
		}
	}

	mut request_app := create_request_app(global_app, ctx)
	handle_route(mut request_app, url, routes)
}

[manualfree]
fn handle_route[T](mut app T, url urllib.URL, routes map[string]Route) {
	defer {
		unsafe {
			free(app)
		}
	}

	url_words := url.path.split('/').filter(it != '')

	// Calling middleware...
	app.before_request()

	$if vweb_livereload ? {
		if url.path.starts_with('/vweb_livereload/') {
			if url.path.ends_with('current') {
				app.handle_vweb_livereload_current()
				return
			}
			if url.path.ends_with('script.js') {
				app.handle_vweb_livereload_script()
				return
			}
		}
	}

	// Static handling
	if serve_if_static[T](mut app, url) {
		// successfully served a static file
		return
	}

	// Route matching
	$for method in T.methods {
		$if method.return_type is Result {
			route := (*routes)[method.name] or {
				eprintln('[vweb] tid: ${tid:03d}, parsed attributes for the `${method.name}` are not found, skipping...')
				Route{}
			}

			// Skip if the HTTP request method does not match the attributes
			if app.req.method in route.methods {
				// Used for route matching
				route_words := route.path.split('/').filter(it != '')

				// Route immediate matches first
				// For example URL `/register` matches route `/:user`, but `fn register()`
				// should be called first.
				if !route.path.contains('/:') && url_words == route_words {
					// We found a match
					$if T is MiddlewareInterface {
						if validate_middleware(mut app, url.path) == false {
							return
						}
					}

					if app.req.method == .post && method.args.len > 0 {
						// Populate method args with form values
						mut args := []string{cap: method.args.len}
						for param in method.args {
							args << app.form[param.name]
						}

						if route.middleware == '' {
							app.$method(args)
						} else if validate_app_middleware(mut app, route.middleware, method.name) {
							app.$method(args)
						}
					} else {
						if route.middleware == '' {
							app.$method()
						} else if validate_app_middleware(mut app, route.middleware, method.name) {
							app.$method()
						}
					}
					return
				}

				if url_words.len == 0 && route_words == ['index'] && method.name == 'index' {
					$if T is MiddlewareInterface {
						if validate_middleware(mut app, url.path) == false {
							return
						}
					}
					if route.middleware == '' {
						app.$method()
					} else if validate_app_middleware(mut app, route.middleware, method.name) {
						app.$method()
					}
					return
				}

				if params := route_matches(url_words, route_words) {
					method_args := params.clone()
					if method_args.len != method.args.len {
						eprintln('[vweb] tid: ${tid:03d}, warning: uneven parameters count (${method.args.len}) in `${method.name}`, compared to the vweb route `${method.attrs}` (${method_args.len})')
					}

					$if T is MiddlewareInterface {
						if validate_middleware(mut app, url.path) == false {
							return
						}
					}
					if route.middleware == '' {
						app.$method(method_args)
					} else if validate_app_middleware(mut app, route.middleware, method.name) {
						app.$method(method_args)
					}
					return
				}
			}
		}
	}
	// Route not found
	app.conn.write(vweb.http_404.bytes()) or {}
}

// validate_middleware validates and fires all middlewares that are defined in the global app instance
fn validate_middleware[T](mut app T, full_path string) bool {
	for path, middleware_chain in app.middlewares {
		// only execute middleware if route.path starts with `path`
		if full_path.len >= path.len && full_path.starts_with(path) {
			// there is middleware for this route
			for func in middleware_chain {
				if func(mut app.Context) == false {
					return false
				}
			}
		}
	}
	// passed all middleware checks
	return true
}

// validate_app_middleware validates all middlewares as a method of `app`
fn validate_app_middleware[T](mut app T, middleware string, method_name string) bool {
	// then the middleware that is defined for this route specifically
	valid := fire_app_middleware(mut app, middleware) or {
		eprintln('[vweb] warning: middleware `${middleware}` for the `${method_name}` are not found')
		true
	}
	return valid
}

// fire_app_middleware fires all middlewares that are defined as a method of `app`
fn fire_app_middleware[T](mut app T, method_name string) ?bool {
	$for method in T.methods {
		if method_name == method.name {
			$if method.return_type is bool {
				return app.$method()
			} $else {
				eprintln('[vweb] error in `${method.name}, middleware functions must return bool')
				return none
			}
		}
	}
	// no middleware function found
	return none
}

fn route_matches(url_words []string, route_words []string) ?[]string {
	// URL path should be at least as long as the route path
	// except for the catchall route (`/:path...`)
	if route_words.len == 1 && route_words[0].starts_with(':') && route_words[0].ends_with('...') {
		return ['/' + url_words.join('/')]
	}
	if url_words.len < route_words.len {
		return none
	}

	mut params := []string{cap: url_words.len}
	if url_words.len == route_words.len {
		for i in 0 .. url_words.len {
			if route_words[i].starts_with(':') {
				// We found a path paramater
				params << url_words[i]
			} else if route_words[i] != url_words[i] {
				// This url does not match the route
				return none
			}
		}
		return params
	}

	// The last route can end with ... indicating an array
	if route_words.len == 0 || !route_words[route_words.len - 1].ends_with('...') {
		return none
	}

	for i in 0 .. route_words.len - 1 {
		if route_words[i].starts_with(':') {
			// We found a path paramater
			params << url_words[i]
		} else if route_words[i] != url_words[i] {
			// This url does not match the route
			return none
		}
	}
	params << url_words[route_words.len - 1..url_words.len].join('/')
	return params
}

// check if request is for a static file and serves it
// returns true if we served a static file, false otherwise
[manualfree]
fn serve_if_static[T](mut app T, url urllib.URL) bool {
	// TODO: handle url parameters properly - for now, ignore them
	static_file := app.static_files[url.path] or { return false }
	mime_type := app.static_mime_types[url.path] or { return false }
	if static_file == '' || mime_type == '' {
		return false
	}
	data := os.read_file(static_file) or {
		send_string(mut app.conn, vweb.http_404.bytestr()) or {}
		return true
	}
	app.send_response_to_client(mime_type, data)
	unsafe { data.free() }
	return true
}

fn (mut ctx Context) scan_static_directory(directory_path string, mount_path string) {
	files := os.ls(directory_path) or { panic(err) }
	if files.len > 0 {
		for file in files {
			full_path := os.join_path(directory_path, file)
			if os.is_dir(full_path) {
				ctx.scan_static_directory(full_path, mount_path.trim_right('/') + '/' + file)
			} else if file.contains('.') && !file.starts_with('.') && !file.ends_with('.') {
				ext := os.file_ext(file)
				// Rudimentary guard against adding files not in mime_types.
				// Use serve_static directly to add non-standard mime types.
				if ext in vweb.mime_types {
					ctx.serve_static(mount_path.trim_right('/') + '/' + file, full_path)
				}
			}
		}
	}
}

// handle_static is used to mark a folder (relative to the current working folder)
// as one that contains only static resources (css files, images etc).
// If `root` is set the mount path for the dir will be in '/'
// Usage:
// ```v
// os.chdir( os.executable() )?
// app.handle_static('assets', true)
// ```
pub fn (mut ctx Context) handle_static(directory_path string, root bool) bool {
	if ctx.done || !os.exists(directory_path) {
		return false
	}
	dir_path := directory_path.trim_space().trim_right('/')
	mut mount_path := ''
	if dir_path != '.' && os.is_dir(dir_path) && !root {
		// Mount point hygene, "./assets" => "/assets".
		mount_path = '/' + dir_path.trim_left('.').trim('/')
	}
	ctx.scan_static_directory(dir_path, mount_path)
	return true
}

// TODO - test
// mount_static_folder_at - makes all static files in `directory_path` and inside it, available at http://server/mount_path
// For example: suppose you have called .mount_static_folder_at('/var/share/myassets', '/assets'),
// and you have a file /var/share/myassets/main.css .
// => That file will be available at URL: http://server/assets/main.css .
pub fn (mut ctx Context) mount_static_folder_at(directory_path string, mount_path string) bool {
	if ctx.done || mount_path.len < 1 || mount_path[0] != `/` || !os.exists(directory_path) {
		return false
	}
	dir_path := directory_path.trim_right('/')

	trim_mount_path := mount_path.trim_left('/').trim_right('/')
	ctx.scan_static_directory(dir_path, '/${trim_mount_path}')
	return true
}

// TODO - test
// Serves a file static
// `url` is the access path on the site, `file_path` is the real path to the file, `mime_type` is the file type
pub fn (mut ctx Context) serve_static(url string, file_path string) {
	ctx.static_files[url] = file_path
	// ctx.static_mime_types[url] = mime_type
	ext := os.file_ext(file_path)
	ctx.static_mime_types[url] = vweb.mime_types[ext]
}

// Returns the ip address from the current user
pub fn (ctx &Context) ip() string {
	mut ip := ctx.req.header.get(.x_forwarded_for) or { '' }
	if ip == '' {
		ip = ctx.req.header.get_custom('X-Real-Ip') or { '' }
	}

	if ip.contains(',') {
		ip = ip.all_before(',')
	}
	if ip == '' {
		ip = ctx.conn.peer_ip() or { '' }
	}
	return ip
}

// Set s to the form error
pub fn (mut ctx Context) error(s string) {
	eprintln('[vweb] Context.error: ${s}')
	ctx.form_error = s
}

// Returns an empty result
pub fn not_found() Result {
	return Result{}
}

fn send_string(mut conn net.TcpConn, s string) ! {
	$if trace_send_string_conn ? {
		eprintln('> send_string: conn: ${ptr_str(conn)}')
	}
	$if trace_response ? {
		eprintln('> send_string:\n${s}\n')
	}
	if voidptr(conn) == unsafe { nil } {
		return error('connection was closed before send_string')
	}
	conn.write_string(s)!
}

// Do not delete.
// It used by `vlib/v/gen/c/str_intp.v:130` for string interpolation inside vweb templates
// TODO: move it to template render
fn filter(s string) string {
	return html.escape(s)
}

// Worker functions for the thread pool:
struct RequestParams {
	global_app voidptr
	routes     &map[string]Route
mut:
	connection &net.TcpConn
}

struct Worker[T] {
	id int
	ch chan &RequestParams
}

fn new_worker[T](ch chan &RequestParams, id int) thread {
	mut w := &Worker[T]{
		id: id
		ch: ch
	}
	return spawn w.process_incomming_requests[T]()
}

fn (mut w Worker[T]) process_incomming_requests() {
	sid := '[vweb] tid: ${w.id:03d} received request'
	for {
		mut params := <-w.ch or { break }
		$if vweb_trace_worker_scan ? {
			eprintln(sid)
		}
		handle_conn[T](mut params.connection, params.global_app, params.routes, w.id)
	}
	$if vweb_trace_worker_scan ? {
		eprintln('[vweb] closing worker ${w.id}.')
	}
}<|MERGE_RESOLUTION|>--- conflicted
+++ resolved
@@ -381,30 +381,6 @@
 	middlewares map[string][]Middleware
 }
 
-// Create a new app object for each connection, copy global data like db connections
-fn create_request_app[T](global_app &T, ctx Context) &T {
-	mut request_app := &T{}
-	$if T is MiddlewareInterface {
-		request_app = &T{
-			middlewares: global_app.middlewares.clone()
-		}
-	}
-
-	$if T is DbInterface {
-		request_app.db = global_app.db
-	} $else {
-		// println('vweb no db')
-	}
-	$for field in T.fields {
-		if 'vweb_global' in field.attrs || field.is_shared {
-			request_app.$(field.name) = global_app.$(field.name)
-		}
-	}
-	// request_app.Context = global_app.Context // copy the context ref that contains static files map etc
-	request_app.Context = ctx
-	return request_app
-}
-
 // Generate route structs for an app
 fn generate_routes[T](app &T) !map[string]Route {
 	// Parsing methods attributes
@@ -423,7 +399,7 @@
 	return routes
 }
 
-type ControllerHandler = fn (ctx Context, mut url urllib.URL)
+type ControllerHandler = fn (ctx Context, mut url urllib.URL, tid int)
 
 pub struct ControllerPath {
 	path    string
@@ -447,12 +423,12 @@
 	// no need to type `ControllerHandler` as generic since it's not needed for closures
 	return &ControllerPath{
 		path: path
-		handler: fn [global_app, path, routes] [T](ctx Context, mut url urllib.URL) {
+		handler: fn [global_app, path, routes] [T](ctx Context, mut url urllib.URL, tid int) {
 			// request_app is freed in `handle_route`
-			mut request_app := create_request_app[T](global_app, ctx)
+			mut request_app := new_request_app[T](global_app, ctx)
 			// transform the url
 			url.path = url.path.all_after_first(path)
-			handle_route[T](mut request_app, url, routes)
+			handle_route[T](mut request_app, url, &routes, tid)
 		}
 	}
 }
@@ -491,7 +467,6 @@
 		return error('failed to listen ${ecode} ${err}')
 	}
 
-<<<<<<< HEAD
 	routes := generate_routes(global_app)!
 	// check duplicate routes in controllers
 	$if T is ControllerInterface {
@@ -512,19 +487,6 @@
 	if params.show_startup_message {
 		println('[Vweb] Running app on http://${host}:${params.port}/')
 	}
-	flush_stdout()
-	for {
-		mut conn := l.accept() or {
-			// failures should not panic
-			eprintln('accept() failed with error: ${err.msg()}')
-			continue
-		}
-		spawn handle_conn[T](mut conn, global_app, routes)
-=======
-	host := if params.host == '' { 'localhost' } else { params.host }
-	if params.show_startup_message {
-		println('[Vweb] Running app on http://${host}:${params.port}/')
-	}
 
 	ch := chan &RequestParams{cap: params.pool_channel_slots}
 	mut ws := []thread{cap: params.nr_workers}
@@ -536,18 +498,6 @@
 	}
 	flush_stdout()
 
-	// Parse the attributes of vweb app methods:
-	mut routes := map[string]Route{}
-	$for method in T.methods {
-		http_methods, route_path, middleware := parse_attrs(method.name, method.attrs) or {
-			return error('error parsing method attributes: ${err}')
-		}
-		routes[method.name] = Route{
-			methods: http_methods
-			path: route_path
-			middleware: middleware
-		}
-	}
 	// Forever accept every connection that comes, and
 	// pass it through the channel, to the thread pool:
 	for {
@@ -564,7 +514,7 @@
 	}
 }
 
-fn new_request_app[T](global_app &T) &T {
+fn new_request_app[T](global_app &T, ctx Context) &T {
 	// Create a new app object for each connection, copy global data like db connections
 	mut request_app := &T{}
 	$if T is MiddlewareInterface {
@@ -589,21 +539,13 @@
 				request_app.$(field.name) = global_app.$(field.name)
 			}
 		}
->>>>>>> c7237b1c
-	}
-	request_app.Context = global_app.Context // copy the context ref that contains static files map etc
+	}
+	request_app.Context = ctx // copy the context ref that contains static files map etc
 	return request_app
 }
 
 [manualfree]
-<<<<<<< HEAD
-fn handle_conn[T](mut conn net.TcpConn, global_app &T, routes map[string]Route) {
-=======
 fn handle_conn[T](mut conn net.TcpConn, global_app &T, routes &map[string]Route, tid int) {
-	// Create a new app object for each connection, copy global data like db connections
-	mut app := new_request_app[T](global_app)
-
->>>>>>> c7237b1c
 	conn.set_read_timeout(30 * time.second)
 	conn.set_write_timeout(30 * time.second)
 	defer {
@@ -639,13 +581,8 @@
 		dump(req.url)
 	}
 	// URL Parse
-<<<<<<< HEAD
 	mut url := urllib.parse(req.url) or {
-		eprintln('error parsing path: ${err}')
-=======
-	url := urllib.parse(req.url) or {
 		eprintln('[vweb] tid: ${tid:03d}, error parsing path: ${err}')
->>>>>>> c7237b1c
 		return
 	}
 
@@ -676,18 +613,18 @@
 		for controller in global_app.controllers {
 			if url.path.len >= controller.path.len && url.path.starts_with(controller.path) {
 				// pass route handling to the controller
-				controller.handler(ctx, mut url)
+				controller.handler(ctx, mut url, tid)
 				return
 			}
 		}
 	}
 
-	mut request_app := create_request_app(global_app, ctx)
-	handle_route(mut request_app, url, routes)
+	mut request_app := new_request_app(global_app, ctx)
+	handle_route(mut request_app, url, routes, tid)
 }
 
 [manualfree]
-fn handle_route[T](mut app T, url urllib.URL, routes map[string]Route) {
+fn handle_route[T](mut app T, url urllib.URL, routes &map[string]Route, tid int) {
 	defer {
 		unsafe {
 			free(app)
