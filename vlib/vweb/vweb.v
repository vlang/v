--- conflicted
+++ resolved
@@ -93,13 +93,9 @@
 	for {
 		conn := l.accept() or {
 			panic('accept() failed') 
-<<<<<<< HEAD
-		}
-=======
 		} 
 		//foobar<T>() 
 		// TODO move this to handle_conn<T>(conn, app)
->>>>>>> f9fb6f0b
 		s := conn.read_line()
 		if s == '' {
 			conn.write(HTTP_500)
@@ -124,27 +120,7 @@
 			action = 'index'
 		}
 		req := http.Request{
-<<<<<<< HEAD
-			headers: http.parse_headers(s.split_into_lines())
-			ws_func: 0
-			user_ptr: 0
-			method: vals[0]
-			url: vals[1]
-		}
-		//println('vweb action = "$action"')
-		//mut app := T{
-		app.vweb = Context{
-			req: req
-			conn: conn
-			form: map[string]string{}
-			static_files: map[string]string{}
-			static_mime_types: map[string]string{}
-			headers: ''
-		}
-		//}
-=======
-				headers: map[string]string
-			headers2: headers 
+				headers: http.parse_headers(s.split_into_lines())
 				ws_func: 0
 				user_ptr: 0
 				method: vals[0]
@@ -160,7 +136,6 @@
 			static_mime_types: map[string]string
 		} 
 		//} 
->>>>>>> f9fb6f0b
 		if req.method in methods_with_form {
 			app.vweb.parse_form(s)
 		}
@@ -178,9 +153,7 @@
 	}
 }
 
-<<<<<<< HEAD
-fn (ctx mut Context) parse_form(s string) {
-=======
+
 pub fn foobar<T>() { 
 } 
 
@@ -188,7 +161,6 @@
 	if !(ctx.req.method in methods_with_form) {
 		return 
 	} 
->>>>>>> f9fb6f0b
 	pos := s.index('\r\n\r\n')
 	if pos > -1 {
 		mut str_form := s.substr(pos, s.len)
