--- conflicted
+++ resolved
@@ -334,24 +334,22 @@
 	mut action := ''
 	mut route_words := []string{}
 	mut ok := true
-<<<<<<< HEAD
 	mut url_words := vals[1][1..].split('/')
 
-	tmp_get := url_words.last().all_after('?').split('&').map(it.split('='))
-	url_words[url_words.len - 1] = url_words.last().all_before('?')
-
-	for data in tmp_get {
-		app.vweb.get[data[0]] = data[1]
-=======
-	url_words := vals[1][1..].split('/')
-
-
-	if url_words.len == 0 {
+  if url_words.len == 0 {
 		app.index()
 		conn.close() or {}
 		return
->>>>>>> 4490cd2e
-	}
+	}
+  
+	tmp_get := url_words.last().all_after('?').split('&').map(it.split('='))
+	url_words[url_words.len - 1] = url_words.last().all_before('?')
+
+	for data in tmp_get {
+		app.vweb.get[data[0]] = data[1]
+  }
+
+
 
 	mut vars := []string{cap: route_words.len}
 
