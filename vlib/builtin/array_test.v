--- conflicted
+++ resolved
@@ -149,9 +149,8 @@
 }
 
 fn test_reverse() {
-	mut a := [1, 2, 3, 4]
+  mut a := [1, 2, 3, 4]
 	mut b := ['test', 'array', 'reverse']
-<<<<<<< HEAD
     c := a.reverse()
     d := b.reverse()
     for i, _  in c {
@@ -160,9 +159,4 @@
     for i, _ in d {
         assert d[i] == b[b.len-i-1]
     }
-=======
-
-	assert a.reverse() == [4, 3, 2, 1]
-	assert b.reverse() == ['reverse', 'array', 'test']
->>>>>>> b17df207
 }