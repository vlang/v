--- conflicted
+++ resolved
@@ -692,7 +692,6 @@
 	assert st1.hex() == "41".repeat(100)
 }
 
-<<<<<<< HEAD
 fn test_left_shift_precendence() {
 	mut arr := []int
 	arr << 1 + 1
@@ -704,9 +703,9 @@
 	assert arr[1] == 0
 	assert arr[2] == 2
 	assert arr[3] == 2
-=======
+}
+
 fn test_array_with_cap() {
 	a := []int{cap:10, len:1 }
 	//assert a.len == 1
->>>>>>> ec108313
 }