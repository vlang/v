--- conflicted
+++ resolved
@@ -1306,7 +1306,11 @@
 	assert '$x' == "[{}, {}, {'123': 123}, {}]"
 }
 
-<<<<<<< HEAD
+fn test_multi_fixed_array_init() {
+	a := [3][3]int{}
+	assert '$a' == '[[0, 0, 0], [0, 0, 0], [0, 0, 0]]'
+}
+
 struct Numbers {
 	odds  []int
 	evens []int
@@ -1332,9 +1336,4 @@
 	println(nums)
 	assert nums.odds == [3, 5, 7]
 	assert nums.evens == [2, 6, 10]
-=======
-fn test_multi_fixed_array_init() {
-	a := [3][3]int{}
-	assert '$a' == '[[0, 0, 0], [0, 0, 0], [0, 0, 0]]'
->>>>>>> 0081e574
 }