--- conflicted
+++ resolved
@@ -283,14 +283,7 @@
 		buf[i] = x
 		n = n >> 4
 	}
-<<<<<<< HEAD
-	return string{
-		str: unsafe { memdup(&buf[0], len + 1) }
-		len: len
-	}
-=======
-	return unsafe { tos(memdup(buf, len + 1), len) }
->>>>>>> 945769a4
+	return unsafe { tos(memdup(&buf[0], len + 1), len) }
 }
 
 // u64_to_hex_no_leading_zeros converts the number `nn` to hexadecimal `string`.
