[has_globals]
module builtin

type FnExitCb = fn ()

fn C.atexit(f FnExitCb) int
fn C.strerror(int) &char

[noreturn]
fn vhalt() {
	for {}
}

[markused]
fn v_segmentation_fault_handler(signal_number int) {
	$if freestanding {
		eprintln('signal 11: segmentation fault')
	} $else {
		C.fprintf(C.stderr, c'signal %d: segmentation fault\n', signal_number)
	}
	$if use_libbacktrace ? {
		eprint_libbacktrace(1)
	} $else {
		print_backtrace()
	}
	exit(128 + signal_number)
}

// exit terminates execution immediately and returns exit `code` to the shell.
[noreturn]
pub fn exit(code int) {
	C.exit(code)
}

fn vcommithash() string {
	return unsafe { tos5(&char(C.V_CURRENT_COMMIT_HASH)) }
}

// panic_debug private function that V uses for panics, -cg/-g is passed
// recent versions of tcc print nicer backtraces automatically
// Note: the duplication here is because tcc_backtrace should be called directly
// inside the panic functions.
[noreturn]
fn panic_debug(line_no int, file string, mod string, fn_name string, s string) {
	// Note: the order here is important for a stabler test output
	// module is less likely to change than function, etc...
	// During edits, the line number will change most frequently,
	// so it is last
	$if freestanding {
		bare_panic(s)
	} $else {
		eprintln('================ V panic ================')
		eprintln('   module: ${mod}')
		eprintln(' function: ${fn_name}()')
		eprintln('  message: ${s}')
		eprintln('     file: ${file}:${line_no}')
		eprintln('   v hash: ${vcommithash()}')
		eprintln('=========================================')
		$if exit_after_panic_message ? {
			C.exit(1)
		} $else $if no_backtrace ? {
			C.exit(1)
		} $else {
			$if tinyc {
				$if panics_break_into_debugger ? {
					break_if_debugger_attached()
				} $else {
					C.tcc_backtrace(c'Backtrace')
				}
				C.exit(1)
			}
			$if use_libbacktrace ? {
				eprint_libbacktrace(1)
			} $else {
				print_backtrace_skipping_top_frames(1)
			}
			$if panics_break_into_debugger ? {
				break_if_debugger_attached()
			}
			C.exit(1)
		}
	}
	vhalt()
}

<<<<<<< HEAD
// panic_optional_not_set is called by V, when you use option error propagation in
// your main function. It ends the program with a panic.
=======
// panic_option_not_set is called by V, when you use option error propagation in your main function.
// It ends the program with a panic.
>>>>>>> bfb47005
[noreturn]
pub fn panic_option_not_set(s string) {
	panic('option not set (${s})')
}

<<<<<<< HEAD
// panic_result_not_set is called by V, when you use result error propagation in
// your main function. It ends the program with a panic.
=======
// panic_result_not_set is called by V, when you use result error propagation in your main function
// It ends the program with a panic.
>>>>>>> bfb47005
[noreturn]
pub fn panic_result_not_set(s string) {
	panic('result not set (${s})')
}

// panic prints a nice error message, then exits the process with exit code of 1.
// It also shows a backtrace on most platforms.
[noreturn]
pub fn panic(s string) {
	$if freestanding {
		bare_panic(s)
	} $else {
		eprint('V panic: ')
		eprintln(s)
		eprintln('v hash: ${vcommithash()}')
		$if exit_after_panic_message ? {
			C.exit(1)
		} $else $if no_backtrace ? {
			C.exit(1)
		} $else {
			$if tinyc {
				$if panics_break_into_debugger ? {
					break_if_debugger_attached()
				} $else {
					C.tcc_backtrace(c'Backtrace')
				}
				C.exit(1)
			}
			$if use_libbacktrace ? {
				eprint_libbacktrace(1)
			} $else {
				print_backtrace_skipping_top_frames(1)
			}
			$if panics_break_into_debugger ? {
				break_if_debugger_attached()
			}
			C.exit(1)
		}
	}
	vhalt()
}

// return a C-API error message matching to `errnum`
pub fn c_error_number_str(errnum int) string {
	mut err_msg := ''
	$if freestanding {
		err_msg = 'error ${errnum}'
	} $else {
		$if !vinix {
			c_msg := C.strerror(errnum)
			err_msg = string{
				str: &u8(c_msg)
				len: unsafe { C.strlen(c_msg) }
				is_lit: 1
			}
		}
	}
	return err_msg
}

// panic with a C-API error message matching `errnum`
[noreturn]
pub fn panic_error_number(basestr string, errnum int) {
	panic(basestr + c_error_number_str(errnum))
}

// eprintln prints a message with a line end, to stderr. Both stderr and stdout are flushed.
pub fn eprintln(s string) {
	if s.str == 0 {
		eprintln('eprintln(NIL)')
		return
	}
	$if freestanding {
		// flushing is only a thing with C.FILE from stdio.h, not on the syscall level
		bare_eprint(s.str, u64(s.len))
		bare_eprint(c'\n', 1)
	} $else $if ios {
		C.WrappedNSLog(s.str)
	} $else {
		C.fflush(C.stdout)
		C.fflush(C.stderr)
		// eprintln is used in panics, so it should not fail at all
		$if android && !termux {
			C.android_print(C.stderr, c'%.*s\n', s.len, s.str)
		}
		_writeln_to_fd(2, s)
		C.fflush(C.stderr)
	}
}

// eprint prints a message to stderr. Both stderr and stdout are flushed.
pub fn eprint(s string) {
	if s.str == 0 {
		eprint('eprint(NIL)')
		return
	}
	$if freestanding {
		// flushing is only a thing with C.FILE from stdio.h, not on the syscall level
		bare_eprint(s.str, u64(s.len))
	} $else $if ios {
		// TODO: Implement a buffer as NSLog doesn't have a "print"
		C.WrappedNSLog(s.str)
	} $else {
		C.fflush(C.stdout)
		C.fflush(C.stderr)
		$if android && !termux {
			C.android_print(C.stderr, c'%.*s', s.len, s.str)
		}
		_write_buf_to_fd(2, s.str, s.len)
		C.fflush(C.stderr)
	}
}

pub fn flush_stdout() {
	$if freestanding {
		not_implemented := 'flush_stdout is not implemented\n'
		bare_eprint(not_implemented.str, u64(not_implemented.len))
	} $else {
		C.fflush(C.stdout)
	}
}

pub fn flush_stderr() {
	$if freestanding {
		not_implemented := 'flush_stderr is not implemented\n'
		bare_eprint(not_implemented.str, u64(not_implemented.len))
	} $else {
		C.fflush(C.stderr)
	}
}

// print prints a message to stdout. Unlike `println` stdout is not automatically flushed.
[manualfree]
pub fn print(s string) {
	$if android && !termux {
		C.android_print(C.stdout, c'%.*s\n', s.len, s.str)
	} $else $if ios {
		// TODO: Implement a buffer as NSLog doesn't have a "print"
		C.WrappedNSLog(s.str)
	} $else $if freestanding {
		bare_print(s.str, u64(s.len))
	} $else {
		_write_buf_to_fd(1, s.str, s.len)
	}
}

// println prints a message with a line end, to stdout. stdout is flushed.
[manualfree]
pub fn println(s string) {
	if s.str == 0 {
		println('println(NIL)')
		return
	}
	$if android && !termux {
		C.android_print(C.stdout, c'%.*s\n', s.len, s.str)
		return
	} $else $if ios {
		C.WrappedNSLog(s.str)
		return
	} $else $if freestanding {
		bare_print(s.str, u64(s.len))
		bare_print(c'\n', 1)
		return
	} $else {
		_writeln_to_fd(1, s)
	}
}

[manualfree]
fn _writeln_to_fd(fd int, s string) {
	unsafe {
		buf_len := s.len + 1 // space for \n
		mut buf := malloc(buf_len)
		defer {
			free(buf)
		}
		C.memcpy(buf, s.str, s.len)
		buf[s.len] = `\n`
		_write_buf_to_fd(fd, buf, buf_len)
	}
}

[manualfree]
fn _write_buf_to_fd(fd int, buf &u8, buf_len int) {
	if buf_len <= 0 {
		return
	}
	mut ptr := unsafe { buf }
	mut remaining_bytes := isize(buf_len)
	mut x := isize(0)
	$if freestanding || vinix {
		unsafe {
			for remaining_bytes > 0 {
				x = C.write(fd, ptr, remaining_bytes)
				ptr += x
				remaining_bytes -= x
			}
		}
	} $else {
		mut stream := voidptr(C.stdout)
		if fd == 2 {
			stream = voidptr(C.stderr)
		}
		unsafe {
			for remaining_bytes > 0 {
				x = isize(C.fwrite(ptr, 1, remaining_bytes, stream))
				ptr += x
				remaining_bytes -= x
			}
		}
	}
}

__global total_m = i64(0)
// malloc dynamically allocates a `n` bytes block of memory on the heap.
// malloc returns a `byteptr` pointing to the memory address of the allocated space.
// unlike the `calloc` family of functions - malloc will not zero the memory block.
[unsafe]
pub fn malloc(n isize) &u8 {
	$if trace_malloc ? {
		total_m += n
		C.fprintf(C.stderr, c'_v_malloc %6d total %10d\n', n, total_m)
		// print_backtrace()
	}
	if n <= 0 {
		panic('malloc(${n} <= 0)')
	}
	$if vplayground ? {
		if n > 10000 {
			panic('allocating more than 10 KB at once is not allowed in the V playground')
		}
		if total_m > 50 * 1024 * 1024 {
			panic('allocating more than 50 MB is not allowed in the V playground')
		}
	}
	mut res := &u8(0)
	$if prealloc {
		return unsafe { prealloc_malloc(n) }
	} $else $if gcboehm ? {
		unsafe {
			res = C.GC_MALLOC(n)
		}
	} $else $if freestanding {
		// todo: is this safe to call malloc there? We export __malloc as malloc and it uses dlmalloc behind the scenes
		// so theoretically it is safe
		res = unsafe { __malloc(usize(n)) }
	} $else {
		res = unsafe { C.malloc(n) }
	}
	if res == 0 {
		panic('malloc(${n}) failed')
	}
	$if debug_malloc ? {
		// Fill in the memory with something != 0 i.e. `M`, so it is easier to spot
		// when the calling code wrongly relies on it being zeroed.
		unsafe { C.memset(res, 0x4D, n) }
	}
	return res
}

[unsafe]
pub fn malloc_noscan(n isize) &u8 {
	$if trace_malloc ? {
		total_m += n
		C.fprintf(C.stderr, c'malloc_noscan %6d total %10d\n', n, total_m)
		// print_backtrace()
	}
	if n <= 0 {
		panic('malloc_noscan(${n} <= 0)')
	}
	$if vplayground ? {
		if n > 10000 {
			panic('allocating more than 10 KB at once is not allowed in the V playground')
		}
		if total_m > 50 * 1024 * 1024 {
			panic('allocating more than 50 MB is not allowed in the V playground')
		}
	}
	mut res := &u8(0)
	$if prealloc {
		return unsafe { prealloc_malloc(n) }
	} $else $if gcboehm ? {
		$if gcboehm_opt ? {
			unsafe {
				res = C.GC_MALLOC_ATOMIC(n)
			}
		} $else {
			unsafe {
				res = C.GC_MALLOC(n)
			}
		}
	} $else $if freestanding {
		res = unsafe { __malloc(usize(n)) }
	} $else {
		res = unsafe { C.malloc(n) }
	}
	if res == 0 {
		panic('malloc_noscan(${n}) failed')
	}
	$if debug_malloc ? {
		// Fill in the memory with something != 0 i.e. `M`, so it is easier to spot
		// when the calling code wrongly relies on it being zeroed.
		unsafe { C.memset(res, 0x4D, n) }
	}
	return res
}

[inline]
fn __at_least_one(how_many u64) u64 {
	// handle the case for allocating memory for empty structs, which have sizeof(EmptyStruct) == 0
	// in this case, just allocate a single byte, avoiding the panic for malloc(0)
	if how_many == 0 {
		return 1
	}
	return how_many
}

// malloc_uncollectable dynamically allocates a `n` bytes block of memory
// on the heap, which will NOT be garbage-collected (but its contents will).
[unsafe]
pub fn malloc_uncollectable(n isize) &u8 {
	$if trace_malloc ? {
		total_m += n
		C.fprintf(C.stderr, c'malloc_uncollectable %6d total %10d\n', n, total_m)
		// print_backtrace()
	}
	if n <= 0 {
		panic('malloc_uncollectable(${n} <= 0)')
	}
	$if vplayground ? {
		if n > 10000 {
			panic('allocating more than 10 KB at once is not allowed in the V playground')
		}
		if total_m > 50 * 1024 * 1024 {
			panic('allocating more than 50 MB is not allowed in the V playground')
		}
	}
	mut res := &u8(0)
	$if prealloc {
		return unsafe { prealloc_malloc(n) }
	} $else $if gcboehm ? {
		unsafe {
			res = C.GC_MALLOC_UNCOLLECTABLE(n)
		}
	} $else $if freestanding {
		res = unsafe { __malloc(usize(n)) }
	} $else {
		res = unsafe { C.malloc(n) }
	}
	if res == 0 {
		panic('malloc_uncollectable(${n}) failed')
	}
	$if debug_malloc ? {
		// Fill in the memory with something != 0 i.e. `M`, so it is easier to spot
		// when the calling code wrongly relies on it being zeroed.
		unsafe { C.memset(res, 0x4D, n) }
	}
	return res
}

// v_realloc resizes the memory block `b` with `n` bytes.
// The `b byteptr` must be a pointer to an existing memory block
// previously allocated with `malloc`, `v_calloc` or `vcalloc`.
// Please, see also realloc_data, and use it instead if possible.
[unsafe]
pub fn v_realloc(b &u8, n isize) &u8 {
	$if trace_realloc ? {
		C.fprintf(C.stderr, c'v_realloc %6d\n', n)
	}
	mut new_ptr := &u8(0)
	$if prealloc {
		unsafe {
			new_ptr = malloc(n)
			C.memcpy(new_ptr, b, n)
		}
		return new_ptr
	} $else $if gcboehm ? {
		new_ptr = unsafe { C.GC_REALLOC(b, n) }
	} $else {
		new_ptr = unsafe { C.realloc(b, n) }
	}
	if new_ptr == 0 {
		panic('realloc(${n}) failed')
	}
	return new_ptr
}

// realloc_data resizes the memory block pointed by `old_data` to `new_size`
// bytes. `old_data` must be a pointer to an existing memory block, previously
// allocated with `malloc`, `v_calloc` or `vcalloc`, of size `old_data`.
// realloc_data returns a pointer to the new location of the block.
// Note: if you know the old data size, it is preferable to call `realloc_data`,
// instead of `v_realloc`, at least during development, because `realloc_data`
// can make debugging easier, when you compile your program with
// `-d debug_realloc`.
[unsafe]
pub fn realloc_data(old_data &u8, old_size int, new_size int) &u8 {
	$if trace_realloc ? {
		C.fprintf(C.stderr, c'realloc_data old_size: %6d new_size: %6d\n', old_size, new_size)
	}
	$if prealloc {
		return unsafe { prealloc_realloc(old_data, old_size, new_size) }
	}
	$if debug_realloc ? {
		// Note: this is slower, but helps debugging memory problems.
		// The main idea is to always force reallocating:
		// 1) allocate a new memory block
		// 2) copy the old to the new
		// 3) fill the old with 0x57 (`W`)
		// 4) free the old block
		// => if there is still a pointer to the old block somewhere
		//    it will point to memory that is now filled with 0x57.
		unsafe {
			new_ptr := malloc(new_size)
			min_size := if old_size < new_size { old_size } else { new_size }
			C.memcpy(new_ptr, old_data, min_size)
			C.memset(old_data, 0x57, old_size)
			free(old_data)
			return new_ptr
		}
	}
	mut nptr := &u8(0)
	$if gcboehm ? {
		nptr = unsafe { C.GC_REALLOC(old_data, new_size) }
	} $else {
		nptr = unsafe { C.realloc(old_data, new_size) }
	}
	if nptr == 0 {
		panic('realloc_data(${old_data}, ${old_size}, ${new_size}) failed')
	}
	return nptr
}

// vcalloc dynamically allocates a zeroed `n` bytes block of memory on the heap.
// vcalloc returns a `byteptr` pointing to the memory address of the allocated space.
// Unlike `v_calloc` vcalloc checks for negative values given in `n`.
pub fn vcalloc(n isize) &u8 {
	$if trace_vcalloc ? {
		total_m += n
		C.fprintf(C.stderr, c'vcalloc %6d total %10d\n', n, total_m)
	}
	if n < 0 {
		panic('calloc(${n} < 0)')
	} else if n == 0 {
		return &u8(0)
	}
	$if prealloc {
		return unsafe { prealloc_calloc(n) }
	} $else $if gcboehm ? {
		return unsafe { &u8(C.GC_MALLOC(n)) }
	} $else {
		return unsafe { C.calloc(1, n) }
	}
}

// special versions of the above that allocate memory which is not scanned
// for pointers (but is collected) when the Boehm garbage collection is used
pub fn vcalloc_noscan(n isize) &u8 {
	$if trace_vcalloc ? {
		total_m += n
		C.fprintf(C.stderr, c'vcalloc_noscan %6d total %10d\n', n, total_m)
	}
	$if prealloc {
		return unsafe { prealloc_calloc(n) }
	} $else $if gcboehm ? {
		$if vplayground ? {
			if n > 10000 {
				panic('allocating more than 10 KB is not allowed in the playground')
			}
		}
		if n < 0 {
			panic('calloc_noscan(${n} < 0)')
		}
		return $if gcboehm_opt ? {
			unsafe { &u8(C.memset(C.GC_MALLOC_ATOMIC(n), 0, n)) }
		} $else {
			unsafe { &u8(C.GC_MALLOC(n)) }
		}
	} $else {
		return unsafe { vcalloc(n) }
	}
}

// free allows for manually freeing memory allocated at the address `ptr`.
[unsafe]
pub fn free(ptr voidptr) {
	$if prealloc {
		return
	} $else $if gcboehm ? {
		// It is generally better to leave it to Boehm's gc to free things.
		// Calling C.GC_FREE(ptr) was tried initially, but does not work
		// well with programs that do manual management themselves.
		//
		// The exception is doing leak detection for manual memory management:
		$if gcboehm_leak ? {
			unsafe { C.GC_FREE(ptr) }
		}
	} $else {
		C.free(ptr)
	}
}

// memdup dynamically allocates a `sz` bytes block of memory on the heap
// memdup then copies the contents of `src` into the allocated space and
// returns a pointer to the newly allocated space.
[unsafe]
pub fn memdup(src voidptr, sz int) voidptr {
	$if trace_memdup ? {
		C.fprintf(C.stderr, c'memdup size: %10d\n', sz)
	}
	if sz == 0 {
		return vcalloc(1)
	}
	unsafe {
		mem := malloc(sz)
		return C.memcpy(mem, src, sz)
	}
}

[unsafe]
pub fn memdup_noscan(src voidptr, sz int) voidptr {
	$if trace_memdup ? {
		C.fprintf(C.stderr, c'memdup_noscan size: %10d\n', sz)
	}
	if sz == 0 {
		return vcalloc_noscan(1)
	}
	unsafe {
		mem := malloc_noscan(sz)
		return C.memcpy(mem, src, sz)
	}
}

// memdup_uncollectable dynamically allocates a `sz` bytes block of memory
// on the heap, which will NOT be garbage-collected (but its contents will).
// memdup_uncollectable then copies the contents of `src` into the allocated
// space and returns a pointer to the newly allocated space.
[unsafe]
pub fn memdup_uncollectable(src voidptr, sz int) voidptr {
	$if trace_memdup ? {
		C.fprintf(C.stderr, c'memdup_uncollectable size: %10d\n', sz)
	}
	if sz == 0 {
		return vcalloc(1)
	}
	unsafe {
		mem := malloc_uncollectable(sz)
		return C.memcpy(mem, src, sz)
	}
}

[inline]
fn v_fixed_index(i int, len int) int {
	$if !no_bounds_checking {
		if i < 0 || i >= len {
			s := 'fixed array index out of range (index: ${i}, len: ${len})'
			panic(s)
		}
	}
	return i
}

// print_backtrace shows a backtrace of the current call stack on stdout
pub fn print_backtrace() {
	// At the time of backtrace_symbols_fd call, the C stack would look something like this:
	// * print_backtrace_skipping_top_frames
	// * print_backtrace itself
	// * the rest of the backtrace frames
	// => top 2 frames should be skipped, since they will not be informative to the developer
	$if !no_backtrace ? {
		$if freestanding {
			println(bare_backtrace())
		} $else {
			$if tinyc {
				C.tcc_backtrace(c'Backtrace')
			} $else {
				// NOTE: TCC doesn't have the unwind library
				$if use_libbacktrace ? {
					print_libbacktrace(1)
				} $else {
					print_backtrace_skipping_top_frames(2)
				}
			}
		}
	}
}

// NOTE: g_main_argc and g_main_argv are filled in right after C's main start.
// They are used internally by V's builtin; for user code, it is much
// more convenient to just use `os.args` instead.

[markused]
__global g_main_argc = int(0)

[markused]
__global g_main_argv = unsafe { nil }<|MERGE_RESOLUTION|>--- conflicted
+++ resolved
@@ -83,25 +83,15 @@
 	vhalt()
 }
 
-<<<<<<< HEAD
 // panic_optional_not_set is called by V, when you use option error propagation in
 // your main function. It ends the program with a panic.
-=======
-// panic_option_not_set is called by V, when you use option error propagation in your main function.
-// It ends the program with a panic.
->>>>>>> bfb47005
 [noreturn]
 pub fn panic_option_not_set(s string) {
 	panic('option not set (${s})')
 }
 
-<<<<<<< HEAD
 // panic_result_not_set is called by V, when you use result error propagation in
 // your main function. It ends the program with a panic.
-=======
-// panic_result_not_set is called by V, when you use result error propagation in your main function
-// It ends the program with a panic.
->>>>>>> bfb47005
 [noreturn]
 pub fn panic_result_not_set(s string) {
 	panic('result not set (${s})')
