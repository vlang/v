module builtin

@[typedef]
pub struct C.FILE {}

// <string.h>
fn C.memcpy(dest voidptr, const_src voidptr, n usize) voidptr

fn C.memcmp(const_s1 voidptr, const_s2 voidptr, n usize) int

fn C.memmove(dest voidptr, const_src voidptr, n usize) voidptr

fn C.memset(str voidptr, c int, n usize) voidptr

@[trusted]
fn C.calloc(int, int) &u8

fn C.atoi(&char) int

fn C.malloc(int) &u8

fn C.realloc(a &u8, b int) &u8

fn C.free(ptr voidptr)

fn C.mmap(addr_length int, length isize, prot int, flags int, fd int, offset u64) voidptr
fn C.mprotect(addr_length int, len isize, prot int) int

fn C.aligned_alloc(align isize, size isize) voidptr

// windows aligned memory functions
fn C._aligned_malloc(size isize, align isize) voidptr
fn C._aligned_free(voidptr)
fn C._aligned_realloc(voidptr, size isize, align isize) voidptr
fn C._aligned_offset_malloc(size isize, align isize, offset isize) voidptr
fn C._aligned_offset_realloc(voidptr, size isize, align isize, offset isize) voidptr
fn C._aligned_msize(voidptr, align isize, offset isize) isize
fn C._aligned_recalloc(voidptr, num isize, size isize, align isize) voidptr

fn C.VirtualAlloc(voidptr, isize, u32, u32) voidptr
fn C.VirtualProtect(voidptr, isize, u32, &u32) bool

@[noreturn; trusted]
fn C.exit(code int)

fn C.qsort(base voidptr, items usize, item_size usize, cb C.qsort_callback_func)

fn C.strlen(s &char) int

@[trusted]
fn C.isdigit(c int) bool

// stdio.h
fn C.popen(c &char, t &char) voidptr

// <libproc.h>
pub fn proc_pidpath(int, voidptr, int) int

fn C.realpath(const_path &char, resolved_path &char) &char

// fn C.chmod(byteptr, mode_t) int
fn C.chmod(path &char, mode u32) int

fn C.printf(const_format &char, opt ...voidptr) int
fn C.dprintf(fd int, const_format &char, opt ...voidptr) int
fn C.fprintf(fstream &C.FILE, const_format &char, opt ...voidptr) int
fn C.sprintf(str &char, const_format &char, opt ...voidptr) int
fn C.snprintf(str &char, size usize, const_format &char, opt ...voidptr) int
fn C.wprintf(const_format &u16, opt ...voidptr) int

// used by Android for (e)println to output to the Android log system / logcat
pub fn C.android_print(fstream voidptr, format &char, opt ...voidptr)

fn C.sscanf(str &char, const_format &char, opt ...voidptr) int
fn C.scanf(const_format &char, opt ...voidptr) int

fn C.puts(msg &char) int
@[trusted]
fn C.abs(f64) f64

fn C.fputs(msg &char, fstream &C.FILE) int

fn C.fflush(fstream &C.FILE) int

// TODO: define args in these functions
fn C.fseek(stream &C.FILE, offset int, whence int) int

fn C.fopen(filename &char, mode &char) &C.FILE

fn C.fileno(&C.FILE) int

fn C.fread(ptr voidptr, item_size usize, items usize, stream &C.FILE) usize

fn C.fwrite(ptr voidptr, item_size usize, items usize, stream &C.FILE) usize

fn C.fclose(stream &C.FILE) int

fn C.pclose(stream &C.FILE) int

fn C.open(path &char, flags int, mode ...int) int
fn C.close(fd int) int

fn C.strrchr(s &char, c int) &char
fn C.strchr(s &char, c int) &char

// process execution, os.process:
@[trusted]
fn C.getpid() int

@[trusted]
fn C.getuid() int

@[trusted]
fn C.geteuid() int

fn C.system(cmd &char) int

fn C.posix_spawn(child_pid &int, path &char, file_actions voidptr, attrp voidptr, argv &&char, envp &&char) int

fn C.posix_spawnp(child_pid &int, exefile &char, file_actions voidptr, attrp voidptr, argv &&char, envp &&char) int

fn C.execve(cmd_path &char, args voidptr, envs voidptr) int

fn C.execvp(cmd_path &char, args &&char) int

fn C._execve(cmd_path &char, args voidptr, envs voidptr) int

fn C._execvp(cmd_path &char, args &&char) int

fn C.strcmp(s1 &char, s2 &char) int

@[trusted]
fn C.fork() int

fn C.wait(status &int) int

fn C.waitpid(pid int, status &int, options int) int

@[trusted]
fn C.kill(pid int, sig int) int

fn C.setenv(&char, &char, int) int

fn C.unsetenv(&char) int

fn C.access(path &char, amode int) int

fn C.remove(filename &char) int

fn C.rmdir(path &char) int

fn C.chdir(path &char) int

fn C.rewind(stream &C.FILE) int

fn C.ftell(&C.FILE) isize

fn C.stat(&char, voidptr) int

fn C.lstat(path &char, buf &C.stat) int

fn C.statvfs(const_path &char, buf &C.statvfs) int

fn C.rename(old_filename &char, new_filename &char) int

fn C.fgets(str &char, n int, stream &C.FILE) int

fn C.fgetpos(&C.FILE, voidptr) int

@[trusted]
fn C.sigemptyset() int

fn C.getcwd(buf &char, size usize) &char

@[trusted]
fn C.mktime() int

fn C.gettimeofday(tv &C.timeval, tz &C.timezone) int

@[trusted]
fn C.sleep(seconds u32) u32

// fn C.usleep(usec useconds_t) int
@[trusted]
fn C.usleep(usec u32) int

@[typedef]
pub struct C.DIR {
}

fn C.opendir(&char) &C.DIR

fn C.closedir(dirp &C.DIR) int

// fn C.mkdir(path &char, mode mode_t) int
fn C.mkdir(path &char, mode u32) int

// C.rand returns a pseudorandom integer from 0 (inclusive) to C.RAND_MAX (exclusive)
@[trusted]
fn C.rand() int

// C.srand seeds the internal PRNG with the given value.
@[trusted]
fn C.srand(seed u32)

fn C.atof(str &char) f64

@[trusted]
fn C.tolower(c int) int

@[trusted]
fn C.toupper(c int) int

@[trusted]
fn C.isspace(c int) int

fn C.strchr(s &char, c int) &char

@[trusted]
fn C.getchar() int

@[trusted]
fn C.putchar(int) int

fn C.strdup(s &char) &char

fn C.strncasecmp(s &char, s2 &char, n int) int

fn C.strcasecmp(s &char, s2 &char) int

fn C.strncmp(s &char, s2 &char, n int) int

@[trusted]
fn C.strerror(int) &char

@[trusted]
fn C.WIFEXITED(status int) bool

@[trusted]
fn C.WEXITSTATUS(status int) int

@[trusted]
fn C.WIFSIGNALED(status int) bool

@[trusted]
fn C.WTERMSIG(status int) int

@[trusted]
fn C.isatty(fd int) int

fn C.syscall(number int, va ...voidptr) int

fn C.sysctl(name &int, namelen u32, oldp voidptr, oldlenp voidptr, newp voidptr, newlen usize) int

@[trusted]
fn C._fileno(int) int

pub type C.intptr_t = voidptr

fn C._get_osfhandle(fd int) C.intptr_t

fn C.GetModuleFileName(hModule voidptr, lpFilename &u16, nSize u32) u32

fn C.GetModuleFileNameW(hModule voidptr, lpFilename &u16, nSize u32) u32

fn C.CreateFile(lpFilename &u16, dwDesiredAccess u32, dwShareMode u32, lpSecurityAttributes &u16, dwCreationDisposition u32,
	dwFlagsAndAttributes u32, hTemplateFile voidptr) voidptr

fn C.CreateFileW(lpFilename &u16, dwDesiredAccess u32, dwShareMode u32, lpSecurityAttributes &u16, dwCreationDisposition u32,
	dwFlagsAndAttributes u32, hTemplateFile voidptr) voidptr

fn C.GetFinalPathNameByHandleW(hFile voidptr, lpFilePath &u16, nSize u32, dwFlags u32) u32

fn C.CreatePipe(hReadPipe &voidptr, hWritePipe &voidptr, lpPipeAttributes voidptr, nSize u32) bool

fn C.SetHandleInformation(hObject voidptr, dwMask u32, dw_flags u32) bool

fn C.ExpandEnvironmentStringsW(lpSrc &u16, lpDst &u16, nSize u32) u32

fn C.GetComputerNameW(&u16, &u32) bool

fn C.GetUserNameW(&u16, &u32) bool

@[trusted]
fn C.SendMessageTimeout() isize

fn C.SendMessageTimeoutW(hWnd voidptr, msg u32, wParam &u16, lParam &u32, fuFlags u32, uTimeout u32, lpdwResult &u64) isize

fn C.CreateProcessW(lpApplicationName &u16, lpCommandLine &u16, lpProcessAttributes voidptr, lpThreadAttributes voidptr,
	bInheritHandles bool, dwCreationFlags u32, lpEnvironment voidptr, lpCurrentDirectory &u16, lpStartupInfo voidptr,
	lpProcessInformation voidptr) bool

fn C.ReadFile(hFile voidptr, lpBuffer voidptr, nNumberOfBytesToRead u32, lpNumberOfBytesRead &u32, lpOverlapped voidptr) bool

fn C.GetFileAttributesW(lpFileName &u8) u32

fn C.RegQueryValueEx(hKey voidptr, lpValueName &u16, lp_reserved &u32, lpType &u32, lpData &u8, lpcbData &u32) int

fn C.RegQueryValueExW(hKey voidptr, lpValueName &u16, lp_reserved &u32, lpType &u32, lpData &u8, lpcbData &u32) int

fn C.RegOpenKeyEx(hKey voidptr, lpSubKey &u16, ulOptions u32, samDesired u32, phkResult voidptr) int

fn C.RegOpenKeyExW(hKey voidptr, lpSubKey &u16, ulOptions u32, samDesired u32, phkResult voidptr) int

fn C.RegSetValueEx(hKey voidptr, lpValueName &u16, dwType u32, lpData &u16, cbData u32) int

fn C.RegSetValueExW(hKey voidptr, lpValueName &u16, reserved u32, dwType u32, const_lpData &u8, cbData u32) int

fn C.RegCloseKey(hKey voidptr) int

fn C.RemoveDirectory(lpPathName &u16) bool

fn C.RemoveDirectoryW(lpPathName &u16) bool

fn C.GetStdHandle(u32) voidptr

fn C.SetConsoleMode(voidptr, u32) bool

fn C.GetConsoleMode(voidptr, &u32) bool

@[trusted]
fn C.GetCurrentProcessId() u32

// fn C.setbuf()
fn C.setbuf(voidptr, &char)

fn C.SymCleanup(hProcess voidptr)

fn C.MultiByteToWideChar(codePage u32, dwFlags u32, lpMultiMyteStr &char, cbMultiByte int, lpWideCharStr &u16,
	cchWideChar int) int

fn C.wcslen(str voidptr) usize

fn C.WideCharToMultiByte(codePage u32, dwFlags u32, lpWideCharStr &u16, cchWideChar int, lpMultiByteStr &char,
	cbMultiByte int, lpDefaultChar &char, lpUsedDefaultChar &int) int

fn C._wstat(path &u16, buffer &C._stat) int

fn C._wrename(oldname &u16, newname &u16) int

fn C._wfopen(filename &u16, mode &u16) voidptr

fn C._wpopen(command &u16, mode &u16) voidptr

fn C._pclose(stream &C.FILE) int

fn C._wsystem(command &u16) int

fn C._wgetenv(varname &u16) voidptr

fn C._putenv(envstring &char) int
fn C._wputenv(envstring &u16) int

fn C._waccess(path &u16, mode int) int

fn C._wremove(path &u16) int

fn C.ReadConsole(in_input_handle voidptr, out_buffer voidptr, in_chars_to_read u32, out_read_chars &u32,
	in_input_control voidptr) bool

fn C.WriteConsole() voidptr

fn C.WriteFile() voidptr

fn C._wchdir(dirname &u16) int

fn C._wgetcwd(buffer &u16, maxlen int) int

fn C._fullpath() int

fn C.GetFullPathName(voidptr, u32, voidptr, voidptr) u32

@[trusted]
fn C.GetCommandLine() voidptr

fn C.LocalFree(voidptr)

fn C.FindFirstFileW(lpFileName &u16, lpFindFileData voidptr) voidptr

fn C.FindFirstFile(lpFileName &u8, lpFindFileData voidptr) voidptr

fn C.FindNextFile(hFindFile voidptr, lpFindFileData voidptr) int

fn C.FindClose(hFindFile voidptr)

// macro
fn C.MAKELANGID(lgid voidptr, srtid voidptr) int

fn C.FormatMessageW(dwFlags u32, lpSource voidptr, dwMessageId u32, dwLanguageId u32, lpBuffer voidptr,
	nSize u32, arguments ...voidptr) u32

fn C.CloseHandle(voidptr) int

fn C.GetExitCodeProcess(hProcess voidptr, lpExitCode &u32)

@[trusted]
fn C.GetTickCount() i64

@[trusted]
fn C.Sleep(dwMilliseconds u32)

fn C.WSAStartup(u16, &voidptr) int

@[trusted]
fn C.WSAGetLastError() int

fn C.closesocket(int) int

fn C.vschannel_init(&C.TlsContext)

fn C.request(&C.TlsContext, int, &u16, &u8, u32, &&u8) int

fn C.vschannel_cleanup(&C.TlsContext)

fn C.URLDownloadToFile(int, &u16, &u16, int, int)

@[trusted]
fn C.GetLastError() u32

fn C.CreateDirectory(&u8, int) bool

// win crypto
fn C.BCryptGenRandom(int, voidptr, int, int) int

// win synchronization
fn C.CreateMutex(int, bool, &u8) voidptr

fn C.WaitForSingleObject(voidptr, int) int

fn C.ReleaseMutex(voidptr) bool

fn C.CreateEvent(int, bool, bool, &u8) voidptr

fn C.SetEvent(voidptr) int

fn C.CreateSemaphore(voidptr, int, int, voidptr) voidptr

fn C.ReleaseSemaphore(voidptr, int, voidptr) voidptr

fn C.InitializeSRWLock(voidptr)

fn C.AcquireSRWLockShared(voidptr)

fn C.AcquireSRWLockExclusive(voidptr)

fn C.ReleaseSRWLockShared(voidptr)

fn C.ReleaseSRWLockExclusive(voidptr)

// pthread.h
fn C.pthread_mutex_init(voidptr, voidptr) int

fn C.pthread_mutex_lock(voidptr) int

fn C.pthread_mutex_unlock(voidptr) int

fn C.pthread_mutex_destroy(voidptr) int

fn C.pthread_rwlockattr_init(voidptr) int

fn C.pthread_rwlockattr_setkind_np(voidptr, int) int

fn C.pthread_rwlockattr_setpshared(voidptr, int) int

fn C.pthread_rwlock_init(voidptr, voidptr) int

fn C.pthread_rwlock_rdlock(voidptr) int

fn C.pthread_rwlock_wrlock(voidptr) int

fn C.pthread_rwlock_unlock(voidptr) int

fn C.pthread_condattr_init(voidptr) int

fn C.pthread_condattr_setpshared(voidptr, int) int

fn C.pthread_condattr_destroy(voidptr) int

fn C.pthread_cond_init(voidptr, voidptr) int

fn C.pthread_cond_signal(voidptr) int

fn C.pthread_cond_wait(voidptr, voidptr) int

fn C.pthread_cond_timedwait(voidptr, voidptr, voidptr) int

fn C.pthread_cond_destroy(voidptr) int

fn C.sem_init(voidptr, int, u32) int

fn C.sem_post(voidptr) int

fn C.sem_wait(voidptr) int

fn C.sem_trywait(voidptr) int

fn C.sem_timedwait(voidptr, voidptr) int

fn C.sem_destroy(voidptr) int

// MacOS semaphore functions
@[trusted]
fn C.dispatch_semaphore_create(i64) voidptr

fn C.dispatch_semaphore_signal(voidptr) i64

fn C.dispatch_semaphore_wait(voidptr, u64) i64

@[trusted]
fn C.dispatch_time(u64, i64) u64

fn C.dispatch_release(voidptr)

// file descriptor based reading/writing
fn C.read(fd int, buf voidptr, count usize) int

fn C.write(fd int, buf voidptr, count usize) int

fn C.close(fd int) int

// pipes
fn C.pipe(pipefds &int) int

fn C.dup2(oldfd int, newfd int) int

// used by gl, stbi, freetype
fn C.glTexImage2D()

// used by ios for println
fn C.WrappedNSLog(str &u8)

// absolute value
@[trusted]
fn C.abs(number int) int

fn C.GetDiskFreeSpaceExA(const_path &char, free_bytes_available_to_caller &u64, total_number_of_bytes &u64, total_number_of_free_bytes &u64) bool

<<<<<<< HEAD
fn C.GetNativeSystemInfo(voidptr)

fn C.sysconf(name int) int
=======
// C.SYSTEM_INFO contains information about the current computer system. This includes the architecture and type of the processor, the number of processors in the system, the page size, and other such information.
@[typedef]
pub struct C.SYSTEM_INFO {
	dwNumberOfProcessors u32
	dwPageSize           u32
}

fn C.GetSystemInfo(&C.SYSTEM_INFO)

@[typedef]
pub struct C.SRWLOCK {}
>>>>>>> 810a90ef
<|MERGE_RESOLUTION|>--- conflicted
+++ resolved
@@ -535,11 +535,10 @@
 
 fn C.GetDiskFreeSpaceExA(const_path &char, free_bytes_available_to_caller &u64, total_number_of_bytes &u64, total_number_of_free_bytes &u64) bool
 
-<<<<<<< HEAD
 fn C.GetNativeSystemInfo(voidptr)
 
 fn C.sysconf(name int) int
-=======
+
 // C.SYSTEM_INFO contains information about the current computer system. This includes the architecture and type of the processor, the number of processors in the system, the page size, and other such information.
 @[typedef]
 pub struct C.SYSTEM_INFO {
@@ -550,5 +549,4 @@
 fn C.GetSystemInfo(&C.SYSTEM_INFO)
 
 @[typedef]
-pub struct C.SRWLOCK {}
->>>>>>> 810a90ef
+pub struct C.SRWLOCK {}