--- conflicted
+++ resolved
@@ -500,7 +500,6 @@
 	return tos(b, s.len)
 }
 
-<<<<<<< HEAD
 pub fn (s string) capitalize() string {
 	sl := s.to_lower()
     cap := sl[0].str().to_upper() + sl.right(1)
@@ -518,44 +517,7 @@
 
 	return title	
 }
-=======
-pub fn (s string) is_upper() bool {
-	for i := 0; i < s.len; i++ {
-		if !(s[i] >= `A` && s[i] <= `Z`) {
-			return false
-		}
-	}
-	return true
-}
-
-pub fn (s string) is_lower() bool {
-	for i := 0; i < s.len; i++ {
-		if !(s[i] >= `a` && s[i] <= `z`) {
-			return false
-		}
-	}
-	return true
-}
-
-pub fn (s string) is_num() bool {
-	for i := 0; i < s.len; i++ {
-		if !(s[i] >= `0` && s[i] <= `9`) {
-			return false
-		}
-	}
-	return true
-}
-
-pub fn (s string) is_alpha() bool {
-	for i := 0; i < s.len; i++ {
-		if !((s[i] >= `A` && s[i] <= `Z`) || (s[i] >= `a` && s[i] <= `z`)) {
-			return false
-		}
-	}
-	return true
-}
-
->>>>>>> febe1bbc
+
 // 'hey [man] how you doin'
 // find_between('[', ']') == 'man'
 pub fn (s string) find_between(start, end string) string {
