--- conflicted
+++ resolved
@@ -373,7 +373,6 @@
 	assert 'bbaabb'.count('aa') == 1
 }
 
-<<<<<<< HEAD
 fn test_capitalize() {
 	mut s := 'hello'
 	assert s.capitalize() == 'Hello'
@@ -390,27 +389,4 @@
 	assert s.title() == 'Hello World'
 	s.to_lower()
 	assert s.title() == 'Hello World' 
-} 
-=======
-fn test_is_num() {
-	mut s := '1212'
-	assert s.is_num() == true
-	s = '1243 ab'
-	assert s[0].is_digit() == true
-	assert s[4].is_digit() == false
-    s = '123'
-	assert s.is_num() == true
-}
-
-fn test_is_alpha() {
-	mut s := 'hello'
-	assert s.is_alpha() == true
-	s = 'name 12'
-	assert s.is_alpha() == false
-	s = 'test'
-	assert s.is_alpha() == true
-	s.to_upper()
-	assert s.is_alpha() == true
-
-}
->>>>>>> febe1bbc
+} 