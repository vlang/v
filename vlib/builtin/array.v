// Copyright (c) 2019 Alexander Medvednikov. All rights reserved.
// Use of this source code is governed by an MIT license
// that can be found in the LICENSE file.

module builtin

import strings

struct array {
pub:
	// Using a void pointer allows to implement arrays without generics and without generating
	// extra code for every type.
	data         voidptr
	len          int
	cap          int
	element_size int
}

// Private function, used by V (`nums := []int`)
fn new_array(mylen, cap, elm_size int) array {
<<<<<<< HEAD
	a := 3
=======
>>>>>>> 9e7ee404
	//println(a)
	arr := array {
		len: mylen
		cap: cap
		element_size: elm_size
		data: calloc(cap * elm_size)
	}
	return arr
}


// TODO
pub fn _make(len, cap, elm_size int) array {
	return new_array(len, cap, elm_size)
}


// Private function, used by V (`nums := [1, 2, 3]`)
fn new_array_from_c_array(len, cap, elm_size int, c_array voidptr) array {
	arr := array {
		len: len
		cap: cap
		element_size: elm_size
		data: calloc(cap * elm_size)
	}
	// TODO Write all memory functions (like memcpy) in V
	C.memcpy(arr.data, c_array, len * elm_size)
	return arr
}

// Private function, used by V (`nums := [1, 2, 3] !`)
fn new_array_from_c_array_no_alloc(len, cap, elm_size int, c_array voidptr) array {
	arr := array {
		len: len
		cap: cap
		element_size: elm_size
		data: c_array
	}
	return arr
}

// Private function, used by V  (`[0; 100]`)
fn array_repeat_old(val voidptr, nr_repeats, elm_size int) array {
	arr := array {
		len: nr_repeats
		cap: nr_repeats
		element_size: elm_size
		data: calloc(nr_repeats * elm_size)
	}
	for i := 0; i < nr_repeats; i++ {
		C.memcpy(arr.data + i * elm_size, val, elm_size)
	}
	return arr
}

pub fn (a array) repeat(nr_repeats int) array {
	arr := array {
		len: nr_repeats
		cap: nr_repeats
		element_size: a.element_size
		data: calloc(nr_repeats * a.element_size)
	}
	val := a.data + 0 //nr_repeats * a.element_size
	for i := 0; i < nr_repeats; i++ {
		C.memcpy(arr.data + i * a.element_size, val, a.element_size)
	}
	return arr
}

pub fn (a mut array) sort_with_compare(compare voidptr) {
	C.qsort(a.data, a.len, a.element_size, compare)
}

pub fn (a mut array) insert(i int, val voidptr) {
	if i >= a.len {
		panic('array.insert: index larger than length')
	}
	a._push(val)
	size := a.element_size
	C.memmove(a.data + (i + 1) * size, a.data + i * size, (a.len - i) * size)
	a.set(i, val)
}

pub fn (a mut array) prepend(val voidptr) {
	a.insert(0, val)
}

pub fn (a mut array) delete(idx int) {
	size := a.element_size
	C.memmove(a.data + idx * size, a.data + (idx + 1) * size, (a.len - idx) * size)
	a.len--
	a.cap--
}

fn (a array) _get(i int) voidptr {
	if i < 0 || i >= a.len {
		panic('array index out of range: $i/$a.len')
	}
	return a.data + i * a.element_size
}

pub fn (a array) first() voidptr {
	if a.len == 0 {
		panic('array.first: empty array')
	}
	return a.data + 0
}

pub fn (a array) last() voidptr {
	if a.len == 0 {
		panic('array.last: empty array')
	}
	return a.data + (a.len - 1) * a.element_size
}

pub fn (s array) left(n int) array {
	if n >= s.len {
		return s
	}
	return s.slice(0, n)
}

pub fn (s array) right(n int) array {
	if n >= s.len {
		return s
	}
	return s.slice(n, s.len)
}

pub fn (s array) slice(start, _end int) array {
	mut end := _end
	if start > end {
		panic('invalid slice index: $start > $end')
	}
	if end > s.len {
		panic('runtime error: slice bounds out of range ($end >= $s.len)')
	}
	if start < 0 {
		panic('runtime error: slice bounds out of range ($start < 0)')
	}
	l := end - start
	res := array {
		element_size: s.element_size
		data: s.data + start * s.element_size
		len: l
		cap: l
		//is_slice: true
	}
	return res
}

fn (a mut array) set(idx int, val voidptr) {
	if idx < 0 || idx >= a.len {
		panic('array index out of range: $idx / $a.len')
	}
	C.memcpy(a.data + a.element_size * idx, val, a.element_size)
}

fn (arr mut array) _push(val voidptr) {
	if arr.len >= arr.cap - 1 {
		cap := (arr.len + 1) * 2
		// println('_push: realloc, new cap=$cap')
		if arr.cap == 0 {
			arr.data = calloc(cap * arr.element_size)
		}
		else {
			arr.data = C.realloc(arr.data, cap * arr.element_size)
		}
		arr.cap = cap
	}
	C.memcpy(arr.data + arr.element_size * arr.len, val, arr.element_size)
	arr.len++
}

// `val` is array.data
// TODO make private, right now it's used by strings.Builder
pub fn (arr mut array) _push_many(val voidptr, size int) {
	if arr.len >= arr.cap - size {
		cap := (arr.len + size) * 2
		// println('_push: realloc, new cap=$cap')
		if arr.cap == 0 {
			arr.data = calloc(cap * arr.element_size)
		}
		else {
			arr.data = C.realloc(arr.data, cap * arr.element_size)
		}
		arr.cap = cap
	}
	C.memcpy(arr.data + arr.element_size * arr.len, val, arr.element_size * size)
	arr.len += size
}

pub fn (a array) reverse() array {
	arr := array {
		len: a.len
		cap: a.cap
		element_size: a.element_size
		data: calloc(a.cap * a.element_size)
	}
	for i := 0; i < a.len; i++ {
		C.memcpy(arr.data + i * arr.element_size, &a[a.len-1-i], arr.element_size)
	}
	return arr
}

pub fn (a array) clone() array {
	arr := array {
		len: a.len
		cap: a.cap
		element_size: a.element_size
		data: calloc(a.cap * a.element_size)
	}
	C.memcpy(arr.data, a.data, a.cap * a.element_size)
	return arr
}

//pub fn (a []int) free() {
pub fn (a array) free() {
	//if a.is_slice {
		//return
	//}
	C.free(a.data)
}

// "[ 'a', 'b', 'c' ]"
pub fn (a []string) str() string {
	mut sb := strings.new_builder(a.len * 3)
	sb.write('[')
	for i := 0; i < a.len; i++ {
		val := a[i]
		sb.write('"')
		sb.write(val)
		sb.write('"')
		if i < a.len - 1 {
			sb.write(', ')
		}
	}
	sb.write(']')
	return sb.str()
}

pub fn (b []byte) hex() string {
	mut hex := malloc(b.len*2+1)
	mut ptr := &hex[0]
	for i := 0; i < b.len ; i++ {
		ptr += C.sprintf(*char(ptr), '%02x', b[i])
	}
	return string(hex)
}

// TODO: implement for all types
pub fn copy(dst, src []byte) int {
	if dst.len > 0 && src.len > 0 {
		min := if dst.len < src.len { dst.len } else { src.len }
		C.memcpy(dst.data, src.left(min).data, dst.element_size*min)
		return min
	}
	return 0
}

fn compare_ints(a, b &int) int {
	if a < b {
		return -1
	}
	if a > b {
		return 1
	}
	return 0
}

pub fn (a mut []int) sort() {
	a.sort_with_compare(compare_ints)
}<|MERGE_RESOLUTION|>--- conflicted
+++ resolved
@@ -18,11 +18,6 @@
 
 // Private function, used by V (`nums := []int`)
 fn new_array(mylen, cap, elm_size int) array {
-<<<<<<< HEAD
-	a := 3
-=======
->>>>>>> 9e7ee404
-	//println(a)
 	arr := array {
 		len: mylen
 		cap: cap
