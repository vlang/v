// Copyright (c) 2019-2021 Alexander Medvednikov. All rights reserved.
// Use of this source code is governed by an MIT license
// that can be found in the LICENSE file.
module builtin

/*
This is a highly optimized hashmap implementation. It has several traits that
in combination makes it very fast and memory efficient. Here is a short expl-
anation of each trait. After reading this you should have a basic understand-
ing of how it functions:

1. Hash-function: Wyhash. Wyhash is the fastest hash-function for short keys
passing SMHasher, so it was an obvious choice.

2. Open addressing: Robin Hood Hashing. With this method, a hash-collision is
resolved by probing. As opposed to linear probing, Robin Hood hashing has a
simple but clever twist: As new keys are inserted, old keys are shifted arou-
nd in a way such that all keys stay reasonably close to the slot they origin-
ally hash to. A new key may displace a key already inserted if its probe cou-
nt is larger than that of the key at the current position.

3. Memory layout: key-value pairs are stored in a `DenseArray`. This is a dy-
namic array with a very low volume of unused memory, at the cost of more rea-
llocations when inserting elements. It also preserves the order of the key-v-
alues. This array is named `key_values`. Instead of probing a new key-value,
this map probes two 32-bit numbers collectively. The first number has its 8
most significant bits reserved for the probe-count and the remaining 24 bits
are cached bits from the hash which are utilized for faster re-hashing. This
number is often referred to as `meta`. The other 32-bit number is the index
at which the key-value was pushed to in `key_values`. Both of these numbers
are stored in a sparse array `metas`. The `meta`s and `kv_index`s are stored
at even and odd indices, respectively:

metas = [meta, kv_index, 0, 0, meta, kv_index, 0, 0, meta, kv_index, ...]
key_values = [kv, kv, kv, ...]

4. The size of metas is a power of two. This enables the use of bitwise AND
to convert the 64-bit hash to a bucket/index that doesn't overflow metas. If
the size is power of two you can use "hash & (SIZE - 1)" instead of "hash %
SIZE". Modulo is extremely expensive so using '&' is a big performance impro-
vement. The general concern with this approach is that you only make use of
the lower bits of the hash which can cause more collisions. This is solved by
using a well-dispersed hash-function.

5. The hashmap keeps track of the highest probe_count. The trick is to alloc-
ate `extra_metas` > max(probe_count), so you never have to do any bounds-che-
cking since the extra meta memory ensures that a meta will never go beyond
the last index.

6. Cached rehashing. When the `load_factor` of the map exceeds the `max_load_
factor` the size of metas is doubled and all the key-values are "rehashed" to
find the index for their meta's in the new array. Instead of rehashing compl-
etely, it simply uses the cached-hashbits stored in the meta, resulting in
much faster rehashing.
*/
const (
	// Number of bits from the hash stored for each entry
	hashbits            = 24
	// Number of bits from the hash stored for rehashing
	max_cached_hashbits = 16
	// Initial log-number of buckets in the hashtable
	init_log_capicity   = 5
	// Initial number of buckets in the hashtable
	init_capicity       = 1 << init_log_capicity
	// Maximum load-factor (len / capacity)
	max_load_factor     = 0.8
	// Initial highest even index in metas
	init_even_index     = init_capicity - 2
	// Used for incrementing `extra_metas` when max
	// probe count is too high, to avoid overflow
	extra_metas_inc     = 4
	// Bitmask to select all the hashbits
	hash_mask           = u32(0x00FFFFFF)
	// Used for incrementing the probe-count
	probe_inc           = u32(0x01000000)
)

// DenseArray represents a dynamic array with very low growth factor
struct DenseArray {
	key_bytes   int
	value_bytes int
mut:
	cap     int
	len     int
	deletes u32 // count
	// array allocated (with `cap` bytes) on first deletion
	// has non-zero element when key deleted
	all_deleted &byte
	values      &byte
	keys        &byte
}

[inline]
fn new_dense_array(key_bytes int, value_bytes int) DenseArray {
	cap := 8
	return DenseArray{
		key_bytes: key_bytes
		value_bytes: value_bytes
		cap: cap
		len: 0
		deletes: 0
		all_deleted: 0
		keys: unsafe { malloc(cap * key_bytes) }
		values: unsafe { malloc(cap * value_bytes) }
	}
}

[inline]
fn (d &DenseArray) key(i int) voidptr {
	return unsafe { d.keys + i * d.key_bytes }
}

// for cgen
[inline]
fn (d &DenseArray) value(i int) voidptr {
	return unsafe { d.values + i * d.value_bytes }
}

[inline]
fn (d &DenseArray) has_index(i int) bool {
	return d.deletes == 0 || unsafe { d.all_deleted[i] } == 0
}

// Make space to append an element and return index
// The growth-factor is roughly 1.125 `(x + (x >> 3))`
[inline]
fn (mut d DenseArray) expand() int {
	old_cap := d.cap
	old_value_size := d.value_bytes * old_cap
	old_key_size := d.key_bytes * old_cap
	if d.cap == d.len {
		d.cap += d.cap >> 3
		unsafe {
			d.keys = realloc_data(d.keys, old_key_size, d.key_bytes * d.cap)
			d.values = realloc_data(d.values, old_value_size, d.value_bytes * d.cap)
			if d.deletes != 0 {
				d.all_deleted = realloc_data(d.all_deleted, old_cap, d.cap)
				vmemset(d.all_deleted + d.len, 0, d.cap - d.len)
			}
		}
	}
	push_index := d.len
	unsafe {
		if d.deletes != 0 {
			d.all_deleted[push_index] = 0
		}
	}
	d.len++
	return push_index
}

type MapHashFn = fn (voidptr) u64

type MapEqFn = fn (voidptr, voidptr) bool

type MapCloneFn = fn (voidptr, voidptr)

type MapFreeFn = fn (voidptr)

// map is the internal representation of a V `map` type.
pub struct map {
	// Number of bytes of a key
	key_bytes int
	// Number of bytes of a value
	value_bytes int
mut:
	// Highest even index in the hashtable
	even_index u32
	// Number of cached hashbits left for rehashing
	cached_hashbits byte
	// Used for right-shifting out used hashbits
	shift byte
	// Array storing key-values (ordered)
	key_values DenseArray
	// Pointer to meta-data:
	// - Odd indices store kv_index.
	// - Even indices store probe_count and hashbits.
	metas &u32
	// Extra metas that allows for no ranging when incrementing
	// index in the hashmap
	extra_metas     u32
	has_string_keys bool
	hash_fn         MapHashFn
	key_eq_fn       MapEqFn
	clone_fn        MapCloneFn
	free_fn         MapFreeFn
pub mut:
	// Number of key-values currently in the hashmap
	len int
}

fn map_eq_string(a voidptr, b voidptr) bool {
	return fast_string_eq(*unsafe { &string(a) }, *unsafe { &string(b) })
}

fn map_eq_int_1(a voidptr, b voidptr) bool {
	return unsafe { *&byte(a) == *&byte(b) }
}

fn map_eq_int_2(a voidptr, b voidptr) bool {
	return unsafe { *&u16(a) == *&u16(b) }
}

fn map_eq_int_4(a voidptr, b voidptr) bool {
	return unsafe { *&u32(a) == *&u32(b) }
}

fn map_eq_int_8(a voidptr, b voidptr) bool {
	return unsafe { *&u64(a) == *&u64(b) }
}

fn map_clone_string(dest voidptr, pkey voidptr) {
	unsafe {
		s := *&string(pkey)
		(*&string(dest)) = s.clone()
	}
}

fn map_clone_int_1(dest voidptr, pkey voidptr) {
	unsafe {
		*&byte(dest) = *&byte(pkey)
	}
}

fn map_clone_int_2(dest voidptr, pkey voidptr) {
	unsafe {
		*&u16(dest) = *&u16(pkey)
	}
}

fn map_clone_int_4(dest voidptr, pkey voidptr) {
	unsafe {
		*&u32(dest) = *&u32(pkey)
	}
}

fn map_clone_int_8(dest voidptr, pkey voidptr) {
	unsafe {
		*&u64(dest) = *&u64(pkey)
	}
}

fn map_free_string(pkey voidptr) {
	unsafe {
		(*&string(pkey)).free()
	}
}

fn map_free_nop(_ voidptr) {
}

fn new_map(key_bytes int, value_bytes int, hash_fn MapHashFn, key_eq_fn MapEqFn, clone_fn MapCloneFn, free_fn MapFreeFn) map {
	metasize := int(sizeof(u32) * (init_capicity + extra_metas_inc))
	// for now assume anything bigger than a pointer is a string
	has_string_keys := key_bytes > sizeof(voidptr)
	return map{
		key_bytes: key_bytes
		value_bytes: value_bytes
		even_index: init_even_index
		cached_hashbits: max_cached_hashbits
		shift: init_log_capicity
		key_values: new_dense_array(key_bytes, value_bytes)
		metas: unsafe { &u32(vcalloc_noscan(metasize)) }
		extra_metas: extra_metas_inc
		len: 0
		has_string_keys: has_string_keys
		hash_fn: hash_fn
		key_eq_fn: key_eq_fn
		clone_fn: clone_fn
		free_fn: free_fn
	}
}

fn new_map_init(hash_fn MapHashFn, key_eq_fn MapEqFn, clone_fn MapCloneFn, free_fn MapFreeFn, n int, key_bytes int, value_bytes int, keys voidptr, values voidptr) map {
	mut out := new_map(key_bytes, value_bytes, hash_fn, key_eq_fn, clone_fn, free_fn)
	// TODO pre-allocate n slots
	mut pkey := &byte(keys)
	mut pval := &byte(values)
	for _ in 0 .. n {
		unsafe {
			out.set(pkey, pval)
			pkey = pkey + key_bytes
			pval = pval + value_bytes
		}
	}
	return out
}

pub fn (mut m map) move() map {
	r := m
	unsafe {
<<<<<<< HEAD
		C.memset(&m, 0, sizeof(map))
=======
		vmemset(m, 0, int(sizeof(map)))
>>>>>>> 51d7aede
	}
	return r
}

[inline]
fn (m &map) key_to_index(pkey voidptr) (u32, u32) {
	hash := m.hash_fn(pkey)
	index := hash & m.even_index
	meta := ((hash >> m.shift) & hash_mask) | probe_inc
	return u32(index), u32(meta)
}

[inline]
fn (m &map) meta_less(_index u32, _metas u32) (u32, u32) {
	mut index := _index
	mut meta := _metas
	for meta < unsafe { m.metas[index] } {
		index += 2
		meta += probe_inc
	}
	return index, meta
}

[inline]
fn (mut m map) meta_greater(_index u32, _metas u32, kvi u32) {
	mut meta := _metas
	mut index := _index
	mut kv_index := kvi
	for unsafe { m.metas[index] } != 0 {
		if meta > unsafe { m.metas[index] } {
			unsafe {
				tmp_meta := m.metas[index]
				m.metas[index] = meta
				meta = tmp_meta
				tmp_index := m.metas[index + 1]
				m.metas[index + 1] = kv_index
				kv_index = tmp_index
			}
		}
		index += 2
		meta += probe_inc
	}
	unsafe {
		m.metas[index] = meta
		m.metas[index + 1] = kv_index
	}
	probe_count := (meta >> hashbits) - 1
	m.ensure_extra_metas(probe_count)
}

[inline]
fn (mut m map) ensure_extra_metas(probe_count u32) {
	if (probe_count << 1) == m.extra_metas {
		size_of_u32 := sizeof(u32)
		old_mem_size := (m.even_index + 2 + m.extra_metas)
		m.extra_metas += extra_metas_inc
		mem_size := (m.even_index + 2 + m.extra_metas)
		unsafe {
			x := realloc_data(&byte(m.metas), int(size_of_u32 * old_mem_size), int(size_of_u32 * mem_size))
			m.metas = &u32(x)
			vmemset(m.metas + mem_size - extra_metas_inc, 0, int(sizeof(u32) * extra_metas_inc))
		}
		// Should almost never happen
		if probe_count == 252 {
			panic('Probe overflow')
		}
	}
}

// Insert new element to the map. The element is inserted if its key is
// not equivalent to the key of any other element already in the container.
// If the key already exists, its value is changed to the value of the new element.
fn (mut m map) set(key voidptr, value voidptr) {
	load_factor := f32(m.len << 1) / f32(m.even_index)
	if load_factor > max_load_factor {
		m.expand()
	}
	mut index, mut meta := m.key_to_index(key)
	index, meta = m.meta_less(index, meta)
	// While we might have a match
	for meta == unsafe { m.metas[index] } {
		kv_index := int(unsafe { m.metas[index + 1] })
		pkey := unsafe { m.key_values.key(kv_index) }
		if m.key_eq_fn(key, pkey) {
			unsafe {
				pval := m.key_values.value(kv_index)
				vmemcpy(pval, value, m.value_bytes)
			}
			return
		}
		index += 2
		meta += probe_inc
	}
	kv_index := m.key_values.expand()
	unsafe {
		pkey := m.key_values.key(kv_index)
		pvalue := m.key_values.value(kv_index)
		m.clone_fn(pkey, key)
		vmemcpy(&byte(pvalue), value, m.value_bytes)
	}
	m.meta_greater(index, meta, u32(kv_index))
	m.len++
}

// Doubles the size of the hashmap
fn (mut m map) expand() {
	old_cap := m.even_index
	m.even_index = ((m.even_index + 2) << 1) - 2
	// Check if any hashbits are left
	if m.cached_hashbits == 0 {
		m.shift += max_cached_hashbits
		m.cached_hashbits = max_cached_hashbits
		m.rehash()
	} else {
		m.cached_rehash(old_cap)
		m.cached_hashbits--
	}
}

// A rehash is the reconstruction of the hash table:
// All the elements in the container are rearranged according
// to their hash value into the newly sized key-value container.
// Rehashes are performed when the load_factor is going to surpass
// the max_load_factor in an operation.
fn (mut m map) rehash() {
	meta_bytes := sizeof(u32) * (m.even_index + 2 + m.extra_metas)
	unsafe {
		// TODO: use realloc_data here too
		x := v_realloc(&byte(m.metas), int(meta_bytes))
		m.metas = &u32(x)
		vmemset(m.metas, 0, int(meta_bytes))
	}
	for i := 0; i < m.key_values.len; i++ {
		if !m.key_values.has_index(i) {
			continue
		}
		pkey := unsafe { m.key_values.key(i) }
		mut index, mut meta := m.key_to_index(pkey)
		index, meta = m.meta_less(index, meta)
		m.meta_greater(index, meta, u32(i))
	}
}

// This method works like rehash. However, instead of rehashing the
// key completely, it uses the bits cached in `metas`.
fn (mut m map) cached_rehash(old_cap u32) {
	old_metas := m.metas
	metasize := int(sizeof(u32) * (m.even_index + 2 + m.extra_metas))
	m.metas = unsafe { &u32(vcalloc(metasize)) }
	old_extra_metas := m.extra_metas
	for i := u32(0); i <= old_cap + old_extra_metas; i += 2 {
		if unsafe { old_metas[i] } == 0 {
			continue
		}
		old_meta := unsafe { old_metas[i] }
		old_probe_count := ((old_meta >> hashbits) - 1) << 1
		old_index := (i - old_probe_count) & (m.even_index >> 1)
		mut index := (old_index | (old_meta << m.shift)) & m.even_index
		mut meta := (old_meta & hash_mask) | probe_inc
		index, meta = m.meta_less(index, meta)
		kv_index := unsafe { old_metas[i + 1] }
		m.meta_greater(index, meta, kv_index)
	}
	unsafe { free(old_metas) }
}

// This method is used for assignment operators. If the argument-key
// does not exist in the map, it's added to the map along with the zero/default value.
// If the key exists, its respective value is returned.
fn (mut m map) get_and_set(key voidptr, zero voidptr) voidptr {
	for {
		mut index, mut meta := m.key_to_index(key)
		for {
			if meta == unsafe { m.metas[index] } {
				kv_index := int(unsafe { m.metas[index + 1] })
				pkey := unsafe { m.key_values.key(kv_index) }
				if m.key_eq_fn(key, pkey) {
					pval := unsafe { m.key_values.value(kv_index) }
					return unsafe { &byte(pval) }
				}
			}
			index += 2
			meta += probe_inc
			if meta > unsafe { m.metas[index] } {
				break
			}
		}
		// Key not found, insert key with zero-value
		m.set(key, zero)
	}
	assert false
	return voidptr(0)
}

// If `key` matches the key of an element in the container,
// the method returns a reference to its mapped value.
// If not, a zero/default value is returned.
fn (m &map) get(key voidptr, zero voidptr) voidptr {
	mut index, mut meta := m.key_to_index(key)
	for {
		if meta == unsafe { m.metas[index] } {
			kv_index := int(unsafe { m.metas[index + 1] })
			pkey := unsafe { m.key_values.key(kv_index) }
			if m.key_eq_fn(key, pkey) {
				pval := unsafe { m.key_values.value(kv_index) }
				return unsafe { &byte(pval) }
			}
		}
		index += 2
		meta += probe_inc
		if meta > unsafe { m.metas[index] } {
			break
		}
	}
	return zero
}

// If `key` matches the key of an element in the container,
// the method returns a reference to its mapped value.
// If not, a zero pointer is returned.
// This is used in `x := m['key'] or { ... }`
fn (m &map) get_check(key voidptr) voidptr {
	mut index, mut meta := m.key_to_index(key)
	for {
		if meta == unsafe { m.metas[index] } {
			kv_index := int(unsafe { m.metas[index + 1] })
			pkey := unsafe { m.key_values.key(kv_index) }
			if m.key_eq_fn(key, pkey) {
				pval := unsafe { m.key_values.value(kv_index) }
				return unsafe { &byte(pval) }
			}
		}
		index += 2
		meta += probe_inc
		if meta > unsafe { m.metas[index] } {
			break
		}
	}
	return 0
}

// Checks whether a particular key exists in the map.
fn (m &map) exists(key voidptr) bool {
	mut index, mut meta := m.key_to_index(key)
	for {
		if meta == unsafe { m.metas[index] } {
			kv_index := int(unsafe { m.metas[index + 1] })
			pkey := unsafe { m.key_values.key(kv_index) }
			if m.key_eq_fn(key, pkey) {
				return true
			}
		}
		index += 2
		meta += probe_inc
		if meta > unsafe { m.metas[index] } {
			break
		}
	}
	return false
}

[inline]
fn (mut d DenseArray) delete(i int) {
	if d.deletes == 0 {
		d.all_deleted = vcalloc(d.cap) // sets to 0
	}
	d.deletes++
	unsafe {
		d.all_deleted[i] = 1
	}
}

// Removes the mapping of a particular key from the map.
[unsafe]
pub fn (mut m map) delete(key voidptr) {
	mut index, mut meta := m.key_to_index(key)
	index, meta = m.meta_less(index, meta)
	// Perform backwards shifting
	for meta == unsafe { m.metas[index] } {
		kv_index := int(unsafe { m.metas[index + 1] })
		pkey := unsafe { m.key_values.key(kv_index) }
		if m.key_eq_fn(key, pkey) {
			for (unsafe { m.metas[index + 2] } >> hashbits) > 1 {
				unsafe {
					m.metas[index] = m.metas[index + 2] - probe_inc
					m.metas[index + 1] = m.metas[index + 3]
				}
				index += 2
			}
			m.len--
			m.key_values.delete(kv_index)
			unsafe {
				m.metas[index] = 0
				m.free_fn(pkey)
				// Mark key as deleted
				vmemset(pkey, 0, m.key_bytes)
			}
			if m.key_values.len <= 32 {
				return
			}
			// Clean up key_values if too many have been deleted
			if m.key_values.deletes >= (m.key_values.len >> 1) {
				m.key_values.zeros_to_end()
				m.rehash()
			}
			return
		}
		index += 2
		meta += probe_inc
	}
}

// Returns all keys in the map.
fn (m &map) keys() array {
	mut keys := __new_array(m.len, 0, m.key_bytes)
	mut item := unsafe { &byte(keys.data) }
	if m.key_values.deletes == 0 {
		for i := 0; i < m.key_values.len; i++ {
			unsafe {
				pkey := m.key_values.key(i)
				m.clone_fn(item, pkey)
				item = item + m.key_bytes
			}
		}
		return keys
	}
	for i := 0; i < m.key_values.len; i++ {
		if !m.key_values.has_index(i) {
			continue
		}
		unsafe {
			pkey := m.key_values.key(i)
			m.clone_fn(item, pkey)
			item = item + m.key_bytes
		}
	}
	return keys
}

// warning: only copies keys, does not clone
[unsafe]
fn (d &DenseArray) clone() DenseArray {
	res := DenseArray{
		key_bytes: d.key_bytes
		value_bytes: d.value_bytes
		cap: d.cap
		len: d.len
		deletes: d.deletes
		all_deleted: 0
		values: 0
		keys: 0
	}
	unsafe {
		if d.deletes != 0 {
			res.all_deleted = memdup(d.all_deleted, d.cap)
		}
		res.keys = memdup(d.keys, d.cap * d.key_bytes)
		res.values = memdup(d.values, d.cap * d.value_bytes)
	}
	return res
}

// clone returns a clone of the `map`.
[unsafe]
pub fn (m &map) clone() map {
	metasize := int(sizeof(u32) * (m.even_index + 2 + m.extra_metas))
	res := map{
		key_bytes: m.key_bytes
		value_bytes: m.value_bytes
		even_index: m.even_index
		cached_hashbits: m.cached_hashbits
		shift: m.shift
		key_values: unsafe { m.key_values.clone() }
		metas: unsafe { &u32(malloc(metasize)) }
		extra_metas: m.extra_metas
		len: m.len
		has_string_keys: m.has_string_keys
		hash_fn: m.hash_fn
		key_eq_fn: m.key_eq_fn
		clone_fn: m.clone_fn
		free_fn: m.free_fn
	}
	unsafe { vmemcpy(res.metas, m.metas, metasize) }
	if !m.has_string_keys {
		return res
	}
	// clone keys
	for i in 0 .. m.key_values.len {
		if !m.key_values.has_index(i) {
			continue
		}
		m.clone_fn(res.key_values.key(i), m.key_values.key(i))
	}
	return res
}

// free releases all memory resources occupied by the `map`.
[unsafe]
pub fn (m &map) free() {
	unsafe { free(m.metas) }
	if m.key_values.deletes == 0 {
		for i := 0; i < m.key_values.len; i++ {
			unsafe {
				pkey := m.key_values.key(i)
				m.free_fn(pkey)
			}
		}
	} else {
		for i := 0; i < m.key_values.len; i++ {
			if !m.key_values.has_index(i) {
				continue
			}
			unsafe {
				pkey := m.key_values.key(i)
				m.free_fn(pkey)
			}
		}
		unsafe { free(m.key_values.all_deleted) }
	}
	unsafe {
		free(m.key_values.keys)
		free(m.key_values.values)
	}
}<|MERGE_RESOLUTION|>--- conflicted
+++ resolved
@@ -289,11 +289,7 @@
 pub fn (mut m map) move() map {
 	r := m
 	unsafe {
-<<<<<<< HEAD
-		C.memset(&m, 0, sizeof(map))
-=======
-		vmemset(m, 0, int(sizeof(map)))
->>>>>>> 51d7aede
+		vmemset(&m, 0, int(sizeof(map)))
 	}
 	return r
 }
