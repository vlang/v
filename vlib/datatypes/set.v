--- conflicted
+++ resolved
@@ -48,11 +48,7 @@
 
 // equal checks whether the two given sets are equal (i.e. contain all and only the same elements).
 [deprecated: 'use set1<T> == set2<T> instead']
-<<<<<<< HEAD
-pub fn (l Set<T>) equal(r Set<T>) bool {
-=======
 pub fn (l Set<T>) equal (r Set<T>) bool {
->>>>>>> c9040722
 	return l == r
 }
 
@@ -120,11 +116,7 @@
 
 // difference returns the difference of sets.
 [deprecated: 'use set1<T> - set2<T> instead']
-<<<<<<< HEAD
-pub fn (l Set<T>) difference(r Set<T>) Set<T> {
-=======
 pub fn (l Set<T>) difference (r Set<T>) Set<T> {
->>>>>>> c9040722
 	return l - r
 }
 
