--- conflicted
+++ resolved
@@ -9,11 +9,7 @@
 )
 
 // NOTE: temp until we have []bytes(buff)
-<<<<<<< HEAD
-fn c_array_to_bytes_tmp(len, buffer voidptr) []byte {
-=======
 fn c_array_to_bytes_tmp(len int, buffer voidptr) []byte {
->>>>>>> a3ab5df2
 
 	mut arr := []byte
 	arr = make(len, 1, 1)
