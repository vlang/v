module ttf
/**********************************************************************
*
* TrueTypeFont reader V implementation
*
* Copyright (c) 2021 Dario Deledda. All rights reserved.
* Use of this source code is governed by an MIT license
* that can be found in the LICENSE file.
*
* Note:
* - inspired by: http://stevehanov.ca/blog/?id=143 
*
* TODO: 
* - check for unicode > 0xFFFF if supported
* - evaluate use a buffer for the points in the glyph
**********************************************************************/
import strings


/******************************************************************************
*
* CMAP structs
*
******************************************************************************/
struct Segment {
mut:
	id_range_offset u32
	start_code      u16
	end_code        u16
	id_delta        u16
}

struct TrueTypeCmap {
mut:
	format   int
	cache    []int = []int{ len: 65536, init: -1 }  // for now we allocate 2^16 charcode
	segments []Segment
	arr      []int
}

/******************************************************************************
*
* TTF_File structs
*
******************************************************************************/
pub
struct TTF_File{
pub mut:
	buf            []byte
	pos            u32

	length         u16

	scalar_type    u32
	search_range   u16
	entry_selector u16
	range_shift    u16

	tables map[string]Offset_Table

	version              f32
	font_revision        f32
	checksum_adjustment  u32
	magic_number         u32
	flags                u16
	units_per_em         u16
	created              u64
	modified             u64
	x_min                f32
	y_min                f32
	x_max                f32
	y_max                f32
	mac_style            u16
	lowest_rec_ppem      u16
	font_direction_hint  i16
	index_to_loc_format  i16
	glyph_data_format    i16

	font_family          string
	font_sub_family      string
	full_name            string
	postscript_name      string

	cmaps                []TrueTypeCmap

	ascent                  i16 
	descent                 i16 
	line_gap                i16 
	advance_width_max       u16 
	min_left_side_bearing   i16 
	min_right_side_bearing  i16 
	x_max_extent            i16 
	caret_slope_rise        i16 
	caret_slope_run         i16 
	caret_offset            i16 
	metric_data_format      i16 
	num_of_long_hor_metrics u16 

	kern                    []Kern0Table
	
	// cache
	glyph_cache             map[int]Glyph
}

pub
fn (mut tf TTF_File) init() {
	tf.read_offset_tables()
	tf.read_head_table()
	//dprintln(tf.get_info_string())
	tf.read_name_table()
	tf.read_cmap_table()
	tf.read_hhea_table()
	tf.read_kern_table()
	tf.length = tf.glyph_count()
	dprintln("Number of symbols: $tf.length")
	dprintln("*****************************")
}
/******************************************************************************
*
* TTF_File Glyph Structs
*
******************************************************************************/

pub
struct Point {
pub mut:
	x        int
	y        int
	on_curve bool
}

struct Gylph_Component {
mut:
	points  []Point
}

// type of glyph
const(
	g_type_simple  = u16(1)  // simple type
	g_type_complex = u16(2)  // compound type
)

pub
struct Glyph {
pub mut:
	g_type             u16 = g_type_simple
	contour_ends       []u16
	number_of_contours i16
	points             []Point
	x_min              i16
	x_max              i16
	y_min              i16
	y_max              i16
	valid_glyph        bool
	components         []Component
}


/******************************************************************************
*
* TTF_File metrics and glyph
*
******************************************************************************/
pub
fn (mut tf TTF_File) get_horizontal_metrics(glyph_index u16) (int, int) {
	assert"hmtx" in tf.tables
	old_pos := tf.pos
	mut offset  := tf.tables["hmtx"].offset

	mut advance_width     := 0
	mut left_side_bearing := 0
	if glyph_index < tf.num_of_long_hor_metrics {
		offset += glyph_index * 4
		tf.pos = offset
		advance_width     = tf.get_u16()
		left_side_bearing = tf.get_i16()
		//dprintln("Found h_metric aw: $advance_width lsb: $left_side_bearing")
	} else {
		// read the last entry of the hMetrics array
		tf.pos = offset + (tf.num_of_long_hor_metrics - 1) * 4
		advance_width     = tf.get_u16()
		tf.pos = offset + tf.num_of_long_hor_metrics * 4 + 2 * (glyph_index - tf.num_of_long_hor_metrics)
		left_side_bearing = tf.get_fword()
	}
	tf.pos = old_pos
	return advance_width, left_side_bearing
}

fn (mut tf TTF_File) get_glyph_offset(index u32) u32{
	// check if needed tables exists
	assert "loca" in tf.tables
	assert "glyf" in tf.tables
	mut old_pos := tf.pos
	
	table := tf.tables["loca"]
	mut offset  := u32(0)
	mut next    := u32(0)
	if tf.index_to_loc_format == 1 {
		tf.pos = table.offset + (index << 2)
		offset  = tf.get_u32()
		next    = tf.get_u32()
	} else {
		tf.pos = table.offset + (index << 1)
		offset  = tf.get_u16() << 1
		next    = tf.get_u16() << 1
	}
	
	if offset == next {
		// indicates glyph has no outline( eg space)
		return 0
	}

	//dprintln("Offset for glyph index $index is $offset")
	tf.pos = old_pos
	return offset + tf.tables['glyf'].offset
}

fn (mut tf TTF_File) glyph_count() u16{
	assert "maxp" in tf.tables
	old_pos := tf.pos
	tf.pos = tf.tables["maxp"].offset + 4
	count := tf.get_u16()
	tf.pos = old_pos
	return count
}

pub
fn (mut tf TTF_File) read_glyph_dim(index u16) (int, int, int, int) {
	offset := tf.get_glyph_offset(index)
	//dprintln("offset: $offset")
	if offset == 0 || offset >= tf.tables["glyf"].offset + tf.tables["glyf"].length {
		dprintln("No glyph found!")
		return 0, 0, 0, 0
	}

	assert offset >= tf.tables["glyf"].offset
	assert offset < tf.tables["glyf"].offset + tf.tables["glyf"].length

	tf.pos = offset
	//dprintln("file seek read_glyph: $tf.pos")
	
	/*number_of_contours*/ _ := tf.get_i16()
	x_min := tf.get_fword()
	y_min := tf.get_fword()
	x_max := tf.get_fword()
	y_max := tf.get_fword()
	
	return x_min, x_max, y_min, y_max
}

pub
fn (mut tf TTF_File) read_glyph(index u16) Glyph {
	index_int := int(index) //index.str()
	if index_int in tf.glyph_cache{
		//dprintln("Found glyp: ${index}")
		return tf.glyph_cache[index_int]
	}
	//dprintln("Create glyp: ${index}")
	
	offset := tf.get_glyph_offset(index)
	//dprintln("offset: $offset")
	if offset == 0 || offset >= tf.tables["glyf"].offset + tf.tables["glyf"].length {
		dprintln("No glyph found!")
		return Glyph{}
	}

	assert offset >= tf.tables["glyf"].offset
	assert offset < tf.tables["glyf"].offset + tf.tables["glyf"].length

	tf.pos = offset
	//dprintln("file seek read_glyph: $tf.pos")
	
	/* ---- BUG TO SOLVE -----
	--- Order of the data if printed in the main is shuffled!! Very Strange
	mut tmp_glyph := Glyph{
		number_of_contours : tf.get_i16()
		x_min : tf.get_fword()
		y_min : tf.get_fword()
		x_max : tf.get_fword()
		y_max : tf.get_fword()
	}
	*/
	
	mut tmp_glyph := Glyph{}
	tmp_glyph.number_of_contours = tf.get_i16()
	tmp_glyph.x_min = tf.get_fword()
	tmp_glyph.y_min = tf.get_fword()
	tmp_glyph.x_max = tf.get_fword()
	tmp_glyph.y_max = tf.get_fword()
	
	//dprintln("file seek after read_glyph: $tf.pos")

	assert tmp_glyph.number_of_contours >= -1

	if tmp_glyph.number_of_contours == -1 {
		//dprintln("read_compound_glyph")
		tf.read_compound_glyph(mut tmp_glyph)
	} else {
		//dprintln("read_simple_glyph")
		tf.read_simple_glyph(mut tmp_glyph)
	}

	tf.glyph_cache[index_int] = tmp_glyph
	return tmp_glyph
}

const(
	tfk_on_curve  = 1
	tfk_x_is_byte = 2
	tfk_y_is_byte = 4
	tfk_repeat    = 8
	tfk_x_delta   = 16
	tfk_y_delta   = 32
)

fn (mut tf TTF_File) read_simple_glyph(mut in_glyph Glyph){
	if in_glyph.number_of_contours == 0 {
		return
	}

	for _ in 0..in_glyph.number_of_contours {
		in_glyph.contour_ends << tf.get_u16()
	}

	// skip over intructions
	tf.pos = tf.get_u16() + tf.pos 
	
	mut num_points := 0
	for ce in in_glyph.contour_ends {
		if ce > num_points {
			num_points = ce
		}
	}
	num_points++

	mut i := 0
	mut flags := []byte{}
	for i < num_points {
		flag := tf.get_u8()
		flags << flag
		in_glyph.points << Point{
			x: 0
			y: 0
			on_curve: (flag & tfk_on_curve) > 0
		}
		
		if (flag & tfk_repeat) > 0 {
			mut repeat_count := tf.get_u8()
			assert repeat_count > 0
			i += repeat_count
			for repeat_count > 0 {
				flags << flag
				in_glyph.points << Point{
					x: 0
					y: 0
					on_curve: (flag & tfk_on_curve) > 0
				}
				repeat_count--
			}
		}
		i++
	}

	// read coords x
	mut value := 0
	for i_x in 0..num_points {
		flag_x := flags[i_x]
		if (flag_x & tfk_x_is_byte) > 0 {
			if (flag_x & tfk_x_delta) > 0 {
				value += tf.get_u8()
			} else {
				value -= tf.get_u8()
			}
		} else if (~flag_x & tfk_x_delta) > 0 {
			value += tf.get_i16()
		} else {
			// value is unchanged
		}
		//dprintln("$i_x x: $value")
		in_glyph.points[i_x].x = value
	}

	// read coords y
	value = 0
	for i_y in 0..num_points {
		flag_y := flags[i_y]
		if (flag_y & tfk_y_is_byte) > 0 {
			if (flag_y & tfk_y_delta) > 0 {
				value += tf.get_u8()
			} else {
				value -= tf.get_u8()
			}
		} else if (~flag_y & tfk_y_delta) > 0 {
			value += tf.get_i16()
		} else {
			// value is unchanged
		}
		//dprintln("$i_y y: $value")
		in_glyph.points[i_y].y = value
	}

	// ok we have a valid glyph
	in_glyph.valid_glyph = true
}

const(
	tfkc_arg_1_and_2_are_words    = 1
	tfkc_args_are_xy_values       = 2
	tfkc_round_xy_to_grid         = 4
	tfkc_we_have_a_scale          = 8
	// reserved                   = 16
	tfkc_more_components          = 32
	tfkc_we_have_an_x_and_y_scale = 64
	tfkc_we_have_a_two_by_two     = 128
	tfkc_we_have_instructions     = 256
	tfkc_use_my_metrics           = 512
	tfkc_overlap_component        = 1024
)

struct Component {
mut:
	glyph_index      u16
	dest_point_index i16
	src_point_index  i16
	matrix           []f32 = [f32(1.0), 0, 0, 1.0, 0, 0]
}

fn (mut tf TTF_File) read_compound_glyph(mut in_glyph Glyph){
	in_glyph.g_type = g_type_complex
	mut component := Component{}
	mut flags := tfkc_more_components
	for (flags & tfkc_more_components) > 0 {
		mut arg1 := i16(0)
		mut arg2 := i16(0)
		
		flags = tf.get_u16()

		component.glyph_index = tf.get_u16()
		
		if (flags & tfkc_arg_1_and_2_are_words) > 0 {
			arg1 = tf.get_i16()
			arg2 = tf.get_i16()
		} else {
			arg1 = tf.get_u8()
			arg2 = tf.get_u8()
		}

		if (flags & tfkc_args_are_xy_values) > 0 {
			component.matrix[4] = arg1
			component.matrix[5] = arg2
		} else {
			component.dest_point_index = arg1
			component.src_point_index  = arg2
		}

		if (flags & tfkc_we_have_a_scale) > 0 {
			component.matrix[0] = tf.get_2dot14()
			component.matrix[3] = component.matrix[0]
		} else if (flags & tfkc_we_have_an_x_and_y_scale) > 0 {
			component.matrix[0] = tf.get_2dot14()
			component.matrix[3] = tf.get_2dot14()
		} else if (flags & tfkc_we_have_a_two_by_two) > 0 {
			component.matrix[0] = tf.get_2dot14()
			component.matrix[1] = tf.get_2dot14()
			component.matrix[2] = tf.get_2dot14()
			component.matrix[3] = tf.get_2dot14()
		}

		//dprintln("Read component glyph index ${component.glyph_index}")
		//dprintln("Transform: ${component.matrix}")

		old_pos := tf.pos

		simple_glyph := tf.read_glyph(component.glyph_index)
		if simple_glyph.valid_glyph {
			point_offset := in_glyph.points.len
			for i in 0..simple_glyph.contour_ends.len {
				in_glyph.contour_ends << u16(simple_glyph.contour_ends[i] + point_offset)
			}

			for p in simple_glyph.points {
				mut x := f32(p.x)
				mut y := f32(p.y)
				x = component.matrix[0] * x + component.matrix[1] * y + component.matrix[4]
				y = component.matrix[2] * x + component.matrix[3] * y + component.matrix[5]            	
				in_glyph.points << Point{
					x: int(x)
					y: int(y)
					on_curve: p.on_curve
				}
			}
		}
		tf.pos = old_pos
	}

	in_glyph.number_of_contours = i16(in_glyph.contour_ends.len)

	if (flags & tfkc_we_have_instructions) > 0 {
		tf.pos = tf.get_u16() + tf.pos
	}

	// ok we have a valid glyph
	in_glyph.valid_glyph = true
}

/******************************************************************************
*
* TTF_File get functions
*
******************************************************************************/
fn (mut tf TTF_File) get_u8() byte {
	x := tf.buf[tf.pos]
	tf.pos++
	return byte(x)
}

fn (mut tf TTF_File) get_i8() i8 {
	return i8(tf.get_u8())
}

fn (mut tf TTF_File) get_u16() u16 {
	x := u16(tf.buf[tf.pos] << u16(8)) | u16(tf.buf[tf.pos + 1])
	tf.pos += 2
	return x
}

fn (mut tf TTF_File) get_ufword() u16 {
	return tf.get_u16()
}

fn (mut tf TTF_File) get_i16() i16 {
	return i16(tf.get_u16())
}

fn (mut tf TTF_File) get_fword() i16 {
	return tf.get_i16()
}

fn (mut tf TTF_File) get_u32() u32 {
	x :=(u32(tf.buf[tf.pos]) << u32(24)) | 
		(u32(tf.buf[tf.pos + 1]) << u32(16)) | 
		(u32(tf.buf[tf.pos + 2]) << u32(8)) | 
		u32(tf.buf[tf.pos + 3])
	tf.pos += 4
	return x
}

fn (mut tf TTF_File) get_i32() int {
	return int(tf.get_u32())
}

fn (mut tf TTF_File) get_2dot14() f32 {
	return f32(tf.get_i16()) / f32(i16(1 << 14))
}

fn (mut tf TTF_File) get_fixed() f32 {
	return f32(tf.get_i32() / f32(1 << 16))
}

fn (mut tf TTF_File) get_string(length int) string {
	tmp_pos := tf.pos
	tf.pos += u32(length)
<<<<<<< HEAD
	return unsafe{ tos(byteptr(u64(tf.buf.data)+tmp_pos), length) }
=======
	return unsafe{ tos(byteptr(u64(tf.buf.data)+u64(tmp_pos)), length) }
>>>>>>> d2587337
}

fn (mut tf TTF_File) get_unicode_string(length int) string {
	mut tmp_txt := strings.new_builder(length)
	mut real_len := 0
	
	for _ in 0..(length>>1) {
		c := tf.get_u16()
		c_len := ((0xe5000000>>((c>>3) & 0x1e)) & 3) + 1
		real_len += c_len
		if c_len == 1 {
			tmp_txt.write_b(byte(c & 0xff))
		} else {
			tmp_txt.write_b(byte((c >> 8) & 0xff))
			tmp_txt.write_b(byte(c & 0xff))
		}
		//dprintln("c: ${c:c}|${ byte(c &0xff) :c} c_len: ${c_len} str_len: ${real_len} in_len: ${length}")
	}
	tf.pos += u32(real_len)
	res_txt := tmp_txt.str()
	//dprintln("get_unicode_string: ${res_txt}")
	return res_txt
}

fn (mut tf TTF_File) get_date() u64 {
	mac_time := (u64(tf.get_u32()) << 32) + u64(tf.get_u32())
	utc_time := mac_time - u64(2082844800)
	return utc_time
}

fn (mut tf TTF_File) calc_checksum(offset u32, length u32) u32 {
	old_index  := tf.pos
	mut sum    := u64(0)
	mut nlongs := int((length + 3) >> 2)
	tf.pos = offset
	//dprintln("offs: $offset nlongs: $nlongs")
	for nlongs > 0 {
		sum = sum + u64(tf.get_u32())
		nlongs--
	}
	tf.pos = old_index
	return u32(sum & u64(0xffff_ffff))
}

/******************************************************************************
*
* Offset_Table
*
******************************************************************************/
struct Offset_Table {
mut:
	checksum u32
	offset   u32
	length   u32
}

fn (mut tf TTF_File) read_offset_tables() {
	dprintln("*** READ TABLES OFFSET ***")
	tf.pos = 0
	tf.scalar_type   = tf.get_u32()
	num_tables       := tf.get_u16()
	tf.search_range  = tf.get_u16()
	tf.entry_selector= tf.get_u16()
	tf.range_shift   = tf.get_u16()

	dprintln("scalar_type   : [0x$tf.scalar_type.hex()]")
	dprintln("num tables    : [$num_tables]")
	dprintln("search_range  : [0x$tf.search_range.hex()]")
	dprintln("entry_selector: [0x$tf.entry_selector.hex()]")
	dprintln("range_shift   : [0x$tf.range_shift.hex()]")

	mut i:= 0
	for i < num_tables {
		tag := tf.get_string(4)
		tf.tables[tag] = {
			checksum: tf.get_u32()
			offset:   tf.get_u32()
			length:   tf.get_u32()
		}
		dprintln("Table: [$tag]")
		//dprintln("${tf.tables[tag]}")

		if tag != 'head' {
			assert tf.calc_checksum(tf.tables[tag].offset, tf.tables[tag].length) == tf.tables[tag].checksum
		}
		i++
	}
	dprintln("*** END READ TABLES OFFSET ***")
}

/******************************************************************************
*
* Head_Table
*
******************************************************************************/
fn (mut tf TTF_File) read_head_table() {
	dprintln("*** READ HEAD TABLE ***")
	tf.pos = tf.tables["head"].offset
	dprintln("Offset: $tf.pos")

	tf.version             = tf.get_fixed()
	tf.font_revision       = tf.get_fixed()
	tf.checksum_adjustment = tf.get_u32()
	tf.magic_number        = tf.get_u32()
	assert tf.magic_number == 0x5f0f3cf5
	tf.flags               = tf.get_u16()
	tf.units_per_em        = tf.get_u16()
	tf.created             = tf.get_date()
	tf.modified            = tf.get_date()
	tf.x_min               = tf.get_i16()
	tf.y_min               = tf.get_i16()
	tf.x_max               = tf.get_i16()
	tf.y_max               = tf.get_i16()
	tf.mac_style           = tf.get_u16()
	tf.lowest_rec_ppem     = tf.get_u16()
	tf.font_direction_hint = tf.get_i16()
	tf.index_to_loc_format = tf.get_i16()
	tf.glyph_data_format   = tf.get_i16()
}

/******************************************************************************
*
* Name_Table
*
******************************************************************************/
fn (mut tf TTF_File) read_name_table() {
	dprintln("*** READ NAME TABLE ***")
	assert "name" in tf.tables
	table_offset := tf.tables["name"].offset
	tf.pos = tf.tables["name"].offset
	
	format        := tf.get_u16() // must be 0
	assert format == 0
	count         := tf.get_u16()
	string_offset := tf.get_u16()

	for _ in 0..count {
		platform_id          := tf.get_u16()
		/*platform_specific_id :=*/ tf.get_u16()
		/*language_id          :=*/ tf.get_u16()
		name_id              := tf.get_u16()
		length               := tf.get_u16()
		offset               := tf.get_u16()

		old_pos              := tf.pos
		tf.pos = table_offset + string_offset + offset

		mut name := ""
		if platform_id == 0 || platform_id == 3 {
			name = tf.get_unicode_string(length)
		} else {
			name = tf.get_string(length)
		}
		//dprintln("Name [${platform_id} / ${platform_specific_id}] id:[$name_id] language:[$language_id] [$name]")
		tf.pos = old_pos

		match name_id {
			1 {
				tf.font_family = name
			}
			2 {
				tf.font_sub_family = name
			}
			4 {
				tf.full_name  = name
			}
			6 {
				tf.postscript_name = name
			}
			else {}
		}
	}
}

/******************************************************************************
*
* Cmap_Table
*
******************************************************************************/
fn (mut tf TTF_File) read_cmap_table() {
	dprintln("*** READ CMAP TABLE ***")
	assert "cmap" in tf.tables
	table_offset := tf.tables["cmap"].offset
	tf.pos = table_offset

	version           := tf.get_u16() // must be 0
	assert version == 0
	number_sub_tables := tf.get_u16()

	// tables must be sorted by platform id and then platform specific
	// encoding.
	for _ in 0..number_sub_tables {
		// platforms are:
		// 0 - Unicode -- use specific id 6 for full coverage. 0/4 common.
		// 1 - Macintosh (Discouraged)
		// 2 - reserved
		// 3 - Microsoft
		platform_id          := tf.get_u16()
		platform_specific_id := tf.get_u16()
		offset               := tf.get_u32()
		dprintln("CMap platform_id=${platform_id} specific_id=${platform_specific_id} offset=${offset}")
		if platform_id == 3 && platform_specific_id <= 1 {
			tf.read_cmap(table_offset + offset)
		}
	}
}

fn (mut tf TTF_File) read_cmap(offset u32) {
	old_pos := tf.pos
	tf.pos  = offset
	format   := tf.get_u16()
	length   := tf.get_u16()
	language := tf.get_u16()

	dprintln("  Cmap format: $format length: $length language: $language")
	if format == 0 {
		dprintln("  Cmap 0 Init...")
		mut cmap := TrueTypeCmap{}
		cmap.init_0(mut tf)
		tf.cmaps << cmap
	} else if format == 4 {
		dprintln("  Cmap 4 Init...")
		mut cmap := TrueTypeCmap{}
		cmap.init_4(mut tf)
		tf.cmaps << cmap
	}

	tf.pos = old_pos
}

/******************************************************************************
*
* CMAPS 0/4
*
******************************************************************************/
fn (mut tf TTF_File) map_code(char_code int) u16{
	mut index := 0
	for i in 0..tf.cmaps.len {
		mut cmap := tf.cmaps[i]
		if cmap.format == 0 {
			//dprintln("format 0")
			index = cmap.map_0(char_code)
		} else if cmap.format == 4 {
			//dprintln("format 4")
			index = cmap.map_4(char_code, mut tf)
		}
	}
	return u16(index)
}

fn (mut tm TrueTypeCmap) init_0(mut tf TTF_File) {
	tm.format = 0
	for i in 0..256 {
		glyph_index := tf.get_u8()
		dprintln("   Glyph[$i] = %glyph_index")
		tm.arr << glyph_index
	}
}

fn (mut tm TrueTypeCmap) map_0(char_code int) int {
	if char_code >= 0 && char_code <= 255 {
		//dprintln("charCode $char_code maps to ${tm.arr[char_code]}")
		return tm.arr[char_code]
	}
	return 0
}

fn (mut tm TrueTypeCmap) init_4(mut tf TTF_File) {
	tm.format = 4

	// 2x segcount
	seg_count      := tf.get_u16() >> 1
	/*search_range   :=*/ tf.get_u16()
	/*entry_selector :=*/ tf.get_u16()
	/*range_shift    :=*/ tf.get_u16()


	// Ending character code for each segment, last is 0xffff
	for _ in 0..seg_count {
	tm.segments << Segment{0, 0, tf.get_u16(), 0}
	}

	// reservePAD
	tf.get_u16()

	// starting character code for each segment
	for i in 0..seg_count {
	tm.segments[i].start_code = tf.get_u16()
	}

	// Delta for all character codes in segment
	for i in 0..seg_count {
	tm.segments[i].id_delta = tf.get_u16()
	}

	// offset in bytes to glyph indexArray, or 0
	for i in 0..seg_count {
		ro := u32(tf.get_u16())
		if ro != 0 {
		tm.segments[i].id_range_offset = tf.pos - 2 + ro
		} else {
		tm.segments[i].id_range_offset = 0
		}
	}
/*
	// DEBUG LOG
	for i in 0..seg_count {
	seg := tm.segments[i]
	dprintln("    segments[$i] = $seg.start_code $seg.end_code $seg.id_delta $seg.id_range_offset")
	}
*/
}

fn (mut tm TrueTypeCmap) map_4(char_code int, mut tf TTF_File) int {
	//dprintln("HERE map_4 for char [$char_code]")
	old_pos := tf.pos
	if tm.cache[char_code] == -1 {
		//dprintln("Not found, search for it!")
		mut found := false
		for segment in tm.segments {
			if segment.start_code <= char_code && segment.end_code >= char_code {
				mut index := (segment.id_delta + char_code) & 0xffff
				if segment.id_range_offset > 0 {
					glyph_index_address := segment.id_range_offset + 2 * u32(char_code - segment.start_code)
					tf.pos = glyph_index_address
					index = tf.get_u16()
				}

				tm.cache[char_code] = index
				found = true
				break
			}
		}
		if !found {
			tm.cache[char_code] = 0
		}
	}
	tf.pos = old_pos
	return tm.cache[char_code]
}

/******************************************************************************
*
* Hhea table
*
******************************************************************************/
fn (mut tf TTF_File) read_hhea_table() {
	dprintln("*** READ HHEA TABLE ***")
	assert "hhea" in tf.tables
	table_offset := tf.tables["hhea"].offset
	tf.pos = table_offset

	/*version :=*/ tf.get_fixed() // 0x00010000
	
	tf.ascent                  = tf.get_fword()
	tf.descent                 = tf.get_fword()
	tf.line_gap                = tf.get_fword()
	tf.advance_width_max       = tf.get_ufword()
	tf.min_left_side_bearing   = tf.get_fword()
	tf.min_right_side_bearing  = tf.get_fword()
	tf.x_max_extent            = tf.get_fword()
	tf.caret_slope_rise        = tf.get_i16()
	tf.caret_slope_run         = tf.get_i16()
	tf.caret_offset            = tf.get_fword()
	tf.get_i16() // reserved
	tf.get_i16() // reserved
	tf.get_i16() // reserved
	tf.get_i16() // reserved
	tf.metric_data_format      = tf.get_i16()
	tf.num_of_long_hor_metrics = tf.get_u16()
}

/******************************************************************************
*
* Kern table
*
******************************************************************************/
struct Kern0Table {
mut:
	swap       bool
	offset     u32
	n_pairs    int
	kmap       map[u32]i16
	old_index  int = -1
}

fn (mut kt Kern0Table) reset() {
	kt.old_index = -1
}

fn (mut kt Kern0Table) get(glyph_index int) (int, int) {
	mut x := 0

	if kt.old_index >= 0 {
		ch := ((u32(kt.old_index & 0xFFFF) << 16) | u32(glyph_index & 0xFFFF))
		//dprintln("kern_get: $ch")
		if ch in kt.kmap {
			x = int(kt.kmap[ch])
		}
	}
	kt.old_index = glyph_index
	if kt.swap {
		return 0 , x
	}
	return x, 0
}

fn (mut tf TTF_File) create_kern_table0(vertical bool, cross bool) Kern0Table {
	offset         := tf.pos
	n_pairs        := tf.get_u16()
	search_range   := tf.get_u16()
	entry_selector := tf.get_u16()
	range_shift    := tf.get_u16()
	dprintln("n_pairs: $n_pairs search_range: $search_range entry_selector: $entry_selector range_shift: $range_shift")

	mut kt0 := Kern0Table{
		swap: (vertical && !cross) || (!vertical && cross)
		offset: offset
		n_pairs: n_pairs
	}

	for _ in 0..n_pairs {
		left  := tf.get_u16()
		right := tf.get_u16()
		value := tf.get_fword()
		tmp_index := (u32(left) << 16) | u32(right)
		kt0.kmap[tmp_index] = value
		//dprintln("index: ${tmp_index.hex()} val: ${value.hex()}")
	}
	kt0.old_index = -1
	return kt0
}

fn (mut tf TTF_File) read_kern_table() {
	dprintln("*** READ KERN TABLE ***")
	if !("kern" in tf.tables){
		return
	}
	table_offset := tf.tables["kern"].offset
	tf.pos = table_offset

	version           := tf.get_u16() // must be 0
	assert version == 0 // must be 0
	n_tables          := tf.get_u16()

	dprintln("Kern Table version: $version Kern nTables: $n_tables")

	for _ in 0..n_tables{
		st_version := tf.get_u16() // sub table version
		length     := tf.get_u16()
		coverage   := tf.get_u16()
		format     := coverage >> 8
		cross      := coverage & 4
		vertical   := (coverage & 0x1) == 0
		dprintln("Kerning subtable version [$st_version] format [$format] length [$length] coverage: [${coverage.hex()}]")
		if format == 0 {
			dprintln("kern format: 0")
			kern := tf.create_kern_table0(vertical, cross != 0)
			tf.kern << kern
		} else {
			dprintln("Unknown format -- skip")
			tf.pos = tf.pos + length
		}
	}
}

fn (mut tf TTF_File) reset_kern() {
	for i in 0..tf.kern.len {
		tf.kern[i].reset()
	}
}

fn (mut tf TTF_File) next_kern(glyph_index int) (int, int){
	mut x := 0
	mut y := 0
	for i in 0..tf.kern.len {
		tmp_x, tmp_y := tf.kern[i].get(glyph_index)
		x = x + tmp_x
		y = y + tmp_y
	}
	return x, y
}


/******************************************************************************
*
* TTF_File Utility
*
******************************************************************************/
pub
fn (tf TTF_File) get_info_string() string{
	txt := "----- Font Info -----
font_family     : $tf.font_family
font_sub_family : $tf.font_sub_family
full_name       : $tf.full_name
postscript_name : $tf.postscript_name
version         : $tf.version
font_revision   : $tf.font_revision
magic_number    : ${tf.magic_number.hex()}
flags           : ${tf.flags.hex()}
created  unixTS : ${tf.created}
modified unixTS : ${tf.modified}
box             : [x_min:${tf.x_min}, y_min:${tf.y_min}, x_Max:${tf.x_max}, y_Max:${tf.y_max}]
mac_style       : ${tf.mac_style}
-----------------------
"
	return txt
}

/******************************************************************************
*
* TTF_File test
*
******************************************************************************/
fn tst(){
	mut tf := TTF_File{}

	tf.buf = [
		byte(0xFF),              // 8  bit
		0xF1, 0xF2,              // 16 bit
		0x81, 0x23, 0x45, 0x67,  // 32 bit
		0x12, 0x34, 0x12, 0x34,  // get_2dot14 16 bit
		0x12, 0x34, 0x12, 0x34   // get_fixed 32 bit int
	]
	assert tf.get_u8().hex() == "ff"
	assert tf.get_u16().hex() == "f1f2"
	assert tf.get_u32().hex() == "81234567"

	dprintln("buf len: ${tf.buf.len}")
	//dprintln( tf.get_u8().hex() )
	//dprintln( tf.get_u16().hex() )
	//dprintln( tf.get_u32().hex() )
	//dprintln( tf.get_2dot14() )
	//dprintln( tf.get_fixed() )
}<|MERGE_RESOLUTION|>--- conflicted
+++ resolved
@@ -560,11 +560,7 @@
 fn (mut tf TTF_File) get_string(length int) string {
 	tmp_pos := tf.pos
 	tf.pos += u32(length)
-<<<<<<< HEAD
-	return unsafe{ tos(byteptr(u64(tf.buf.data)+tmp_pos), length) }
-=======
 	return unsafe{ tos(byteptr(u64(tf.buf.data)+u64(tmp_pos)), length) }
->>>>>>> d2587337
 }
 
 fn (mut tf TTF_File) get_unicode_string(length int) string {
