import x.json2 as json
import time

enum JobTitle {
	manager
	executive
	worker
}

struct Employee {
pub mut:
	name   string
	age    int
	salary f32
	title  JobTitle
}

struct EmployeeOptional {
pub mut:
	name      string
	last_name ?string = none
	age       ?int    = none
	salary    ?f32    = none
	title     JobTitle
}

fn (e Employee) to_json() string {
	mut mp := map[string]json.Any{}
	mp['name'] = json.Any(e.name)
	mp['age'] = json.Any(e.age)
	mp['salary'] = json.Any(e.salary)
	mp['title'] = json.Any(int(e.title))
	/*
	$for field in Employee.fields {
		d := e.$(field.name)

		$if field.typ is JobTitle {
			mp[field.name] = json.encode<int>(d)
		} $else {
			mp[field.name] = d
		}
	}
	*/
	return mp.str()
}

<<<<<<< HEAD
fn (mut e Employee) from_json(any json.Any) {
	mp := any.as_map()
	e.name = mp['name'] or { json.Any('') }.str()
	e.age = mp['age'] or { json.Any(0) }.int()
	e.salary = mp['salary'] or { json.Any(0) }.f32()
	e.title = unsafe { JobTitle(mp['title'] or { json.Any(0) }.int()) }
}

fn test_simple_optional() {
	x := EmployeeOptional{
		name: 'Peter'
	}
	s := json.encode<EmployeeOptional>(x)
	assert s == '{"name":"Peter","title":"manager"}'
	// y := json.decode<EmployeeOp>(s) or {
	// 	println(err)
	// 	assert false
	// 	return
	// }
	// assert y.name == 'Peter'
	// assert y.age == 28
	// assert y.salary == 95000.5
	// assert y.title == .worker
}
=======
// ! BUGFIX
// fn test_simplegg() {
// 	// x := EmployeeOp{'Peter', 28, 95000.5, .worker}
// 	x := EmployeeOp{
// 		name: 'vshfvhsd'
// 	}
// 	s := json.encode<EmployeeOp>(x)
// 	assert s == '{"name":"vshfvhsd","age":0,"salary":0.0,"title":0.0}'
// 	// y := json.decode<EmployeeOp>(s) or {
// 	// 	println(err)
// 	// 	assert false
// 	// 	return
// 	// }
// 	// assert y.name == 'Peter'
// 	// assert y.age == 28
// 	// assert y.salary == 95000.5
// 	// assert y.title == .worker
// }
>>>>>>> d62fc777

fn test_fast_raw_decode() {
	s := '{"name":"Peter","age":28,"salary":95000.5,"title":2}'
	o := json.fast_raw_decode(s) or {
		assert false
		json.Any(json.null)
	}
	str := o.str()
	assert str == '{"name":"Peter","age":"28","salary":"95000.5","title":"2"}'
}

fn test_character_unescape() {
	message := r'{
	"newline": "new\nline",
	"tab": "\ttab",
	"backslash": "back\\slash",
	"quotes": "\"quotes\"",
	"slash":"\/dev\/null"
}'
	mut obj := json.raw_decode(message) or {
		println(err)
		assert false
		return
	}
	lines := obj.as_map()
	assert lines['newline'] or { 0 }.str() == 'new\nline'
	assert lines['tab'] or { 0 }.str() == '\ttab'
	assert lines['backslash'] or { 0 }.str() == 'back\\slash'
	assert lines['quotes'] or { 0 }.str() == '"quotes"'
	assert lines['slash'] or { 0 }.str() == '/dev/null'
}

struct MultTypeTest[T] {
mut:
	val T
}

// NOTE - This can substitute a lot of others tests
fn test_bool_decode() {
	assert json.decode[MultTypeTest[bool]]('{"val": ""}')!.val == false
	assert json.decode[MultTypeTest[bool]]('{"val": "0"}')!.val == false
	assert json.decode[MultTypeTest[bool]]('{"val": "1"}')!.val == true
	assert json.decode[MultTypeTest[bool]]('{"val": "2"}')!.val == true
	assert json.decode[MultTypeTest[bool]]('{"val": 0}')!.val == false
	assert json.decode[MultTypeTest[bool]]('{"val": 1}')!.val == true
	assert json.decode[MultTypeTest[bool]]('{"val": 2}')!.val == true
	assert json.decode[MultTypeTest[bool]]('{"val": "true"}')!.val == true
	assert json.decode[MultTypeTest[bool]]('{"val": "false"}')!.val == false
	assert json.decode[MultTypeTest[bool]]('{"val": true}')!.val == true
	assert json.decode[MultTypeTest[bool]]('{"val": false}')!.val == false

	assert json.decode[MultTypeTest[int]]('{"val": ""}')!.val == 0
	assert json.decode[MultTypeTest[int]]('{"val": "0"}')!.val == 0
	assert json.decode[MultTypeTest[int]]('{"val": "1"}')!.val == 1
	assert json.decode[MultTypeTest[int]]('{"val": "2"}')!.val == 2
	assert json.decode[MultTypeTest[int]]('{"val": 0}')!.val == 0
	assert json.decode[MultTypeTest[int]]('{"val": 1}')!.val == 1
	assert json.decode[MultTypeTest[int]]('{"val": 2}')!.val == 2
	assert json.decode[MultTypeTest[int]]('{"val": "true"}')!.val == 1
	assert json.decode[MultTypeTest[int]]('{"val": "false"}')!.val == 0
	assert json.decode[MultTypeTest[int]]('{"val": true}')!.val == 1
	assert json.decode[MultTypeTest[int]]('{"val": false}')!.val == 0
}<|MERGE_RESOLUTION|>--- conflicted
+++ resolved
@@ -44,15 +44,6 @@
 	return mp.str()
 }
 
-<<<<<<< HEAD
-fn (mut e Employee) from_json(any json.Any) {
-	mp := any.as_map()
-	e.name = mp['name'] or { json.Any('') }.str()
-	e.age = mp['age'] or { json.Any(0) }.int()
-	e.salary = mp['salary'] or { json.Any(0) }.f32()
-	e.title = unsafe { JobTitle(mp['title'] or { json.Any(0) }.int()) }
-}
-
 fn test_simple_optional() {
 	x := EmployeeOptional{
 		name: 'Peter'
@@ -69,7 +60,7 @@
 	// assert y.salary == 95000.5
 	// assert y.title == .worker
 }
-=======
+
 // ! BUGFIX
 // fn test_simplegg() {
 // 	// x := EmployeeOp{'Peter', 28, 95000.5, .worker}
@@ -88,7 +79,6 @@
 // 	// assert y.salary == 95000.5
 // 	// assert y.title == .worker
 // }
->>>>>>> d62fc777
 
 fn test_fast_raw_decode() {
 	s := '{"name":"Peter","age":28,"salary":95000.5,"title":2}'
