// Copyright (c) 2019-2023 Alexander Medvednikov. All rights reserved.
// Use of this source code is governed by an MIT license
// that can be found in the LICENSE file.
module json2

import time

// Encoder encodes the an `Any` type into JSON representation.
// It provides parameters in order to change the end result.
pub struct Encoder {
	newline              u8
	newline_spaces_count int
	escape_unicode       bool = true
}

// byte array versions of the most common tokens/chars to avoid reallocations
const null_in_bytes = 'null'

const true_in_bytes = 'true'

const false_in_bytes = 'false'

const zero_in_byte = `0`

const comma_byte = `,`

const colon_byte = `:`

const unicode_escape_chars = [`\\`, `u`]!

const quote_byte = `"`

const escaped_chars = [(r'\b'), (r'\f'), (r'\n'), (r'\r'), (r'\t')]!

const curly_open = `{`

const curly_close = `}`

// encode_value encodes a value to the specific writer.
pub fn (e &Encoder) encode_value[T](val T, mut buf []u8) ! {
	e.encode_value_with_level[T](val, 1, mut buf)!
}

fn (e &Encoder) encode_newline(level int, mut buf []u8) ! {
	if e.newline != 0 {
		buf << e.newline
		for j := 0; j < level * e.newline_spaces_count; j++ {
			buf << ` `
		}
	}
}

fn (e &Encoder) encode_any(val Any, level int, mut buf []u8) ! {
	match val {
		string {
			e.encode_string(val, mut buf)!
		}
		bool {
			if val == true {
				unsafe { buf.push_many(json2.true_in_bytes.str, json2.true_in_bytes.len) }
			} else {
				unsafe { buf.push_many(json2.false_in_bytes.str, json2.false_in_bytes.len) }
			}
		}
		i8, i16, int, i64 {
			unsafe { buf.push_many(val.str().str, val.str().len) }
		}
		u8, u16, u32, u64 {
			unsafe { buf.push_many(val.str().str, val.str().len) }
		}
		f32, f64 {
			$if !nofloat ? {
				str_float := val.str()
				unsafe { buf.push_many(str_float.str, str_float.len) }
				if str_float[str_float.len - 1] == `.` {
					buf << json2.zero_in_byte
				}
				return
			}
			buf << json2.zero_in_byte
		}
		map[string]Any {
			buf << json2.curly_open
			mut i := 0
			for k, v in val {
				e.encode_newline(level, mut buf)!
				e.encode_string(k, mut buf)!
				buf << json2.colon_byte
				if e.newline != 0 {
					buf << ` `
				}
				e.encode_value_with_level(v, level + 1, mut buf)!
				if i < val.len - 1 {
					buf << json2.comma_byte
				}
				i++
			}
			e.encode_newline(level - 1, mut buf)!
			buf << json2.curly_close
		}
		[]Any {
			buf << `[`
			for i in 0 .. val.len {
				e.encode_newline(level, mut buf)!
				e.encode_value_with_level(val[i], level + 1, mut buf)!
				if i < val.len - 1 {
					buf << json2.comma_byte
				}
			}
			e.encode_newline(level - 1, mut buf)!
			buf << `]`
		}
		time.Time {
			wr.write(json2.quote_bytes)!
			wr.write(val.format_rfc3339().bytes())!
			wr.write(json2.quote_bytes)!
		}
		Null {
			buf << `n`
			buf << `u`
			buf << `l`
			buf << `l`
		}
	}
}

fn (e &Encoder) encode_map[T](value T, level int, mut buf []u8) ! {
	buf << json2.curly_open
	mut idx := 0
	for k, v in value {
		e.encode_newline(level, mut buf)!
		e.encode_string(k.str(), mut buf)!
		buf << json2.colon_byte
		if e.newline != 0 {
			buf << ` `
		}
		e.encode_value_with_level(v, level + 1, mut buf)!
		if idx < value.len - 1 {
			buf << json2.comma_byte
		}
		idx++
	}
	e.encode_newline(level, mut buf)!
	buf << json2.curly_close
}

fn (e &Encoder) encode_value_with_level[T](val T, level int, mut buf []u8) ! {
	$if T is string {
		e.encode_string(val, mut buf)!
	} $else $if T is Any {
		e.encode_any(val, level, mut buf)!
	} $else $if T is map[string]Any {
		// weird quirk but val is destructured immediately to Any
		e.encode_any(val, level, mut buf)!
	} $else $if T is $map {
		e.encode_map(val, level, mut buf)!
	} $else $if T is []Any {
		e.encode_any(val, level, mut buf)!
	} $else $if T is Encodable {
		unsafe { buf.push_many(val.json_str().str, val.json_str().len) }
	} $else $if T is $struct {
		e.encode_struct(val, level, mut buf)!
	} $else $if T is $enum {
		e.encode_any(Any(int(val)), level, mut buf)!
	} $else $if T is bool {
		e.encode_any(val, level, mut buf)!
	} $else $if T is $float {
		e.encode_any(val, level, mut buf)!
	} $else $if T is $int {
		e.encode_any(val, level, mut buf)!
	} $else $if T is Null {
		e.encode_any(val, level, mut buf)!
	} $else {
		// dump(val.str())
		return error('cannot encode value with ${typeof(val).name} type')
	}
}

fn (e &Encoder) encode_struct[U](val U, level int, mut buf []u8) ! {
	buf << json2.curly_open
	mut i := 0
	mut fields_len := 0
	$for field in U.fields {
		if val.$(field.name).str() != 'Option(none)' {
			fields_len++
		}
	}
	$for field in U.fields {
		mut ignore_field := false
		value := val.$(field.name)

		is_nil := val.$(field.name).str() == '&nil'

		mut json_name := ''
		for attr in field.attrs {
			if attr.contains('json: ') {
				json_name = attr.replace('json: ', '')
				break
			}
		}

		$if field.is_option {
			is_none := value.str() == 'Option(none)'

			if !is_none {
				e.encode_newline(level, mut buf)!
				if json_name != '' {
					e.encode_string(json_name, mut buf)!
				} else {
					e.encode_string(field.name, mut buf)!
				}
				buf << json2.colon_byte

				if e.newline != 0 {
					buf << ` `
				}

				$if field.typ is ?string {
					e.encode_string(val.$(field.name) ?.str(), mut buf)!
				} $else $if field.typ is ?bool {
					if value ?.str() == 'true' {
						unsafe { buf.push_many('true'.str, 'true'.len) }
					} else {
						unsafe { buf.push_many('false'.str, 'false'.len) }
					}
				} $else $if field.typ is ?f32 || field.typ is ?f64 || field.typ is ?i8
					|| field.typ is ?i16 || field.typ is ?int || field.typ is ?i64
					|| field.typ is ?u8 || field.typ is ?u16 || field.typ is ?u32
					|| field.typ is ?u64 {
					unsafe { buf.push_many(val.$(field.name) ?.str().str, val.$(field.name) ?.str().len) }
				} $else $if field.typ is ?time.Time {
					option_value := val.$(field.name) as ?time.Time
					parsed_time := option_value as time.Time
					e.encode_string(parsed_time.format_rfc3339(), mut buf)!
				} $else $if field.is_array {
					e.encode_array(value, level + 1, mut buf)!
				} $else $if field.is_struct {
					e.encode_struct(value, level + 1, mut buf)!
				} $else $if field.is_enum {
					// FIXME - checker and cast error
					// wr.write(int(val.$(field.name)?).str().bytes())!
					return error('type ${typeof(val).name} cannot be encoded yet')
				} $else $if field.is_alias {
					match field.unaliased_typ {
						typeof[string]().idx {
							e.encode_string(value.str(), mut buf)!
						}
						typeof[bool]().idx {}
						typeof[f32]().idx, typeof[f64]().idx, typeof[i8]().idx, typeof[i16]().idx,
						typeof[int]().idx, typeof[i64]().idx, typeof[u8]().idx, typeof[u16]().idx,
						typeof[u32]().idx, typeof[u64]().idx {
							unsafe { buf.push_many(value.str().str, value.str().len) }
						}
						typeof[[]int]().idx {
							// FIXME - error: could not infer generic type `U` in call to `encode_array`
							// e.encode_array(value, level, mut buf)!
						}
						else {
							// e.encode_value_with_level(value, level + 1, mut buf)!
						}
					}
				} $else {
					return error('type ${typeof(val).name} cannot be array encoded')
				}
			} else {
				ignore_field = true
			}
		} $else {
			is_none := val.$(field.name).str() == 'unknown sum type value'
			if !is_none && !is_nil {
				e.encode_newline(level, mut buf)!
				if json_name != '' {
					e.encode_string(json_name, mut buf)!
				} else {
					e.encode_string(field.name, mut buf)!
				}
				buf << json2.colon_byte

				if e.newline != 0 {
					buf << ` `
				}
			}

			$if field.indirections != 0 {
				if val.$(field.name) != unsafe { nil } {
					$if field.indirections == 1 {
						e.encode_value_with_level(*val.$(field.name), level + 1, mut buf)!
					}
					$if field.indirections == 2 {
						e.encode_value_with_level(**val.$(field.name), level + 1, mut
							buf)!
					}
					$if field.indirections == 3 {
						e.encode_value_with_level(***val.$(field.name), level + 1, mut
							buf)!
					}
				}
			} $else $if field.typ is string {
				e.encode_string(val.$(field.name).str(), mut buf)!
			} $else $if field.typ is time.Time {
				buf << json2.quote_byte
				unsafe { buf.push_many(val.$(field.name).format_rfc3339().str, val.$(field.name).format_rfc3339().len) }
				buf << json2.quote_byte
			} $else $if field.typ is bool {
				unsafe { buf.push_many('${value}'.str, '${value}'.len) }
			} $else $if field.typ in [$float, $int] {
				unsafe { buf.push_many(val.$(field.name).str().str, val.$(field.name).str().len) }
			} $else $if field.is_array {
				// TODO - replace for `field.typ is $array`
				e.encode_array(value, level + 1, mut buf)!
			} $else $if field.typ is $array {
				// e.encode_array(value, level + 1, mut buf)! // FIXME - error: could not infer generic type `U` in call to `encode_array`
			} $else $if field.typ is $struct {
				e.encode_struct(value, level + 1, mut buf)!
			} $else $if field.is_map {
				e.encode_map(value, level + 1, mut buf)!
			} $else $if field.is_enum {
				// TODO - replace for `field.typ is $enum`
				unsafe { buf.push_many(int(val.$(field.name)).str().str, int(val.$(field.name)).str().len) }
			} $else $if field.typ is $enum {
				// wr.write(int(val.$(field.name)).str().bytes())! // FIXME - error: cannot cast string to `int`, use `val.$field.name.int()` instead.
			} $else $if field.typ is $sumtype {
				// dump(val.$(field.name).str())
				// dump(is_none)
				sum_type_value := value.str()#[typeof(val.$(field.name)).name.len + 1..-1]

				is_string := sum_type_value[0] == "'"[0]

				// mut is_struct := false
				// mut is_sumtype := false
				// mut is_enum := false
				// mut is_array := false

				match sum_type_value[0] {
					`0`...`9` {
						if sum_type_value.contains_any(' /:-') {
							date_time_str := time.parse(sum_type_value)!
							unsafe {
								buf.push_many(date_time_str.format_rfc3339().str, date_time_str.format_rfc3339().len)
							}
						} else {
							unsafe { buf.push_many(sum_type_value.str, sum_type_value.len) }
						}
					}
					`A`...`Z` {
						// SumTypes(0)
						if sum_type_value.contains('(') {
							if !sum_type_value.all_before('(').contains_any(' "\'[') {
								// is_sumtype = true
							}
						}
						// StructType{
						// StructType[int]{
						if sum_type_value.contains('{') {
							if !sum_type_value.all_before('{').contains_any(' "\'') {
								// is_struct = true
								// TODO
								// e.encode_struct_from_sumtype(value, level + 1, mut buf)!
							}
						}
					}
					`a`...`z` {
						if sum_type_value in ['true', 'false'] {
							unsafe { buf.push_many(sum_type_value.str, sum_type_value.len) }
						} else {
							// is_enum = true
						}
					}
					else {
						// dump('else')
					}
				}
				// dump(sum_type_value)

				// dump(is_none)
				// dump(is_string)
				// dump(is_struct)
				// dump(is_sumtype)
				// dump(is_enum)
				// dump(is_array)
				if is_string {
					e.encode_string(sum_type_value#[1..-1], mut buf)!
				}
			} $else $if field.typ is $alias {
				$if field.unaliased_typ is string {
					e.encode_string(val.$(field.name).str(), mut buf)!
				} $else $if field.unaliased_typ is time.Time {
					parsed_time := time.parse(val.$(field.name).str()) or { time.Time{} }
					e.encode_string(parsed_time.format_rfc3339(), mut buf)!
				} $else $if field.unaliased_typ is bool {
					if val.$(field.name).str() == 'true' {
						unsafe { buf.push_many('true'.str, 'true'.len) }
					} else {
						unsafe { buf.push_many('false'.str, 'false'.len) }
					}
				} $else $if field.unaliased_typ in [$float, $int] {
					unsafe { buf.push_many(val.$(field.name).str().str, val.$(field.name).str().len) }
				} $else $if field.unaliased_typ is $array {
					// e.encode_array(val.$(field.name), level + 1, mut buf)! // FIXME - error: could not infer generic type `U` in call to `encode_array`
				} $else $if field.unaliased_typ is $struct {
					// e.encode_struct(val.$(field.name), level + 1, mut buf)! // FIXME - error: cannot use `BoolAlias` as `StringAlias` in argument 1 to `x.json2.Encoder.encode_struct`
					e.encode_struct(value, level + 1, mut buf)!
				} $else $if field.unaliased_typ is $enum {
					// enum_value := val.$(field.name)
					// dump(int(val.$(field.name))) // FIXME
					// dump(val.$(field.name).int()) // FIXME - error: unknown method or field: `BoolAlias.int`
					// dump(val.$(field.name).int()) // FIXME - error: cannot convert 'enum <anonymous>' to 'struct string'

					// wr.write(val.$(field.name).int().str().bytes())! // FIXME - error: unknown method or field: `BoolAlias.int`
				} $else $if field.unaliased_typ is $sumtype {
				} $else {
					return error('the alias ${typeof(val).name} cannot be encoded')
				}
			} $else {
				return error('type ${typeof(val).name} cannot be array encoded')
			}
		}

		if i < fields_len - 1 && !ignore_field {
			if !is_nil {
				buf << json2.comma_byte
			}
		}
		if !ignore_field {
			i++
		}
	}
	e.encode_newline(level - 1, mut buf)!
	buf << json2.curly_close
	// b.measure('encode_struct')
}

fn (e &Encoder) encode_array[U](val []U, level int, mut buf []u8) ! {
	buf << `[`
	for i in 0 .. val.len {
		e.encode_newline(level, mut buf)!

		$if U is string {
			e.encode_any(val[i], level + 1, mut buf)!
		} $else $if U is bool {
			e.encode_any(bool(val[i]), level + 1, mut buf)!
		} $else $if U is f32 {
			e.encode_any(f32(val[i]), level + 1, mut buf)!
		} $else $if U is f64 {
			e.encode_any(f64(val[i]), level + 1, mut buf)!
		} $else $if U is i8 {
			e.encode_any(i8(val[i]), level + 1, mut buf)!
		} $else $if U is i16 {
			e.encode_any(i16(val[i]), level + 1, mut buf)!
		} $else $if U is int {
			e.encode_any(int(val[i]), level + 1, mut buf)!
		} $else $if U is i64 {
			e.encode_any(i64(val[i]), level + 1, mut buf)!
		} $else $if U is u8 {
			e.encode_any(u8(val[i]), level + 1, mut buf)!
		} $else $if U is u16 {
			e.encode_any(u16(val[i]), level + 1, mut buf)!
		} $else $if U is u32 {
			e.encode_any(u32(val[i]), level + 1, mut buf)!
		} $else $if U is u64 {
			e.encode_any(u64(val[i]), level + 1, mut buf)!
		} $else $if U is $array {
			// FIXME - error: could not infer generic type `U` in call to `encode_array`
			// e.encode_array(val[i], level + 1, mut buf)!
		} $else $if U is $struct {
			e.encode_struct(val[i], level + 1, mut buf)!
		} $else $if U is $sumtype {
			$if U is Any {
				e.encode_any(val[i], level + 1, mut buf)!
			} $else {
				// TODO
			}
		} $else $if U is $enum {
			e.encode_any(i64(val[i]), level + 1, mut buf)!
		} $else {
			return error('type ${typeof(val).name} cannot be array encoded')
		}
		if i < val.len - 1 {
			buf << json2.comma_byte
		}
	}

	e.encode_newline(level - 1, mut buf)!
	buf << `]`
}

// str returns the JSON string representation of the `map[string]Any` type.
pub fn (f map[string]Any) str() string {
	return Any(f).json_str()
}

// str returns the JSON string representation of the `[]Any` type.
pub fn (f []Any) str() string {
	return Any(f).json_str()
}

// str returns the string representation of the `Any` type. Use the `json_str` method
// if you want to use the escaped str() version of the `Any` type.
pub fn (f Any) str() string {
	if f is string {
		return f
	} else {
		return f.json_str()
	}
}

// json_str returns the JSON string representation of the `Any` type.
@[manualfree]
pub fn (f Any) json_str() string {
	return encode(f)
}

// prettify_json_str returns the pretty-formatted JSON string representation of the `Any` type.
@[manualfree]
pub fn (f Any) prettify_json_str() string {
	mut buf := []u8{}
	defer {
		unsafe { buf.free() }
	}
	mut enc := Encoder{
		newline: `\n`
		newline_spaces_count: 2
	}
	enc.encode_value(f, mut buf) or {}
	return buf.bytestr()
}

// CharLengthIterator is an iterator that generates a char
// length value of every iteration based on the given text.
// (e.g.: "t✔" => [t => 1, ✔ => 2])
struct CharLengthIterator {
	text string
mut:
	idx int
}

fn (mut iter CharLengthIterator) next() ?int {
	if iter.idx >= iter.text.len {
		return none
	}
	defer {
		iter.idx++
	}
	mut len := 1
	c := iter.text[iter.idx]
	if (c & (1 << 7)) != 0 {
		for t := u8(1 << 6); (c & t) != 0; t >>= 1 {
			len++
			iter.idx++
		}
	}
	return len
}

// TODO - Need refactor. Is so slow. The longer the string, the lower the performance.
// encode_string returns the JSON spec-compliant version of the string.
@[manualfree]
fn (e &Encoder) encode_string(s string, mut buf []u8) ! {
	mut char_lens := CharLengthIterator{
		text: s
	}
	mut i := 0
	buf << json2.quote_byte
	for char_len in char_lens {
		if char_len == 1 {
			chr := s[i]
			if chr in important_escapable_chars {
				for j := 0; j < important_escapable_chars.len; j++ {
					if chr == important_escapable_chars[j] {
						unsafe { buf.push_many(json2.escaped_chars[j].str, json2.escaped_chars[j].len) }
						break
					}
				}
			} else if chr == `"` || chr == `/` || chr == `\\` {
				buf << `\\`
				buf << chr
			} else if int(chr) < 0x20 {
				// REVIEW
				hex_code := chr.hex()
				// unsafe { buf.push_many(json2.unicode_escape_chars.str, json2.unicode_escape_chars.len) } // \u
				for r in json2.unicode_escape_chars {
					buf << r
				}
				buf << json2.zero_in_byte // \u0
				buf << json2.zero_in_byte // \u00
				unsafe { buf.push_many(hex_code.str, hex_code.len) }
			} else {
				buf << chr
			}
		} else {
			slice := s[i..i + char_len]
			hex_code := slice.utf32_code().hex()
			if !e.escape_unicode || hex_code.len < 4 {
				// unescaped non-ASCII char
				unsafe { buf.push_many(slice.str, slice.len) }
			} else if hex_code.len == 4 {
				// a unicode endpoint

				// unsafe { buf.push_many(json2.unicode_escape_chars.str, json2.unicode_escape_chars.len) }
				for r in json2.unicode_escape_chars {
					buf << r
				}
				unsafe { buf.push_many(hex_code.str, hex_code.len) }
			} else {
				// TODO: still figuring out what
<<<<<<< HEAD
				// to do with more than 4 chars
				buf << ` `
=======
				// to do with more than 4 chars.
				// According to https://www.json.org/json-en.html however, any codepoint is valid inside a string,
				// so just passing it along should hopefully also work.
				wr.write(slice.bytes())!
>>>>>>> b944927f
			}
			unsafe {
				slice.free()
				hex_code.free()
			}
		}
		i += char_len
	}

	buf << json2.quote_byte
}<|MERGE_RESOLUTION|>--- conflicted
+++ resolved
@@ -111,9 +111,9 @@
 			buf << `]`
 		}
 		time.Time {
-			wr.write(json2.quote_bytes)!
+			wr.write(quote_bytes)!
 			wr.write(val.format_rfc3339().bytes())!
-			wr.write(json2.quote_bytes)!
+			wr.write(quote_bytes)!
 		}
 		Null {
 			buf << `n`
@@ -603,15 +603,11 @@
 				unsafe { buf.push_many(hex_code.str, hex_code.len) }
 			} else {
 				// TODO: still figuring out what
-<<<<<<< HEAD
 				// to do with more than 4 chars
-				buf << ` `
-=======
-				// to do with more than 4 chars.
 				// According to https://www.json.org/json-en.html however, any codepoint is valid inside a string,
 				// so just passing it along should hopefully also work.
-				wr.write(slice.bytes())!
->>>>>>> b944927f
+				buf << ` `
+				// wr.write(slice.bytes())!
 			}
 			unsafe {
 				slice.free()
