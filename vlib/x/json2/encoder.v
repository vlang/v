// Copyright (c) 2019-2020 Alexander Medvednikov. All rights reserved.
// Use of this source code is governed by an MIT license
// that can be found in the LICENSE file.
module json2

import strings

fn write_value(v Any, i int, len int, mut wr strings.Builder) {
	str := v.str()
	if v is string {
		wr.write('"$str"')
	} else {
		wr.write(str)
	}
	if i >= len - 1 {
		return
	}
	wr.write_b(`,`)
}

// String representation of the `map[string]Any`.
pub fn (flds map[string]Any) str() string {
	mut wr := strings.new_builder(200)
	wr.write_b(`{`)
	mut i := 0
	for k, v in flds {
		wr.write('"$k":')
		write_value(v, i, flds.len, mut wr)
		i++
	}
	wr.write_b(`}`)
	defer {
		wr.free()
	}
	res := wr.str()
	return res
}

// String representation of the `[]Any`.
pub fn (flds []Any) str() string {
	mut wr := strings.new_builder(200)
	wr.write_b(`[`)
	for i, v in flds {
		write_value(v, i, flds.len, mut wr)
	}
	wr.write_b(`]`)
	defer {
		wr.free()
	}
	res := wr.str()
	return res
}

// String representation of the `Any` type.
pub fn (f Any) str() string {
<<<<<<< HEAD
	match union f {
		string {
			return f
		}
		int {
			return f.str()
		}
		i64 {
			return f.str()
		}
		f32 {
			str_f32 := f.str()
			return if str_f32.ends_with('.') { str_f32 + '0' } else { str_f32 }
		}
		f64 {
			str_f64 := f.str()
			return if str_f64.ends_with('.') { str_f64 + '0' } else { str_f64 }
		}
		any_int {
			return f.str()
		}
		any_float {
			return f.str()
		}
		bool {
			return f.str()
		}
		map[string]Any {
			return f.str()
		}
		Null {
			return 'null'
		}
=======
	match f {
		string { return f }
		int { return f.str() }
		i64 { return f.str() }
		f32 { return f.str() }
		f64 { return f.str() }
		any_int { return f.str() }
		any_float {	return f.str() }
		bool { return f.str() }
		map[string]Any { return f.str() }
		Null { return 'null' }
>>>>>>> ed39d151
		else {
			if f is []Any {
				return f.str()
			}
			return ''
		}
	}
}<|MERGE_RESOLUTION|>--- conflicted
+++ resolved
@@ -53,8 +53,7 @@
 
 // String representation of the `Any` type.
 pub fn (f Any) str() string {
-<<<<<<< HEAD
-	match union f {
+	match f {
 		string {
 			return f
 		}
@@ -87,19 +86,6 @@
 		Null {
 			return 'null'
 		}
-=======
-	match f {
-		string { return f }
-		int { return f.str() }
-		i64 { return f.str() }
-		f32 { return f.str() }
-		f64 { return f.str() }
-		any_int { return f.str() }
-		any_float {	return f.str() }
-		bool { return f.str() }
-		map[string]Any { return f.str() }
-		Null { return 'null' }
->>>>>>> ed39d151
 		else {
 			if f is []Any {
 				return f.str()
