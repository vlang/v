// Copyright (c) 2019-2022 Alexander Medvednikov. All rights reserved.
// Use of this source code is governed by an MIT license
// that can be found in the LICENSE file.
module json2

import io
import strings

// Encoder encodes the an `Any` type into JSON representation.
// It provides parameters in order to change the end result.
pub struct Encoder {
	newline              u8
	newline_spaces_count int
	escape_unicode       bool = true
}

pub const default_encoder = Encoder{}

// byte array versions of the most common tokens/chars to avoid reallocations
const null_in_bytes = 'null'.bytes()

const true_in_bytes = 'true'.bytes()

const false_in_bytes = 'false'.bytes()

const zero_in_bytes = [u8(`0`)]

const comma_bytes = [u8(`,`)]

const colon_bytes = [u8(`:`)]

const space_bytes = [u8(` `)]

const unicode_escape_chars = [u8(`\\`), `u`]

const quote_bytes = [u8(`"`)]

const escaped_chars = [(r'\b').bytes(), (r'\f').bytes(), (r'\n').bytes(),
	(r'\r').bytes(), (r'\t').bytes()]

// encode_value encodes a value to the specific writer.
pub fn (e &Encoder) encode_value[T](val T, mut wr io.Writer) ! {
	e.encode_value_with_level[T](val, 1, mut wr)!
}

fn (e &Encoder) encode_newline(level int, mut wr io.Writer) ! {
	if e.newline != 0 {
		wr.write([e.newline])!
		for j := 0; j < level * e.newline_spaces_count; j++ {
			wr.write(json2.space_bytes)!
		}
	}
}

fn (e &Encoder) encode_any(val Any, level int, mut wr io.Writer) ! {
	match val {
		string {
			e.encode_string(val, mut wr)!
		}
		bool {
			if val == true {
				wr.write(json2.true_in_bytes)!
			} else {
				wr.write(json2.false_in_bytes)!
			}
		}
		i8, i16, int, i64 {
			wr.write(val.str().bytes())!
		}
		u8, u16, u32, u64 {
			wr.write(val.str().bytes())!
		}
		f32, f64 {
			$if !nofloat ? {
				str_float := val.str().bytes()
				wr.write(str_float)!
				if str_float[str_float.len - 1] == `.` {
					wr.write(json2.zero_in_bytes)!
				}
				return
			}
			wr.write(json2.zero_in_bytes)!
		}
		map[string]Any {
			wr.write([u8(`{`)])!
			mut i := 0
			for k, v in val {
				e.encode_newline(level, mut wr)!
				e.encode_string(k, mut wr)!
				wr.write(json2.colon_bytes)!
				if e.newline != 0 {
					wr.write(json2.space_bytes)!
				}
				e.encode_value_with_level(v, level + 1, mut wr)!
				if i < val.len - 1 {
					wr.write(json2.comma_bytes)!
				}
				i++
			}
			e.encode_newline(level - 1, mut wr)!
			wr.write([u8(`}`)])!
		}
		[]Any {
			wr.write([u8(`[`)])!
			for i in 0 .. val.len {
				e.encode_newline(level, mut wr)!
				e.encode_value_with_level(val[i], level + 1, mut wr)!
				if i < val.len - 1 {
					wr.write(json2.comma_bytes)!
				}
			}

			e.encode_newline(level - 1, mut wr)!
			wr.write([u8(`]`)])!
		}
		[]int {
			wr.write([u8(`[`)])!
			for i in 0 .. val.len {
				e.encode_newline(level, mut wr)!
				e.encode_value_with_level(val[i], level + 1, mut wr)!
				if i < val.len - 1 {
					wr.write(json2.comma_bytes)!
				}
			}

			e.encode_newline(level - 1, mut wr)!
			wr.write([u8(`]`)])!
		}
		Null {
			wr.write(json2.null_in_bytes)!
		}
	}
}

fn (e &Encoder) encode_value_with_level[T](val T, level int, mut wr io.Writer) ! {
	$if T is string {
		e.encode_string(val, mut wr)!
	} $else $if T is Any {
		e.encode_any(val, level, mut wr)!
	} $else $if T is map[string]Any {
		// weird quirk but val is destructured immediately to Any
		e.encode_any(val, level, mut wr)!
	} $else $if T is []Any {
		e.encode_any(val, level, mut wr)!
	} $else $if T is Null || T is bool || T is f32 || T is f64 || T is i8 || T is i16 || T is int
		|| T is i64 || T is u8 || T is u16 || T is u32 || T is u64 {
		e.encode_any(val, level, mut wr)!
	} $else $if T is Encodable {
		wr.write(val.json_str().bytes())!
	} $else $if T is []int || T is []byte {
		// wr.write(val.str)!
		e.encode_array(val, level, mut wr)!
	} $else $if T is $Struct {
		e.encode_struct(val, level, mut wr)!
	} $else $if T is $Enum {
		e.encode_any(Any(int(val)), level, mut wr)!
	} $else {
		// dump(val.str())
		return error('cannot encode value with ${typeof(val).name} type')
	}
}

fn (e &Encoder) encode_struct[U](val U, level int, mut wr io.Writer) ! {
	wr.write([u8(`{`)])!
	mut i := 0
	mut fields_len := 0
	$for _ in U.fields {
		fields_len++
	}
	$for field in U.fields {
		if val.$(field.name).str() != 'Option(error: none)' {
			mut json_name := ''
			for attr in field.attrs {
				if attr.contains('json: ') {
					json_name = attr.replace('json: ', '')
					break
				}
			}
			e.encode_newline(level, mut wr)!
			if json_name != '' {
				e.encode_string(json_name, mut wr)!
			} else {
				e.encode_string(field.name, mut wr)!
			}
			wr.write(json2.colon_bytes)!
			if e.newline != 0 {
				wr.write(json2.space_bytes)!
			}
			match field.unaliased_typ {
				typeof[string]().idx {
					e.encode_string(val.$(field.name).str(), mut wr)!
				}
<<<<<<< HEAD
				bool_type_idx, f32_type_idx, f64_type_idx, i8_type_idx, i16_type_idx, int_type_idx,
				i64_type_idx, u8_type_idx, u16_type_idx, u32_type_idx, u64_type_idx {
					wr.write(val.$(field.name).str().bytes())!
				}
				byte_array_type_idx, int_array_type_idx {
					//! FIXME -  error: cannot convert 'struct _option_string' to 'struct string'
=======
				typeof[int]().idx {
					wr.write(val.$(field.name).str().bytes())!
				}
				typeof[[]byte]().idx {
					//! array
>>>>>>> d62fc777
					e.encode_array(val.$(field.name), level, mut wr)!
				}
				else {
					// for enums and structs
					//! FIXME -  error: cannot convert 'struct _option_string' to 'struct string'
					e.encode_value_with_level(val.$(field.name), level + 1, mut wr)!
				}
			}
			if i < fields_len - 1 {
				wr.write(json2.comma_bytes)!
			}
		}
		i++
	}
	e.encode_newline(level - 1, mut wr)!
	wr.write([u8(`}`)])!
}

fn (e &Encoder) encode_array[U](val U, level int, mut wr io.Writer) ! {
	$if U is $Array {
		wr.write([u8(`[`)])!
		for i in 0 .. val.len {
			e.encode_newline(level, mut wr)!
			e.encode_value_with_level(val[i], level + 1, mut wr)!
			if i < val.len - 1 {
				wr.write(json2.comma_bytes)!
			}
		}
		e.encode_newline(level - 1, mut wr)!
		wr.write([u8(`]`)])!
	} $else {
		return error('encoded array value is not an array')
	}
}

// str returns the JSON string representation of the `map[string]Any` type.
pub fn (f map[string]Any) str() string {
	return Any(f).json_str()
}

// str returns the JSON string representation of the `[]Any` type.
pub fn (f []Any) str() string {
	return Any(f).json_str()
}

// str returns the string representation of the `Any` type. Use the `json_str` method
// if you want to use the escaped str() version of the `Any` type.
pub fn (f Any) str() string {
	if f is string {
		return f
	} else {
		return f.json_str()
	}
}

// json_str returns the JSON string representation of the `Any` type.
[manualfree]
pub fn (f Any) json_str() string {
	return encode(f)
}

// prettify_json_str returns the pretty-formatted JSON string representation of the `Any` type.
[manualfree]
pub fn (f Any) prettify_json_str() string {
	mut sb := strings.new_builder(4096)
	defer {
		unsafe { sb.free() }
	}
	mut enc := Encoder{
		newline: `\n`
		newline_spaces_count: 4
	}
	enc.encode_value(f, mut sb) or {}
	return sb.str()
}

// CharLengthIterator is an iterator that generates a char
// length value of every iteration based on the given text.
// (e.g.: "t✔" => [t => 1, ✔ => 2])
struct CharLengthIterator {
	text string
mut:
	idx int
}

fn (mut iter CharLengthIterator) next() ?int {
	if iter.idx >= iter.text.len {
		return none
	}
	defer {
		iter.idx++
	}
	mut len := 1
	c := iter.text[iter.idx]
	if (c & (1 << 7)) != 0 {
		for t := u8(1 << 6); (c & t) != 0; t >>= 1 {
			len++
			iter.idx++
		}
	}
	return len
}

// encode_string returns the JSON spec-compliant version of the string.
[manualfree]
fn (e &Encoder) encode_string(s string, mut wr io.Writer) ! {
	mut char_lens := CharLengthIterator{
		text: s
	}
	mut i := 0
	wr.write(json2.quote_bytes)!
	for char_len in char_lens {
		if char_len == 1 {
			chr := s[i]
			if chr in important_escapable_chars {
				for j := 0; j < important_escapable_chars.len; j++ {
					if chr == important_escapable_chars[j] {
						wr.write(json2.escaped_chars[j])!
						break
					}
				}
			} else if chr == `"` || chr == `/` || chr == `\\` {
				wr.write([u8(`\\`), chr])!
			} else if int(chr) < 0x20 {
				hex_code := chr.hex().bytes()
				wr.write(json2.unicode_escape_chars)! // \u
				wr.write(json2.zero_in_bytes)! // \u0
				wr.write(json2.zero_in_bytes)! // \u00
				wr.write(hex_code)! // \u00xxxx
			} else {
				wr.write([u8(chr)])!
			}
		} else {
			slice := s[i..i + char_len]
			hex_code := slice.utf32_code().hex().bytes()
			if !e.escape_unicode || hex_code.len < 4 {
				// unescaped non-ASCII char
				wr.write(slice.bytes())!
			} else if hex_code.len == 4 {
				// a unicode endpoint
				wr.write(json2.unicode_escape_chars)!
				wr.write(hex_code)!
			} else {
				// TODO: still figuring out what
				// to do with more than 4 chars
				wr.write(json2.space_bytes)!
			}
			unsafe {
				slice.free()
				hex_code.free()
			}
		}
		i += char_len
	}

	wr.write(json2.quote_bytes)!
}<|MERGE_RESOLUTION|>--- conflicted
+++ resolved
@@ -190,20 +190,11 @@
 				typeof[string]().idx {
 					e.encode_string(val.$(field.name).str(), mut wr)!
 				}
-<<<<<<< HEAD
-				bool_type_idx, f32_type_idx, f64_type_idx, i8_type_idx, i16_type_idx, int_type_idx,
-				i64_type_idx, u8_type_idx, u16_type_idx, u32_type_idx, u64_type_idx {
-					wr.write(val.$(field.name).str().bytes())!
-				}
-				byte_array_type_idx, int_array_type_idx {
-					//! FIXME -  error: cannot convert 'struct _option_string' to 'struct string'
-=======
-				typeof[int]().idx {
+				typeof[bool]().idx typeof[f32]().idx typeof[f64]().idx typeof[i8]().idx typeof[i16]().idx typeof[int]().idx typeof[i64]().idx typeof[u8]().idx typeof[u16]().idx typeof[u32]().idx typeof[u64]().idx {
 					wr.write(val.$(field.name).str().bytes())!
 				}
 				typeof[[]byte]().idx {
 					//! array
->>>>>>> d62fc777
 					e.encode_array(val.$(field.name), level, mut wr)!
 				}
 				else {
