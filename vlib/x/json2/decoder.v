// Copyright (c) 2019-2020 Alexander Medvednikov. All rights reserved.
// Use of this source code is governed by an MIT license
// that can be found in the LICENSE file.
module json2

import strings
import strconv
import v.scanner
import v.token
import v.util
import v.pref

// `Any` is a sum type that lists the possible types to be decoded and used.
<<<<<<< HEAD
pub __type Any = Null | []Any | any_float | any_int | bool | f32 | f64 | i64 | int | map[string]Any |
	string

=======
pub type Any = string | int | i64 | f32 | f64 | any_int | any_float | bool | Null | []Any | map[string]Any
>>>>>>> ed39d151
// `Null` struct is a simple representation of the `null` value in JSON.
pub struct Null {
}

enum ParseMode {
	array
	bool
	invalid
	null
	number
	object
	string
}

const (
	formfeed_err = 'formfeed not allowed.'
	eof_err      = 'reached eof. data not closed properly.'
)

struct Parser {
mut:
	scanner      &scanner.Scanner
	p_tok        token.Token
	tok          token.Token
	n_tok        token.Token
	mode         ParseMode = .invalid
	n_level      int
	convert_type bool = true
}

fn (mut p Parser) next() {
	p.p_tok = p.tok
	p.tok = p.n_tok
	p.n_tok = p.scanner.scan()
}

fn (p Parser) emit_error(msg string) string {
	source := p.scanner.text
	cur := p.tok
	mut pp := util.imax(0, util.imin(source.len - 1, cur.pos))
	if source.len > 0 {
		for pp >= 0 {
			if source[pp] !in [`\r`, `\n`] {
				pp--
				continue
			}
			break
		}
	}
	column := util.imax(0, cur.pos - pp + cur.len - 1)
	line := cur.line_nr
	return '[json] $msg ($line:$column)'
}

fn new_parser(srce string, convert_type bool) Parser {
	mut src := srce
	// from v/util/util.v
	if src.len >= 3 {
		c_text := src.str
		unsafe {
			if c_text[0] == 0xEF && c_text[1] == 0xBB && c_text[2] == 0xBF {
				// skip three BOM bytes
				offset_from_begin := 3
				src = tos(c_text[offset_from_begin], vstrlen(c_text) - offset_from_begin)
			}
		}
	}
	return Parser{
		scanner: scanner.new_scanner(src, .parse_comments, &pref.Preferences{})
		convert_type: convert_type
	}
}

fn check_valid_hex(str string) ? {
	if str.len != 4 {
		return error('hex string must be 4 characters.')
	}
	for l in str {
		if l.is_hex_digit() {
			continue
		}
		return error('provided string is not a hex digit.')
	}
}

fn (mut p Parser) decode() ?Any {
	p.detect_parse_mode()
	if p.mode == .invalid {
		return error(p.emit_error('invalid JSON.'))
	}
	fi := p.decode_value() or {
		return error(p.emit_error(err))
	}
	if p.tok.kind != .eof {
		return error(p.emit_error('unknown token `$p.tok.kind`.'))
	}
	return fi
}

fn (p Parser) is_formfeed() bool {
	prev_tok_pos := p.p_tok.pos + p.p_tok.len - 2
	if prev_tok_pos < p.scanner.text.len && p.scanner.text[prev_tok_pos] == 0x0c {
		return true
	}
	return false
}

fn (p Parser) is_singlequote() bool {
	src := p.scanner.text
	prev_tok_pos := p.p_tok.pos + p.p_tok.len
	return src[prev_tok_pos] == `\'`
}

fn (mut p Parser) detect_parse_mode() {
	src := p.scanner.text
	if src.len > 1 && src[0].is_digit() && !src[1].is_digit() {
		p.mode = .invalid
		return
	}
	p.tok = p.scanner.scan()
	p.n_tok = p.scanner.scan()
	if src.len == 1 && p.tok.kind == .string && p.n_tok.kind == .eof {
		p.mode = .invalid
		return
	}
	match p.tok.kind {
		.lcbr {
			p.mode = .object
		}
		.lsbr {
			p.mode = .array
		}
		.number {
			p.mode = .number
		}
		.key_true, .key_false {
			p.mode = .bool
		}
		.string {
			p.mode = .string
		}
		.name {
			if p.tok.lit == 'null' {
				p.mode = .null
			}
		}
		.minus {
			if p.n_tok.kind == .number {
				p.mode = .number
			}
		}
		else {}
	}
}

fn (mut p Parser) decode_value() ?Any {
	if p.n_level == 500 {
		return error('reached maximum nesting level of 500.')
	}
	if (p.tok.kind == .lsbr && p.n_tok.kind == .lcbr) ||
		(p.p_tok.kind == p.tok.kind && p.tok.kind == .lsbr) {
		p.n_level++
	}
	match p.tok.kind {
		.lsbr {
			return p.decode_array()
		}
		.lcbr {
			return p.decode_object()
		}
		.number {
			return p.decode_number()
		}
		.key_true {
			p.next()
			return if p.convert_type {
				Any(true)
			} else {
				Any('true')
			}
		}
		.key_false {
			p.next()
			return if p.convert_type {
				Any(false)
			} else {
				Any('false')
			}
		}
		.name {
			if p.tok.lit != 'null' {
				return error('unknown identifier `$p.tok.lit`')
			}
			p.next()
			return if p.convert_type {
				Any(Null{})
			} else {
				Any('null')
			}
		}
		.string {
			if p.is_singlequote() {
				return error('strings must be in double-quotes.')
			}
			return p.decode_string()
		}
		else {
			if p.tok.kind == .minus && p.n_tok.kind == .number && p.n_tok.pos == p.tok.pos + 1 {
				p.next()
				d_num := p.decode_number() ?
				return d_num
			}
			return error("unknown token \'$p.tok.lit\' when decoding value")
		}
	}
	if p.is_formfeed() {
		return error(formfeed_err)
	}
	return Any{}
}

fn (mut p Parser) decode_string() ?Any {
	mut strwr := strings.new_builder(200)
	for i := 0; i < p.tok.lit.len; i++ {
		if ((i - 1 >= 0 && p.tok.lit[i - 1] != `/`) || i == 0) && int(p.tok.lit[i]) in [9, 10, 0] {
			return error('character must be escaped with a backslash.')
		}
		if i == p.tok.lit.len - 1 && p.tok.lit[i] == 92 {
			return error('invalid backslash escape.')
		}
		if i + 1 < p.tok.lit.len && p.tok.lit[i] == 92 {
			peek := p.tok.lit[i + 1]
			match peek {
				`b` {
					i++
					strwr.write_b(`\b`)
					continue
				}
				`f` {
					i++
					strwr.write_b(`\f`)
					continue
				}
				`n` {
					i++
					strwr.write_b(`\n`)
					continue
				}
				`r` {
					i++
					strwr.write_b(`\r`)
					continue
				}
				`t` {
					i++
					strwr.write_b(`\t`)
					continue
				}
				`u` {
					if i + 5 < p.tok.lit.len {
						codepoint := p.tok.lit[i + 2..i + 6]
						check_valid_hex(codepoint) ?
						hex_val := strconv.parse_int(codepoint, 16, 0)
						strwr.write_b(byte(hex_val))
						i += 5
						continue
					} else {
						return error('incomplete unicode escape.')
					}
				}
				`\\` {
					i++
					strwr.write_b(`\\`)
					continue
				}
				`"` {
					i++
					strwr.write_b(`\"`)
					continue
				}
				`/` {
					i++
					strwr.write_b(`/`)
					continue
				}
<<<<<<< HEAD
				else {
					return error('invalid backslash escape.')
				}
			}
=======
				else { return error('invalid backslash escape.') }
			}

>>>>>>> ed39d151
			if int(peek) == 85 {
				return error('unicode endpoints must be in lowercase `u`.')
			}
			if int(peek) in [9, 229] {
				return error('unicode endpoint not allowed.')
			}
		}
		strwr.write_b(p.tok.lit[i])
	}
	p.next()
	defer {
		strwr.free()
	}
	str := strwr.str()
	return Any(str)
}

// now returns string instead of int or float
fn (mut p Parser) decode_number() ?Any {
	src := p.scanner.text
	mut tl := p.tok.lit
	mut is_fl := false
	sep_by_dot := tl.to_lower().split('.')
	if tl.starts_with('0x') && tl.all_after('0x').len <= 2 {
		return error('hex numbers should not be less than or equal to two digits.')
	}
	if src[p.p_tok.pos + p.p_tok.len] == `0` && src[p.p_tok.pos + p.p_tok.len + 1].is_digit() {
		return error('leading zeroes in integers are not allowed.')
	}
	if tl.starts_with('.') {
		return error('decimals must start with a digit followed by a dot.')
	}
	if tl.ends_with('+') || tl.ends_with('-') {
		return error('exponents must have a digit before the sign.')
	}
	if sep_by_dot.len > 1 {
		// analyze json number structure
		// -[digit][dot][digit][E/e][-/+][digit]
		// float number
		is_fl = true
		last := sep_by_dot.last()
		if last.starts_with('e') {
			return error('exponents must have a digit before the exponent notation.')
		}
	}
	if p.p_tok.kind == .minus && p.tok.pos == p.p_tok.pos + 1 {
		tl = '-$tl'
	}
	p.next()
	if p.convert_type {
		return if is_fl {
			Any(tl.f64())
		} else {
			Any(tl.i64())
		}
	}
	return Any(tl)
}

fn (mut p Parser) decode_array() ?Any {
	mut items := []Any{}
	p.next()
	for p.tok.kind != .rsbr {
		if p.tok.kind == .eof {
			return error(eof_err)
		}
		item := p.decode_value() ?
		items << item
		if p.tok.kind == .comma && p.n_tok.kind !in [.rsbr, .comma] {
			p.next()
			continue
		}
		if p.tok.kind == .rsbr {
			break
		}
		return error("unknown token \'$p.tok.lit\' when decoding arrays.")
	}
	p.next()
	return Any(items)
}

fn (mut p Parser) decode_object() ?Any {
	mut fields := map[string]Any{}
	mut cur_key := ''
	p.next()
	for p.tok.kind != .rcbr {
		is_key := p.tok.kind == .string && p.n_tok.kind == .colon
		// todo
		// if p.is_formfeed() {
		// return error(formfeed_err)
		// }
		if p.tok.kind == .eof {
			return error(eof_err)
		}
		if p.is_singlequote() {
			return error('object keys must be in single quotes.')
		}
		if !is_key {
			return error("invalid token `$p.tok.lit`, expected \'string\'")
		}
		cur_key = p.tok.lit
		p.next()
		p.next()
		fields[cur_key] = p.decode_value() ?
		if p.tok.kind == .comma && p.n_tok.kind !in [.rcbr, .comma] {
			p.next()
			continue
		} else if p.tok.kind == .rcbr {
			break
		}
		return error("unknown token \'$p.tok.lit\' when decoding object.")
	}
	p.next()
	return Any(fields)
}<|MERGE_RESOLUTION|>--- conflicted
+++ resolved
@@ -11,13 +11,8 @@
 import v.pref
 
 // `Any` is a sum type that lists the possible types to be decoded and used.
-<<<<<<< HEAD
-pub __type Any = Null | []Any | any_float | any_int | bool | f32 | f64 | i64 | int | map[string]Any |
-	string
-
-=======
 pub type Any = string | int | i64 | f32 | f64 | any_int | any_float | bool | Null | []Any | map[string]Any
->>>>>>> ed39d151
+
 // `Null` struct is a simple representation of the `null` value in JSON.
 pub struct Null {
 }
@@ -303,16 +298,8 @@
 					strwr.write_b(`/`)
 					continue
 				}
-<<<<<<< HEAD
-				else {
-					return error('invalid backslash escape.')
-				}
-			}
-=======
 				else { return error('invalid backslash escape.') }
 			}
-
->>>>>>> ed39d151
 			if int(peek) == 85 {
 				return error('unicode endpoints must be in lowercase `u`.')
 			}
