--- conflicted
+++ resolved
@@ -25,62 +25,6 @@
 // decode is a generic function that decodes a JSON string into the target type.
 pub fn decode[T](src string) !T {
 	mut typ := T{}
-<<<<<<< HEAD
-	$if T is $Struct {
-		res := raw_decode(src)!.as_map()
-		$for field in T.fields {
-			// convert Any to type
-			$if !field.is_optional {
-				$if field.typ is u8 {
-					typ.$(field.name) = u8(res[field.name]!.u64())
-				} $else $if field.typ is u16 {
-					typ.$(field.name) = u16(res[field.name]!.u64())
-				} $else $if field.typ is u32 {
-					typ.$(field.name) = u32(res[field.name]!.u64())
-				} $else $if field.typ is u64 {
-					typ.$(field.name) = res[field.name]!.u64()
-				} $else $if field.typ is int {
-					typ.$(field.name) = res[field.name]!.int()
-				} $else $if field.typ is i8 {
-					typ.$(field.name) = i8(res[field.name]!.i64())
-				} $else $if field.typ is i16 {
-					typ.$(field.name) = i16(res[field.name]!.i64())
-				} $else $if field.typ is i32 {
-					// typ.$(field.name) = res[field.name]!.i32()
-				} $else $if field.typ is i64 {
-					typ.$(field.name) = res[field.name]!.i64()
-				} $else $if field.typ is f32 {
-					typ.$(field.name) = res[field.name]!.f32()
-				} $else $if field.typ is f64 {
-					typ.$(field.name) = res[field.name]!.f64()
-				} $else $if field.typ is bool {
-					typ.$(field.name) = res[field.name]!.bool()
-				} $else $if field.typ is string {
-					typ.$(field.name) = res[field.name]!.str()
-				} $else $if field.typ is time.Time {
-					typ.$(field.name) = res[field.name]!.to_time()!
-				} $else $if field.is_struct {
-					
-				} $else $if field.is_array {
-					mut ju := []Any{}// res[field.name] or {[]Any{}}
-					ju = res[field.name] or {[]Any{}}.arr()
-					// println(ju)
-					// println(ju.len)
-					for variable in ju {
-						typ.$(field.name) << "banana"
-						println(variable)
-					}
-				} $else $if field.is_map {
-					
-				} $else $if field.is_alias {
-					
-				} $else {
-					return error("The type `${T.name}` can't be decoded. Please open an issue at https://github.com/vlang/v/issues/new/choose")
-				}
-			} $else {
-				return error("Optional field decode is not supported, yet.")
-			}
-=======
 	$for field in T.fields {
 		$if field.typ is u8 {
 			typ.$(field.name) = u8(res[field.name]!.u64())
@@ -119,7 +63,6 @@
 		} $else $if field.is_map {
 		} $else {
 			return error("The type of `${field.name}` can't be decoded. Please open an issue at https://github.com/vlang/v/issues/new/choose")
->>>>>>> dbfb9c3a
 		}
 	} $else {
 		return error("The type `${T.name}` can't be decoded.")
