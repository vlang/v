--- conflicted
+++ resolved
@@ -75,50 +75,25 @@
 
 // Use `Any` as an integer.
 pub fn (f Any) int() int {
-<<<<<<< HEAD
-	match union f {
+	match f {
 		int { return f }
 		i64, f32, f64, bool { return int(f) }
-=======
-	match f {
-		int  { return f }
-		i64  { return int(f) }
-		f64  { return f.str().int() }
-		f32  { return f.str().int() }
-		bool { return int(f) }
->>>>>>> ed39d151
 		else { return 0 }
 	}
 }
 
 // Use `Any` as a 64-bit integer.
 pub fn (f Any) i64() i64 {
-<<<<<<< HEAD
-	match union f {
+	match f {
 		i64 { return f }
 		int, f32, f64, bool { return i64(f) }
-=======
-	match f {
-		int  { return f }
-		i64  { return int(f) }
-		f64  { return f.str().i64() }
-		f32  { return f.str().i64() }
-		bool { return int(f) }
->>>>>>> ed39d151
 		else { return 0 }
 	}
 }
 
 // Use `Any` as a 32-bit float.
 pub fn (f Any) f32() f32 {
-<<<<<<< HEAD
-	match union f {
-=======
 	match f {
-		int { return f }
-		i64 { return f.str().f32() }
-		f64 { return f.str().f32() }
->>>>>>> ed39d151
 		f32 { return f }
 		int, i64, f64 { return f32(f) }
 		else { return 0.0 }
@@ -127,16 +102,9 @@
 
 // Use `Any` as a float.
 pub fn (f Any) f64() f64 {
-<<<<<<< HEAD
-	match union f {
-		int, i64, f64, f32 { return f64(f) }
-=======
 	match f {
-		int { return f }
-		i64 { return f }
 		f64 { return f }
-		f32 { return f.str().f64() }
->>>>>>> ed39d151
+		int, i64, f32 { return f64(f) }
 		else { return 0.0 }
 	}
 }
