--- conflicted
+++ resolved
@@ -223,7 +223,6 @@
 	assert json.encode(StructType[StructAlias]{ val: StructType[int]{1} }) == '{"val":{"val":1}}'
 }
 
-<<<<<<< HEAD
 fn test_pointer() {
 	// mut string_initialized_with_reference := ""
 	assert json.encode(StructTypePointer[string]{ val: 0 }) == '{"val":""}' // REVIEW
@@ -242,7 +241,8 @@
 	assert json.encode(StructTypePointer[int]{ val: &int_initialized_with_reference }) == '{"val":0}'
 	int_initialized_with_reference = 1
 	assert json.encode(StructTypePointer[int]{ val: &int_initialized_with_reference }) == '{"val":1}'
-=======
+}
+
 fn test_sumtypes() {
 	assert json.encode(StructType[SumTypes]{}) == '{}'
 	assert json.encode(StructType[SumTypes]{ val: '' }) == '{"val":""}'
@@ -271,5 +271,5 @@
 			val: 1
 		}
 	}) == '{"val":{"val":1}}'
->>>>>>> 86f8c551
+
 }