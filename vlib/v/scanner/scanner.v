--- conflicted
+++ resolved
@@ -77,14 +77,11 @@
 
 fn (s &Scanner) scan_res(tok_kind token.Kind, lit string) token.Token {
 	return token.Token{
-<<<<<<< HEAD
-		tok_kind,lit,s.line_nr + 1, s.pos}
-=======
 		kind: tok_kind
 		lit: lit
 		line_nr: s.line_nr + 1
-	}
->>>>>>> c2c6260b
+		s.pos
+	}
 }
 
 fn (s mut Scanner) ident_name() string {
