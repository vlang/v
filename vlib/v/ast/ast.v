// Copyright (c) 2019-2020 Alexander Medvednikov. All rights reserved.
// Use of this source code is governed by an MIT license
// that can be found in the LICENSE file.
module ast

import v.token
import v.table
import v.errors

pub type TypeDecl = AliasTypeDecl | FnTypeDecl | SumTypeDecl

pub type Expr = AnonFn | ArrayInit | AsCast | Assoc | BoolLiteral | CallExpr | CastExpr |
	ChanInit | CharLiteral | Comment | ComptimeCall | ConcatExpr | EnumVal | FloatLiteral |
	Ident | IfExpr | IfGuardExpr | IndexExpr | InfixExpr | IntegerLiteral | Likely | LockExpr |
	MapInit | MatchExpr | None | OrExpr | ParExpr | PostfixExpr | PrefixExpr | RangeExpr | SelectExpr |
	SelectorExpr | SizeOf | SqlExpr | StringInterLiteral | StringLiteral | StructInit | Type |
	TypeOf | UnsafeExpr

pub type Stmt = AssertStmt | AssignStmt | Block | BranchStmt | CompFor | ConstDecl | DeferStmt |
	EnumDecl | ExprStmt | FnDecl | ForCStmt | ForInStmt | ForStmt | GlobalDecl | GoStmt |
	GotoLabel | GotoStmt | HashStmt | Import | InterfaceDecl | Module | Return | SqlStmt |
	StructDecl | TypeDecl

pub type ScopeObject = ConstField | GlobalDecl | Var

pub struct Type {
pub:
	typ table.Type
	pos token.Position
}

// `{stmts}` or `unsafe {stmts}`
pub struct Block {
pub:
	stmts     []Stmt
	is_unsafe bool
}

// | IncDecStmt k
// Stand-alone expression in a statement list.
pub struct ExprStmt {
pub:
	expr     Expr
	pos      token.Position
	comments []Comment
	is_expr  bool
pub mut:
	typ      table.Type
}

pub struct IntegerLiteral {
pub:
	val string
	pos token.Position
}

pub struct FloatLiteral {
pub:
	val string
	pos token.Position
}

pub struct StringLiteral {
pub:
	val      string
	is_raw   bool
	language table.Language
	pos      token.Position
}

// 'name: $name'
pub struct StringInterLiteral {
pub:
	vals       []string
	exprs      []Expr
	fwidths    []int
	precisions []int
	pluss      []bool
	fills      []bool
	fmt_poss   []token.Position
	pos        token.Position
pub mut:
	expr_types []table.Type
	fmts       []byte
	need_fmts  []bool // an explicit non-default fmt required, e.g. `x`
}

pub struct CharLiteral {
pub:
	val string
	pos token.Position
}

pub struct BoolLiteral {
pub:
	val bool
	pos token.Position
}

// `foo.bar`
pub struct SelectorExpr {
pub:
	pos        token.Position
	expr       Expr // expr.field_name
	field_name string
pub mut:
	expr_type  table.Type // type of `Foo` in `Foo.bar`
	typ        table.Type // type of the entire thing (`Foo.bar`)
}

// module declaration
pub struct Module {
pub:
	name       string
	path       string
	expr       Expr
	pos        token.Position
	is_skipped bool // module main can be skipped in single file programs
}

pub struct StructField {
pub:
	name             string
	pos              token.Position
	type_pos         token.Position
	comments         []Comment
	default_expr     Expr
	has_default_expr bool
	attrs            []table.Attr
	is_public        bool
pub mut:
	typ              table.Type
}

pub struct Field {
pub:
	name string
	pos  token.Position
pub mut:
	typ  table.Type
}

pub struct ConstField {
pub:
	mod      string
	name     string
	expr     Expr
	is_pub   bool
	pos      token.Position
pub mut:
	typ      table.Type
	comments []Comment
}

pub struct ConstDecl {
pub:
	is_pub       bool
	pos          token.Position
pub mut:
	fields       []ConstField
	end_comments []Comment
}

pub struct StructDecl {
pub:
	pos          token.Position
	name         string
	fields       []StructField
	is_pub       bool
	mut_pos      int // mut:
	pub_pos      int // pub:
	pub_mut_pos  int // pub mut:
	language     table.Language
	is_union     bool
	attrs        []table.Attr
	end_comments []Comment
}

pub struct InterfaceDecl {
pub:
	name        string
	field_names []string
	is_pub      bool
	methods     []FnDecl
	pos         token.Position
}

pub struct StructInitField {
pub:
	expr          Expr
	pos           token.Position
	comment       Comment
pub mut:
	name          string
	typ           table.Type
	expected_type table.Type
}

pub struct StructInit {
pub:
	pos      token.Position
	is_short bool
pub mut:
	typ      table.Type
	fields   []StructInitField
}

// import statement
pub struct Import {
pub:
	pos   token.Position
	mod   string
	alias string
pub mut:
	syms  []ImportSymbol
}

pub enum ImportSymbolKind {
	fn_
	type_
}

pub struct ImportSymbol {
pub:
	pos  token.Position
	name string
	kind ImportSymbolKind
}

pub struct AnonFn {
pub:
	decl FnDecl
pub mut:
	typ  table.Type
}

pub struct FnDecl {
pub:
	name          string
	mod           string
	args          []table.Param
	is_deprecated bool
	is_pub        bool
	is_variadic   bool
	is_anon       bool
	receiver      Field
	receiver_pos  token.Position
	is_method     bool
	rec_mut       bool // is receiver mutable
	rec_share     table.ShareType
	language      table.Language
	no_body       bool // just a definition `fn C.malloc()`
	is_builtin    bool // this function is defined in builtin/strconv
	pos           token.Position
	body_pos      token.Position
	file          string
	is_generic    bool
	is_direct_arr bool // direct array access
	attrs         []table.Attr
pub mut:
	stmts         []Stmt
	return_type   table.Type
}

pub struct BranchStmt {
pub:
	tok token.Token
}

pub struct CallExpr {
pub:
	pos                token.Position
	left               Expr // `user` in `user.register()`
	mod                string
pub mut:
	name               string
	is_method          bool
	is_field           bool // temp hack, remove ASAP when re-impl CallExpr / Selector (joe)
	args               []CallArg
	expected_arg_types []table.Type
	language           table.Language
	or_block           OrExpr
	left_type          table.Type // type of `user`
	receiver_type      table.Type // User
	return_type        table.Type
	should_be_skipped  bool
	generic_type       table.Type // TODO array, to support multiple types
	// autofree_vars      []AutofreeArgVar
	// autofree_vars_ids  []int
}

/*
pub struct AutofreeArgVar {
	name string
	idx  int
}
*/
pub struct CallArg {
pub:
	is_mut          bool
	share           table.ShareType
	expr            Expr
	comments        []Comment
pub mut:
	typ             table.Type
	is_tmp_autofree bool
	// tmp_name        string // for autofree
}

pub struct Return {
pub:
	pos      token.Position
	exprs    []Expr
	comments []Comment
pub mut:
	types    []table.Type
}

/*
pub enum Expr {
	Binary(InfixExpr)
	If(IfExpr)
	Integer(IntegerExpr)
}
*/
/*
pub struct Stmt {
	pos int
	//end int
}
*/
pub struct Var {
pub:
	name       string
	expr       Expr
	share      table.ShareType
	is_mut     bool
	is_arg     bool // fn args should not be autofreed
pub mut:
	typ        table.Type
	pos        token.Position
	is_used    bool
	is_changed bool // to detect mutable vars that are never changed
}

pub struct GlobalDecl {
pub:
	name     string
	expr     Expr
	has_expr bool
	pos      token.Position
pub mut:
	typ      table.Type
}

pub struct File {
pub:
	path         string
	mod          Module
	global_scope &Scope
pub mut:
	scope        &Scope
	stmts        []Stmt
	imports      []Import
	errors       []errors.Error
	warnings     []errors.Warning
}

pub struct IdentFn {
pub mut:
	typ table.Type
}

// TODO: (joe) remove completely, use ident.obj
// instead which points to the scope object
pub struct IdentVar {
pub mut:
	typ         table.Type
	is_mut      bool
	is_static   bool
	is_optional bool
	share       table.ShareType
}

pub type IdentInfo = IdentFn | IdentVar

pub enum IdentKind {
	unresolved
	blank_ident
	variable
	constant
	global
	function
}

// A single identifier
pub struct Ident {
pub:
	language table.Language
	tok_kind token.Kind
	pos      token.Position
pub mut:
	obj      ScopeObject
	mod      string
	name     string
	kind     IdentKind
	info     IdentInfo
	is_mut   bool
}

pub fn (i &Ident) var_info() IdentVar {
	match i.info as info {
		IdentVar {
			return *info
		}
		else {
			// return IdentVar{}
			panic('Ident.var_info(): info is not IdentVar variant')
		}
	}
}

pub struct InfixExpr {
pub:
	op          token.Kind
	pos         token.Position
	left        Expr
	right       Expr
pub mut:
	left_type   table.Type
	right_type  table.Type
	auto_locked string
}

pub struct PostfixExpr {
pub:
	op          token.Kind
	expr        Expr
	pos         token.Position
pub mut:
	auto_locked string
}

pub struct PrefixExpr {
pub:
	op         token.Kind
	right      Expr
	pos        token.Position
pub mut:
	right_type table.Type
	or_block   OrExpr
}

pub struct IndexExpr {
pub:
	pos       token.Position
	left      Expr
	index     Expr // [0] or RangeExpr [start..end]
pub mut:
	left_type table.Type // array, map, fixed array
	is_setter bool
}

pub struct IfExpr {
pub:
	is_comptime   bool
	tok_kind      token.Kind
	left          Expr // `a` in `a := if ...`
	pos           token.Position
	post_comments []Comment
pub mut:
	branches      []IfBranch // includes all `else if` branches
	is_expr       bool
	typ           table.Type
	has_else      bool
}

pub struct IfBranch {
pub:
	cond         Expr
	pos          token.Position
	body_pos     token.Position
	comments     []Comment
	left_as_name string // `name` in `if cond is SumType as name`
	mut_name     bool // `if mut name is`
pub mut:
	stmts        []Stmt
	smartcast    bool // true when cond is `x is SumType`, set in checker.if_expr
}

pub struct UnsafeExpr {
pub:
	stmts []Stmt
	pos   token.Position
}

pub struct LockExpr {
pub:
	stmts    []Stmt
	is_rlock bool
	pos      token.Position
pub mut:
	lockeds  []Ident // `x`, `y` in `lock x, y {`
	is_expr  bool
	typ      table.Type
}

pub struct MatchExpr {
pub:
	tok_kind      token.Kind
	cond          Expr
	branches      []MatchBranch
	pos           token.Position
	is_mut        bool // `match mut ast_node {`
	var_name      string // `match cond as var_name {`
pub mut:
	is_expr       bool // returns a value
	return_type   table.Type
	cond_type     table.Type // type of `x` in `match x {`
	expected_type table.Type // for debugging only
	is_sum_type   bool
	is_interface  bool
}

pub struct MatchBranch {
pub:
	exprs         []Expr // left side
	stmts         []Stmt // right side
	pos           token.Position
	comment       Comment // comment above `xxx {`
	is_else       bool
	post_comments []Comment
}

<<<<<<< HEAD
=======
pub struct SelectExpr {
pub:
	branches      []SelectBranch
	pos           token.Position
pub mut:
	is_expr       bool // returns a value
	return_type   table.Type
	expected_type table.Type // for debugging only
}

pub struct SelectBranch {
pub:
	stmt          Stmt // `a := <-ch` or `ch <- a`
	stmts         []Stmt // right side
	pos           token.Position
	comment       Comment // comment above `select {`
	is_else       bool
	is_timeout    bool
	post_comments []Comment
}

/*
CompIf.is_opt:
`$if xyz? {}` => this compile time `if` is optional,
and .is_opt reflects the presence of ? at the end.
When .is_opt is true, the code should compile, even
if `xyz` is NOT defined.
If .is_opt is false, then when `xyz` is not defined,
the compilation will fail.

`$if method.type is string {}` will produce CompIf with:
.is_typecheck true,
.tchk_expr: method.type
.tchk_type: string
.tchk_match: true on each iteration, having a string `method.type`
*/
pub enum CompIfKind {
	platform
	typecheck
}

pub struct CompIf {
pub:
	val        string
	stmts      []Stmt
	is_not     bool
	kind       CompIfKind
	tchk_expr  Expr
	tchk_type  table.Type
	pos        token.Position
pub mut:
	tchk_match bool
	is_opt     bool
	has_else   bool
	else_stmts []Stmt
}

>>>>>>> 11f10fdc
pub enum CompForKind {
	methods
	fields
}

pub struct CompFor {
pub:
	val_var string
	stmts   []Stmt
	kind    CompForKind
pub mut:
	// expr    Expr
	typ     table.Type
}

pub struct ForStmt {
pub:
	cond   Expr
	stmts  []Stmt
	is_inf bool // `for {}`
	pos    token.Position
}

pub struct ForInStmt {
pub:
	key_var   string
	val_var   string
	cond      Expr
	is_range  bool
	high      Expr // `10` in `for i in 0..10 {`
	stmts     []Stmt
	pos       token.Position
pub mut:
	key_type  table.Type
	val_type  table.Type
	cond_type table.Type
	kind      table.Kind // array/map/string
}

pub struct ForCStmt {
pub:
	init     Stmt // i := 0;
	has_init bool
	cond     Expr // i < 10;
	has_cond bool
	inc      Stmt // i++; i += 2
	has_inc  bool
	stmts    []Stmt
	pos      token.Position
}

// #include etc
pub struct HashStmt {
pub:
	mod string
	pos token.Position
pub mut:
	val string
}

/*
// filter(), map(), sort()
pub struct Lambda {
pub:
	name string
}
*/
pub struct AssignStmt {
pub:
	right         []Expr
	op            token.Kind
	pos           token.Position
	comments      []Comment
pub mut:
	left          []Expr
	left_types    []table.Type
	right_types   []table.Type
	is_static     bool // for translated code only
	is_simple     bool // `x+=2` in `for x:=1; ; x+=2`
	has_cross_var bool
}

pub struct AsCast {
pub:
	expr      Expr
	typ       table.Type
	pos       token.Position
pub mut:
	expr_type table.Type
}

pub struct EnumVal {
pub:
	enum_name string
	val       string
	mod       string // for full path `mod_Enum_val`
	pos       token.Position
pub mut:
	typ       table.Type
}

pub struct EnumField {
pub:
	name     string
	pos      token.Position
	comments []Comment
	expr     Expr
	has_expr bool
}

pub struct EnumDecl {
pub:
	name             string
	is_pub           bool
	is_flag          bool // true when the enum has [flag] tag
	is_multi_allowed bool
	comments         []Comment // enum Abc { /* comments */ ... }
	fields           []EnumField
	pos              token.Position
}

pub struct AliasTypeDecl {
pub:
	name        string
	is_pub      bool
	parent_type table.Type
	pos         token.Position
}

pub struct SumTypeDecl {
pub:
	name      string
	is_pub    bool
	sub_types []table.Type
	pos       token.Position
}

pub struct FnTypeDecl {
pub:
	name   string
	is_pub bool
	typ    table.Type
	pos    token.Position
}

// TODO: handle this differently
// v1 excludes non current os ifdefs so
// the defer's never get added in the first place
pub struct DeferStmt {
pub:
	stmts []Stmt
pub mut:
	ifdef string
}

// `(3+4)`
pub struct ParExpr {
pub:
	expr Expr
}

pub struct GoStmt {
pub:
	call_expr Expr
}

pub struct GotoLabel {
pub:
	name string
}

pub struct GotoStmt {
pub:
	name string
}

pub struct ArrayInit {
pub:
	pos             token.Position
	elem_type_pos   token.Position
	exprs           []Expr // `[expr, expr]` or `[expr]Type{}` for fixed array
	is_fixed        bool
	has_val         bool // fixed size literal `[expr, expr]!!`
	mod             string
	len_expr        Expr
	cap_expr        Expr
	default_expr    Expr // init: expr
	has_len         bool
	has_cap         bool
	has_default     bool
pub mut:
	is_interface    bool // array of interfaces e.g. `[]Animal` `[Dog{}, Cat{}]`
	interface_types []table.Type // [Dog, Cat]
	interface_type  table.Type // Animal
	elem_type       table.Type
	typ             table.Type
}

pub struct ChanInit {
pub:
	pos       token.Position
	cap_expr  Expr
	has_cap   bool
pub mut:
	typ       table.Type
	elem_type table.Type
}

pub struct MapInit {
pub:
	pos        token.Position
	keys       []Expr
	vals       []Expr
pub mut:
	typ        table.Type
	key_type   table.Type
	value_type table.Type
}

// s[10..20]
pub struct RangeExpr {
pub:
	low      Expr
	high     Expr
	has_high bool
	has_low  bool
}

// NB: &string(x) gets parsed as ast.PrefixExpr{ right: ast.CastExpr{...} }
// TODO: that is very likely a parsing bug. It should get parsed as just
// ast.CastExpr{...}, where .typname is '&string' instead.
// The current situation leads to special cases in vfmt and cgen
// (see prefix_expr_cast_expr in fmt.v, and .is_amp in cgen.v)
// .in_prexpr is also needed because of that, because the checker needs to
// show warnings about the deprecated C->V conversions `string(x)` and
// `string(x,y)`, while skipping the real pointer casts like `&string(x)`.
pub struct CastExpr {
pub:
	expr      Expr // `buf` in `string(buf, n)`
	arg       Expr // `n` in `string(buf, n)`
	typ       table.Type // `string` TODO rename to `type_to_cast_to`
	pos       token.Position
pub mut:
	typname   string
	expr_type table.Type // `byteptr`
	has_arg   bool
	in_prexpr bool // is the parent node an ast.PrefixExpr
}

pub struct AssertStmt {
pub:
	expr Expr
	pos  token.Position
}

// `if [x := opt()] {`
pub struct IfGuardExpr {
pub:
	var_name  string
	expr      Expr
pub mut:
	expr_type table.Type
}

pub enum OrKind {
	absent
	block
	propagate
}

// `or { ... }`
pub struct OrExpr {
pub:
	stmts []Stmt
	kind  OrKind
	pos   token.Position
}

/*
// `or { ... }`
pub struct OrExpr2 {
pub:
	call_expr CallExpr
	stmts     []Stmt // inside `or { }`
	kind      OrKind
	pos       token.Position
}
*/
pub struct Assoc {
pub:
	var_name string
	fields   []string
	exprs    []Expr
	pos      token.Position
pub mut:
	typ      table.Type
}

pub struct SizeOf {
pub:
	is_type   bool
	typ       table.Type
	type_name string
	expr      Expr
	pos       token.Position
}

pub struct Likely {
pub:
	expr      Expr
	pos       token.Position
	is_likely bool // false for _unlikely_
}

pub struct TypeOf {
pub:
	expr      Expr
pub mut:
	expr_type table.Type
}

pub struct Comment {
pub:
	text     string
	is_multi bool
	line_nr  int
	pos      token.Position
}

pub struct ConcatExpr {
pub:
	vals        []Expr
pub mut:
	return_type table.Type
}

pub struct ComptimeCall {
pub:
	method_name string
	left        Expr
	is_vweb     bool
	vweb_tmpl   File
	args_var    string
pub mut:
	sym         table.TypeSymbol
}

pub struct None {
pub:
	pos token.Position
	foo int // todo
}

/*
pub enum SqlExprKind {
	select_
	insert
	update
}
*/
pub enum SqlStmtKind {
	insert
	update
	delete
}

pub struct SqlStmt {
pub:
	kind            SqlStmtKind
	db_expr         Expr // `db` in `sql db {`
	object_var_name string // `user`
	table_type      table.Type
	pos             token.Position
	where_expr      Expr
	updated_columns []string // for `update set x=y`
	update_exprs    []Expr // for `update`
pub mut:
	table_name      string
	fields          []table.Field
}

pub struct SqlExpr {
pub:
	typ         table.Type
	is_count    bool
	db_expr     Expr // `db` in `sql db {`
	where_expr  Expr
	has_where   bool
	has_offset  bool
	offset_expr Expr
	has_order   bool
	order_expr  Expr
	has_desc    bool
	is_array    bool
	table_type  table.Type
	pos         token.Position
	has_limit   bool
	limit_expr  Expr
pub mut:
	table_name  string
	fields      []table.Field
}

[inline]
pub fn (expr Expr) is_blank_ident() bool {
	match expr {
		Ident { return expr.kind == .blank_ident }
		else { return false }
	}
}

pub fn (expr Expr) position() token.Position {
	// all uncommented have to be implemented
	match mut expr {
		AnonFn {
			return expr.decl.pos
		}
		ArrayInit {
			return expr.pos
		}
		AsCast {
			return expr.pos
		}
		Assoc {
			return expr.pos
		}
		BoolLiteral {
			return expr.pos
		}
		// ast.Ident { }
		CallExpr {
			return expr.pos
		}
		CastExpr {
			return expr.pos
		}
		CharLiteral {
			return expr.pos
		}
		Comment {
			return expr.pos
		}
		EnumVal {
			return expr.pos
		}
		FloatLiteral {
			return expr.pos
		}
		Ident {
			return expr.pos
		}
		IfExpr {
			return expr.pos
		}
		// ast.IfGuardExpr { }
		IndexExpr {
			return expr.pos
		}
		InfixExpr {
			left_pos := expr.left.position()
			right_pos := expr.right.position()
			if left_pos.pos == 0 || right_pos.pos == 0 {
				return expr.pos
			}
			return token.Position{
				line_nr: expr.pos.line_nr
				pos: left_pos.pos
				len: right_pos.pos - left_pos.pos + right_pos.len
			}
		}
		IntegerLiteral {
			return expr.pos
		}
		MapInit {
			return expr.pos
		}
		MatchExpr {
			return expr.pos
		}
		None {
			return expr.pos
		}
		PostfixExpr {
			return expr.pos
		}
		// ast.None { }
		PrefixExpr {
			return expr.pos
		}
		// ast.ParExpr { }
		SelectExpr {
			return expr.pos
		}
		SelectorExpr {
			return expr.pos
		}
		SizeOf {
			return expr.pos
		}
		StringLiteral {
			return expr.pos
		}
		StringInterLiteral {
			return expr.pos
		}
		// ast.Type { }
		StructInit {
			return expr.pos
		}
		Likely {
			return expr.pos
		}
		// ast.TypeOf { }
		else {
			return token.Position{}
		}
	}
}

pub fn (expr Expr) is_lvalue() bool {
	match expr {
		Ident { return true }
		IndexExpr { return expr.left.is_lvalue() }
		SelectorExpr { return expr.expr.is_lvalue() }
		else {}
	}
	return false
}

pub fn (stmt Stmt) position() token.Position {
	match stmt {
		AssertStmt { return stmt.pos }
		AssignStmt { return stmt.pos }
		/*
		// Attr {
		// }
		// Block {
		// }
		// BranchStmt {
		// }
		*/
		ConstDecl { return stmt.pos }
		/*
		// DeferStmt {
		// }
		*/
		EnumDecl { return stmt.pos }
		ExprStmt { return stmt.pos }
		FnDecl { return stmt.pos }
		ForCStmt { return stmt.pos }
		ForInStmt { return stmt.pos }
		ForStmt { return stmt.pos }
		/*
		// GlobalDecl {
		// }
		// GoStmt {
		// }
		// GotoLabel {
		// }
		// GotoStmt {
		// }
		// HashStmt {
		// }
		*/
		Import { return stmt.pos }
		/*
		// InterfaceDecl {
		// }
		// Module {
		// }
		*/
		Return { return stmt.pos }
		StructDecl { return stmt.pos }
		/*
		// TypeDecl {
		// }
		*/
		//
		else { return token.Position{} }
	}
}

// TODO: remove this fugly hack :-|
// fe2ex/1 and ex2fe/1 are used to convert back and forth from
// table.FExpr to ast.Expr , which in turn is needed to break
// a dependency cycle between v.ast and v.table, for the single
// field table.Field.default_expr, which should be ast.Expr
pub fn fe2ex(x table.FExpr) Expr {
	res := Expr{}
	unsafe {
		C.memcpy(&res, &x, sizeof(Expr))
	}
	return res
}

pub fn ex2fe(x Expr) table.FExpr {
	res := table.FExpr{}
	unsafe {
		C.memcpy(&res, &x, sizeof(table.FExpr))
	}
	return res
}<|MERGE_RESOLUTION|>--- conflicted
+++ resolved
@@ -532,8 +532,6 @@
 	post_comments []Comment
 }
 
-<<<<<<< HEAD
-=======
 pub struct SelectExpr {
 pub:
 	branches      []SelectBranch
@@ -591,7 +589,6 @@
 	else_stmts []Stmt
 }
 
->>>>>>> 11f10fdc
 pub enum CompForKind {
 	methods
 	fields
