// Copyright (c) 2019-2021 Alexander Medvednikov. All rights reserved.
// Use of this source code is governed by an MIT license
// that can be found in the LICENSE file.
module ast

import v.token
import v.table
import v.errors

pub type TypeDecl = AliasTypeDecl | FnTypeDecl | SumTypeDecl

pub type Expr = AnonFn | ArrayDecompose | ArrayInit | AsCast | Assoc | AtExpr | BoolLiteral |
	CTempVar | CallExpr | CastExpr | ChanInit | CharLiteral | Comment | ComptimeCall | ComptimeSelector |
	ConcatExpr | EnumVal | FloatLiteral | Ident | IfExpr | IfGuardExpr | IndexExpr | InfixExpr |
	IntegerLiteral | Likely | LockExpr | MapInit | MatchExpr | None | OrExpr | ParExpr | PostfixExpr |
	PrefixExpr | RangeExpr | SelectExpr | SelectorExpr | SizeOf | SqlExpr | StringInterLiteral |
	StringLiteral | StructInit | Type | TypeOf | UnsafeExpr

pub type Stmt = AssertStmt | AssignStmt | Block | BranchStmt | CompFor | ConstDecl | DeferStmt |
	EnumDecl | ExprStmt | FnDecl | ForCStmt | ForInStmt | ForStmt | GlobalDecl | GoStmt |
	GotoLabel | GotoStmt | HashStmt | Import | InterfaceDecl | Module | Return | SqlStmt |
	StructDecl | TypeDecl

// NB: when you add a new Expr or Stmt type with a .pos field, remember to update
// the .position() token.Position methods too.
pub type ScopeObject = ConstField | GlobalField | Var

// TOOD: replace table.Param
pub type Node = ConstField | EnumField | Expr | Field | File | GlobalField | IfBranch |
	MatchBranch | ScopeObject | SelectBranch | Stmt | StructField | StructInitField | table.Param
<<<<<<< HEAD

=======
>>>>>>> 33976246

pub struct Type {
pub:
	typ table.Type
	pos token.Position
}

// `{stmts}` or `unsafe {stmts}`
pub struct Block {
pub:
	stmts     []Stmt
	is_unsafe bool
	pos       token.Position
}

// | IncDecStmt k
// Stand-alone expression in a statement list.
pub struct ExprStmt {
pub:
	expr     Expr
	pos      token.Position
	comments []Comment
	is_expr  bool
pub mut:
	typ table.Type
}

pub struct IntegerLiteral {
pub:
	val string
	pos token.Position
}

pub struct FloatLiteral {
pub:
	val string
	pos token.Position
}

pub struct StringLiteral {
pub:
	val      string
	is_raw   bool
	language table.Language
	pos      token.Position
}

// 'name: $name'
pub struct StringInterLiteral {
pub:
	vals       []string
	exprs      []Expr
	fwidths    []int
	precisions []int
	pluss      []bool
	fills      []bool
	fmt_poss   []token.Position
	pos        token.Position
pub mut:
	expr_types []table.Type
	fmts       []byte
	need_fmts  []bool // an explicit non-default fmt required, e.g. `x`
}

pub struct CharLiteral {
pub:
	val string
	pos token.Position
}

pub struct BoolLiteral {
pub:
	val bool
	pos token.Position
}

// `foo.bar`
pub struct SelectorExpr {
pub:
	pos        token.Position
	expr       Expr // expr.field_name
	field_name string
	is_mut     bool // is used for the case `if mut ident.selector is MyType {`, it indicates if the root ident is mutable
	mut_pos    token.Position
	next_token token.Kind
pub mut:
	expr_type       table.Type // type of `Foo` in `Foo.bar`
	typ             table.Type // type of the entire thing (`Foo.bar`)
	name_type       table.Type // T in `T.name` or typeof in `typeof(expr).name`
	scope           &Scope
	from_embed_type table.Type // holds the type of the embed that the method is called from
}

// root_ident returns the origin ident where the selector started.
pub fn (e &SelectorExpr) root_ident() Ident {
	mut root := e.expr
	for root is SelectorExpr {
		// TODO: remove this line
		selector_expr := root as SelectorExpr
		root = selector_expr.expr
	}
	return root as Ident
}

// module declaration
pub struct Module {
pub:
	name       string
	attrs      []table.Attr
	pos        token.Position
	name_pos   token.Position // `name` in import name
	is_skipped bool // module main can be skipped in single file programs
}

pub struct StructField {
pub:
	pos              token.Position
	type_pos         token.Position
	comments         []Comment
	default_expr     Expr
	has_default_expr bool
	attrs            []table.Attr
	is_public        bool
pub mut:
	name string
	typ  table.Type
}

pub struct Field {
pub:
	name string
	pos  token.Position
pub mut:
	typ table.Type
}

// const field in const declaration group
pub struct ConstField {
pub:
	mod    string
	name   string
	expr   Expr // the value expr of field; everything after `=`
	is_pub bool
	pos    token.Position
pub mut:
	typ      table.Type // the type of the const field, it can be any type in V
	comments []Comment  // comments before current const field
}

// const declaration
pub struct ConstDecl {
pub:
	is_pub bool
	pos    token.Position
pub mut:
	fields       []ConstField // all the const fields in the `const (...)` block
	end_comments []Comment    // comments that after last const field
	is_block     bool // const() block
}

pub struct StructDecl {
pub:
	pos          token.Position
	name         string
	gen_types    []table.Type
	is_pub       bool
	mut_pos      int // mut:
	pub_pos      int // pub:
	pub_mut_pos  int // pub mut:
	language     table.Language
	is_union     bool
	attrs        []table.Attr
	end_comments []Comment
	embeds       []Embed
pub mut:
	fields []StructField
}

pub struct Embed {
pub:
	typ table.Type
	pos token.Position
}

pub struct StructEmbedding {
pub:
	name string
	typ  table.Type
	pos  token.Position
}

pub struct InterfaceDecl {
pub:
	name         string
	field_names  []string
	is_pub       bool
	methods      []FnDecl
	pos          token.Position
	pre_comments []Comment
}

pub struct StructInitField {
pub:
	expr          Expr
	pos           token.Position
	comments      []Comment
	next_comments []Comment
pub mut:
	name          string
	typ           table.Type
	expected_type table.Type
}

pub struct StructInitEmbed {
pub:
	expr          Expr
	pos           token.Position
	comments      []Comment
	next_comments []Comment
pub mut:
	name          string
	typ           table.Type
	expected_type table.Type
}

pub struct StructInit {
pub:
	pos      token.Position
	is_short bool
pub mut:
	pre_comments         []Comment
	typ                  table.Type
	update_expr          Expr
	update_expr_type     table.Type
	update_expr_comments []Comment
	has_update_expr      bool
	fields               []StructInitField
	embeds               []StructInitEmbed
}

// import statement
pub struct Import {
pub:
	mod       string // the module name of the import
	alias     string // the `x` in `import xxx as x`
	pos       token.Position
	mod_pos   token.Position
	alias_pos token.Position
pub mut:
	syms []ImportSymbol // the list of symbols in `import {symbol1, symbol2}`
}

// import symbol,for import {symbol} syntax
pub struct ImportSymbol {
pub:
	pos  token.Position
	name string
}

// anonymous function
pub struct AnonFn {
pub:
	decl FnDecl
pub mut:
	typ table.Type // the type of anonymous fn. Both .typ and .decl.name are auto generated
}

// function or method declaration
pub struct FnDecl {
pub:
	name            string
	mod             string
	params          []table.Param
	is_deprecated   bool
	is_pub          bool
	is_variadic     bool
	is_anon         bool
	is_manualfree   bool // true, when [manualfree] is used on a fn
	receiver        Field
	receiver_pos    token.Position // `(u User)` in `fn (u User) name()` position
	is_method       bool
	method_type_pos token.Position // `User` in ` fn (u User)` position
	method_idx      int
	rec_mut         bool // is receiver mutable
	rec_share       table.ShareType
	language        table.Language
	no_body         bool // just a definition `fn C.malloc()`
	is_builtin      bool // this function is defined in builtin/strconv
	pos             token.Position // function declaration position
	body_pos        token.Position // function bodys position
	file            string
	is_generic      bool
	is_direct_arr   bool // direct array access
	attrs           []table.Attr
pub mut:
	stmts         []Stmt
	return_type   table.Type
	comments      []Comment // comments *after* the header, but *before* `{`; used for InterfaceDecl
	next_comments []Comment // coments that are one line after the decl; used for InterfaceDecl
	source_file   &File = 0
	scope         &Scope
}

// break, continue
pub struct BranchStmt {
pub:
	kind  token.Kind
	label string
	pos   token.Position
}

// function or method call expr
pub struct CallExpr {
pub:
	pos  token.Position
	left Expr // `user` in `user.register()`
	mod  string
pub mut:
	name               string // left.name()
	is_method          bool
	is_field           bool // temp hack, remove ASAP when re-impl CallExpr / Selector (joe)
	args               []CallArg
	expected_arg_types []table.Type
	language           table.Language
	or_block           OrExpr
	left_type          table.Type // type of `user`
	receiver_type      table.Type // User
	return_type        table.Type
	should_be_skipped  bool
	generic_type       table.Type // TODO array, to support multiple types
	generic_list_pos   token.Position
	free_receiver      bool // true if the receiver expression needs to be freed
	scope              &Scope
	from_embed_type    table.Type // holds the type of the embed that the method is called from
	comments           []Comment
}

/*
pub struct AutofreeArgVar {
	name string
	idx  int
}
*/
// function call argument: `f(callarg)`
pub struct CallArg {
pub:
	is_mut   bool
	share    table.ShareType
	expr     Expr
	comments []Comment
pub mut:
	typ             table.Type
	is_tmp_autofree bool // this tells cgen that a tmp variable has to be used for the arg expression in order to free it after the call
	pos             token.Position
	// tmp_name        string // for autofree
}

// function return statement
pub struct Return {
pub:
	pos      token.Position
	exprs    []Expr
	comments []Comment
pub mut:
	types []table.Type
}

/*
pub enum Expr {
	Binary(InfixExpr)
	If(IfExpr)
	Integer(IntegerExpr)
}
*/
/*
pub struct Stmt {
	pos int
	//end int
}
*/
pub struct Var {
pub:
	name            string
	expr            Expr
	share           table.ShareType
	is_mut          bool
	is_autofree_tmp bool
	is_arg          bool // fn args should not be autofreed
pub mut:
	typ            table.Type
	sum_type_casts []table.Type // nested sum types require nested smart casting, for that a list of types is needed
	pos            token.Position
	is_used        bool
	is_changed     bool // to detect mutable vars that are never changed
	//
	// (for setting the position after the or block for autofree)
	is_or  bool // `x := foo() or { ... }`
	is_tmp bool // for tmp for loop vars, so that autofree can skip them
}

// used for smartcasting only
// struct fields change type in scopes
pub struct ScopeStructField {
pub:
	struct_type    table.Type // type of struct
	name           string
	pos            token.Position
	typ            table.Type
	sum_type_casts []table.Type // nested sum types require nested smart casting, for that a list of types is needed
}

pub struct GlobalField {
pub:
	name     string
	expr     Expr
	has_expr bool
	pos      token.Position
pub mut:
	typ      table.Type
	comments []Comment
}

pub struct GlobalDecl {
pub:
	pos token.Position
pub mut:
	fields       []GlobalField
	end_comments []Comment
}

// Each V source file is represented by one ast.File structure.
// When the V compiler runs, the parser will fill an []ast.File.
// That array is then passed to V's checker.
pub struct File {
pub:
	path         string // path of the source file
	mod          Module // the module of the source file (from `module xyz` at the top)
	global_scope &Scope
pub mut:
	scope            &Scope
	stmts            []Stmt   // all the statements in the source file
	imports          []Import // all the imports
	auto_imports     []string // imports that were implicitely added
	imported_symbols map[string]string // used for `import {symbol}`, it maps symbol => module.symbol
	errors           []errors.Error    // all the checker errors in the file
	warnings         []errors.Warning  // all the checker warings in the file
	generic_fns      []&FnDecl
}

pub struct IdentFn {
pub mut:
	typ table.Type
}

// TODO: (joe) remove completely, use ident.obj
// instead which points to the scope object
pub struct IdentVar {
pub mut:
	typ         table.Type
	is_mut      bool
	is_static   bool
	is_optional bool
	share       table.ShareType
}

pub type IdentInfo = IdentFn | IdentVar

pub enum IdentKind {
	unresolved
	blank_ident
	variable
	constant
	global
	function
}

// A single identifier
pub struct Ident {
pub:
	language table.Language
	tok_kind token.Kind
	pos      token.Position
	mut_pos  token.Position
pub mut:
	scope  &Scope
	obj    ScopeObject
	mod    string
	name   string
	kind   IdentKind
	info   IdentInfo
	is_mut bool
}

pub fn (i &Ident) var_info() IdentVar {
	match mut i.info {
		IdentVar {
			return i.info
		}
		else {
			// return IdentVar{}
			panic('Ident.var_info(): info is not IdentVar variant')
		}
	}
}

// left op right
// See: token.Kind.is_infix
pub struct InfixExpr {
pub:
	op  token.Kind
	pos token.Position
pub mut:
	left        Expr
	right       Expr
	left_type   table.Type
	right_type  table.Type
	auto_locked string
	or_block    OrExpr
}

// ++, --
pub struct PostfixExpr {
pub:
	op   token.Kind
	expr Expr
	pos  token.Position
pub mut:
	auto_locked string
}

// See: token.Kind.is_prefix
pub struct PrefixExpr {
pub:
	op    token.Kind
	right Expr
	pos   token.Position
pub mut:
	right_type table.Type
	or_block   OrExpr
}

pub struct IndexExpr {
pub:
	pos     token.Position
	left    Expr
	index   Expr // [0], RangeExpr [start..end] or map[key]
	or_expr OrExpr
pub mut:
	left_type table.Type // array, map, fixed array
	is_setter bool
}

pub struct IfExpr {
pub:
	is_comptime   bool
	tok_kind      token.Kind
	left          Expr // `a` in `a := if ...`
	pos           token.Position
	post_comments []Comment
pub mut:
	branches []IfBranch // includes all `else if` branches
	is_expr  bool
	typ      table.Type
	has_else bool
}

pub struct IfBranch {
pub:
	cond     Expr
	pos      token.Position
	body_pos token.Position
	comments []Comment
pub mut:
	stmts     []Stmt
	smartcast bool // true when cond is `x is SumType`, set in checker.if_expr // no longer needed with union sum types TODO: remove
	scope     &Scope
}

pub struct UnsafeExpr {
pub:
	expr Expr
	pos  token.Position
}

pub struct LockExpr {
pub:
	stmts    []Stmt
	is_rlock bool
	pos      token.Position
pub mut:
	lockeds []Ident // `x`, `y` in `lock x, y {`
	is_expr bool
	typ     table.Type
}

pub struct MatchExpr {
pub:
	tok_kind token.Kind
	cond     Expr
	branches []MatchBranch
	pos      token.Position
pub mut:
	is_expr       bool // returns a value
	return_type   table.Type
	cond_type     table.Type // type of `x` in `match x {`
	expected_type table.Type // for debugging only
	is_sum_type   bool
}

pub struct MatchBranch {
pub:
	exprs         []Expr      // left side
	ecmnts        [][]Comment // inline comments for each left side expr
	stmts         []Stmt      // right side
	pos           token.Position
	comments      []Comment // comment above `xxx {`
	is_else       bool
	post_comments []Comment
pub mut:
	scope &Scope
}

pub struct SelectExpr {
pub:
	branches      []SelectBranch
	pos           token.Position
	has_exception bool
pub mut:
	is_expr       bool       // returns a value
	expected_type table.Type // for debugging only
}

pub struct SelectBranch {
pub:
	stmt          Stmt   // `a := <-ch` or `ch <- a`
	stmts         []Stmt // right side
	pos           token.Position
	comment       Comment // comment above `select {`
	is_else       bool
	is_timeout    bool
	post_comments []Comment
}

pub enum CompForKind {
	methods
	fields
}

pub struct CompFor {
pub:
	val_var string
	stmts   []Stmt
	kind    CompForKind
	pos     token.Position
pub mut:
	// expr    Expr
	typ table.Type
}

pub struct ForStmt {
pub:
	cond   Expr
	stmts  []Stmt
	is_inf bool // `for {}`
	pos    token.Position
pub mut:
	label string // `label: for {`
	scope &Scope
}

pub struct ForInStmt {
pub:
	key_var    string
	val_var    string
	cond       Expr
	is_range   bool
	high       Expr // `10` in `for i in 0..10 {`
	stmts      []Stmt
	pos        token.Position
	val_is_mut bool // `for mut val in vals {` means that modifying `val` will modify the array
	// and the array cannot be indexed inside the loop
pub mut:
	key_type  table.Type
	val_type  table.Type
	cond_type table.Type
	kind      table.Kind // array/map/string
	label     string     // `label: for {`
	scope     &Scope
}

pub struct ForCStmt {
pub:
	init     Stmt // i := 0;
	has_init bool
	cond     Expr // i < 10;
	has_cond bool
	inc      Stmt // i++; i += 2
	has_inc  bool
	stmts    []Stmt
	pos      token.Position
pub mut:
	label string // `label: for {`
	scope &Scope
}

// #include etc
pub struct HashStmt {
pub:
	mod string
	pos token.Position
pub mut:
	val  string // example: 'include <openssl/rand.h> # please install openssl // comment'
	kind string // : 'include'
	main string // : '<openssl/rand.h>'
	msg  string // : 'please install openssl'
}

/*
// filter(), map(), sort()
pub struct Lambda {
pub:
	name string
}
*/
// variable assign statement
pub struct AssignStmt {
pub:
	right        []Expr
	op           token.Kind // include: =,:=,+=,-=,*=,/= and so on; for a list of all the assign operators, see vlib/token/token.v
	pos          token.Position
	comments     []Comment
	end_comments []Comment
pub mut:
	left          []Expr
	left_types    []table.Type
	right_types   []table.Type
	is_static     bool // for translated code only
	is_simple     bool // `x+=2` in `for x:=1; ; x+=2`
	has_cross_var bool
}

pub struct AsCast {
pub:
	expr Expr
	typ  table.Type
	pos  token.Position
pub mut:
	expr_type table.Type
}

// an enum value, like OS.macos or .macos
pub struct EnumVal {
pub:
	enum_name string
	val       string
	mod       string // for full path `mod_Enum_val`
	pos       token.Position
pub mut:
	typ table.Type
}

// enum field in enum declaration
pub struct EnumField {
pub:
	name          string
	pos           token.Position
	comments      []Comment // comment after Enumfield in the same line
	next_comments []Comment // comments between current EnumField and next EnumField
	expr          Expr      // the value of current EnumField; 123 in `ename = 123`
	has_expr      bool      // true, when .expr has a value
}

// enum declaration
pub struct EnumDecl {
pub:
	name             string
	is_pub           bool
	is_flag          bool         // true when the enum has [flag] tag,for bit field enum
	is_multi_allowed bool         // true when the enum has [_allow_multiple_values] tag
	comments         []Comment    // comments before the first EnumField
	fields           []EnumField  // all the enum fields
	attrs            []table.Attr // attributes of enum declaration
	pos              token.Position
}

pub struct AliasTypeDecl {
pub:
	name        string
	is_pub      bool
	parent_type table.Type
	pos         token.Position
	comments    []Comment
}

// New implementation of sum types
pub struct SumTypeDecl {
pub:
	name     string
	is_pub   bool
	pos      token.Position
	comments []Comment
pub mut:
	variants []SumTypeVariant
}

pub struct SumTypeVariant {
pub:
	typ table.Type
	pos token.Position
}

pub struct FnTypeDecl {
pub:
	name     string
	is_pub   bool
	typ      table.Type
	pos      token.Position
	comments []Comment
}

// TODO: handle this differently
// v1 excludes non current os ifdefs so
// the defer's never get added in the first place
pub struct DeferStmt {
pub:
	stmts []Stmt
	pos   token.Position
pub mut:
	ifdef string
}

// `(3+4)`
pub struct ParExpr {
pub:
	expr Expr
	pos  token.Position
}

pub struct GoStmt {
pub:
	call_expr Expr
	pos       token.Position
}

pub struct GotoLabel {
pub:
	name string
	pos  token.Position
}

pub struct GotoStmt {
pub:
	name string
	pos  token.Position
}

pub struct ArrayInit {
pub:
	pos           token.Position // `[]` in []Type{} position
	elem_type_pos token.Position // `Type` in []Type{} position
	exprs         []Expr      // `[expr, expr]` or `[expr]Type{}` for fixed array
	ecmnts        [][]Comment // optional iembed comments after each expr
	is_fixed      bool
	has_val       bool // fixed size literal `[expr, expr]!!`
	mod           string
	len_expr      Expr // len: expr
	cap_expr      Expr // cap: expr
	default_expr  Expr // init: expr
	has_len       bool
	has_cap       bool
	has_default   bool
pub mut:
	expr_types     []table.Type // [Dog, Cat] // also used for interface_types
	is_interface   bool       // array of interfaces e.g. `[]Animal` `[Dog{}, Cat{}]`
	interface_type table.Type // Animal
	elem_type      table.Type // element type
	typ            table.Type // array type
}

pub struct ArrayDecompose {
pub:
	expr Expr
	pos  token.Position
pub mut:
	expr_type table.Type
	arg_type  table.Type
}

pub struct ChanInit {
pub:
	pos      token.Position
	cap_expr Expr
	has_cap  bool
pub mut:
	typ       table.Type
	elem_type table.Type
}

pub struct MapInit {
pub:
	pos  token.Position
	keys []Expr
	vals []Expr
pub mut:
	typ        table.Type
	key_type   table.Type
	value_type table.Type
}

// s[10..20]
pub struct RangeExpr {
pub:
	low      Expr
	high     Expr
	has_high bool
	has_low  bool
	pos      token.Position
}

// NB: &string(x) gets parsed as ast.PrefixExpr{ right: ast.CastExpr{...} }
// TODO: that is very likely a parsing bug. It should get parsed as just
// ast.CastExpr{...}, where .typname is '&string' instead.
// The current situation leads to special cases in vfmt and cgen
// (see prefix_expr_cast_expr in fmt.v, and .is_amp in cgen.v)
// .in_prexpr is also needed because of that, because the checker needs to
// show warnings about the deprecated C->V conversions `string(x)` and
// `string(x,y)`, while skipping the real pointer casts like `&string(x)`.
pub struct CastExpr {
pub:
	expr Expr       // `buf` in `string(buf, n)`
	arg  Expr       // `n` in `string(buf, n)`
	typ  table.Type // `string` TODO rename to `type_to_cast_to`
	pos  token.Position
pub mut:
	typname   string     // TypeSymbol.name
	expr_type table.Type // `byteptr`
	has_arg   bool
	in_prexpr bool // is the parent node an ast.PrefixExpr
}

pub struct AssertStmt {
pub:
	pos token.Position
pub mut:
	expr Expr
}

// `if [x := opt()] {`
pub struct IfGuardExpr {
pub:
	var_name string
	expr     Expr
	pos      token.Position
pub mut:
	expr_type table.Type
}

pub enum OrKind {
	absent
	block
	propagate
}

// `or { ... }`
pub struct OrExpr {
pub:
	stmts []Stmt
	kind  OrKind
	pos   token.Position
}

/*
// `or { ... }`
pub struct OrExpr2 {
pub:
	call_expr CallExpr
	stmts     []Stmt // inside `or { }`
	kind      OrKind
	pos       token.Position
}
*/
pub struct Assoc {
pub:
	var_name string
	fields   []string
	exprs    []Expr
	pos      token.Position
pub mut:
	typ   table.Type
	scope &Scope
}

pub struct SizeOf {
pub:
	is_type   bool
	typ       table.Type
	type_name string
	expr      Expr
	pos       token.Position
}

pub struct Likely {
pub:
	expr      Expr
	pos       token.Position
	is_likely bool // false for _unlikely_
}

pub struct TypeOf {
pub:
	expr Expr
	pos  token.Position
pub mut:
	expr_type table.Type
}

pub struct Comment {
pub:
	text     string
	is_multi bool
	line_nr  int
	pos      token.Position
}

pub struct ConcatExpr {
pub:
	vals []Expr
	pos  token.Position
pub mut:
	return_type table.Type
}

// @FN, @STRUCT, @MOD etc. See full list in token.valid_at_tokens
pub struct AtExpr {
pub:
	name string
	pos  token.Position
	kind token.AtKind
pub mut:
	val string
}

pub struct ComptimeSelector {
pub:
	has_parens bool // if $() is used, for vfmt
	left       Expr
	field_expr Expr
pub mut:
	left_type table.Type
	typ       table.Type
}

pub struct ComptimeCall {
pub:
	has_parens  bool // if $() is used, for vfmt
	method_name string
	left        Expr
	is_vweb     bool
	vweb_tmpl   File
	args_var    string
pub mut:
	sym table.TypeSymbol
}

pub struct None {
pub:
	pos token.Position
	foo int // todo
}

/*
pub enum SqlExprKind {
	select_
	insert
	update
}
*/
pub enum SqlStmtKind {
	insert
	update
	delete
}

pub struct SqlStmt {
pub:
	kind            SqlStmtKind
	db_expr         Expr   // `db` in `sql db {`
	object_var_name string // `user`
	table_type      table.Type
	pos             token.Position
	where_expr      Expr
	updated_columns []string // for `update set x=y`
	update_exprs    []Expr   // for `update`
pub mut:
	table_name string
	fields     []table.Field
}

pub struct SqlExpr {
pub:
	typ         table.Type
	is_count    bool
	db_expr     Expr // `db` in `sql db {`
	where_expr  Expr
	has_where   bool
	has_offset  bool
	offset_expr Expr
	has_order   bool
	order_expr  Expr
	has_desc    bool
	is_array    bool
	table_type  table.Type
	pos         token.Position
	has_limit   bool
	limit_expr  Expr
pub mut:
	table_name string
	fields     []table.Field
}

[inline]
pub fn (expr Expr) is_blank_ident() bool {
	match expr {
		Ident { return expr.kind == .blank_ident }
		else { return false }
	}
}

pub fn (expr Expr) position() token.Position {
	// all uncommented have to be implemented
	match expr {
		// KEKW2
		AnonFn {
			return expr.decl.pos
		}
		ArrayInit, AsCast, Assoc, AtExpr, BoolLiteral, CallExpr, CastExpr, ChanInit, CharLiteral, ConcatExpr, Comment, EnumVal, FloatLiteral, Ident, IfExpr, IndexExpr, IntegerLiteral, Likely, LockExpr, MapInit, MatchExpr, None, OrExpr, ParExpr, PostfixExpr, PrefixExpr, RangeExpr, SelectExpr, SelectorExpr, SizeOf, SqlExpr, StringInterLiteral, StringLiteral, StructInit, Type, TypeOf, UnsafeExpr {
			return expr.pos
		}
		ArrayDecompose {
			return expr.pos
		}
		IfGuardExpr {
			return expr.expr.position()
		}
		ComptimeCall, ComptimeSelector {
			return expr.left.position()
		}
		InfixExpr {
			left_pos := expr.left.position()
			right_pos := expr.right.position()
			return token.Position{
				line_nr: expr.pos.line_nr
				pos: left_pos.pos
				len: right_pos.pos - left_pos.pos + right_pos.len
			}
		}
		CTempVar {
			return token.Position{}
		}
		// Please, do NOT use else{} here.
		// This match is exhaustive *on purpose*, to help force
		// maintaining/implementing proper .pos fields.
	}
}

pub fn (expr Expr) is_lvalue() bool {
	match expr {
		Ident { return true }
		CTempVar { return true }
		IndexExpr { return expr.left.is_lvalue() }
		SelectorExpr { return expr.expr.is_lvalue() }
		else {}
	}
	return false
}

pub fn (expr Expr) is_expr() bool {
	match expr {
		IfExpr { return expr.is_expr }
		MatchExpr { return expr.is_expr }
		else {}
	}
	return true
}

pub fn (expr Expr) is_lit() bool {
	return match expr {
		BoolLiteral, StringLiteral, IntegerLiteral { true }
		else { false }
	}
}

// check if stmt can be an expression in C
pub fn (stmt Stmt) check_c_expr() ? {
	match stmt {
		AssignStmt {
			return
		}
		ExprStmt {
			if stmt.expr.is_expr() {
				return
			}
			return error('unsupported statement (`$stmt.expr.type_name()`)')
		}
		else {}
	}
	return error('unsupported statement (`$stmt.type_name()`)')
}

// CTempVar is used in cgen only, to hold nodes for temporary variables
pub struct CTempVar {
pub:
	name   string     // the name of the C temporary variable; used by g.expr(x)
	orig   Expr       // the original expression, which produced the C temp variable; used by x.str()
	typ    table.Type // the type of the original expression
	is_ptr bool       // whether the type is a pointer
}

pub fn (stmt Stmt) position() token.Position {
	match stmt {
		AssertStmt, AssignStmt, Block, BranchStmt, CompFor, ConstDecl, DeferStmt, EnumDecl, ExprStmt, FnDecl, ForCStmt, ForInStmt, ForStmt, GotoLabel, GotoStmt, Import, Return, StructDecl, GlobalDecl, HashStmt, InterfaceDecl, Module, SqlStmt {
			return stmt.pos
		}
		GoStmt {
			return stmt.call_expr.position()
		}
		TypeDecl {
			match stmt {
				AliasTypeDecl, FnTypeDecl, SumTypeDecl { return stmt.pos }
			}
		}
		// Please, do NOT use else{} here.
		// This match is exhaustive *on purpose*, to help force
		// maintaining/implementing proper .pos fields.
	}
}

pub fn (node Node) position() token.Position {
	match node {
		Stmt {
			mut pos := node.position()
			if node is Import {
				for sym in node.syms {
					pos = pos.extend(sym.pos)
				}
			}
			return pos
		}
		Expr {
			return node.position()
		}
		StructField {
			return node.pos.extend(node.type_pos)
		}
		MatchBranch, SelectBranch, Field, EnumField, ConstField, StructInitField, GlobalField, table.Param {
			return node.pos
		}
		IfBranch {
			return node.pos.extend(node.body_pos)
		}
		ScopeObject {
			match node {
				ConstField, GlobalField, Var { return node.pos }
			}
		}
		File {
			mut pos := token.Position{}
			if node.stmts.len > 0 {
				first_pos := node.stmts.first().position()
				last_pos := node.stmts.last().position()
				pos = first_pos.extend_with_last_line(last_pos, last_pos.line_nr)
			}
			return pos
		}
	}
}

pub fn (node Node) children() []Node {
	mut children := []Node{}
	if node is Expr {
		match node {
			StringInterLiteral, Assoc, ArrayInit {
				return node.exprs.map(Node(it))
			}
			SelectorExpr, PostfixExpr, UnsafeExpr, AsCast, ParExpr, IfGuardExpr, SizeOf, Likely, TypeOf, ArrayDecompose {
				children << node.expr
			}
			LockExpr, OrExpr {
				return node.stmts.map(Node(it))
			}
			StructInit {
				return node.fields.map(Node(it))
			}
			AnonFn {
				children << Stmt(node.decl)
			}
			CallExpr {
				children << node.left
				children << Expr(node.or_block)
			}
			InfixExpr {
				children << node.left
				children << node.right
			}
			PrefixExpr {
				children << node.right
			}
			IndexExpr {
				children << node.left
				children << node.index
			}
			IfExpr {
				children << node.left
				children << node.branches.map(Node(it))
			}
			MatchExpr {
				children << node.cond
				children << node.branches.map(Node(it))
			}
			SelectExpr {
				return node.branches.map(Node(it))
			}
			ChanInit {
				children << node.cap_expr
			}
			MapInit {
				children << node.keys.map(Node(it))
				children << node.vals.map(Node(it))
			}
			RangeExpr {
				children << node.low
				children << node.high
			}
			CastExpr {
				children << node.expr
				children << node.arg
			}
			ConcatExpr {
				return node.vals.map(Node(it))
			}
			ComptimeCall, ComptimeSelector {
				children << node.left
			}
			else {}
		}
	} else if node is Stmt {
		match node {
			Block, DeferStmt, ForCStmt, ForInStmt, ForStmt, CompFor {
				return node.stmts.map(Node(it))
			}
			ExprStmt, AssertStmt {
				children << node.expr
			}
			InterfaceDecl {
				return node.methods.map(Node(Stmt(it)))
			}
			AssignStmt {
				children << node.left.map(Node(it))
				children << node.right.map(Node(it))
			}
			Return {
				return node.exprs.map(Node(it))
			}
			// NB: these four decl nodes cannot be merged as one branch
			StructDecl {
				return node.fields.map(Node(it))
			}
			GlobalDecl {
				return node.fields.map(Node(it))
			}
			ConstDecl {
				return node.fields.map(Node(it))
			}
			EnumDecl {
				return node.fields.map(Node(it))
			}
			FnDecl {
				if node.is_method {
					children << Node(node.receiver)
				}
				children << node.params.map(Node(it))
				children << node.stmts.map(Node(it))
			}
			else {}
		}
	} else if node is ScopeObject {
		match node {
			GlobalField, ConstField, Var { children << node.expr }
		}
	} else {
		match node {
			GlobalField, ConstField, EnumField, StructInitField {
				children << node.expr
			}
			SelectBranch {
				children << node.stmt
				children << node.stmts.map(Node(it))
			}
			IfBranch, File {
				return node.stmts.map(Node(it))
			}
			MatchBranch {
				children << node.stmts.map(Node(it))
				children << node.exprs.map(Node(it))
			}
			else {}
		}
	}
	return children
}

// TODO: remove this fugly hack :-|
// fe2ex/1 and ex2fe/1 are used to convert back and forth from
// table.FExpr to ast.Expr , which in turn is needed to break
// a dependency cycle between v.ast and v.table, for the single
// field table.Field.default_expr, which should be ast.Expr
pub fn fe2ex(x table.FExpr) Expr {
	res := Expr{}
	unsafe { C.memcpy(&res, &x, sizeof(Expr)) }
	return res
}

pub fn ex2fe(x Expr) table.FExpr {
	res := table.FExpr{}
	unsafe { C.memcpy(&res, &x, sizeof(table.FExpr)) }
	return res
}<|MERGE_RESOLUTION|>--- conflicted
+++ resolved
@@ -28,10 +28,6 @@
 // TOOD: replace table.Param
 pub type Node = ConstField | EnumField | Expr | Field | File | GlobalField | IfBranch |
 	MatchBranch | ScopeObject | SelectBranch | Stmt | StructField | StructInitField | table.Param
-<<<<<<< HEAD
-
-=======
->>>>>>> 33976246
 
 pub struct Type {
 pub:
