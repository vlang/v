--- conflicted
+++ resolved
@@ -243,10 +243,6 @@
 	//end int
 }
 */
-<<<<<<< HEAD
-
-=======
->>>>>>> 79dad0bc
 pub struct Var {
 pub:
 	name   string
