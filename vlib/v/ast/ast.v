--- conflicted
+++ resolved
@@ -277,14 +277,9 @@
 	next_comments []Comment
 pub mut:
 	name          string
-<<<<<<< HEAD
-	typ           table.Type
-	expected_type table.Type
-	parent_type   table.Type
-=======
 	typ           Type
 	expected_type Type
->>>>>>> fb302c62
+	parent_type   Type
 }
 
 pub struct StructInitEmbed {
@@ -1128,7 +1123,7 @@
 
 pub struct AsmAddressing {
 pub:
-	scale int = -1 // 1, 2, 4, or 8 literal 
+	scale int = -1 // 1, 2, 4, or 8 literal
 	mode  AddressingMode
 	pos   token.Position
 pub mut:
