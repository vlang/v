--- conflicted
+++ resolved
@@ -16,17 +16,10 @@
 	SqlExpr | StringInterLiteral | StringLiteral | StructInit | Type | TypeOf | UnsafeExpr
 	
 
-<<<<<<< HEAD
-pub type Stmt = AssertStmt | AssignStmt | Attr | Block | BranchStmt | CompFor |
-	ConstDecl | DeferStmt | EnumDecl | ExprStmt | FnDecl | ForCStmt | ForInStmt | ForStmt |
-	GlobalDecl | GoStmt | GotoLabel | GotoStmt | HashStmt | Import | InterfaceDecl | Module |
-	Return | SqlStmt | StructDecl | TypeDecl | UnsafeStmt
-=======
-pub type Stmt = AssertStmt | AssignStmt | Block | BranchStmt | CompFor | CompIf | ConstDecl |
-	DeferStmt | EnumDecl | ExprStmt | FnDecl | ForCStmt | ForInStmt | ForStmt | GlobalDecl |
-	GoStmt | GotoLabel | GotoStmt | HashStmt | Import | InterfaceDecl | Module | Return |
-	SqlStmt | StructDecl | TypeDecl
->>>>>>> 99dd72ef
+pub type Stmt = AssertStmt | AssignStmt | Block | BranchStmt | CompFor  | ConstDecl | DeferStmt |
+	EnumDecl | ExprStmt | FnDecl | ForCStmt | ForInStmt | ForStmt | GlobalDecl | GoStmt |
+	GotoLabel | GotoStmt | HashStmt | Import | InterfaceDecl | Module | Return | SqlStmt |
+	StructDecl | TypeDecl
 
 pub type ScopeObject = ConstField | GlobalDecl | Var
 
@@ -532,45 +525,6 @@
 	post_comments []Comment
 }
 
-<<<<<<< HEAD
-=======
-/*
-CompIf.is_opt:
-`$if xyz? {}` => this compile time `if` is optional,
-and .is_opt reflects the presence of ? at the end.
-When .is_opt is true, the code should compile, even
-if `xyz` is NOT defined.
-If .is_opt is false, then when `xyz` is not defined,
-the compilation will fail.
-
-`$if method.type is string {}` will produce CompIf with:
-.is_typecheck true,
-.tchk_expr: method.type
-.tchk_type: string
-.tchk_match: true on each iteration, having a string `method.type`
-*/
-pub enum CompIfKind {
-	platform
-	typecheck
-}
-
-pub struct CompIf {
-pub:
-	val        string
-	stmts      []Stmt
-	is_not     bool
-	kind       CompIfKind
-	tchk_expr  Expr
-	tchk_type  table.Type
-	pos        token.Position
-pub mut:
-	tchk_match bool
-	is_opt     bool
-	has_else   bool
-	else_stmts []Stmt
-}
-
->>>>>>> 99dd72ef
 pub enum CompForKind {
 	methods
 	fields
