--- conflicted
+++ resolved
@@ -95,20 +95,13 @@
 
 pub struct FnDecl {
 pub:
-<<<<<<< HEAD
-	name  string
-	stmts []Stmt
-	ti   types.TypeIdent
-	// typ   types.Type
-	args  []Arg
-=======
 	name   string
 	stmts  []Stmt
-	typ    types.Type
+	ti   types.TypeIdent
+	// typ   types.Type
 	args   []Arg
 	is_pub bool
 	receiver Field
->>>>>>> 60eec9fd
 }
 
 pub struct CallExpr {
@@ -182,19 +175,13 @@
 
 pub struct IfExpr {
 pub:
-<<<<<<< HEAD
-	tok_kind token.Kind
-	cond     Expr
-	stmts    []Stmt
-	else_    []Stmt
-=======
 	tok_kind   token.Kind
 	cond       Expr
 	stmts      []Stmt
 	else_stmts []Stmt
-	typ        types.Type
+	ti         types.TypeIdent
+	// typ  types.Type
 	left       Expr // `a` in `a := if ...`
->>>>>>> 60eec9fd
 }
 
 pub struct ForStmt {
