// Copyright (c) 2019-2020 Alexander Medvednikov. All rights reserved.
// Use of this source code is governed by an MIT license
// that can be found in the LICENSE file.
module ast

import (
	v.token
	v.table
)

pub type TypeDecl = AliasTypeDecl | SumTypeDecl | FnTypeDecl

pub type Expr = InfixExpr | IfExpr | StringLiteral | IntegerLiteral | CharLiteral | 	
FloatLiteral | Ident | CallExpr | BoolLiteral | StructInit | ArrayInit | SelectorExpr | PostfixExpr | 	
AssignExpr | PrefixExpr | MethodCallExpr | IndexExpr | RangeExpr | MatchExpr | 	
CastExpr | EnumVal | Assoc | SizeOf | None | MapInit | IfGuardExpr | ParExpr | OrExpr | 	
ConcatExpr | Type | AsCast | TypeOf | StringInterLiteral

pub type Stmt = GlobalDecl | FnDecl | Return | Module | Import | ExprStmt | 	
ForStmt | StructDecl | ForCStmt | ForInStmt | CompIf | ConstDecl | Attr | BranchStmt | 	
<<<<<<< HEAD
HashStmt | AssignStmt | EnumDecl | TypeDecl | DeferStmt | GotoLabel | GotoStmt | 
ContinueLabel | ContinueStmt | BreakLabel | BreakStmt | LineComment | MultiLineComment | AssertStmt | UnsafeStmt
=======
HashStmt | AssignStmt | EnumDecl | TypeDecl | DeferStmt | GotoLabel | GotoStmt | 	
LineComment | MultiLineComment | AssertStmt | UnsafeStmt | GoStmt
>>>>>>> c93f515a
// pub type Type = StructType | ArrayType
// pub struct StructType {
// fields []Field
// }
// pub struct ArrayType {}
pub struct Type {
pub:
	typ table.Type
}

// | IncDecStmt k
// Stand-alone expression in a statement list.
pub struct ExprStmt {
pub:
	expr Expr
	typ  table.Type
}

pub struct IntegerLiteral {
pub:
	val string
}

pub struct FloatLiteral {
pub:
// val f64
	val string
}

pub struct StringLiteral {
pub:
	val string
}

// 'name: $name'
pub struct StringInterLiteral {
pub:
	vals       []string
	exprs      []Expr
mut:
	expr_types []table.Type
}

pub struct CharLiteral {
pub:
	val string
}

pub struct BoolLiteral {
pub:
	val bool
}

// `foo.bar`
pub struct SelectorExpr {
pub:
	pos       token.Position
	expr      Expr
	field     string
mut:
	expr_type table.Type
}

// module declaration
pub struct Module {
pub:
	name string
	path string
	expr Expr
}

pub struct Field {
pub:
	name string
	// type_idx int
mut:
	typ  table.Type
	// typ2 Type
}

pub struct ConstDecl {
pub:
	fields []Field
	exprs  []Expr
	is_pub bool
}

pub struct StructDecl {
pub:
	pos         token.Position
	name        string
	fields      []Field
	is_pub      bool
	mut_pos     int // mut:
	pub_pos     int // pub:
	pub_mut_pos int // pub mut:
	is_c        bool
}

pub struct StructInit {
pub:
	pos            token.Position
	typ            table.Type
	fields         []string
	exprs          []Expr
mut:
	expr_types     []table.Type
	expected_types []table.Type
}

// import statement
pub struct Import {
pub:
	pos   token.Position
	mod   string
	alias string
	// expr Expr
}

pub struct FnDecl {
pub:
	name          string
	stmts         []Stmt
	return_type   table.Type
	args          []table.Arg
	is_deprecated bool
	is_pub        bool
	is_variadic   bool
	receiver      Field
	is_method     bool
	rec_mut       bool // is receiver mutable
	is_c          bool
	no_body       bool // just a definition `fn C.malloc()`
}

pub struct BranchStmt {
pub:
	tok token.Token
}

pub struct CallExpr {
pub:
// tok          token.Token
	pos         token.Position
mut:
// func         Expr
	name        string
	args        []CallArg
	is_c        bool
	muts        []bool
	or_block    OrExpr
	return_type table.Type
}

pub struct MethodCallExpr {
pub:
// tok        token.Token
	pos           token.Position
	expr          Expr // `user` in `user.register()`
	name          string
	args          []CallArg
	or_block      OrExpr
mut:
	expr_type     table.Type // type of `user`
	receiver_type table.Type // User
	return_type   table.Type
}

pub struct CallArg {
pub:
	is_mut        bool
	expr          Expr
mut:
	typ           table.Type
	expected_type table.Type
}

pub struct Return {
pub:
	pos   token.Position
	exprs []Expr
mut:
	types []table.Type
}

/*
pub enum Expr {
	Binary(InfixExpr)
	If(IfExpr)
	Integer(IntegerExpr)
}
*/

/*
pub struct Stmt {
	pos int
	//end int
}
*/

pub struct Var {
pub:
	name   string
	expr   Expr
	is_mut bool
mut:
	typ    table.Type
	pos    token.Position
}

pub struct GlobalDecl {
pub:
	name string
	expr Expr
mut:
	typ  table.Type
}

pub struct File {
pub:
	path    string
	mod     Module
	imports []Import
	stmts   []Stmt
	scope   &Scope
}

pub struct IdentFn {
pub mut:
	typ table.Type
}

pub struct IdentVar {
pub mut:
	typ         table.Type
	is_mut      bool
	is_static   bool
	is_optional bool
}

pub type IdentInfo = IdentFn | IdentVar

pub enum IdentKind {
	unresolved
	blank_ident
	variable
	constant
	function
}

// A single identifier
pub struct Ident {
pub:
	value    string
	is_c     bool
	tok_kind token.Kind
	pos      token.Position
mut:
	name     string
	kind     IdentKind
	info     IdentInfo
}

pub fn (i &Ident) var_info() IdentVar {
	match i.info {
		IdentVar {
			return it
		}
		else {
			// return IdentVar{}
			panic('Ident.var_info(): info is not IdentVar variant')
		}
	}
}

pub struct InfixExpr {
pub:
// op    BinaryOp
	op         token.Kind
	pos        token.Position
	left       Expr
	right      Expr
mut:
	left_type  table.Type
	right_type table.Type
}

/*
// renamed to PrefixExpr
pub struct UnaryExpr {
pub:
// tok_kind token.Kind
// op    BinaryOp
	op   token.Kind
	left Expr
}
*/


pub struct PostfixExpr {
pub:
	op   token.Kind
	expr Expr
	pos  token.Position
}

pub struct PrefixExpr {
pub:
	op    token.Kind
	right Expr
}

pub struct IndexExpr {
pub:
// op   token.Kind
	pos            token.Position
	left           Expr
	index          Expr // [0], [start..end] etc
mut:
	container_type table.Type // array, map, fixed array
}

pub struct IfExpr {
pub:
	tok_kind token.Kind
	branches []IfBranch
	left     Expr // `a` in `a := if ...`
	pos      token.Position
mut:
	is_expr  bool
	typ      table.Type
	has_else bool
}

pub struct IfBranch {
pub:
	cond  Expr
	stmts []Stmt
	pos   token.Position
}

pub struct MatchExpr {
pub:
	tok_kind      token.Kind
	cond          Expr
	branches      []MatchBranch
	pos           token.Position
mut:
	is_expr       bool // returns a value
	return_type   table.Type
	cond_type     table.Type // type of `x` in `match x {`
	expected_type table.Type // for debugging only
	is_sum_type   bool
}

pub struct MatchBranch {
pub:
	exprs []Expr
	stmts []Stmt
	pos   token.Position
}

pub struct CompIf {
pub:
	cond       Expr
	stmts      []Stmt
	else_stmts []Stmt
}

pub struct ForStmt {
pub:
	cond   Expr
	stmts  []Stmt
	is_inf bool // `for {}`
	pos    token.Position
}

pub struct ForInStmt {
pub:
	key_var  string
	val_var  string
	cond     Expr
	is_range bool
	high     Expr // `10` in `for i in 0..10 {`
	stmts    []Stmt
	pos      token.Position
}

pub struct ForCStmt {
pub:
	init     Stmt // i := 0;
	has_init bool
	cond     Expr // i < 10;
	// inc   Stmt // i++;
	inc      Expr // i++;
	stmts    []Stmt
	pos      token.Position
}

pub struct ReturnStmt {
pub:
	tok_kind token.Kind // or pos
	results  []Expr
	pos      token.Position
}

// #include etc
pub struct HashStmt {
pub:
	val string
}

// filter(), map()
pub struct Lambda {
pub:
	name string
}

pub struct AssignStmt {
pub:
	left        []Ident
	right       []Expr
	op          token.Kind
	pos         token.Position
mut:
	left_types  []table.Type
	right_types []table.Type
}

pub struct AsCast {
pub:
	expr      Expr
	typ       table.Type
	pos       token.Position
mut:
	expr_type table.Type
}

// e.g. `[unsafe_fn]`
pub struct Attr {
pub:
	name string
}

pub struct EnumVal {
pub:
	enum_name string
	val       string
	mod       string // for full path `mod_Enum_val`
	pos       token.Position
mut:
	typ       table.Type
}

pub struct EnumDecl {
pub:
	name   string
	is_pub bool
	vals   []string
}

pub struct AliasTypeDecl {
pub:
	name        string
	is_pub      bool
	parent_type table.Type
}

pub struct SumTypeDecl {
pub:
	name      string
	is_pub    bool
	sub_types []table.Type
}

pub struct FnTypeDecl {
pub:
	name   string
	is_pub bool
	typ    table.Type
}

pub struct DeferStmt {
pub:
	stmts []Stmt
}

pub struct UnsafeStmt {
pub:
	stmts []Stmt
}

// `(3+4)`
pub struct ParExpr {
pub:
	expr Expr
}

pub struct AssignExpr {
pub:
	op         token.Kind
	pos        token.Position
	left       Expr
	val        Expr
mut:
	left_type  table.Type
	right_type table.Type
}

pub struct GoStmt {
pub:
	expr Expr
}

pub struct GotoLabel {
pub:
	name string
}

pub struct GotoStmt {
pub:
	name string
}

pub struct ContinueLabel{
pub:
	name string
}

pub struct ContinueStmt{
pub: 
	name string
}

pub struct BreakLabel{
pub:
	name string
}

pub struct BreakStmt{
pub: 
	name string
}

pub struct ArrayInit {
pub:
	pos       token.Position
	exprs     []Expr
mut:
	elem_type table.Type
	typ       table.Type
}

pub struct MapInit {
pub:
	pos        token.Position
	keys       []Expr
	vals       []Expr
mut:
	typ        table.Type
	key_type   table.Type
	value_type table.Type
}

// s[10..20]
pub struct RangeExpr {
pub:
	low      Expr
	high     Expr
	has_high bool
	has_low  bool
}

pub struct CastExpr {
pub:
	expr      Expr // `buf`
	arg       Expr // `n` in `string(buf, n)`
	typ       table.Type // `string`
mut:
	expr_type table.Type // `byteptr`
	has_arg   bool
}

pub struct AssertStmt {
pub:
	expr Expr
}

// `if [x := opt()] {`
pub struct IfGuardExpr {
pub:
	var_name  string
	expr      Expr
mut:
	expr_type table.Type
}

// `or { ... }`
pub struct OrExpr {
pub:
	stmts []Stmt
	// var_name string
	// expr     Expr
}

pub struct Assoc {
pub:
	var_name string
	fields   []string
	exprs    []Expr
	pos      token.Position
mut:
	typ      table.Type
}

pub struct SizeOf {
pub:
	typ       table.Type
	type_name string
}

pub struct TypeOf {
pub:
	expr Expr
}

pub struct LineComment {
pub:
	text string
}

pub struct MultiLineComment {
pub:
	text string
}

pub struct ConcatExpr {
pub:
	vals []Expr
}

pub struct None {
pub:
	foo int // todo
}
/*
enum BinaryOp {
	sum
	difference
	product
	quotient
	remainder
	bitwise_and
	bitwise_or
	bitwise_xor
	left_shift
	right_shift

	equality
	inequality
	less_than
	less_than_or_equal
	more_than
	more_than_or_equal

	in_check

	//These are suffixed with `bool` to prevent conflict with the keyword `or`
	and_bool
	or_bool
}
*/


[inline]
pub fn expr_is_blank_ident(expr Expr) bool {
	match expr {
		Ident {
			return it.kind == .blank_ident
		}
		else {
			return false
		}
	}
}

[inline]
pub fn expr_is_call(expr Expr) bool {
	return match expr {
		CallExpr{
			true
		}
		MethodCallExpr{
			true
		}
		else {
			false}
	}
}<|MERGE_RESOLUTION|>--- conflicted
+++ resolved
@@ -18,13 +18,8 @@
 
 pub type Stmt = GlobalDecl | FnDecl | Return | Module | Import | ExprStmt | 	
 ForStmt | StructDecl | ForCStmt | ForInStmt | CompIf | ConstDecl | Attr | BranchStmt | 	
-<<<<<<< HEAD
 HashStmt | AssignStmt | EnumDecl | TypeDecl | DeferStmt | GotoLabel | GotoStmt | 
 ContinueLabel | ContinueStmt | BreakLabel | BreakStmt | LineComment | MultiLineComment | AssertStmt | UnsafeStmt
-=======
-HashStmt | AssignStmt | EnumDecl | TypeDecl | DeferStmt | GotoLabel | GotoStmt | 	
-LineComment | MultiLineComment | AssertStmt | UnsafeStmt | GoStmt
->>>>>>> c93f515a
 // pub type Type = StructType | ArrayType
 // pub struct StructType {
 // fields []Field
