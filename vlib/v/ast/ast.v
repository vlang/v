// Copyright (c) 2019-2020 Alexander Medvednikov. All rights reserved.
// Use of this source code is governed by an MIT license
// that can be found in the LICENSE file.
module ast

import (
	v.token
	v.table
)

pub type TypeDecl = AliasTypeDecl | SumTypeDecl | FnTypeDecl

<<<<<<< HEAD
pub type Expr = InfixExpr | IfExpr | StringLiteral | IntegerLiteral | CharLiteral | 
FloatLiteral | Ident | CallExpr | BoolLiteral | StructInit | ArrayInit | SelectorExpr | 
PostfixExpr | AssignExpr | PrefixExpr | IndexExpr | RangeExpr | MatchExpr | CastExpr | 
EnumVal | Assoc | SizeOf | None | MapInit | IfGuardExpr | ParExpr | OrExpr | ConcatExpr | 
Type | AsCast | TypeOf | StringInterLiteral

pub type Stmt = GlobalDecl | FnDecl | Return | Module | Import | ExprStmt | 
ForStmt | StructDecl | ForCStmt | ForInStmt | CompIf | ConstDecl | Attr | BranchStmt | 
HashStmt | AssignStmt | EnumDecl | TypeDecl | DeferStmt | GotoLabel | GotoStmt | 
LineComment | MultiLineComment | AssertStmt | UnsafeStmt | GoStmt | Block
=======
pub type Expr = InfixExpr | IfExpr | StringLiteral | IntegerLiteral | CharLiteral | 	
FloatLiteral | Ident | CallExpr | BoolLiteral | StructInit | ArrayInit | SelectorExpr | 	
PostfixExpr | AssignExpr | PrefixExpr | IndexExpr | RangeExpr | MatchExpr | CastExpr | 	
EnumVal | Assoc | SizeOf | None | MapInit | IfGuardExpr | ParExpr | OrExpr | ConcatExpr | 	
Type | AsCast | TypeOf | StringInterLiteral

pub type Stmt = GlobalDecl | FnDecl | Return | Module | Import | ExprStmt | 	
ForStmt | StructDecl | ForCStmt | ForInStmt | CompIf | ConstDecl | Attr | BranchStmt | 	
HashStmt | AssignStmt | EnumDecl | TypeDecl | DeferStmt | GotoLabel | GotoStmt | 	
LineComment | MultiLineComment | AssertStmt | UnsafeStmt | GoStmt | Block | InterfaceDecl
>>>>>>> 56a9196b
// pub type Type = StructType | ArrayType
// pub struct StructType {
// fields []Field
// }
// pub struct ArrayType {}
pub struct Type {
pub:
	typ table.Type
}

pub struct Block {
pub:
	stmts []Stmt
}

// | IncDecStmt k
// Stand-alone expression in a statement list.
pub struct ExprStmt {
pub:
	expr Expr
	typ  table.Type
}

pub struct IntegerLiteral {
pub:
	val string
}

pub struct FloatLiteral {
pub:
// val f64
	val string
}

pub struct StringLiteral {
pub:
	val    string
	is_raw bool
	is_c   bool
}

// 'name: $name'
pub struct StringInterLiteral {
pub:
	vals       []string
	exprs      []Expr
	expr_fmts  []string
mut:
	expr_types []table.Type
}

pub struct CharLiteral {
pub:
	val string
}

pub struct BoolLiteral {
pub:
	val bool
}

// `foo.bar`
pub struct SelectorExpr {
pub:
	pos       token.Position
	expr      Expr
	field     string
mut:
	expr_type table.Type
}

// module declaration
pub struct Module {
pub:
	name string
	path string
	expr Expr
}

pub struct Field {
pub:
	name string
	// type_idx int
mut:
	typ  table.Type
	// typ2 Type
}

pub struct ConstDecl {
pub:
	fields []Field
	exprs  []Expr
	is_pub bool
}

pub struct StructDecl {
pub:
	pos         token.Position
	name        string
	fields      []Field
	is_pub      bool
	mut_pos     int // mut:
	pub_pos     int // pub:
	pub_mut_pos int // pub mut:
	is_c        bool
}

pub struct InterfaceDecl {
	name        string
	field_names []string
}

pub struct StructInit {
pub:
	pos            token.Position
	typ            table.Type
	fields         []string
	exprs          []Expr
mut:
	expr_types     []table.Type
	expected_types []table.Type
}

// import statement
pub struct Import {
pub:
	pos   token.Position
	mod   string
	alias string
	// expr Expr
}

pub struct FnDecl {
pub:
	name          string
	stmts         []Stmt
	return_type   table.Type
	args          []table.Arg
	is_deprecated bool
	is_pub        bool
	is_variadic   bool
	receiver      Field
	is_method     bool
	rec_mut       bool // is receiver mutable
	is_c          bool
	no_body       bool // just a definition `fn C.malloc()`
	pos           token.Position
}

pub struct BranchStmt {
pub:
	tok token.Token
}

pub struct CallExpr {
pub:
// tok            token.Token
	pos           token.Position
	left          Expr // `user` in `user.register()`
	is_method     bool
mut:
	name          string
	args          []CallArg
	exp_arg_types []table.Type
	is_c          bool
	or_block      OrExpr
	// has_or_block bool
	left_type     table.Type // type of `user`
	receiver_type table.Type // User
	return_type   table.Type
}

pub struct CallArg {
pub:
	is_mut bool
	expr   Expr
mut:
	typ    table.Type
}

pub struct Return {
pub:
	pos   token.Position
	exprs []Expr
mut:
	types []table.Type
}

/*
pub enum Expr {
	Binary(InfixExpr)
	If(IfExpr)
	Integer(IntegerExpr)
}
*/

/*
pub struct Stmt {
	pos int
	//end int
}
*/


pub struct Var {
pub:
	name   string
	expr   Expr
	is_mut bool
mut:
	typ    table.Type
	pos    token.Position
}

pub struct GlobalDecl {
pub:
	name string
	expr Expr
mut:
	typ  table.Type
}

pub struct File {
pub:
	path    string
	mod     Module
	imports []Import
	stmts   []Stmt
	scope   &Scope
}

pub struct IdentFn {
pub mut:
	typ table.Type
}

pub struct IdentVar {
pub mut:
	typ         table.Type
	is_mut      bool
	is_static   bool
	is_optional bool
}

pub type IdentInfo = IdentFn | IdentVar

pub enum IdentKind {
	unresolved
	blank_ident
	variable
	constant
	function
}

// A single identifier
pub struct Ident {
pub:
	value    string
	is_c     bool
	tok_kind token.Kind
	pos      token.Position
mut:
	name     string
	kind     IdentKind
	info     IdentInfo
}

pub fn (i &Ident) var_info() IdentVar {
	match i.info {
		IdentVar {
			return it
		}
		else {
			// return IdentVar{}
			panic('Ident.var_info(): info is not IdentVar variant')
		}
	}
}

pub struct InfixExpr {
pub:
// op    BinaryOp
	op         token.Kind
	pos        token.Position
	left       Expr
	right      Expr
mut:
	left_type  table.Type
	right_type table.Type
}

pub struct PostfixExpr {
pub:
	op   token.Kind
	expr Expr
	pos  token.Position
}

pub struct PrefixExpr {
pub:
	op    token.Kind
	right Expr
	pos   token.Position
}

pub struct IndexExpr {
pub:
// op   token.Kind
	pos            token.Position
	left           Expr
	index          Expr // [0], [start..end] etc
mut:
	container_type table.Type // array, map, fixed array
}

pub struct IfExpr {
pub:
	tok_kind token.Kind
	branches []IfBranch
	left     Expr // `a` in `a := if ...`
	pos      token.Position
mut:
	is_expr  bool
	typ      table.Type
	has_else bool
}

pub struct IfBranch {
pub:
	cond  Expr
	stmts []Stmt
	pos   token.Position
}

pub struct MatchExpr {
pub:
	tok_kind      token.Kind
	cond          Expr
	branches      []MatchBranch
	pos           token.Position
mut:
	is_expr       bool // returns a value
	return_type   table.Type
	cond_type     table.Type // type of `x` in `match x {`
	expected_type table.Type // for debugging only
	is_sum_type   bool
}

pub struct MatchBranch {
pub:
	exprs []Expr
	stmts []Stmt
	pos   token.Position
}

pub struct CompIf {
pub:
// cond       Expr
	val        string
	stmts      []Stmt
	is_not     bool
	pos        token.Position
mut:
	has_else   bool
	else_stmts []Stmt
}

pub struct ForStmt {
pub:
	cond   Expr
	stmts  []Stmt
	is_inf bool // `for {}`
	pos    token.Position
}

pub struct ForInStmt {
pub:
	key_var   string
	val_var   string
	cond      Expr
	is_range  bool
	high      Expr // `10` in `for i in 0..10 {`
	stmts     []Stmt
	pos       token.Position
mut:
	key_type  table.Type
	val_type  table.Type
	cond_type table.Type
	kind      table.Kind // array/map/string
}

pub struct ForCStmt {
pub:
	init     Stmt // i := 0;
	has_init bool
	cond     Expr // i < 10;
	// inc   Stmt // i++;
	inc      Expr // i++;
	stmts    []Stmt
	pos      token.Position
}

pub struct ReturnStmt {
pub:
	tok_kind token.Kind // or pos
	results  []Expr
	pos      token.Position
}

// #include etc
pub struct HashStmt {
pub:
	val string
}

// filter(), map()
pub struct Lambda {
pub:
	name string
}

pub struct AssignStmt {
pub:
	left        []Ident
	right       []Expr
	op          token.Kind
	pos         token.Position
mut:
	left_types  []table.Type
	right_types []table.Type
}

pub struct AsCast {
pub:
	expr      Expr
	typ       table.Type
	pos       token.Position
mut:
	expr_type table.Type
}

// e.g. `[unsafe_fn]`
pub struct Attr {
pub:
	name string
}

pub struct EnumVal {
pub:
	enum_name string
	val       string
	mod       string // for full path `mod_Enum_val`
	pos       token.Position
mut:
	typ       table.Type
}

pub struct EnumDecl {
pub:
	name          string
	is_pub        bool
	vals          []string
	default_exprs []Expr
}

pub struct AliasTypeDecl {
pub:
	name        string
	is_pub      bool
	parent_type table.Type
}

pub struct SumTypeDecl {
pub:
	name      string
	is_pub    bool
	sub_types []table.Type
}

pub struct FnTypeDecl {
pub:
	name   string
	is_pub bool
	typ    table.Type
}

pub struct DeferStmt {
pub:
	stmts []Stmt
mut:
// TODO: handle this differently
// v1 excludes non current os ifdefs so
// the defer's never get added in the first place
	ifdef string
}

pub struct UnsafeStmt {
pub:
	stmts []Stmt
}

// `(3+4)`
pub struct ParExpr {
pub:
	expr Expr
}

pub struct AssignExpr {
pub:
	op         token.Kind
	pos        token.Position
	left       Expr
	val        Expr
mut:
	left_type  table.Type
	right_type table.Type
}

pub struct GoStmt {
pub:
	expr Expr
}

pub struct GotoLabel {
pub:
	name string
}

pub struct GotoStmt {
pub:
	name string
}

pub struct ArrayInit {
pub:
	pos       token.Position
	exprs     []Expr
mut:
	elem_type table.Type
	typ       table.Type
}

pub struct MapInit {
pub:
	pos        token.Position
	keys       []Expr
	vals       []Expr
mut:
	typ        table.Type
	key_type   table.Type
	value_type table.Type
}

// s[10..20]
pub struct RangeExpr {
pub:
	low      Expr
	high     Expr
	has_high bool
	has_low  bool
}

pub struct CastExpr {
pub:
	expr      Expr // `buf`
	arg       Expr // `n` in `string(buf, n)`
	typ       table.Type // `string`
mut:
	expr_type table.Type // `byteptr`
	has_arg   bool
}

pub struct AssertStmt {
pub:
	expr Expr
	pos  token.Position
}

// `if [x := opt()] {`
pub struct IfGuardExpr {
pub:
	var_name  string
	expr      Expr
mut:
	expr_type table.Type
}

// `or { ... }`
pub struct OrExpr {
pub:
	stmts []Stmt
	// var_name string
	// expr     Expr
}

pub struct Assoc {
pub:
	var_name string
	fields   []string
	exprs    []Expr
	pos      token.Position
mut:
	typ      table.Type
}

pub struct SizeOf {
pub:
	typ       table.Type
	type_name string
}

pub struct TypeOf {
pub:
	expr      Expr
mut:
	expr_type table.Type
}

pub struct LineComment {
pub:
	text string
}

pub struct MultiLineComment {
pub:
	text string
}

pub struct ConcatExpr {
pub:
	vals []Expr
}

pub struct None {
pub:
	foo int // todo
}

[inline]
pub fn expr_is_blank_ident(expr Expr) bool {
	match expr {
		Ident {
			return it.kind == .blank_ident
		}
		else {
			return false
		}
	}
}

[inline]
pub fn expr_is_call(expr Expr) bool {
	return match expr {
		CallExpr{
			true
		}
		else {
			false}
	}
}<|MERGE_RESOLUTION|>--- conflicted
+++ resolved
@@ -10,18 +10,6 @@
 
 pub type TypeDecl = AliasTypeDecl | SumTypeDecl | FnTypeDecl
 
-<<<<<<< HEAD
-pub type Expr = InfixExpr | IfExpr | StringLiteral | IntegerLiteral | CharLiteral | 
-FloatLiteral | Ident | CallExpr | BoolLiteral | StructInit | ArrayInit | SelectorExpr | 
-PostfixExpr | AssignExpr | PrefixExpr | IndexExpr | RangeExpr | MatchExpr | CastExpr | 
-EnumVal | Assoc | SizeOf | None | MapInit | IfGuardExpr | ParExpr | OrExpr | ConcatExpr | 
-Type | AsCast | TypeOf | StringInterLiteral
-
-pub type Stmt = GlobalDecl | FnDecl | Return | Module | Import | ExprStmt | 
-ForStmt | StructDecl | ForCStmt | ForInStmt | CompIf | ConstDecl | Attr | BranchStmt | 
-HashStmt | AssignStmt | EnumDecl | TypeDecl | DeferStmt | GotoLabel | GotoStmt | 
-LineComment | MultiLineComment | AssertStmt | UnsafeStmt | GoStmt | Block
-=======
 pub type Expr = InfixExpr | IfExpr | StringLiteral | IntegerLiteral | CharLiteral | 	
 FloatLiteral | Ident | CallExpr | BoolLiteral | StructInit | ArrayInit | SelectorExpr | 	
 PostfixExpr | AssignExpr | PrefixExpr | IndexExpr | RangeExpr | MatchExpr | CastExpr | 	
@@ -32,7 +20,6 @@
 ForStmt | StructDecl | ForCStmt | ForInStmt | CompIf | ConstDecl | Attr | BranchStmt | 	
 HashStmt | AssignStmt | EnumDecl | TypeDecl | DeferStmt | GotoLabel | GotoStmt | 	
 LineComment | MultiLineComment | AssertStmt | UnsafeStmt | GoStmt | Block | InterfaceDecl
->>>>>>> 56a9196b
 // pub type Type = StructType | ArrayType
 // pub struct StructType {
 // fields []Field
