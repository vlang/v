--- conflicted
+++ resolved
@@ -425,17 +425,11 @@
 	expected_arg_types []Type
 	language           Language
 	or_block           OrExpr
-<<<<<<< HEAD
-	left_type          table.Type // type of `user`
-	receiver_type      table.Type // User
-	receiver_is_mut    bool
-	return_type        table.Type
-=======
 	left               Expr // `user` in `user.register()`
 	left_type          Type // type of `user`
 	receiver_type      Type // User
+	receiver_is_mut    bool
 	return_type        Type
->>>>>>> 6333adad
 	should_be_skipped  bool
 	concrete_types     []Type // concrete types, e.g. <int, string>
 	concrete_list_pos  token.Position
