// Copyright (c) 2019-2021 Alexander Medvednikov. All rights reserved.
// Use of this source code is governed by an MIT license
// that can be found in the LICENSE file.
module ast

import v.token
import v.table
import v.errors
import v.pref

pub type TypeDecl = AliasTypeDecl | FnTypeDecl | SumTypeDecl

pub type Expr = AnonFn | ArrayDecompose | ArrayInit | AsCast | Assoc | AtExpr | BoolLiteral |
	CTempVar | CallExpr | CastExpr | ChanInit | CharLiteral | Comment | ComptimeCall |
	ComptimeSelector | ConcatExpr | DumpExpr | EnumVal | FloatLiteral | GoExpr | Ident |
	IfExpr | IfGuardExpr | IndexExpr | InfixExpr | IntegerLiteral | Likely | LockExpr |
	MapInit | MatchExpr | None | OffsetOf | OrExpr | ParExpr | PostfixExpr | PrefixExpr |
	RangeExpr | SelectExpr | SelectorExpr | SizeOf | SqlExpr | StringInterLiteral | StringLiteral |
	StructInit | Type | TypeOf | UnsafeExpr

pub type Stmt = AsmStmt | AssertStmt | AssignStmt | Block | BranchStmt | CompFor | ConstDecl |
	DeferStmt | EnumDecl | ExprStmt | FnDecl | ForCStmt | ForInStmt | ForStmt | GlobalDecl |
	GoStmt | GotoLabel | GotoStmt | HashStmt | Import | InterfaceDecl | Module | Return |
	SqlStmt | StructDecl | TypeDecl

// NB: when you add a new Expr or Stmt type with a .pos field, remember to update
// the .position() token.Position methods too.
pub type ScopeObject = AsmRegister | ConstField | GlobalField | Var

// TOOD: replace table.Param
pub type Node = ConstField | EnumField | Expr | Field | File | GlobalField | IfBranch |
	MatchBranch | ScopeObject | SelectBranch | Stmt | StructField | StructInitField |
	table.Param

pub struct Type {
pub:
	typ table.Type
	pos token.Position
}

// `{stmts}` or `unsafe {stmts}`
pub struct Block {
pub:
	stmts     []Stmt
	is_unsafe bool
	pos       token.Position
}

// | IncDecStmt k
// Stand-alone expression in a statement list.
pub struct ExprStmt {
pub:
	expr     Expr
	pos      token.Position
	comments []Comment
	is_expr  bool
pub mut:
	typ table.Type
}

pub struct IntegerLiteral {
pub:
	val string
	pos token.Position
}

pub struct FloatLiteral {
pub:
	val string
	pos token.Position
}

pub struct StringLiteral {
pub:
	val      string
	is_raw   bool
	language table.Language
	pos      token.Position
}

// 'name: $name'
pub struct StringInterLiteral {
pub:
	vals       []string
	exprs      []Expr
	fwidths    []int
	precisions []int
	pluss      []bool
	fills      []bool
	fmt_poss   []token.Position
	pos        token.Position
pub mut:
	expr_types []table.Type
	fmts       []byte
	need_fmts  []bool // an explicit non-default fmt required, e.g. `x`
}

pub struct CharLiteral {
pub:
	val string
	pos token.Position
}

pub struct BoolLiteral {
pub:
	val bool
	pos token.Position
}

// `foo.bar`
pub struct SelectorExpr {
pub:
	pos        token.Position
	field_name string
	is_mut     bool // is used for the case `if mut ident.selector is MyType {`, it indicates if the root ident is mutable
	mut_pos    token.Position
	next_token token.Kind
pub mut:
	expr            Expr       // expr.field_name
	expr_type       table.Type // type of `Foo` in `Foo.bar`
	typ             table.Type // type of the entire thing (`Foo.bar`)
	name_type       table.Type // T in `T.name` or typeof in `typeof(expr).name`
	scope           &Scope
	from_embed_type table.Type // holds the type of the embed that the method is called from
}

// root_ident returns the origin ident where the selector started.
pub fn (e &SelectorExpr) root_ident() Ident {
	mut root := e.expr
	for root is SelectorExpr {
		// TODO: remove this line
		selector_expr := root as SelectorExpr
		root = selector_expr.expr
	}
	return root as Ident
}

// module declaration
pub struct Module {
pub:
	name       string // encoding.base64
	short_name string // base64
	attrs      []table.Attr
	pos        token.Position
	name_pos   token.Position // `name` in import name
	is_skipped bool // module main can be skipped in single file programs
}

pub struct StructField {
pub:
	pos              token.Position
	type_pos         token.Position
	comments         []Comment
	default_expr     Expr
	has_default_expr bool
	attrs            []table.Attr
	is_public        bool
pub mut:
	name string
	typ  table.Type
}

pub struct Field {
pub:
	name string
	pos  token.Position
pub mut:
	typ table.Type
}

// const field in const declaration group
pub struct ConstField {
pub:
	mod    string
	name   string
	expr   Expr // the value expr of field; everything after `=`
	is_pub bool
	pos    token.Position
pub mut:
	typ      table.Type // the type of the const field, it can be any type in V
	comments []Comment  // comments before current const field
}

// const declaration
pub struct ConstDecl {
pub:
	is_pub bool
	pos    token.Position
pub mut:
	fields       []ConstField // all the const fields in the `const (...)` block
	end_comments []Comment    // comments that after last const field
	is_block     bool // const() block
}

pub struct StructDecl {
pub:
	pos       token.Position
	name      string
	gen_types []table.Type
	is_pub    bool
	// _pos fields for vfmt
	mut_pos      int // mut:
	pub_pos      int // pub:
	pub_mut_pos  int // pub mut:
	global_pos   int // __global:
	module_pos   int // module:
	language     table.Language
	is_union     bool
	attrs        []table.Attr
	end_comments []Comment
	embeds       []Embed
pub mut:
	fields []StructField
}

pub struct Embed {
pub:
	typ table.Type
	pos token.Position
}

pub struct StructEmbedding {
pub:
	name string
	typ  table.Type
	pos  token.Position
}

pub struct InterfaceDecl {
pub:
	name         string
	field_names  []string
	is_pub       bool
	methods      []FnDecl
	mut_pos      int // mut:
	fields       []StructField
	pos          token.Position
	pre_comments []Comment
}

pub struct StructInitField {
pub:
	expr          Expr
	pos           token.Position
	comments      []Comment
	next_comments []Comment
pub mut:
	name          string
	typ           table.Type
	expected_type table.Type
}

pub struct StructInitEmbed {
pub:
	expr          Expr
	pos           token.Position
	comments      []Comment
	next_comments []Comment
pub mut:
	name          string
	typ           table.Type
	expected_type table.Type
}

pub struct StructInit {
pub:
	pos      token.Position
	is_short bool
pub mut:
	unresolved           bool
	pre_comments         []Comment
	typ                  table.Type
	update_expr          Expr
	update_expr_type     table.Type
	update_expr_comments []Comment
	has_update_expr      bool
	fields               []StructInitField
	embeds               []StructInitEmbed
}

// import statement
pub struct Import {
pub:
	mod       string // the module name of the import
	alias     string // the `x` in `import xxx as x`
	pos       token.Position
	mod_pos   token.Position
	alias_pos token.Position
pub mut:
	syms          []ImportSymbol // the list of symbols in `import {symbol1, symbol2}`
	comments      []Comment
	next_comments []Comment
}

// import symbol,for import {symbol} syntax
pub struct ImportSymbol {
pub:
	pos  token.Position
	name string
}

// anonymous function
pub struct AnonFn {
pub mut:
	decl    FnDecl
	typ     table.Type // the type of anonymous fn. Both .typ and .decl.name are auto generated
	has_gen bool       // has been generated
}

// function or method declaration
pub struct FnDecl {
pub:
	name            string
	mod             string
	params          []table.Param
	is_deprecated   bool
	is_pub          bool
	is_variadic     bool
	is_anon         bool
	is_manualfree   bool // true, when [manualfree] is used on a fn
	is_main         bool // true for `fn main()`
	is_test         bool // true for `fn test_abcde`
	is_conditional  bool // true for `[if abc] fn abc(){}`
	receiver        Field
	receiver_pos    token.Position // `(u User)` in `fn (u User) name()` position
	is_method       bool
	method_type_pos token.Position // `User` in ` fn (u User)` position
	method_idx      int
	rec_mut         bool // is receiver mutable
	rec_share       table.ShareType
	language        table.Language
	no_body         bool // just a definition `fn C.malloc()`
	is_builtin      bool // this function is defined in builtin/strconv
	pos             token.Position // function declaration position
	body_pos        token.Position // function bodys position
	file            string
	generic_params  []GenericParam
	is_direct_arr   bool // direct array access
	attrs           []table.Attr
	skip_gen        bool // this function doesn't need to be generated (for example [if foo])
pub mut:
	stmts         []Stmt
	defer_stmts   []DeferStmt
	return_type   table.Type
	has_return    bool
	comments      []Comment // comments *after* the header, but *before* `{`; used for InterfaceDecl
	next_comments []Comment // coments that are one line after the decl; used for InterfaceDecl
	source_file   &File = 0
	scope         &Scope
	label_names   []string
}

pub struct GenericParam {
pub:
	name string
}

// break, continue
pub struct BranchStmt {
pub:
	kind  token.Kind
	label string
	pos   token.Position
}

// function or method call expr
pub struct CallExpr {
pub:
	pos token.Position
	mod string
pub mut:
	name               string // left.name()
	is_method          bool
	is_field           bool // temp hack, remove ASAP when re-impl CallExpr / Selector (joe)
	args               []CallArg
	expected_arg_types []table.Type
	language           table.Language
	or_block           OrExpr
	left               Expr       // `user` in `user.register()`
	left_type          table.Type // type of `user`
	receiver_type      table.Type // User
	return_type        table.Type
	should_be_skipped  bool
	generic_types      []table.Type
	generic_list_pos   token.Position
	free_receiver      bool // true if the receiver expression needs to be freed
	scope              &Scope
	from_embed_type    table.Type // holds the type of the embed that the method is called from
	comments           []Comment
}

/*
pub struct AutofreeArgVar {
	name string
	idx  int
}
*/
// function call argument: `f(callarg)`
pub struct CallArg {
pub:
	is_mut   bool
	share    table.ShareType
	expr     Expr
	comments []Comment
pub mut:
	typ             table.Type
	is_tmp_autofree bool // this tells cgen that a tmp variable has to be used for the arg expression in order to free it after the call
	pos             token.Position
	// tmp_name        string // for autofree
}

// function return statement
pub struct Return {
pub:
	pos      token.Position
	exprs    []Expr
	comments []Comment
pub mut:
	types []table.Type
}

/*
pub enum Expr {
	Binary(InfixExpr)
	If(IfExpr)
	Integer(IntegerExpr)
}
*/
/*
pub struct Stmt {
	pos int
	//end int
}
*/
pub struct Var {
pub:
	name            string
	expr            Expr
	share           table.ShareType
	is_mut          bool
	is_autofree_tmp bool
	is_arg          bool // fn args should not be autofreed
	is_auto_deref   bool
pub mut:
	typ            table.Type
	orig_type      table.Type   // original sumtype type; 0 if it's not a sumtype
	sum_type_casts []table.Type // nested sum types require nested smart casting, for that a list of types is needed
	// TODO: move this to a real docs site later
	// 10 <- original type (orig_type)
	//   [11, 12, 13] <- cast order (sum_type_casts)
	//        12 <- the current casted type (typ)
	pos        token.Position
	is_used    bool
	is_changed bool // to detect mutable vars that are never changed
	//
	// (for setting the position after the or block for autofree)
	is_or  bool // `x := foo() or { ... }`
	is_tmp bool // for tmp for loop vars, so that autofree can skip them
}

// used for smartcasting only
// struct fields change type in scopes
pub struct ScopeStructField {
pub:
	struct_type    table.Type // type of struct
	name           string
	pos            token.Position
	typ            table.Type
	sum_type_casts []table.Type // nested sum types require nested smart casting, for that a list of types is needed
	orig_type      table.Type   // original sumtype type; 0 if it's not a sumtype
	// TODO: move this to a real docs site later
	// 10 <- original type (orig_type)
	//   [11, 12, 13] <- cast order (sum_type_casts)
	//        12 <- the current casted type (typ)
}

pub struct GlobalField {
pub:
	name     string
	expr     Expr
	has_expr bool
	pos      token.Position
pub mut:
	typ      table.Type
	comments []Comment
}

pub struct GlobalDecl {
pub:
	pos token.Position
pub mut:
	fields       []GlobalField
	end_comments []Comment
}

pub struct EmbeddedFile {
pub:
	rpath string // used in the source code, as an ID/key to the embed
	apath string // absolute path during compilation to the resource
}

// Each V source file is represented by one ast.File structure.
// When the V compiler runs, the parser will fill an []ast.File.
// That array is then passed to V's checker.
pub struct File {
pub:
	path         string // absolute path of the source file - '/projects/v/file.v'
	path_base    string // file name - 'file.v' (useful for tracing)
	mod          Module // the module of the source file (from `module xyz` at the top)
	global_scope &Scope
pub mut:
	scope            &Scope
	stmts            []Stmt            // all the statements in the source file
	imports          []Import          // all the imports
	auto_imports     []string          // imports that were implicitely added
	embedded_files   []EmbeddedFile    // list of files to embed in the binary
	imported_symbols map[string]string // used for `import {symbol}`, it maps symbol => module.symbol
	errors           []errors.Error    // all the checker errors in the file
	warnings         []errors.Warning  // all the checker warings in the file
	generic_fns      []&FnDecl
}

pub struct IdentFn {
pub mut:
	typ table.Type
}

// TODO: (joe) remove completely, use ident.obj
// instead which points to the scope object
pub struct IdentVar {
pub mut:
	typ         table.Type
	is_mut      bool
	is_static   bool
	is_optional bool
	share       table.ShareType
}

pub type IdentInfo = IdentFn | IdentVar

pub enum IdentKind {
	unresolved
	blank_ident
	variable
	constant
	global
	function
}

// A single identifier
pub struct Ident {
pub:
	language table.Language
	tok_kind token.Kind
	pos      token.Position
	mut_pos  token.Position
pub mut:
	scope  &Scope
	obj    ScopeObject
	mod    string
	name   string
	kind   IdentKind
	info   IdentInfo
	is_mut bool
}

pub fn (i &Ident) var_info() IdentVar {
	match mut i.info {
		IdentVar {
			return i.info
		}
		else {
			// return IdentVar{}
			panic('Ident.var_info(): info is not IdentVar variant')
		}
	}
}

// left op right
// See: token.Kind.is_infix
pub struct InfixExpr {
pub:
	op  token.Kind
	pos token.Position
pub mut:
	left        Expr
	right       Expr
	left_type   table.Type
	right_type  table.Type
	auto_locked string
	or_block    OrExpr
}

// ++, --
pub struct PostfixExpr {
pub:
	op   token.Kind
	expr Expr
	pos  token.Position
pub mut:
	auto_locked string
}

// See: token.Kind.is_prefix
pub struct PrefixExpr {
pub:
	op  token.Kind
	pos token.Position
pub mut:
	right_type table.Type
	right      Expr
	or_block   OrExpr
	is_option  bool // IfGuard
}

pub struct IndexExpr {
pub:
	pos     token.Position
	index   Expr // [0], RangeExpr [start..end] or map[key]
	or_expr OrExpr
pub mut:
	left      Expr
	left_type table.Type // array, map, fixed array
	is_setter bool
	is_map    bool
	is_array  bool
	is_farray bool
	is_option bool // IfGuard
}

pub struct IfExpr {
pub:
	is_comptime   bool
	tok_kind      token.Kind
	left          Expr // `a` in `a := if ...`
	pos           token.Position
	post_comments []Comment
pub mut:
	branches []IfBranch // includes all `else if` branches
	is_expr  bool
	typ      table.Type
	has_else bool
}

pub struct IfBranch {
pub:
	cond     Expr
	pos      token.Position
	body_pos token.Position
	comments []Comment
pub mut:
	stmts     []Stmt
	smartcast bool // true when cond is `x is SumType`, set in checker.if_expr // no longer needed with union sum types TODO: remove
	scope     &Scope
}

pub struct UnsafeExpr {
pub:
	expr Expr
	pos  token.Position
}

pub struct LockExpr {
pub:
	stmts    []Stmt
	is_rlock []bool
	pos      token.Position
pub mut:
	lockeds []Ident // `x`, `y` in `lock x, y {`
	is_expr bool
	typ     table.Type
}

pub struct MatchExpr {
pub:
	tok_kind token.Kind
	cond     Expr
	branches []MatchBranch
	pos      token.Position
	comments []Comment // comments before the first branch
pub mut:
	is_expr       bool // returns a value
	return_type   table.Type
	cond_type     table.Type // type of `x` in `match x {`
	expected_type table.Type // for debugging only
	is_sum_type   bool
}

pub struct MatchBranch {
pub:
	exprs         []Expr      // left side
	ecmnts        [][]Comment // inline comments for each left side expr
	stmts         []Stmt      // right side
	pos           token.Position
	is_else       bool
	post_comments []Comment // comments below ´... }´
pub mut:
	scope &Scope
}

pub struct SelectExpr {
pub:
	branches      []SelectBranch
	pos           token.Position
	has_exception bool
pub mut:
	is_expr       bool       // returns a value
	expected_type table.Type // for debugging only
}

pub struct SelectBranch {
pub:
	stmt          Stmt   // `a := <-ch` or `ch <- a`
	stmts         []Stmt // right side
	pos           token.Position
	comment       Comment // comment above `select {`
	is_else       bool
	is_timeout    bool
	post_comments []Comment
}

pub enum CompForKind {
	methods
	fields
}

pub struct CompFor {
pub:
	val_var string
	stmts   []Stmt
	kind    CompForKind
	pos     token.Position
	typ_pos token.Position
pub mut:
	// expr    Expr
	typ table.Type
}

pub struct ForStmt {
pub:
	cond   Expr
	stmts  []Stmt
	is_inf bool // `for {}`
	pos    token.Position
pub mut:
	label string // `label: for {`
	scope &Scope
}

pub struct ForInStmt {
pub:
	key_var    string
	val_var    string
	cond       Expr
	is_range   bool
	high       Expr // `10` in `for i in 0..10 {`
	stmts      []Stmt
	pos        token.Position
	val_is_mut bool // `for mut val in vals {` means that modifying `val` will modify the array
	// and the array cannot be indexed inside the loop
pub mut:
	key_type  table.Type
	val_type  table.Type
	cond_type table.Type
	kind      table.Kind // array/map/string
	label     string     // `label: for {`
	scope     &Scope
}

pub struct ForCStmt {
pub:
	init     Stmt // i := 0;
	has_init bool
	cond     Expr // i < 10;
	has_cond bool
	inc      Stmt // i++; i += 2
	has_inc  bool
	is_multi bool // for a,b := 0,1; a < 10; a,b = a+b, a {...}
	stmts    []Stmt
	pos      token.Position
pub mut:
	label string // `label: for {`
	scope &Scope
}

// #include etc
pub struct HashStmt {
pub:
	mod         string
	pos         token.Position
	source_file string
pub mut:
	val  string // example: 'include <openssl/rand.h> # please install openssl // comment'
	kind string // : 'include'
	main string // : '<openssl/rand.h>'
	msg  string // : 'please install openssl'
}

/*
// filter(), map(), sort()
pub struct Lambda {
pub:
	name string
}
*/
// variable assign statement
pub struct AssignStmt {
pub:
	op           token.Kind // include: =,:=,+=,-=,*=,/= and so on; for a list of all the assign operators, see vlib/token/token.v
	pos          token.Position
	comments     []Comment
	end_comments []Comment
pub mut:
	right         []Expr
	left          []Expr
	left_types    []table.Type
	right_types   []table.Type
	is_static     bool // for translated code only
	is_simple     bool // `x+=2` in `for x:=1; ; x+=2`
	has_cross_var bool
}

pub struct AsCast {
pub:
	expr Expr
	typ  table.Type
	pos  token.Position
pub mut:
	expr_type table.Type
}

// an enum value, like OS.macos or .macos
pub struct EnumVal {
pub:
	enum_name string
	val       string
	mod       string // for full path `mod_Enum_val`
	pos       token.Position
pub mut:
	typ table.Type
}

// enum field in enum declaration
pub struct EnumField {
pub:
	name          string
	pos           token.Position
	comments      []Comment // comment after Enumfield in the same line
	next_comments []Comment // comments between current EnumField and next EnumField
	expr          Expr      // the value of current EnumField; 123 in `ename = 123`
	has_expr      bool      // true, when .expr has a value
}

// enum declaration
pub struct EnumDecl {
pub:
	name             string
	is_pub           bool
	is_flag          bool         // true when the enum has [flag] tag,for bit field enum
	is_multi_allowed bool         // true when the enum has [_allow_multiple_values] tag
	comments         []Comment    // comments before the first EnumField
	fields           []EnumField  // all the enum fields
	attrs            []table.Attr // attributes of enum declaration
	pos              token.Position
}

pub struct AliasTypeDecl {
pub:
	name        string
	is_pub      bool
	parent_type table.Type
	pos         token.Position
	comments    []Comment
}

// New implementation of sum types
pub struct SumTypeDecl {
pub:
	name     string
	is_pub   bool
	pos      token.Position
	comments []Comment
	typ      table.Type
pub mut:
	variants []SumTypeVariant
}

pub struct SumTypeVariant {
pub:
	typ table.Type
	pos token.Position
}

pub struct FnTypeDecl {
pub:
	name     string
	is_pub   bool
	typ      table.Type
	pos      token.Position
	comments []Comment
}

// TODO: handle this differently
// v1 excludes non current os ifdefs so
// the defer's never get added in the first place
pub struct DeferStmt {
pub:
	stmts []Stmt
	pos   token.Position
pub mut:
	ifdef     string
	idx_in_fn int = -1 // index in FnDecl.defer_stmts
}

// `(3+4)`
pub struct ParExpr {
pub:
	expr Expr
	pos  token.Position
}

pub struct GoStmt {
pub:
	pos token.Position
pub mut:
	call_expr CallExpr
}

pub struct GoExpr {
pub:
	pos token.Position
pub mut:
	go_stmt GoStmt
mut:
	return_type table.Type
}

pub struct GotoLabel {
pub:
	name string
	pos  token.Position
}

pub struct GotoStmt {
pub:
	name string
	pos  token.Position
}

pub struct ArrayInit {
pub:
	pos           token.Position // `[]` in []Type{} position
	elem_type_pos token.Position // `Type` in []Type{} position
	exprs         []Expr      // `[expr, expr]` or `[expr]Type{}` for fixed array
	ecmnts        [][]Comment // optional iembed comments after each expr
	pre_cmnts     []Comment
	is_fixed      bool
	has_val       bool // fixed size literal `[expr, expr]!`
	mod           string
	len_expr      Expr // len: expr
	cap_expr      Expr // cap: expr
	default_expr  Expr // init: expr
	has_len       bool
	has_cap       bool
	has_default   bool
pub mut:
	expr_types []table.Type // [Dog, Cat] // also used for interface_types
	elem_type  table.Type   // element type
	typ        table.Type   // array type
}

pub struct ArrayDecompose {
pub:
	expr Expr
	pos  token.Position
pub mut:
	expr_type table.Type
	arg_type  table.Type
}

pub struct ChanInit {
pub:
	pos      token.Position
	cap_expr Expr
	has_cap  bool
pub mut:
	typ       table.Type
	elem_type table.Type
}

pub struct MapInit {
pub:
	pos       token.Position
	keys      []Expr
	vals      []Expr
	comments  [][]Comment // comments after key-value pairs
	pre_cmnts []Comment   // comments before the first key-value pair
pub mut:
	typ        table.Type
	key_type   table.Type
	value_type table.Type
}

// s[10..20]
pub struct RangeExpr {
pub:
	low      Expr
	high     Expr
	has_high bool
	has_low  bool
	pos      token.Position
}

// NB: &string(x) gets parsed as ast.PrefixExpr{ right: ast.CastExpr{...} }
// TODO: that is very likely a parsing bug. It should get parsed as just
// ast.CastExpr{...}, where .typname is '&string' instead.
// The current situation leads to special cases in vfmt and cgen
// (see prefix_expr_cast_expr in fmt.v, and .is_amp in cgen.v)
// .in_prexpr is also needed because of that, because the checker needs to
// show warnings about the deprecated C->V conversions `string(x)` and
// `string(x,y)`, while skipping the real pointer casts like `&string(x)`.
pub struct CastExpr {
pub:
	expr Expr       // `buf` in `string(buf, n)`
	arg  Expr       // `n` in `string(buf, n)`
	typ  table.Type // `string` TODO rename to `type_to_cast_to`
	pos  token.Position
pub mut:
	typname   string     // TypeSymbol.name
	expr_type table.Type // `byteptr`
	has_arg   bool
	in_prexpr bool // is the parent node an ast.PrefixExpr
}

pub struct AsmStmt {
pub:
	arch         pref.Arch
	is_top_level bool
	is_volatile  bool
	is_goto      bool
	clobbered    []AsmClobbered
	pos          token.Position
pub mut:
	templates        []AsmTemplate
	scope            &Scope
	output           []AsmIO
	input            []AsmIO
	global_labels    []string // listed after clobbers, paired with is_goto == true
	local_labels     []string // local to the assembly block
	exported_symbols []string // functions defined in assembly block, exported with `.globl`
}

pub struct AsmTemplate {
pub mut:
	name         string
	is_label     bool // `example_label:`
	is_directive bool // .globl assembly_function
	args         []AsmArg
	comments     []Comment
	pos          token.Position
}

// [eax+5] | j | eax | true | `a` | 0.594 | 123 | 'hi' | label_name
pub type AsmArg = AsmAddressing | AsmAlias | AsmRegister | BoolLiteral | CharLiteral |
	FloatLiteral | IntegerLiteral | string

pub struct AsmRegister {
pub:
	name string // eax or r12d
mut:
	typ  table.Type
	size int
}

pub struct AsmAlias {
pub:
	name string // a
	pos  token.Position
}

pub struct AsmAddressing {
pub:
	displacement u32 // 8, 16 or 32 bit literal value
	scale        int = -1 // 1, 2, 4, or 8 literal 
	mode         AddressingMode
	pos          token.Position
pub mut:
	base  AsmArg // gpr
	index AsmArg // gpr
}

// adressing modes:
pub enum AddressingMode {
	invalid
	displacement // displacement
	base // base
	base_plus_displacement // base + displacement
	index_times_scale_plus_displacement // (index ∗ scale) + displacement
	base_plus_index_plus_displacement // base + (index ∗ scale) + displacement
	base_plus_index_times_scale_plus_displacement // base + index + displacement
	rip_plus_displacement // rip + displacement
}

pub struct AsmClobbered {
pub:
	reg AsmRegister
pub mut:
	comments []Comment
}

// : [alias_a] '=r' (a) // this is a comment
pub struct AsmIO {
pub:
	alias      string    // [alias_a]
	constraint string    // '=r'
	expr       Expr      // (a)
	comments   []Comment // // this is a comment
	typ        table.Type
	pos        token.Position
}

pub const (
	// reference: https://en.wikipedia.org/wiki/X86#/media/File:Table_of_x86_Registers_svg.svg
	// map register size -> register name
	x86_no_number_register_list   = map{
		8:  ['al', 'ah', 'bl', 'bh', 'cl', 'ch', 'dl', 'dh', 'bpl', 'sil', 'dil', 'spl']
		16: ['ax', 'bx', 'cx', 'dx', 'bp', 'si', 'di', 'sp', /* segment registers */ 'cs', 'ss',
			'ds', 'es', 'fs', 'gs', 'flags', 'ip', /* task registers */ 'gdtr', 'idtr', 'tr', 'ldtr',
			// CSR register 'msw', /* FP core registers */ 'cw', 'sw', 'tw', 'fp_ip', 'fp_dp',
			'fp_cs', 'fp_ds', 'fp_opc']
		32: [
			'eax',
			'ebx',
			'ecx',
			'edx',
			'ebp',
			'esi',
			'edi',
			'esp',
			'eflags',
			'eip', /* CSR register */
			'mxcsr' /* 32-bit FP core registers 'fp_dp', 'fp_ip' (TODO: why are there duplicates?) */,
		]
		64: ['rax', 'rbx', 'rcx', 'rdx', 'rbp', 'rsi', 'rdi', 'rsp', 'rflags', 'rip']
	}
	// no comments because maps do not support comments
	// r#*: gp registers added in 64-bit extensions, can only be from 8-15 actually
	// *mm#: vector/simd registors
	// st#: floating point numbers
	// cr#: control/status registers
	// dr#: debug registers
	x86_with_number_register_list = map{
		8:   map{
			'r#b': 16
		}
		16:  map{
			'r#w': 16
		}
		32:  map{
			'r#d': 16
		}
		64:  map{
			'r#':  16
			'mm#': 16
			'cr#': 16
			'dr#': 16
		}
		80:  map{
			'st#': 16
		}
		128: map{
			'xmm#': 32
		}
		256: map{
			'ymm#': 32
		}
		512: map{
			'zmm#': 32
		}
	}
)

// TODO: saved priviled registers for arm
const (
	arm_no_number_register_list   = ['fp' /* aka r11 */, /* not instruction pointer: */ 'ip' /* aka r12 */,
		'sp' /* aka r13 */, 'lr' /* aka r14 */, /* this is instruction pointer ('program counter'): */
		'pc' /* aka r15 */,
	] // 'cpsr' and 'apsr' are special flags registers, but cannot be referred to directly
	arm_with_number_register_list = map{
		'r#': 16
	}
)

const (
	riscv_no_number_register_list   = ['zero', 'ra', 'sp', 'gp', 'tp']
	riscv_with_number_register_list = map{
		'x#': 32
		't#': 3
		's#': 12
		'a#': 8
	}
)

pub struct AssertStmt {
pub:
	pos token.Position
pub mut:
	expr Expr
}

// `if [x := opt()] {`
pub struct IfGuardExpr {
pub:
	var_name string
	pos      token.Position
pub mut:
	expr      Expr
	expr_type table.Type
}

pub enum OrKind {
	absent
	block
	propagate
}

// `or { ... }`
pub struct OrExpr {
pub:
	stmts []Stmt
	kind  OrKind
	pos   token.Position
}

/*
// `or { ... }`
pub struct OrExpr2 {
pub:
	call_expr CallExpr
	stmts     []Stmt // inside `or { }`
	kind      OrKind
	pos       token.Position
}
*/

// deprecated
pub struct Assoc {
pub:
	var_name string
	fields   []string
	exprs    []Expr
	pos      token.Position
pub mut:
	typ   table.Type
	scope &Scope
}

pub struct SizeOf {
pub:
	is_type bool
	expr    Expr // checker uses this to set typ
	pos     token.Position
pub mut:
	typ table.Type
}

pub struct OffsetOf {
pub:
	struct_type table.Type
	field       string
	pos         token.Position
}

pub struct Likely {
pub:
	expr      Expr
	pos       token.Position
	is_likely bool // false for _unlikely_
}

pub struct TypeOf {
pub:
	expr Expr
	pos  token.Position
pub mut:
	expr_type table.Type
}

pub struct DumpExpr {
pub:
	expr Expr
	pos  token.Position
pub mut:
	expr_type table.Type
	cname     string // filled in the checker
}

pub struct Comment {
pub:
	text     string
	is_multi bool
	line_nr  int
	pos      token.Position
}

pub struct ConcatExpr {
pub:
	vals []Expr
	pos  token.Position
pub mut:
	return_type table.Type
}

// @FN, @STRUCT, @MOD etc. See full list in token.valid_at_tokens
pub struct AtExpr {
pub:
	name string
	pos  token.Position
	kind token.AtKind
pub mut:
	val string
}

pub struct ComptimeSelector {
pub:
	has_parens bool // if $() is used, for vfmt
	left       Expr
	field_expr Expr
	pos        token.Position
pub mut:
	left_type table.Type
	typ       table.Type
}

pub struct ComptimeCall {
pub:
	pos         token.Position
	has_parens  bool // if $() is used, for vfmt
	method_name string
	method_pos  token.Position
	scope       &Scope
	left        Expr
	args_var    string
	//
	is_vweb   bool
	vweb_tmpl File
	//
	is_embed   bool
	embed_file EmbeddedFile
	//
	is_env  bool
	env_pos token.Position
pub mut:
	sym         table.TypeSymbol
	result_type table.Type
	env_value   string
	args        []CallArg
}

pub struct None {
pub:
	pos token.Position
	foo int // todo
}

pub enum SqlStmtKind {
	insert
	update
	delete
}

pub struct SqlStmt {
pub:
	kind            SqlStmtKind
	db_expr         Expr   // `db` in `sql db {`
	object_var_name string // `user`
	pos             token.Position
	where_expr      Expr
	updated_columns []string // for `update set x=y`
	update_exprs    []Expr   // for `update`
pub mut:
	table_expr  Type
	fields      []table.Field
	sub_structs map[int]SqlStmt
}

pub struct SqlExpr {
pub:
	typ         table.Type
	is_count    bool
	db_expr     Expr // `db` in `sql db {`
	has_where   bool
	has_offset  bool
	offset_expr Expr
	has_order   bool
	order_expr  Expr
	has_desc    bool
	is_array    bool
	pos         token.Position
	has_limit   bool
	limit_expr  Expr
pub mut:
	where_expr  Expr
	table_expr  Type
	fields      []table.Field
	sub_structs map[int]SqlExpr
}

[inline]
pub fn (expr Expr) is_blank_ident() bool {
	match expr {
		Ident { return expr.kind == .blank_ident }
		else { return false }
	}
}

pub fn (expr Expr) position() token.Position {
	// all uncommented have to be implemented
	match expr {
		// KEKW2
		AnonFn {
			return expr.decl.pos
		}
		ArrayDecompose, ArrayInit, AsCast, Assoc, AtExpr, BoolLiteral, CallExpr, CastExpr, ChanInit,
		CharLiteral, ConcatExpr, Comment, ComptimeCall, ComptimeSelector, EnumVal, DumpExpr, FloatLiteral,
		GoExpr, Ident, IfExpr, IndexExpr, IntegerLiteral, Likely, LockExpr, MapInit, MatchExpr,
		None, OffsetOf, OrExpr, ParExpr, PostfixExpr, PrefixExpr, RangeExpr, SelectExpr, SelectorExpr,
		SizeOf, SqlExpr, StringInterLiteral, StringLiteral, StructInit, Type, TypeOf, UnsafeExpr
		 {
			return expr.pos
		}
		IfGuardExpr {
			return expr.expr.position()
		}
		InfixExpr {
			left_pos := expr.left.position()
			right_pos := expr.right.position()
			return token.Position{
				line_nr: expr.pos.line_nr
				pos: left_pos.pos
				len: right_pos.pos - left_pos.pos + right_pos.len
				last_line: right_pos.last_line
			}
		}
		CTempVar {
			return token.Position{}
		}
		// Please, do NOT use else{} here.
		// This match is exhaustive *on purpose*, to help force
		// maintaining/implementing proper .pos fields.
	}
}

pub fn (expr Expr) is_lvalue() bool {
	match expr {
		Ident { return true }
		CTempVar { return true }
		IndexExpr { return expr.left.is_lvalue() }
		SelectorExpr { return expr.expr.is_lvalue() }
		ParExpr { return expr.expr.is_lvalue() } // for var := &{...(*pointer_var)}
		PrefixExpr { return expr.right.is_lvalue() }
		else {}
	}
	return false
}

pub fn (expr Expr) is_expr() bool {
	match expr {
		IfExpr { return expr.is_expr }
		LockExpr { return expr.is_expr }
		MatchExpr { return expr.is_expr }
		SelectExpr { return expr.is_expr }
		else {}
	}
	return true
}

pub fn (expr Expr) is_lit() bool {
	return match expr {
		BoolLiteral, StringLiteral, IntegerLiteral { true }
		else { false }
	}
}

pub fn (expr Expr) is_auto_deref_var() bool {
	match expr {
		Ident {
			if expr.obj is Var {
				if expr.obj.is_auto_deref {
					return true
				}
			}
		}
		PrefixExpr {
			if expr.op == .amp && expr.right.is_auto_deref_var() {
				return true
			}
		}
		else {}
	}
	return false
}

// check if stmt can be an expression in C
pub fn (stmt Stmt) check_c_expr() ? {
	match stmt {
		AssignStmt {
			return
		}
		ExprStmt {
			if stmt.expr.is_expr() {
				return
			}
			return error('unsupported statement (`$stmt.expr.type_name()`)')
		}
		else {}
	}
	return error('unsupported statement (`$stmt.type_name()`)')
}

// CTempVar is used in cgen only, to hold nodes for temporary variables
pub struct CTempVar {
pub:
	name   string     // the name of the C temporary variable; used by g.expr(x)
	orig   Expr       // the original expression, which produced the C temp variable; used by x.str()
	typ    table.Type // the type of the original expression
	is_ptr bool       // whether the type is a pointer
}

<<<<<<< HEAD
pub fn (stmt Stmt) position() token.Position {
	match stmt {
		AsmStmt, AssertStmt, AssignStmt, Block, BranchStmt, CompFor, ConstDecl, DeferStmt, EnumDecl,
		ExprStmt, FnDecl, ForCStmt, ForInStmt, ForStmt, GotoLabel, GotoStmt, Import, Return, StructDecl,
		GlobalDecl, HashStmt, InterfaceDecl, Module, SqlStmt, GoStmt {
			return stmt.pos
		}
		TypeDecl {
			match stmt {
				AliasTypeDecl, FnTypeDecl, SumTypeDecl { return stmt.pos }
			}
		}
		// Please, do NOT use else{} here.
		// This match is exhaustive *on purpose*, to help force
		// maintaining/implementing proper .pos fields.
	}
}

=======
>>>>>>> 5cfe55b7
pub fn (node Node) position() token.Position {
	match node {
		Stmt {
			mut pos := node.pos
			if node is Import {
				for sym in node.syms {
					pos = pos.extend(sym.pos)
				}
			}
			return pos
		}
		Expr {
			return node.position()
		}
		StructField {
			return node.pos.extend(node.type_pos)
		}
		MatchBranch, SelectBranch, Field, EnumField, ConstField, StructInitField, GlobalField,
		table.Param {
			return node.pos
		}
		IfBranch {
			return node.pos.extend(node.body_pos)
		}
		ScopeObject {
			match node {
				ConstField, GlobalField, Var {
					return node.pos
				}
				AsmRegister {
					return token.Position{
						len: -1
						line_nr: -1
						pos: -1
						last_line: -1
					}
				}
			}
		}
		File {
			mut pos := token.Position{}
			if node.stmts.len > 0 {
				first_pos := node.stmts.first().pos
				last_pos := node.stmts.last().pos
				pos = first_pos.extend_with_last_line(last_pos, last_pos.line_nr)
			}
			return pos
		}
	}
}

pub fn (node Node) children() []Node {
	mut children := []Node{}
	if node is Expr {
		match node {
			StringInterLiteral, Assoc, ArrayInit {
				return node.exprs.map(Node(it))
			}
			SelectorExpr, PostfixExpr, UnsafeExpr, AsCast, ParExpr, IfGuardExpr, SizeOf, Likely,
			TypeOf, ArrayDecompose {
				children << node.expr
			}
			LockExpr, OrExpr {
				return node.stmts.map(Node(it))
			}
			StructInit {
				return node.fields.map(Node(it))
			}
			AnonFn {
				children << Stmt(node.decl)
			}
			CallExpr {
				children << node.left
				children << Expr(node.or_block)
			}
			InfixExpr {
				children << node.left
				children << node.right
			}
			PrefixExpr {
				children << node.right
			}
			IndexExpr {
				children << node.left
				children << node.index
			}
			IfExpr {
				children << node.left
				children << node.branches.map(Node(it))
			}
			MatchExpr {
				children << node.cond
				children << node.branches.map(Node(it))
			}
			SelectExpr {
				return node.branches.map(Node(it))
			}
			ChanInit {
				children << node.cap_expr
			}
			MapInit {
				children << node.keys.map(Node(it))
				children << node.vals.map(Node(it))
			}
			RangeExpr {
				children << node.low
				children << node.high
			}
			CastExpr {
				children << node.expr
				children << node.arg
			}
			ConcatExpr {
				return node.vals.map(Node(it))
			}
			ComptimeCall, ComptimeSelector {
				children << node.left
			}
			else {}
		}
	} else if node is Stmt {
		match node {
			Block, DeferStmt, ForCStmt, ForInStmt, ForStmt, CompFor {
				return node.stmts.map(Node(it))
			}
			ExprStmt, AssertStmt {
				children << node.expr
			}
			InterfaceDecl {
				return node.methods.map(Node(Stmt(it)))
			}
			AssignStmt {
				children << node.left.map(Node(it))
				children << node.right.map(Node(it))
			}
			Return {
				return node.exprs.map(Node(it))
			}
			// NB: these four decl nodes cannot be merged as one branch
			StructDecl {
				return node.fields.map(Node(it))
			}
			GlobalDecl {
				return node.fields.map(Node(it))
			}
			ConstDecl {
				return node.fields.map(Node(it))
			}
			EnumDecl {
				return node.fields.map(Node(it))
			}
			FnDecl {
				if node.is_method {
					children << Node(node.receiver)
				}
				children << node.params.map(Node(it))
				children << node.stmts.map(Node(it))
			}
			else {}
		}
	} else if node is ScopeObject {
		match node {
			GlobalField, ConstField, Var { children << node.expr }
			AsmRegister {}
		}
	} else {
		match node {
			GlobalField, ConstField, EnumField, StructInitField {
				children << node.expr
			}
			SelectBranch {
				children << node.stmt
				children << node.stmts.map(Node(it))
			}
			IfBranch, File {
				return node.stmts.map(Node(it))
			}
			MatchBranch {
				children << node.stmts.map(Node(it))
				children << node.exprs.map(Node(it))
			}
			else {}
		}
	}
	return children
}

// TODO: remove this fugly hack :-|
// fe2ex/1 and ex2fe/1 are used to convert back and forth from
// table.FExpr to ast.Expr , which in turn is needed to break
// a dependency cycle between v.ast and v.table, for the single
// field table.Field.default_expr, which should be ast.Expr
pub fn fe2ex(x table.FExpr) Expr {
	res := Expr{}
	unsafe { C.memcpy(&res, &x, sizeof(Expr)) }
	return res
}

pub fn ex2fe(x Expr) table.FExpr {
	res := table.FExpr{}
	unsafe { C.memcpy(&res, &x, sizeof(table.FExpr)) }
	return res
}

// experimental ast.Table
pub struct Table {
	// pub mut:
	// main_fn_decl_node FnDecl
}

// helper for dealing with `m[k1][k2][k3][k3] = value`
pub fn (mut lx IndexExpr) recursive_mapset_is_setter(val bool) {
	lx.is_setter = val
	if mut lx.left is IndexExpr {
		if lx.left.is_map {
			lx.left.recursive_mapset_is_setter(val)
		}
	}
}

// return all the registers for a give architecture
pub fn all_registers(mut t table.Table, arch pref.Arch) map[string]ScopeObject {
	mut res := map[string]ScopeObject{}
	match arch {
		.amd64, .i386 {
			for bit_size, array in ast.x86_no_number_register_list {
				for name in array {
					res[name] = AsmRegister{
						name: name
						typ: t.bitsize_to_type(bit_size)
						size: bit_size
					}
				}
			}
			for bit_size, array in ast.x86_with_number_register_list {
				for name, max_num in array {
					for i in 0 .. max_num {
						hash_index := name.index('#') or {
							panic('ast.all_registers: no hashtag found')
						}
						assembled_name := '${name[..hash_index]}$i${name[hash_index + 1..]}'
						res[assembled_name] = AsmRegister{
							name: assembled_name
							typ: t.bitsize_to_type(bit_size)
							size: bit_size
						}
					}
				}
			}
		}
		.aarch32 {
			aarch32 := gen_all_registers(mut t, ast.arm_no_number_register_list, ast.arm_with_number_register_list,
				32)
			for k, v in aarch32 {
				res[k] = v
			}
		}
		.aarch64 {
			aarch64 := gen_all_registers(mut t, ast.arm_no_number_register_list, ast.arm_with_number_register_list,
				64)
			for k, v in aarch64 {
				res[k] = v
			}
		}
		.rv32 {
			rv32 := gen_all_registers(mut t, ast.riscv_no_number_register_list, ast.riscv_with_number_register_list,
				32)
			for k, v in rv32 {
				res[k] = v
			}
		}
		.rv64 {
			rv64 := gen_all_registers(mut t, ast.riscv_no_number_register_list, ast.riscv_with_number_register_list,
				64)
			for k, v in rv64 {
				res[k] = v
			}
		}
		else { // TODO
			panic('ast.all_registers: unhandled arch')
		}
	}

	return res
}

// only for arm and riscv because x86 has different sized registers
fn gen_all_registers(mut t table.Table, without_numbers []string, with_numbers map[string]int, bit_size int) map[string]ScopeObject {
	mut res := map[string]ScopeObject{}
	for name in without_numbers {
		res[name] = AsmRegister{
			name: name
			typ: t.bitsize_to_type(bit_size)
			size: bit_size
		}
	}
	for name, max_num in with_numbers {
		for i in 0 .. max_num {
			hash_index := name.index('#') or { panic('ast.all_registers: no hashtag found') }
			assembled_name := '${name[..hash_index]}$i${name[hash_index + 1..]}'
			res[assembled_name] = AsmRegister{
				name: assembled_name
				typ: t.bitsize_to_type(bit_size)
				size: bit_size
			}
		}
	}
	return res
}<|MERGE_RESOLUTION|>--- conflicted
+++ resolved
@@ -1527,27 +1527,6 @@
 	is_ptr bool       // whether the type is a pointer
 }
 
-<<<<<<< HEAD
-pub fn (stmt Stmt) position() token.Position {
-	match stmt {
-		AsmStmt, AssertStmt, AssignStmt, Block, BranchStmt, CompFor, ConstDecl, DeferStmt, EnumDecl,
-		ExprStmt, FnDecl, ForCStmt, ForInStmt, ForStmt, GotoLabel, GotoStmt, Import, Return, StructDecl,
-		GlobalDecl, HashStmt, InterfaceDecl, Module, SqlStmt, GoStmt {
-			return stmt.pos
-		}
-		TypeDecl {
-			match stmt {
-				AliasTypeDecl, FnTypeDecl, SumTypeDecl { return stmt.pos }
-			}
-		}
-		// Please, do NOT use else{} here.
-		// This match is exhaustive *on purpose*, to help force
-		// maintaining/implementing proper .pos fields.
-	}
-}
-
-=======
->>>>>>> 5cfe55b7
 pub fn (node Node) position() token.Position {
 	match node {
 		Stmt {
