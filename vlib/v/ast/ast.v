--- conflicted
+++ resolved
@@ -136,13 +136,8 @@
 pub struct Module {
 pub:
 	name       string
-<<<<<<< HEAD
 	alias      string
-	path       string
-	expr       Expr
-=======
 	attrs      []table.Attr
->>>>>>> aa878161
 	pos        token.Position
 	name_pos   token.Position // `name` in import name
 	is_skipped bool // module main can be skipped in single file programs
