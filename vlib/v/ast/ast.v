// Copyright (c) 2019-2020 Alexander Medvednikov. All rights reserved.
// Use of this source code is governed by an MIT license
// that can be found in the LICENSE file.
module ast

import v.token
import v.table
import v.errors

pub type TypeDecl = AliasTypeDecl | FnTypeDecl | SumTypeDecl

<<<<<<< HEAD
pub type Expr = AnonFn | ArrayInit | AsCast | Assoc | AtExpr | BoolLiteral | CTempVar |
	CallExpr | CastExpr | ChanInit | CharLiteral | Comment | ComptimeCall | ConcatExpr | EnumVal |
	FloatLiteral | Ident | IfExpr | IfGuardExpr | IndexExpr | InfixExpr | IntegerLiteral |
	Likely | LockExpr | MapInit | MatchExpr | None | OrExpr | ParExpr | PostfixExpr | PrefixExpr |
	RangeExpr | SelectExpr | SelectorExpr | SizeOf | SqlExpr | StringInterLiteral | StringLiteral |
	StructInit | Type | TypeOf | UnsafeExpr | Error
=======
pub type Expr = AnonFn | ArrayDecompose | ArrayInit | AsCast | Assoc | AtExpr | BoolLiteral |
	CTempVar | CallExpr | CastExpr | ChanInit | CharLiteral | Comment | ComptimeCall | ComptimeSelector |
	ConcatExpr | EnumVal | FloatLiteral | Ident | IfExpr | IfGuardExpr | IndexExpr | InfixExpr |
	IntegerLiteral | Likely | LockExpr | MapInit | MatchExpr | None | OrExpr | ParExpr | PostfixExpr |
	PrefixExpr | RangeExpr | SelectExpr | SelectorExpr | SizeOf | SqlExpr | StringInterLiteral |
	StringLiteral | StructInit | Type | TypeOf | UnsafeExpr
>>>>>>> 7545ed41

pub type Stmt = AssertStmt | AssignStmt | Block | BranchStmt | CompFor | ConstDecl | DeferStmt |
	EnumDecl | ExprStmt | FnDecl | ForCStmt | ForInStmt | ForStmt | GlobalDecl | GoStmt |
	GotoLabel | GotoStmt | HashStmt | Import | InterfaceDecl | Module | Return | SqlStmt |
	StructDecl | TypeDecl | Error

// NB: when you add a new Expr or Stmt type with a .pos field, remember to update
// the .position() token.Position methods too.
pub type ScopeObject = ConstField | GlobalField | Var

<<<<<<< HEAD
pub struct Error {
pub:
	message string
	pos     token.Position
}
=======
// TOOD: replace table.Param
pub type Node = ConstField | EnumField | Expr | Field | File | GlobalField | IfBranch |
	MatchBranch | ScopeObject | SelectBranch | Stmt | StructField | StructInitField | table.Param
	
>>>>>>> 7545ed41

pub struct Type {
pub:
	typ table.Type
	pos token.Position
}

// `{stmts}` or `unsafe {stmts}`
pub struct Block {
pub:
	stmts     []Stmt
	is_unsafe bool
	pos       token.Position
}

// | IncDecStmt k
// Stand-alone expression in a statement list.
pub struct ExprStmt {
pub:
	expr     Expr
	pos      token.Position
	comments []Comment
	is_expr  bool
pub mut:
	typ      table.Type
}

pub struct IntegerLiteral {
pub:
	val string
	pos token.Position
}

pub struct FloatLiteral {
pub:
	val string
	pos token.Position
}

pub struct StringLiteral {
pub:
	val      string
	is_raw   bool
	language table.Language
	pos      token.Position
}

// 'name: $name'
pub struct StringInterLiteral {
pub:
	vals       []string
	exprs      []Expr
	fwidths    []int
	precisions []int
	pluss      []bool
	fills      []bool
	fmt_poss   []token.Position
	pos        token.Position
pub mut:
	expr_types []table.Type
	fmts       []byte
	need_fmts  []bool // an explicit non-default fmt required, e.g. `x`
}

pub struct CharLiteral {
pub:
	val string
	pos token.Position
}

pub struct BoolLiteral {
pub:
	val bool
	pos token.Position
}

// `foo.bar`
pub struct SelectorExpr {
pub:
	pos             token.Position
	expr            Expr // expr.field_name
	field_name      string
	is_mut          bool // is used for the case `if mut ident.selector is MyType {`, it indicates if the root ident is mutable
	mut_pos         token.Position
	next_token      token.Kind
pub mut:
	expr_type       table.Type // type of `Foo` in `Foo.bar`
	typ             table.Type // type of the entire thing (`Foo.bar`)
	name_type       table.Type // T in `T.name` or typeof in `typeof(expr).name`
	scope           &Scope
	from_embed_type table.Type // holds the type of the embed that the method is called from
}

// root_ident returns the origin ident where the selector started.
pub fn (e &SelectorExpr) root_ident() Ident {
	mut root := e.expr
	for root is SelectorExpr {
		// TODO: remove this line
		selector_expr := root as SelectorExpr
		root = selector_expr.expr
	}
	return root as Ident
}

// module declaration
pub struct Module {
pub:
	name       string
	attrs      []table.Attr
	pos        token.Position
	name_pos   token.Position // `name` in import name
	is_skipped bool // module main can be skipped in single file programs
}

pub struct StructField {
pub:
	pos              token.Position
	type_pos         token.Position
	comments         []Comment
	default_expr     Expr
	has_default_expr bool
	attrs            []table.Attr
	is_public        bool
pub mut:
	name             string
	typ              table.Type
}

pub struct Field {
pub:
	name string
	pos  token.Position
pub mut:
	typ  table.Type
}

// const field in const declaration group
pub struct ConstField {
pub:
	mod      string
	name     string
	expr     Expr // the value expr of field; everything after `=`
	is_pub   bool
	pos      token.Position
pub mut:
	typ      table.Type // the type of the const field, it can be any type in V
	comments []Comment  // comments before current const field
}

// const declaration
pub struct ConstDecl {
pub:
	is_pub       bool
	pos          token.Position
pub mut:
	fields       []ConstField // all the const fields in the `const (...)` block
	end_comments []Comment    // comments that after last const field
	is_block     bool // const() block
}

pub struct StructDecl {
pub:
	pos          token.Position
	name         string
	gen_types    []table.Type
	is_pub       bool
	mut_pos      int // mut:
	pub_pos      int // pub:
	pub_mut_pos  int // pub mut:
	language     table.Language
	is_union     bool
	attrs        []table.Attr
	end_comments []Comment
	embeds       []Embed
pub mut:
	fields       []StructField
}

pub struct Embed {
pub:
	typ table.Type
	pos token.Position
}

pub struct StructEmbedding {
pub:
	name string
	typ  table.Type
	pos  token.Position
}

pub struct InterfaceDecl {
pub:
	name         string
	field_names  []string
	is_pub       bool
	methods      []FnDecl
	pos          token.Position
	pre_comments []Comment
}

pub struct StructInitField {
pub:
	expr          Expr
	pos           token.Position
	comments      []Comment
	next_comments []Comment
pub mut:
	name          string
	typ           table.Type
	expected_type table.Type
}

pub struct StructInitEmbed {
pub:
	expr          Expr
	pos           token.Position
	comments      []Comment
	next_comments []Comment
pub mut:
	name          string
	typ           table.Type
	expected_type table.Type
}

pub struct StructInit {
pub:
	pos                  token.Position
	is_short             bool
pub mut:
	pre_comments         []Comment
	typ                  table.Type
	update_expr          Expr
	update_expr_type     table.Type
	update_expr_comments []Comment
	has_update_expr      bool
	fields               []StructInitField
	embeds               []StructInitEmbed
}

// import statement
pub struct Import {
pub:
	mod       string // the module name of the import
	alias     string // the `x` in `import xxx as x`
	pos       token.Position
	mod_pos   token.Position
	alias_pos token.Position
pub mut:
	syms      []ImportSymbol // the list of symbols in `import {symbol1, symbol2}`
}

// import symbol,for import {symbol} syntax
pub struct ImportSymbol {
pub:
	pos  token.Position
	name string
}

// anonymous function
pub struct AnonFn {
pub:
	decl FnDecl
pub mut:
	typ  table.Type // the type of anonymous fn. Both .typ and .decl.name are auto generated
}

// function or method declaration
pub struct FnDecl {
pub:
	name            string
	mod             string
	params          []table.Param
	is_deprecated   bool
	is_pub          bool
	is_variadic     bool
	is_anon         bool
	is_manualfree   bool // true, when [manualfree] is used on a fn
	receiver        Field
	receiver_pos    token.Position // `(u User)` in `fn (u User) name()` position
	is_method       bool
	method_type_pos token.Position // `User` in ` fn (u User)` position
	method_idx      int
	rec_mut         bool // is receiver mutable
	rec_share       table.ShareType
	language        table.Language
	no_body         bool // just a definition `fn C.malloc()`
	is_builtin      bool // this function is defined in builtin/strconv
	pos             token.Position // function declaration position
	body_pos        token.Position // function bodys position
	file            string
	is_generic      bool
	is_direct_arr   bool // direct array access
	attrs           []table.Attr
pub mut:
	stmts           []Stmt
	return_type     table.Type
	comments        []Comment // comments *after* the header, but *before* `{`; used for InterfaceDecl
	next_comments   []Comment // coments that are one line after the decl; used for InterfaceDecl
	source_file     &File = 0
	scope           &Scope
}

// break, continue
pub struct BranchStmt {
pub:
	kind  token.Kind
	label string
	pos   token.Position
}

// function or method call expr
pub struct CallExpr {
pub:
	pos                token.Position
	left               Expr // `user` in `user.register()`
	mod                string
pub mut:
	name               string // left.name()
	is_method          bool
	is_field           bool // temp hack, remove ASAP when re-impl CallExpr / Selector (joe)
	args               []CallArg
	expected_arg_types []table.Type
	language           table.Language
	or_block           OrExpr
	left_type          table.Type // type of `user`
	receiver_type      table.Type // User
	return_type        table.Type
	should_be_skipped  bool
	generic_type       table.Type // TODO array, to support multiple types
	generic_list_pos   token.Position
	free_receiver      bool // true if the receiver expression needs to be freed
	scope              &Scope
	from_embed_type    table.Type // holds the type of the embed that the method is called from
}

/*
pub struct AutofreeArgVar {
	name string
	idx  int
}
*/
// function call argument: `f(callarg)`
pub struct CallArg {
pub:
	is_mut          bool
	share           table.ShareType
	expr            Expr
	comments        []Comment
pub mut:
	typ             table.Type
	is_tmp_autofree bool // this tells cgen that a tmp variable has to be used for the arg expression in order to free it after the call
	pos             token.Position
	// tmp_name        string // for autofree
}

// function return statement
pub struct Return {
pub:
	pos      token.Position
	exprs    []Expr
	comments []Comment
pub mut:
	types    []table.Type
}

/*
pub enum Expr {
	Binary(InfixExpr)
	If(IfExpr)
	Integer(IntegerExpr)
}
*/
/*
pub struct Stmt {
	pos int
	//end int
}
*/
pub struct Var {
pub:
	name            string
	expr            Expr
	share           table.ShareType
	is_mut          bool
	is_autofree_tmp bool
	is_arg          bool // fn args should not be autofreed
pub mut:
	typ             table.Type
	sum_type_casts  []table.Type // nested sum types require nested smart casting, for that a list of types is needed
	pos             token.Position
	is_used         bool
	is_changed      bool // to detect mutable vars that are never changed
	//
	// (for setting the position after the or block for autofree)
	is_or           bool // `x := foo() or { ... }`
	is_tmp          bool // for tmp for loop vars, so that autofree can skip them
}

// used for smartcasting only
// struct fields change type in scopes
pub struct ScopeStructField {
pub:
	struct_type    table.Type // type of struct
	name           string
	pos            token.Position
	typ            table.Type
	sum_type_casts []table.Type // nested sum types require nested smart casting, for that a list of types is needed
}

pub struct GlobalField {
pub:
	name     string
	expr     Expr
	has_expr bool
	pos      token.Position
pub mut:
	typ      table.Type
	comments []Comment
}

pub struct GlobalDecl {
pub:
	pos          token.Position
pub mut:
	fields       []GlobalField
	end_comments []Comment
}

// Each V source file is represented by one ast.File structure.
// When the V compiler runs, the parser will fill an []ast.File.
// That array is then passed to V's checker.
pub struct File {
pub:
	path             string // path of the source file
	mod              Module // the module of the source file (from `module xyz` at the top)
	global_scope     &Scope
pub mut:
	scope            &Scope
	stmts            []Stmt   // all the statements in the source file
	imports          []Import // all the imports
	auto_imports     []string // imports that were implicitely added
	imported_symbols map[string]string // used for `import {symbol}`, it maps symbol => module.symbol
	errors           []errors.Error    // all the checker errors in the file
	warnings         []errors.Warning  // all the checker warings in the file
	generic_fns      []&FnDecl
}

pub struct IdentFn {
pub mut:
	typ table.Type
}

// TODO: (joe) remove completely, use ident.obj
// instead which points to the scope object
pub struct IdentVar {
pub mut:
	typ         table.Type
	is_mut      bool
	is_static   bool
	is_optional bool
	share       table.ShareType
}

pub type IdentInfo = IdentFn | IdentVar

pub enum IdentKind {
	unresolved
	blank_ident
	variable
	constant
	global
	function
}

// A single identifier
pub struct Ident {
pub:
	language table.Language
	tok_kind token.Kind
	pos      token.Position
	mut_pos  token.Position
pub mut:
	scope    &Scope
	obj      ScopeObject
	mod      string
	name     string
	kind     IdentKind
	info     IdentInfo
	is_mut   bool
}

pub fn (i &Ident) var_info() IdentVar {
	match mut i.info {
		IdentVar {
			return i.info
		}
		else {
			// return IdentVar{}
			panic('Ident.var_info(): info is not IdentVar variant')
		}
	}
}

// left op right
// See: token.Kind.is_infix
pub struct InfixExpr {
pub:
	op          token.Kind
	pos         token.Position
pub mut:
	left        Expr
	right       Expr
	left_type   table.Type
	right_type  table.Type
	auto_locked string
	or_block    OrExpr
}

// ++, --
pub struct PostfixExpr {
pub:
	op          token.Kind
	expr        Expr
	pos         token.Position
pub mut:
	auto_locked string
}

// See: token.Kind.is_prefix
pub struct PrefixExpr {
pub:
	op         token.Kind
	right      Expr
	pos        token.Position
pub mut:
	right_type table.Type
	or_block   OrExpr
}

pub struct IndexExpr {
pub:
	pos       token.Position
	left      Expr
	index     Expr // [0], RangeExpr [start..end] or map[key]
	or_expr   OrExpr
pub mut:
	left_type table.Type // array, map, fixed array
	is_setter bool
}

pub struct IfExpr {
pub:
	is_comptime   bool
	tok_kind      token.Kind
	left          Expr // `a` in `a := if ...`
	pos           token.Position
	post_comments []Comment
pub mut:
	branches      []IfBranch // includes all `else if` branches
	is_expr       bool
	typ           table.Type
	has_else      bool
}

pub struct IfBranch {
pub:
	cond      Expr
	pos       token.Position
	body_pos  token.Position
	comments  []Comment
pub mut:
	stmts     []Stmt
	smartcast bool // true when cond is `x is SumType`, set in checker.if_expr // no longer needed with union sum types TODO: remove
	scope     &Scope
}

pub struct UnsafeExpr {
pub:
	expr Expr
	pos  token.Position
}

pub struct LockExpr {
pub:
	stmts    []Stmt
	is_rlock bool
	pos      token.Position
pub mut:
	lockeds  []Ident // `x`, `y` in `lock x, y {`
	is_expr  bool
	typ      table.Type
}

pub struct MatchExpr {
pub:
	tok_kind      token.Kind
	cond          Expr
	branches      []MatchBranch
	pos           token.Position
pub mut:
	is_expr       bool // returns a value
	return_type   table.Type
	cond_type     table.Type // type of `x` in `match x {`
	expected_type table.Type // for debugging only
	is_sum_type   bool
}

pub struct MatchBranch {
pub:
	exprs         []Expr      // left side
	ecmnts        [][]Comment // inline comments for each left side expr
	stmts         []Stmt      // right side
	pos           token.Position
	comments      []Comment // comment above `xxx {`
	is_else       bool
	post_comments []Comment
pub mut:
	scope         &Scope
}

pub struct SelectExpr {
pub:
	branches      []SelectBranch
	pos           token.Position
	has_exception bool
pub mut:
	is_expr       bool       // returns a value
	expected_type table.Type // for debugging only
}

pub struct SelectBranch {
pub:
	stmt          Stmt   // `a := <-ch` or `ch <- a`
	stmts         []Stmt // right side
	pos           token.Position
	comment       Comment // comment above `select {`
	is_else       bool
	is_timeout    bool
	post_comments []Comment
}

pub enum CompForKind {
	methods
	fields
}

pub struct CompFor {
pub:
	val_var string
	stmts   []Stmt
	kind    CompForKind
	pos     token.Position
pub mut:
	// expr    Expr
	typ     table.Type
}

pub struct ForStmt {
pub:
	cond   Expr
	stmts  []Stmt
	is_inf bool // `for {}`
	pos    token.Position
pub mut:
	label  string // `label: for {`
	scope  &Scope
}

pub struct ForInStmt {
pub:
	key_var    string
	val_var    string
	cond       Expr
	is_range   bool
	high       Expr // `10` in `for i in 0..10 {`
	stmts      []Stmt
	pos        token.Position
	val_is_mut bool // `for mut val in vals {` means that modifying `val` will modify the array
	// and the array cannot be indexed inside the loop
pub mut:
	key_type   table.Type
	val_type   table.Type
	cond_type  table.Type
	kind       table.Kind // array/map/string
	label      string     // `label: for {`
	scope      &Scope
}

pub struct ForCStmt {
pub:
	init     Stmt // i := 0;
	has_init bool
	cond     Expr // i < 10;
	has_cond bool
	inc      Stmt // i++; i += 2
	has_inc  bool
	stmts    []Stmt
	pos      token.Position
pub mut:
	label    string // `label: for {`
	scope    &Scope
}

// #include etc
pub struct HashStmt {
pub:
	mod  string
	pos  token.Position
pub mut:
	val  string // example: 'include <openssl/rand.h> # please install openssl // comment'
	kind string // : 'include'
	main string // : '<openssl/rand.h>'
	msg  string // : 'please install openssl'
}

/*
// filter(), map(), sort()
pub struct Lambda {
pub:
	name string
}
*/
// variable assign statement
pub struct AssignStmt {
pub:
	right         []Expr
	op            token.Kind // include: =,:=,+=,-=,*=,/= and so on; for a list of all the assign operators, see vlib/token/token.v
	pos           token.Position
	comments      []Comment
	end_comments  []Comment
pub mut:
	left          []Expr
	left_types    []table.Type
	right_types   []table.Type
	is_static     bool // for translated code only
	is_simple     bool // `x+=2` in `for x:=1; ; x+=2`
	has_cross_var bool
}

pub struct AsCast {
pub:
	expr      Expr
	typ       table.Type
	pos       token.Position
pub mut:
	expr_type table.Type
}

// an enum value, like OS.macos or .macos
pub struct EnumVal {
pub:
	enum_name string
	val       string
	mod       string // for full path `mod_Enum_val`
	pos       token.Position
pub mut:
	typ       table.Type
}

// enum field in enum declaration
pub struct EnumField {
pub:
	name          string
	pos           token.Position
	comments      []Comment // comment after Enumfield in the same line
	next_comments []Comment // comments between current EnumField and next EnumField
	expr          Expr      // the value of current EnumField; 123 in `ename = 123`
	has_expr      bool      // true, when .expr has a value
}

// enum declaration
pub struct EnumDecl {
pub:
	name             string
	is_pub           bool
	is_flag          bool         // true when the enum has [flag] tag,for bit field enum
	is_multi_allowed bool         // true when the enum has [_allow_multiple_values] tag
	comments         []Comment    // comments before the first EnumField
	fields           []EnumField  // all the enum fields
	attrs            []table.Attr // attributes of enum declaration
	pos              token.Position
}

pub struct AliasTypeDecl {
pub:
	name        string
	is_pub      bool
	parent_type table.Type
	pos         token.Position
	comments    []Comment
}

// New implementation of sum types
pub struct SumTypeDecl {
pub:
	name     string
	is_pub   bool
	pos      token.Position
	comments []Comment
pub mut:
	variants []SumTypeVariant
}

pub struct SumTypeVariant {
pub:
	typ table.Type
	pos token.Position
}

pub struct FnTypeDecl {
pub:
	name     string
	is_pub   bool
	typ      table.Type
	pos      token.Position
	comments []Comment
}

// TODO: handle this differently
// v1 excludes non current os ifdefs so
// the defer's never get added in the first place
pub struct DeferStmt {
pub:
	stmts []Stmt
	pos   token.Position
pub mut:
	ifdef string
}

// `(3+4)`
pub struct ParExpr {
pub:
	expr Expr
	pos  token.Position
}

pub struct GoStmt {
pub:
	call_expr Expr
	pos       token.Position
}

pub struct GotoLabel {
pub:
	name string
	pos  token.Position
}

pub struct GotoStmt {
pub:
	name string
	pos  token.Position
}

pub struct ArrayInit {
pub:
	pos            token.Position // `[]` in []Type{} position
	elem_type_pos  token.Position // `Type` in []Type{} position
	exprs          []Expr      // `[expr, expr]` or `[expr]Type{}` for fixed array
	ecmnts         [][]Comment // optional iembed comments after each expr
	is_fixed       bool
	has_val        bool // fixed size literal `[expr, expr]!!`
	mod            string
	len_expr       Expr // len: expr
	cap_expr       Expr // cap: expr
	default_expr   Expr // init: expr
	has_len        bool
	has_cap        bool
	has_default    bool
pub mut:
	expr_types     []table.Type // [Dog, Cat] // also used for interface_types
	is_interface   bool       // array of interfaces e.g. `[]Animal` `[Dog{}, Cat{}]`
	interface_type table.Type // Animal
	elem_type      table.Type // element type
	typ            table.Type // array type
}

pub struct ArrayDecompose {
pub:
	expr      Expr
	pos       token.Position
pub mut:
	expr_type table.Type
	arg_type  table.Type
}

pub struct ChanInit {
pub:
	pos       token.Position
	cap_expr  Expr
	has_cap   bool
pub mut:
	typ       table.Type
	elem_type table.Type
}

pub struct MapInit {
pub:
	pos        token.Position
	keys       []Expr
	vals       []Expr
pub mut:
	typ        table.Type
	key_type   table.Type
	value_type table.Type
}

// s[10..20]
pub struct RangeExpr {
pub:
	low      Expr
	high     Expr
	has_high bool
	has_low  bool
	pos      token.Position
}

// NB: &string(x) gets parsed as ast.PrefixExpr{ right: ast.CastExpr{...} }
// TODO: that is very likely a parsing bug. It should get parsed as just
// ast.CastExpr{...}, where .typname is '&string' instead.
// The current situation leads to special cases in vfmt and cgen
// (see prefix_expr_cast_expr in fmt.v, and .is_amp in cgen.v)
// .in_prexpr is also needed because of that, because the checker needs to
// show warnings about the deprecated C->V conversions `string(x)` and
// `string(x,y)`, while skipping the real pointer casts like `&string(x)`.
pub struct CastExpr {
pub:
	expr      Expr       // `buf` in `string(buf, n)`
	arg       Expr       // `n` in `string(buf, n)`
	typ       table.Type // `string` TODO rename to `type_to_cast_to`
	pos       token.Position
pub mut:
	typname   string     // TypeSymbol.name
	expr_type table.Type // `byteptr`
	has_arg   bool
	in_prexpr bool // is the parent node an ast.PrefixExpr
}

pub struct AssertStmt {
pub:
	pos  token.Position
pub mut:
	expr Expr
}

// `if [x := opt()] {`
pub struct IfGuardExpr {
pub:
	var_name  string
	expr      Expr
	pos       token.Position
pub mut:
	expr_type table.Type
}

pub enum OrKind {
	absent
	block
	propagate
}

// `or { ... }`
pub struct OrExpr {
pub:
	stmts []Stmt
	kind  OrKind
	pos   token.Position
}

/*
// `or { ... }`
pub struct OrExpr2 {
pub:
	call_expr CallExpr
	stmts     []Stmt // inside `or { }`
	kind      OrKind
	pos       token.Position
}
*/
pub struct Assoc {
pub:
	var_name string
	fields   []string
	exprs    []Expr
	pos      token.Position
pub mut:
	typ      table.Type
	scope    &Scope
}

pub struct SizeOf {
pub:
	is_type   bool
	typ       table.Type
	type_name string
	expr      Expr
	pos       token.Position
}

pub struct Likely {
pub:
	expr      Expr
	pos       token.Position
	is_likely bool // false for _unlikely_
}

pub struct TypeOf {
pub:
	expr      Expr
	pos       token.Position
pub mut:
	expr_type table.Type
}

pub struct Comment {
pub:
	text     string
	is_multi bool
	line_nr  int
	pos      token.Position
}

pub struct ConcatExpr {
pub:
	vals        []Expr
	pos         token.Position
pub mut:
	return_type table.Type
}

// @FN, @STRUCT, @MOD etc. See full list in token.valid_at_tokens
pub struct AtExpr {
pub:
	name string
	pos  token.Position
	kind token.AtKind
pub mut:
	val  string
}

pub struct ComptimeSelector {
pub:
	has_parens bool // if $() is used, for vfmt
	left       Expr
	field_expr Expr
pub mut:
	left_type  table.Type
	typ        table.Type
}

pub struct ComptimeCall {
pub:
	has_parens  bool // if $() is used, for vfmt
	method_name string
	left        Expr
	is_vweb     bool
	vweb_tmpl   File
	args_var    string
pub mut:
	sym         table.TypeSymbol
}

pub struct None {
pub:
	pos token.Position
	foo int // todo
}

/*
pub enum SqlExprKind {
	select_
	insert
	update
}
*/
pub enum SqlStmtKind {
	insert
	update
	delete
}

pub struct SqlStmt {
pub:
	kind            SqlStmtKind
	db_expr         Expr   // `db` in `sql db {`
	object_var_name string // `user`
	table_type      table.Type
	pos             token.Position
	where_expr      Expr
	updated_columns []string // for `update set x=y`
	update_exprs    []Expr   // for `update`
pub mut:
	table_name      string
	fields          []table.Field
}

pub struct SqlExpr {
pub:
	typ         table.Type
	is_count    bool
	db_expr     Expr // `db` in `sql db {`
	where_expr  Expr
	has_where   bool
	has_offset  bool
	offset_expr Expr
	has_order   bool
	order_expr  Expr
	has_desc    bool
	is_array    bool
	table_type  table.Type
	pos         token.Position
	has_limit   bool
	limit_expr  Expr
pub mut:
	table_name  string
	fields      []table.Field
}

[inline]
pub fn (expr Expr) is_blank_ident() bool {
	match expr {
		Ident { return expr.kind == .blank_ident }
		else { return false }
	}
}

pub fn (expr Expr) position() token.Position {
	// all uncommented have to be implemented
	match expr {
		// KEKW2
		AnonFn {
			return expr.decl.pos
		}
		ArrayInit, AsCast, Assoc, AtExpr, BoolLiteral, CallExpr, CastExpr, ChanInit, CharLiteral, ConcatExpr, Comment, EnumVal, FloatLiteral, Ident, IfExpr, IndexExpr, IntegerLiteral, Likely, LockExpr, MapInit, MatchExpr, None, OrExpr, ParExpr, PostfixExpr, PrefixExpr, RangeExpr, SelectExpr, SelectorExpr, SizeOf, SqlExpr, StringInterLiteral, StringLiteral, StructInit, Type, TypeOf, UnsafeExpr {
			return expr.pos
		}
		ArrayDecompose {
			return expr.pos
		}
		IfGuardExpr {
			return expr.expr.position()
		}
		ComptimeCall, ComptimeSelector {
			return expr.left.position()
		}
		InfixExpr {
			left_pos := expr.left.position()
			right_pos := expr.right.position()
			return token.Position{
				line_nr: expr.pos.line_nr
				pos: left_pos.pos
				len: right_pos.pos - left_pos.pos + right_pos.len
			}
		}
		CTempVar {
			return token.Position{}
		}
		Error {
			return expr.pos
		}
		// Please, do NOT use else{} here.
		// This match is exhaustive *on purpose*, to help force
		// maintaining/implementing proper .pos fields.
	}
}

pub fn (expr Expr) is_lvalue() bool {
	match expr {
		Ident { return true }
		CTempVar { return true }
		IndexExpr { return expr.left.is_lvalue() }
		SelectorExpr { return expr.expr.is_lvalue() }
		else {}
	}
	return false
}

pub fn (expr Expr) is_expr() bool {
	match expr {
		IfExpr { return expr.is_expr }
		MatchExpr { return expr.is_expr }
		else {}
	}
	return true
}

pub fn (expr Expr) is_lit() bool {
	return match expr {
		BoolLiteral, StringLiteral, IntegerLiteral { true }
		else { false }
	}
}

// check if stmt can be an expression in C
pub fn (stmt Stmt) check_c_expr() ? {
	match stmt {
		AssignStmt {
			return
		}
		ExprStmt {
			if stmt.expr.is_expr() {
				return
			}
			return error('unsupported statement (`$stmt.expr.type_name()`)')
		}
		else {}
	}
	return error('unsupported statement (`$stmt.type_name()`)')
}

// CTempVar is used in cgen only, to hold nodes for temporary variables
pub struct CTempVar {
pub:
	name   string     // the name of the C temporary variable; used by g.expr(x)
	orig   Expr       // the original expression, which produced the C temp variable; used by x.str()
	typ    table.Type // the type of the original expression
	is_ptr bool       // whether the type is a pointer
}

pub fn (stmt Stmt) position() token.Position {
	match stmt {
		AssertStmt, AssignStmt, Block, BranchStmt, CompFor, ConstDecl, DeferStmt, EnumDecl, ExprStmt, FnDecl, ForCStmt, ForInStmt, ForStmt, GotoLabel, GotoStmt, Import, Return, StructDecl, GlobalDecl, HashStmt, InterfaceDecl, Module, SqlStmt {
			return stmt.pos
		}
		GoStmt {
			return stmt.call_expr.position()
		}
		TypeDecl {
			match stmt {
				AliasTypeDecl, FnTypeDecl, SumTypeDecl { return stmt.pos }
<<<<<<< HEAD
			} }
		Error {
			return stmt.pos
=======
			}
>>>>>>> 7545ed41
		}
		// Please, do NOT use else{} here.
		// This match is exhaustive *on purpose*, to help force
		// maintaining/implementing proper .pos fields.
	}
}

pub fn (node Node) position() token.Position {
	match node {
		Stmt {
			mut pos := node.position()
			if node is Import {
				for sym in node.syms {
					pos = pos.extend(sym.pos)
				}
			}
			return pos
		}
		Expr {
			return node.position()
		}
		StructField {
			return node.pos.extend(node.type_pos)
		}
		MatchBranch, SelectBranch, Field, EnumField, ConstField, StructInitField, GlobalField, table.Param {
			return node.pos
		}
		IfBranch {
			return node.pos.extend(node.body_pos)
		}
		ScopeObject {
			match node {
				ConstField, GlobalField, Var { return node.pos }
			}
		}
		File {
			mut pos := token.Position{}
			if node.stmts.len > 0 {
				first_pos := node.stmts.first().position()
				last_pos := node.stmts.last().position()
				pos = first_pos.extend_with_last_line(last_pos, last_pos.line_nr)
			}
			return pos
		}
	}
}

pub fn (node Node) children() []Node {
	mut children := []Node{}
	if node is Expr {
		match node {
			StringInterLiteral, Assoc, ArrayInit {
				return node.exprs.map(Node(it))
			}
			SelectorExpr, PostfixExpr, UnsafeExpr, AsCast, ParExpr, IfGuardExpr, SizeOf, Likely, TypeOf, ArrayDecompose {
				children << node.expr
			}
			LockExpr, OrExpr {
				return node.stmts.map(Node(it))
			}
			StructInit {
				return node.fields.map(Node(it))
			}
			AnonFn {
				children << Stmt(node.decl)
			}
			CallExpr {
				children << node.left
				children << Expr(node.or_block)
			}
			InfixExpr {
				children << node.left
				children << node.right
			}
			PrefixExpr {
				children << node.right
			}
			IndexExpr {
				children << node.left
				children << node.index
			}
			IfExpr {
				children << node.left
				children << node.branches.map(Node(it))
			}
			MatchExpr {
				children << node.cond
				children << node.branches.map(Node(it))
			}
			SelectExpr {
				return node.branches.map(Node(it))
			}
			ChanInit {
				children << node.cap_expr
			}
			MapInit {
				children << node.keys.map(Node(it))
				children << node.vals.map(Node(it))
			}
			RangeExpr {
				children << node.low
				children << node.high
			}
			CastExpr {
				children << node.expr
				children << node.arg
			}
			ConcatExpr {
				return node.vals.map(Node(it))
			}
			ComptimeCall, ComptimeSelector {
				children << node.left
			}
			else {}
		}
	} else if node is Stmt {
		match node {
			Block, DeferStmt, ForCStmt, ForInStmt, ForStmt, CompFor {
				return node.stmts.map(Node(it))
			}
			ExprStmt, AssertStmt {
				children << node.expr
			}
			InterfaceDecl {
				return node.methods.map(Node(Stmt(it)))
			}
			AssignStmt {
				children << node.left.map(Node(it))
				children << node.right.map(Node(it))
			}
			Return {
				return node.exprs.map(Node(it))
			}
			// NB: these four decl nodes cannot be merged as one branch
			StructDecl {
				return node.fields.map(Node(it))
			}
			GlobalDecl {
				return node.fields.map(Node(it))
			}
			ConstDecl {
				return node.fields.map(Node(it))
			}
			EnumDecl {
				return node.fields.map(Node(it))
			}
			FnDecl {
				if node.is_method {
					children << Node(node.receiver)
				}
				children << node.params.map(Node(it))
				children << node.stmts.map(Node(it))
			}
			else {}
		}
	} else if node is ScopeObject {
		match node {
			GlobalField, ConstField, Var { children << node.expr }
		}
	} else {
		match node {
			GlobalField, ConstField, EnumField, StructInitField {
				children << node.expr
			}
			SelectBranch {
				children << node.stmt
				children << node.stmts.map(Node(it))
			}
			IfBranch, File {
				return node.stmts.map(Node(it))
			}
			MatchBranch {
				children << node.stmts.map(Node(it))
				children << node.exprs.map(Node(it))
			}
			else {}
		}
	}
	return children
}

// TODO: remove this fugly hack :-|
// fe2ex/1 and ex2fe/1 are used to convert back and forth from
// table.FExpr to ast.Expr , which in turn is needed to break
// a dependency cycle between v.ast and v.table, for the single
// field table.Field.default_expr, which should be ast.Expr
pub fn fe2ex(x table.FExpr) Expr {
	res := Expr{}
	unsafe { C.memcpy(&res, &x, sizeof(Expr)) }
	return res
}

pub fn ex2fe(x Expr) table.FExpr {
	res := table.FExpr{}
	unsafe { C.memcpy(&res, &x, sizeof(table.FExpr)) }
	return res
}<|MERGE_RESOLUTION|>--- conflicted
+++ resolved
@@ -9,21 +9,12 @@
 
 pub type TypeDecl = AliasTypeDecl | FnTypeDecl | SumTypeDecl
 
-<<<<<<< HEAD
-pub type Expr = AnonFn | ArrayInit | AsCast | Assoc | AtExpr | BoolLiteral | CTempVar |
-	CallExpr | CastExpr | ChanInit | CharLiteral | Comment | ComptimeCall | ConcatExpr | EnumVal |
-	FloatLiteral | Ident | IfExpr | IfGuardExpr | IndexExpr | InfixExpr | IntegerLiteral |
-	Likely | LockExpr | MapInit | MatchExpr | None | OrExpr | ParExpr | PostfixExpr | PrefixExpr |
-	RangeExpr | SelectExpr | SelectorExpr | SizeOf | SqlExpr | StringInterLiteral | StringLiteral |
-	StructInit | Type | TypeOf | UnsafeExpr | Error
-=======
 pub type Expr = AnonFn | ArrayDecompose | ArrayInit | AsCast | Assoc | AtExpr | BoolLiteral |
 	CTempVar | CallExpr | CastExpr | ChanInit | CharLiteral | Comment | ComptimeCall | ComptimeSelector |
 	ConcatExpr | EnumVal | FloatLiteral | Ident | IfExpr | IfGuardExpr | IndexExpr | InfixExpr |
 	IntegerLiteral | Likely | LockExpr | MapInit | MatchExpr | None | OrExpr | ParExpr | PostfixExpr |
 	PrefixExpr | RangeExpr | SelectExpr | SelectorExpr | SizeOf | SqlExpr | StringInterLiteral |
-	StringLiteral | StructInit | Type | TypeOf | UnsafeExpr
->>>>>>> 7545ed41
+	StringLiteral | StructInit | Type | TypeOf | UnsafeExpr | Error
 
 pub type Stmt = AssertStmt | AssignStmt | Block | BranchStmt | CompFor | ConstDecl | DeferStmt |
 	EnumDecl | ExprStmt | FnDecl | ForCStmt | ForInStmt | ForStmt | GlobalDecl | GoStmt |
@@ -34,18 +25,16 @@
 // the .position() token.Position methods too.
 pub type ScopeObject = ConstField | GlobalField | Var
 
-<<<<<<< HEAD
 pub struct Error {
 pub:
 	message string
 	pos     token.Position
 }
-=======
+
 // TOOD: replace table.Param
 pub type Node = ConstField | EnumField | Expr | Field | File | GlobalField | IfBranch |
 	MatchBranch | ScopeObject | SelectBranch | Stmt | StructField | StructInitField | table.Param
 	
->>>>>>> 7545ed41
 
 pub struct Type {
 pub:
@@ -1277,13 +1266,9 @@
 		TypeDecl {
 			match stmt {
 				AliasTypeDecl, FnTypeDecl, SumTypeDecl { return stmt.pos }
-<<<<<<< HEAD
 			} }
 		Error {
 			return stmt.pos
-=======
-			}
->>>>>>> 7545ed41
 		}
 		// Please, do NOT use else{} here.
 		// This match is exhaustive *on purpose*, to help force
