// Copyright (c) 2019-2021 Alexander Medvednikov. All rights reserved.
// Use of this source code is governed by an MIT license
// that can be found in the LICENSE file.
module ast

import v.util
import strings

pub fn (node &FnDecl) modname() string {
	if node.mod != '' {
		return node.mod
	}
	mut pamod := node.name.all_before_last('.')
	if pamod == node.name.after('.') {
		pamod = if node.is_builtin { 'builtin' } else { 'main' }
	}
	return pamod
}

// fkey returns a unique name of the function/method.
// it is used in table.used_fns and v.markused.
pub fn (node &FnDecl) fkey() string {
	if node.is_method {
		return '${int(node.receiver.typ)}.$node.name'
	}
	return node.name
}

pub fn (node &CallExpr) fkey() string {
	if node.is_method {
		return '${int(node.receiver_type)}.$node.name'
	}
	return node.name
}

// These methods are used only by vfmt, vdoc, and for debugging.
pub fn (node &AnonFn) stringify(t &Table, cur_mod string, m2a map[string]string) string {
	mut f := strings.new_builder(30)
	f.write_string('fn ')
	if node.inherited_vars.len > 0 {
		f.write_string('[')
		for i, var in node.inherited_vars {
			if i > 0 {
				f.write_string(', ')
			}
			if var.is_mut {
				f.write_string('mut ')
			}
			f.write_string(var.name)
		}
		f.write_string('] ')
	}
	stringify_fn_after_name(node.decl, mut f, t, cur_mod, m2a)
	return f.str()
}

pub fn (node &FnDecl) stringify(t &Table, cur_mod string, m2a map[string]string) string {
	mut f := strings.new_builder(30)
	if node.is_pub {
		f.write_string('pub ')
	}
	f.write_string('fn ')
	if node.is_method {
		f.write_string('(')
		mut styp := util.no_cur_mod(t.type_to_code(node.receiver.typ.clear_flag(.shared_f)),
			cur_mod)
<<<<<<< HEAD
		m := if node.rec_mut { node.receiver.typ.share().str() + ' ' } else { '' }
		if node.rec_mut && node.receiver.typ.has_flag(.shared_f) {
=======
		if node.rec_mut {
			f.write_string(node.receiver.typ.share().str() + ' ')
>>>>>>> 51d7aede
			styp = styp[1..] // remove &
		}
		f.write_string(node.receiver.name + ' ')
		styp = util.no_cur_mod(styp, cur_mod)
		if node.params[0].is_auto_rec {
			styp = styp.trim('&')
		}
		f.write_string(styp + ') ')
	}
	name := if !node.is_method && node.language == .v {
		node.name.all_after_last('.')
	} else {
		node.name
	}
	f.write_string(name)
	if name in ['+', '-', '*', '/', '%', '<', '>', '==', '!=', '>=', '<='] {
		f.write_string(' ')
	}
	stringify_fn_after_name(node, mut f, t, cur_mod, m2a)
	return f.str()
}

fn stringify_fn_after_name(node &FnDecl, mut f strings.Builder, t &Table, cur_mod string, m2a map[string]string) {
	mut add_para_types := true
	if node.generic_names.len > 0 {
		if node.is_method {
			sym := t.get_type_symbol(node.params[0].typ)
			if sym.info is Struct {
				generic_names := sym.info.generic_types.map(t.get_type_symbol(it).name)
				if generic_names == node.generic_names {
					add_para_types = false
				}
			}
		}
		if add_para_types {
			f.write_string('<')
			for i, gname in node.generic_names {
				is_last := i == node.generic_names.len - 1
				f.write_string(gname)
				if !is_last {
					f.write_string(', ')
				}
			}
			f.write_string('>')
		}
	}
	f.write_string('(')
	for i, arg in node.params {
		// skip receiver
		// if (node.is_method || node.is_interface) && i == 0 {
		if node.is_method && i == 0 {
			continue
		}
		if arg.is_hidden {
			continue
		}
		is_last_arg := i == node.params.len - 1
		is_type_only := arg.name == ''
		should_add_type := true // is_last_arg || is_type_only || node.params[i + 1].typ != arg.typ ||
		// (node.is_variadic && i == node.params.len - 2)
		if arg.is_mut {
			f.write_string(arg.typ.share().str() + ' ')
		}
		f.write_string(arg.name)
		mut s := t.type_to_str(arg.typ.clear_flag(.shared_f))
		if arg.is_mut {
			// f.write_string(' mut')
			if s.starts_with('&') {
				s = s[1..]
			}
		}
		s = util.no_cur_mod(s, cur_mod)
		for mod, alias in m2a {
			s = s.replace(mod, alias)
		}
		if should_add_type {
			if !is_type_only {
				f.write_string(' ')
			}
			if node.is_variadic && is_last_arg {
				f.write_string('...')
			}
			f.write_string(s)
		}
		if !is_last_arg {
			f.write_string(', ')
		}
	}
	f.write_string(')')
	if node.return_type != void_type {
		mut rs := util.no_cur_mod(t.type_to_str(node.return_type), cur_mod)
		for mod, alias in m2a {
			rs = rs.replace(mod, alias)
		}
		f.write_string(' ' + rs)
	}
}

// Expressions in string interpolations may have to be put in braces if they
// are non-trivial, if they would interfere with the next character or if a
// format specification is given. In the latter case
// the format specifier must be appended, separated by a colon:
// '$z $z.b $z.c.x ${x[4]} ${z:8.3f} ${a:-20} ${a>b+2}'
// This method creates the format specifier (including the colon) or an empty
// string if none is needed and also returns (as bool) if the expression
// must be enclosed in braces.
pub fn (lit &StringInterLiteral) get_fspec_braces(i int) (string, bool) {
	mut res := []string{}
	needs_fspec := lit.need_fmts[i] || lit.pluss[i]
		|| (lit.fills[i] && lit.fwidths[i] >= 0) || lit.fwidths[i] != 0
		|| lit.precisions[i] != 987698
	mut needs_braces := needs_fspec
	sx := lit.exprs[i].str()
	if sx.contains(r'"') || sx.contains(r"'") {
		needs_braces = true
	}
	if !needs_braces {
		if i + 1 < lit.vals.len && lit.vals[i + 1].len > 0 {
			next_char := lit.vals[i + 1][0]
			if util.is_func_char(next_char) || next_char == `.` || next_char == `(` {
				needs_braces = true
			}
		}
	}
	if !needs_braces {
		mut sub_expr := lit.exprs[i]
		for {
			match mut sub_expr {
				Ident {
					if sub_expr.name[0] == `@` {
						needs_braces = true
					}
					break
				}
				CallExpr {
					if sub_expr.args.len != 0 {
						needs_braces = true
					} else if sub_expr.left is CallExpr {
						sub_expr = sub_expr.left
						continue
					} else if sub_expr.left is CastExpr || sub_expr.left is IndexExpr {
						needs_braces = true
					}
					break
				}
				SelectorExpr {
					if sub_expr.field_name[0] == `@` {
						needs_braces = true
						break
					}
					sub_expr = sub_expr.expr
					continue
				}
				else {
					needs_braces = true
					break
				}
			}
		}
	}
	if needs_fspec {
		res << ':'
		if lit.pluss[i] {
			res << '+'
		}
		if lit.fills[i] && lit.fwidths[i] >= 0 {
			res << '0'
		}
		if lit.fwidths[i] != 0 {
			res << '${lit.fwidths[i]}'
		}
		if lit.precisions[i] != 987698 {
			res << '.${lit.precisions[i]}'
		}
		if lit.need_fmts[i] {
			res << '${lit.fmts[i]:c}'
		}
	}
	return res.join(''), needs_braces
}

// string representation of expr
pub fn (x Expr) str() string {
	match x {
		AnonFn {
			return 'anon_fn'
		}
		DumpExpr {
			return 'dump($x.expr.str())'
		}
		ArrayInit {
			mut fields := []string{}
			if x.has_len {
				fields << 'len: $x.len_expr.str()'
			}
			if x.has_cap {
				fields << 'cap: $x.cap_expr.str()'
			}
			if x.has_default {
				fields << 'init: $x.default_expr.str()'
			}
			if fields.len > 0 {
				return '[]T{${fields.join(', ')}}'
			} else {
				return x.exprs.str()
			}
		}
		AsCast {
			return '$x.expr.str() as ${global_table.type_to_str(x.typ)}'
		}
		AtExpr {
			return '$x.val'
		}
		CTempVar {
			return x.orig.str()
		}
		BoolLiteral {
			return x.val.str()
		}
		CastExpr {
			return '${x.typname}($x.expr.str())'
		}
		CallExpr {
			sargs := args2str(x.args)
			propagate_suffix := if x.or_block.kind == .propagate { ' ?' } else { '' }
			if x.is_method {
				return '${x.left.str()}.${x.name}($sargs)$propagate_suffix'
			}
			if x.name.starts_with('${x.mod}.') {
				return util.strip_main_name('${x.name}($sargs)$propagate_suffix')
			}
			if x.mod == '' && x.name == '' {
				return x.left.str() + '($sargs)$propagate_suffix'
			}
			return '${x.mod}.${x.name}($sargs)$propagate_suffix'
		}
		CharLiteral {
			return '`$x.val`'
		}
		Comment {
			if x.is_multi {
				lines := x.text.split_into_lines()
				return '/* $lines.len lines comment */'
			} else {
				text := x.text.trim('\x01').trim_space()
				return '´// $text´'
			}
		}
		ComptimeSelector {
			return '${x.left}.$$x.field_expr'
		}
		ConcatExpr {
			return x.vals.map(it.str()).join(',')
		}
		EnumVal {
			return '.$x.val'
		}
		FloatLiteral, IntegerLiteral {
			return x.val
		}
		GoExpr {
			return 'go $x.call_expr'
		}
		Ident {
			return x.name
		}
		IfExpr {
			mut parts := []string{}
			dollar := if x.is_comptime { '$' } else { '' }
			for i, branch in x.branches {
				if i != 0 {
					parts << ' } ${dollar}else '
				}
				if i < x.branches.len - 1 || !x.has_else {
					parts << ' ${dollar}if ' + branch.cond.str() + ' { '
				}
				for stmt in branch.stmts {
					parts << stmt.str()
				}
			}
			parts << ' }'
			return parts.join('')
		}
		IndexExpr {
			return '$x.left.str()[$x.index.str()]'
		}
		InfixExpr {
			return '$x.left.str() $x.op.str() $x.right.str()'
		}
		MapInit {
			mut pairs := []string{}
			for ik, kv in x.keys {
				mv := x.vals[ik].str()
				pairs << '$kv: $mv'
			}
			return 'map{ ${pairs.join(' ')} }'
		}
		ParExpr {
			return '($x.expr)'
		}
		PostfixExpr {
			if x.op == .question {
				return '$x.expr ?'
			}
			return '$x.expr$x.op'
		}
		PrefixExpr {
			return x.op.str() + x.right.str()
		}
		RangeExpr {
			mut s := '..'
			if x.has_low {
				s = '$x.low ' + s
			}
			if x.has_high {
				s = s + ' $x.high'
			}
			return s
		}
		SelectExpr {
			return 'ast.SelectExpr'
		}
		SelectorExpr {
			return '${x.expr.str()}.$x.field_name'
		}
		SizeOf {
			if x.is_type {
				return 'sizeof(${global_table.type_to_str(x.typ)})'
			}
			return 'sizeof($x.expr)'
		}
		OffsetOf {
			return '__offsetof(${global_table.type_to_str(x.struct_type)}, $x.field)'
		}
		StringInterLiteral {
			mut res := strings.new_builder(50)
			res.write_string("'")
			for i, val in x.vals {
				res.write_string(val)
				if i >= x.exprs.len {
					break
				}
				res.write_string('$')
				fspec_str, needs_braces := x.get_fspec_braces(i)
				if needs_braces {
					res.write_string('{')
					res.write_string(x.exprs[i].str())
					res.write_string(fspec_str)
					res.write_string('}')
				} else {
					res.write_string(x.exprs[i].str())
				}
			}
			res.write_string("'")
			return res.str()
		}
		StringLiteral {
			return "'$x.val'"
		}
		TypeNode {
			return 'TypeNode($x.typ)'
		}
		TypeOf {
			return 'typeof($x.expr.str())'
		}
		Likely {
			return '_likely_($x.expr.str())'
		}
		UnsafeExpr {
			return 'unsafe { $x.expr }'
		}
		None {
			return 'none'
		}
		IsRefType {
			return 'isreftype(' + if x.is_type {
				global_table.type_to_str(x.typ)
			} else {
				x.expr.str()
			} + ')'
		}
		IfGuardExpr {
			return x.var_name + ' := ' + x.expr.str()
		}
		StructInit {
			sname := global_table.get_type_symbol(x.typ).name
			return '$sname{....}'
		}
		ArrayDecompose {
			return 'ast.ArrayDecompose'
		}
		Assoc {
			return 'ast.Assoc'
		}
		ChanInit {
			return 'ast.ChanInit'
		}
		ComptimeCall {
			return 'ast.ComptimeCall'
		}
		EmptyExpr {
			return 'ast.EmptyExpr'
		}
		LockExpr {
			return 'ast.LockExpr'
		}
		MatchExpr {
			return 'ast.MatchExpr'
		}
		NodeError {
			return 'ast.NodeError'
		}
		OrExpr {
			return 'ast.OrExpr'
		}
		SqlExpr {
			return 'ast.SqlExpr'
		}
	}
	return '[unhandled expr type $x.type_name()]'
}

pub fn (a CallArg) str() string {
	if a.is_mut {
		return 'mut $a.expr.str()'
	}
	return '$a.expr.str()'
}

pub fn args2str(args []CallArg) string {
	mut res := []string{}
	for a in args {
		res << a.str()
	}
	return res.join(', ')
}

pub fn (node &BranchStmt) str() string {
	mut s := '$node.kind'
	if node.label.len > 0 {
		s += ' $node.label'
	}
	return s
}

pub fn (node Stmt) str() string {
	match node {
		AssertStmt {
			return 'assert $node.expr'
		}
		AssignStmt {
			mut out := ''
			for i, left in node.left {
				if left is Ident {
					var_info := left.var_info()
					if var_info.is_mut {
						out += 'mut '
					}
				}
				out += left.str()
				if i < node.left.len - 1 {
					out += ','
				}
			}
			out += ' $node.op.str() '
			for i, val in node.right {
				out += val.str()
				if i < node.right.len - 1 {
					out += ','
				}
			}
			return out
		}
		BranchStmt {
			return node.str()
		}
		ConstDecl {
			fields := node.fields.map(field_to_string)
			return 'const (${fields.join(' ')})'
		}
		ExprStmt {
			return node.expr.str()
		}
		FnDecl {
			return 'fn ${node.name}( $node.params.len params ) { $node.stmts.len stmts }'
		}
		EnumDecl {
			return 'enum $node.name { $node.fields.len fields }'
		}
		Module {
			return 'module $node.name'
		}
		Import {
			mut out := 'import $node.mod'
			if node.alias.len > 0 {
				out += ' as $node.alias'
			}
			return out
		}
		StructDecl {
			return 'struct $node.name { $node.fields.len fields }'
		}
		else {
			return '[unhandled stmt str type: $node.type_name() ]'
		}
	}
}

fn field_to_string(f ConstField) string {
	x := f.name.trim_prefix(f.mod + '.')
	return '$x = $f.expr'
}

pub fn (e CompForKind) str() string {
	match e {
		.methods { return 'methods' }
		.fields { return 'fields' }
		.attributes { return 'attributes' }
	}
}<|MERGE_RESOLUTION|>--- conflicted
+++ resolved
@@ -21,7 +21,7 @@
 // it is used in table.used_fns and v.markused.
 pub fn (node &FnDecl) fkey() string {
 	if node.is_method {
-		return '${int(node.receiver.typ)}.$node.name'
+		return '${int(node.receiver.typ.set_nr_muls(0))}.$node.name'
 	}
 	return node.name
 }
@@ -64,13 +64,9 @@
 		f.write_string('(')
 		mut styp := util.no_cur_mod(t.type_to_code(node.receiver.typ.clear_flag(.shared_f)),
 			cur_mod)
-<<<<<<< HEAD
-		m := if node.rec_mut { node.receiver.typ.share().str() + ' ' } else { '' }
-		if node.rec_mut && node.receiver.typ.has_flag(.shared_f) {
-=======
 		if node.rec_mut {
 			f.write_string(node.receiver.typ.share().str() + ' ')
->>>>>>> 51d7aede
+			// *** mut_for investigate further
 			styp = styp[1..] // remove &
 		}
 		f.write_string(node.receiver.name + ' ')
