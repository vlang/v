// Copyright (c) 2019-2024 Alexander Medvednikov. All rights reserved.
// Use of this source code is governed by an MIT license
// that can be found in the LICENSE file.
//
// Type layout information (32 bits)
// flag (8 bits) | nr_muls (8 bits) | idx (16 bits)
// pack: (int(flag)<<24) | (nr_muls<<16) | u16(idx)
// unpack:
// flag: (int(type)>>24) & 0xff
// nr_muls: (int(type)>>16) & 0xff
// idx:  u16(type) & 0xffff
module ast

import strings
import v.pref
import v.token

pub type Type = u32

@[inline]
pub fn idx_to_type(idx int) Type {
	return Type(u32(idx))
}

pub struct UnknownTypeInfo {}

pub type TypeInfo = UnknownTypeInfo
	| Aggregate
	| Alias
	| Array
	| ArrayFixed
	| Chan
	| Enum
	| FnType
	| GenericInst
	| Interface
	| Map
	| MultiReturn
	| Struct
	| SumType
	| Thread

pub enum Language {
	v
	c
	js
	wasm
	amd64 // aka x86_64
	i386
	arm64 // 64-bit arm
	arm32 // 32-bit arm
	rv64  // 64-bit risc-v
	rv32  // 32-bit risc-v
	s390x
	ppc64le
	loongarch64
	wasm32
}

// pref_arch_to_table_language returns target language based on pref_arch
pub fn pref_arch_to_table_language(pref_arch pref.Arch) Language {
	return match pref_arch {
		.amd64 {
			.amd64
		}
		.arm64 {
			.arm64
		}
		.arm32 {
			.arm32
		}
		.rv64 {
			.rv64
		}
		.rv32 {
			.rv32
		}
		.i386 {
			.i386
		}
		.s390x {
			.s390x
		}
		.ppc64le {
			.ppc64le
		}
		.loongarch64 {
			.loongarch64
		}
		.js_node, .js_browser, .js_freestanding {
			.js
		}
		.wasm32 {
			.wasm32
		}
		._auto, ._max {
			.v
		}
	}
}

// Represents a type that only needs an identifier, e.g. int, array_int.
// A pointer type `&T` would have a TypeSymbol `T`.
// Note: For a Type, use:
// * Table.type_to_str(typ) not TypeSymbol.name.
// * Table.type_kind(typ) not TypeSymbol.kind.
// Each TypeSymbol is entered into `Table.types`.
// See also: Table.sym.
@[minify]
pub struct TypeSymbol {
pub mut:
	parent_idx    int
	info          TypeInfo
	kind          Kind
	name          string // the internal & source name of the type, i.e. `[5]int`.
	cname         string // the name with no dots for use in the generated C code
	rname         string // the raw name
	methods       []Fn
	generic_types []Type
	mod           string
	is_pub        bool
	is_builtin    bool
	language      Language
	idx           int
	size          int = -1
	align         int = -1
}

// max of 8
<<<<<<< HEAD
pub enum TypeFlag {
	option
	result
	variadic
	generic
	shared_f
	atomic_f
	option_mut_param_t
=======
pub enum TypeFlag as u32 {
	option   = 1 << 24
	result   = 1 << 25
	variadic = 1 << 26
	generic  = 1 << 27
	shared_f = 1 << 28
	atomic_f = 1 << 29
>>>>>>> e90c0a8e
}

/*
To save precious TypeFlag bits the 4 possible ShareTypes are coded in the two
bits `shared` and `atomic_or_rw` (see sharetype_from_flags() below).
*/
pub enum ShareType {
	mut_t
	shared_t
	atomic_t
}

// str converts t to it's string form of ShareType i.e. mut, shared, atomic
pub fn (t ShareType) str() string {
	match t {
		.mut_t { return 'mut' }
		.shared_t { return 'shared' }
		.atomic_t { return 'atomic' }
	}
}

pub struct MultiReturn {
pub mut:
	types []Type
}

pub struct FnType {
pub mut:
	is_anon  bool
	has_decl bool
	func     Fn
}

@[minify]
pub struct Struct {
pub:
	attrs       []Attr
	scoped_name string
pub mut:
	embeds         []Type
	fields         []StructField
	is_typedef     bool // C. [typedef]
	is_union       bool
	is_heap        bool
	is_minify      bool
	is_anon        bool
	is_generic     bool
	is_shared      bool
	has_option     bool // contains any option field
	generic_types  []Type
	concrete_types []Type
	parent_type    Type
}

// instantiation of a generic struct
pub struct GenericInst {
pub mut:
	parent_idx     int    // idx of the base generic struct
	concrete_types []Type // concrete types, e.g. [int, string]
}

@[minify]
pub struct Interface {
pub mut:
	types   []Type // all types that implement this interface
	fields  []StructField
	methods []Fn
	embeds  []Type
	// `I1 is I2` conversions
	conversions shared map[int][]Type
	// generic interface support
	is_generic     bool
	generic_types  []Type
	concrete_types []Type
	parent_type    Type
}

pub struct Enum {
pub:
	vals             []string
	is_flag          bool
	is_multi_allowed bool
	uses_exprs       bool
	typ              Type
	attrs            map[string][]Attr
}

@[minify]
pub struct Alias {
pub mut:
	parent_type Type
pub:
	language  Language
	is_import bool
}

pub struct Aggregate {
mut:
	fields []StructField // used for faster lookup inside the module
pub:
	sum_type Type
	types    []Type
}

pub struct Array {
pub:
	nr_dims int
pub mut:
	elem_type Type
}

@[minify]
pub struct ArrayFixed {
pub:
	size      int
	size_expr Expr // used by fmt for e.g. ´[my_const]u8´
pub mut:
	elem_type Type
	is_fn_ret bool
}

pub struct Chan {
pub mut:
	elem_type Type
	is_mut    bool
}

pub struct Thread {
pub mut:
	return_type Type
}

pub struct Map {
pub mut:
	key_type   Type
	value_type Type
}

@[minify]
pub struct SumType {
pub mut:
	fields       []StructField
	found_fields bool
	is_anon      bool
	// generic sumtype support
	is_generic     bool
	variants       []Type
	generic_types  []Type
	concrete_types []Type
	parent_type    Type
}

// <atomic.h> defines special typenames
pub fn (t Type) atomic_typename() string {
	idx := t.idx()
	match idx {
		u32_type_idx { return 'atomic_uint' }
		int_type_idx { return '_Atomic int' }
		i32_type_idx { return '_Atomic int' }
		u64_type_idx { return 'atomic_ullong' }
		i64_type_idx { return 'atomic_llong' }
		else { return 'unknown_atomic' }
	}
}

pub fn sharetype_from_flags(is_shared bool, is_atomic bool) ShareType {
	return unsafe { ShareType(int(u32(is_atomic) << 1) | int(is_shared)) }
}

pub fn (t Type) share() ShareType {
	return sharetype_from_flags(t.has_flag(.shared_f), t.has_flag(.atomic_f))
}

// return TypeSymbol idx for `t`
@[inline]
pub fn (t Type) idx() int {
	return u16(t) & 0xffff
}

// is_void return true if `t` is of type `void`
@[inline]
pub fn (t Type) is_void() bool {
	return t == void_type
}

// is_full return true if `t` is not of type `void`
@[inline]
pub fn (t Type) is_full() bool {
	return t != 0 && t != void_type
}

// return nr_muls for `t`
@[inline]
pub fn (t Type) nr_muls() int {
	return (t >> 16) & 0xff
}

// return true if `t` is a pointer (nr_muls>0)
@[inline]
pub fn (t Type) is_ptr() bool {
	// any normal pointer, i.e. &Type, &&Type etc;
	// Note: voidptr, charptr and byteptr are NOT included!
	return (t >> 16) & 0xff != 0
}

// is_pointer returns true if `typ` is any of the builtin pointer types (voidptr, byteptr, charptr)
@[inline]
pub fn (typ Type) is_pointer() bool {
	// builtin pointer types (voidptr, byteptr, charptr)
	return typ.idx() in pointer_type_idxs
}

// is_voidptr returns true if `typ` is a voidptr
@[inline]
pub fn (typ Type) is_voidptr() bool {
	return typ.idx() == voidptr_type_idx
}

// is_any_kind_of_pointer returns true if t is any type of pointer
@[inline]
pub fn (t Type) is_any_kind_of_pointer() bool {
	return (t >> 16) & 0xff != 0 || (u16(t) & 0xffff) in pointer_type_idxs
}

// set nr_muls on `t` and return it
@[inline]
pub fn (t Type) set_nr_muls(nr_muls int) Type {
	if nr_muls < 0 || nr_muls > 255 {
		panic('set_nr_muls: nr_muls must be between 0 & 255')
	}
	return t & 0xff00ffff | u32(nr_muls) << 16
}

// increments nr_muls on `t` and return it
@[inline]
pub fn (t Type) ref() Type {
	nr_muls := (t >> 16) & 0xff
	if nr_muls == 255 {
		panic('ref: nr_muls is already at max of 255')
	}
	return t & 0xff00ffff | (nr_muls + 1) << 16
}

// decrement nr_muls on `t` and return it
@[inline]
pub fn (t Type) deref() Type {
	nr_muls := (t >> 16) & 0xff
	if nr_muls == 0 {
		panic('deref: type `${t}` is not a pointer')
	}
	return t & 0xff00ffff | (nr_muls - 1) << 16
}

// has_flag returns whether the given named `flag` is set
@[inline]
pub fn (t Type) has_flag(flag TypeFlag) bool {
	return (t & u32(flag)) != 0
}

// set_flag returns a new type, that is like the input `t`, but with the named `flag` set
@[inline]
pub fn (t Type) set_flag(flag TypeFlag) Type {
	return t | u32(flag)
}

// clear_flag returns a new type, that is like `t`, but with the named `flag` cleared
@[inline]
pub fn (t Type) clear_flag(flag TypeFlag) Type {
	return t & ~(u32(flag))
}

// clear_flags returns a new type, based on `t`, but with cleared named `flags`
@[inline]
pub fn (t Type) clear_flags(flags ...TypeFlag) Type {
	if flags.len == 0 {
		return t & 0xffffff
	} else {
		mut typ := u32(t)
		for flag in flags {
			typ = typ & ~(u32(flag))
		}
		return typ
	}
}

// clear option and result flags
@[inline]
pub fn (t Type) clear_option_and_result() Type {
	return t & ~0x0300_0000
}

@[inline]
pub fn (t Type) has_option_or_result() bool {
	return t & 0x0300_0000 != 0
}

@[inline]
pub fn (ts &TypeSymbol) scoped_name() string {
	return if ts.info is Struct && ts.info.scoped_name != '' {
		ts.info.scoped_name
	} else {
		ts.name
	}
}

@[inline]
pub fn (ts &TypeSymbol) scoped_cname() string {
	return if ts.info is Struct && ts.info.scoped_name != '' {
		ts.info.scoped_name.replace('.', '__')
	} else {
		ts.cname
	}
}

// debug returns a verbose representation of the information in ts, useful for tracing/debugging
pub fn (ts &TypeSymbol) debug() []string {
	mut res := []string{}
	ts.dbg_common(mut res)
	res << 'info: ${ts.info}'
	res << 'methods (${ts.methods.len}): ' + ts.methods.map(it.str()).join(', ')
	return res
}

// same as .debug(), but without the verbose .info and .methods fields
pub fn (ts &TypeSymbol) dbg() []string {
	mut res := []string{}
	ts.dbg_common(mut res)
	return res
}

fn (ts &TypeSymbol) dbg_common(mut res []string) {
	res << 'idx: 0x${ts.idx.hex()}'
	res << 'parent_idx: 0x${ts.parent_idx.hex()}'
	res << 'mod: ${ts.mod}'
	res << 'name: ${ts.name}'
	res << 'cname: ${ts.cname}'
	res << 'kind: ${ts.kind}'
	res << 'is_pub: ${ts.is_pub}'
	res << 'language: ${ts.language}'
}

pub fn (ts &TypeSymbol) nr_dims() int {
	match ts.info {
		Alias {
			parent_sym := global_table.sym(ts.info.parent_type)
			if parent_sym.info is Array {
				return parent_sym.info.nr_dims
			}
			return 0
		}
		Array {
			elem_sym := global_table.sym(ts.info.elem_type)
			if elem_sym.info is Alias {
				return ts.info.nr_dims + elem_sym.nr_dims()
			}
			return ts.info.nr_dims
		}
		else {
			return 0
		}
	}
}

// str returns a string representation of the type.
pub fn (t Type) str() string {
	return 'ast.Type(0x${t.hex()} = ${u32(t)})'
}

pub fn (t &Table) type_str(typ Type) string {
	return t.sym(typ).name
}

// debug returns a verbose representation of the information in the type `t`, useful for tracing/debugging
pub fn (t Type) debug() []string {
	mut res := []string{}
	res << 'idx: 0x${t.idx().hex():-8}'
	res << 'type: 0x${t.hex():-8}'
	res << 'nr_muls: ${t.nr_muls()}'
	if t.has_flag(.option) {
		res << 'option'
	}
	if t.has_flag(.result) {
		res << 'result'
	}
	if t.has_flag(.variadic) {
		res << 'variadic'
	}
	if t.has_flag(.generic) {
		res << 'generic'
	}
	if t.has_flag(.shared_f) {
		res << 'shared_f'
	}
	if t.has_flag(.atomic_f) {
		res << 'atomic_f'
	}
	return res
}

// copy flags & nr_muls from `t_from` to `t` and return `t`
@[inline]
pub fn (t Type) derive(t_from Type) Type {
	return (0xffff0000 & t_from) | u16(t)
}

// copy flags from `t_from` to `t` and return `t`
@[inline]
pub fn (t Type) derive_add_muls(t_from Type) Type {
	return Type((0xff000000 & t_from) | u16(t)).set_nr_muls(t.nr_muls() + t_from.nr_muls())
}

// return new type from its `idx`
@[inline]
pub fn (t Type) idx_type() Type {
	return idx_to_type(t.idx())
}

// return new type with TypeSymbol idx set to `idx`
@[inline]
pub fn new_type(idx int) Type {
	if idx < 1 || idx > 65535 {
		panic('new_type: idx must be between 1 & 65535')
	}
	return idx
}

// return new type with TypeSymbol idx set to `idx` & nr_muls set to `nr_muls`
@[inline]
pub fn new_type_ptr(idx int, nr_muls int) Type {
	if idx < 1 || idx > 65535 {
		panic('new_type_ptr: idx must be between 1 & 65535')
	}
	if nr_muls < 0 || nr_muls > 255 {
		panic('new_type_ptr: nr_muls must be between 0 & 255')
	}
	return (u32(nr_muls) << 16) | u16(idx)
}

// is_float returns `true` if `typ` is float
@[inline]
pub fn (typ Type) is_float() bool {
	return !typ.is_ptr() && typ.idx() in float_type_idxs
}

// is_int returns `true` if `typ` is int
@[inline]
pub fn (typ Type) is_int() bool {
	return !typ.is_ptr() && typ.idx() in integer_type_idxs
}

// is_int_valptr returns `true` if `typ` is a pointer to a int
@[inline]
pub fn (typ Type) is_int_valptr() bool {
	return typ.is_ptr() && typ.idx() in integer_type_idxs
}

// is_float_valptr return `true` if `typ` is a pointer to float
@[inline]
pub fn (typ Type) is_float_valptr() bool {
	return typ.is_ptr() && typ.idx() in float_type_idxs
}

// is_pure_int return `true` if `typ` is a pure int
@[inline]
pub fn (typ Type) is_pure_int() bool {
	return int(typ) in integer_type_idxs
}

// is_pure_float return `true` if `typ` is a pure float
@[inline]
pub fn (typ Type) is_pure_float() bool {
	return int(typ) in float_type_idxs
}

// is_signed return `true` if `typ` is signed
@[inline]
pub fn (typ Type) is_signed() bool {
	return typ.idx() in signed_integer_type_idxs
}

// is_unsigned return `true` if `typ` is unsigned
@[inline]
pub fn (typ Type) is_unsigned() bool {
	return typ.idx() in unsigned_integer_type_idxs
}

pub fn (typ Type) flip_signedness() Type {
	return match typ {
		i8_type { u8_type }
		i16_type { u16_type }
		int_type { u32_type }
		i32_type { u32_type }
		isize_type { usize_type }
		i64_type { u64_type }
		u8_type { i8_type }
		u16_type { i16_type }
		u32_type { int_type }
		usize_type { isize_type }
		u64_type { i64_type }
		else { typ }
	}
}

// is_int_literal returns `true` if `typ` is a int literal
@[inline]
pub fn (typ Type) is_int_literal() bool {
	return int(typ) == int_literal_type_idx
}

// is_number returns `true` if `typ` is a number
@[inline]
pub fn (typ Type) is_number() bool {
	return typ.clear_flags() in number_type_idxs
}

// is_string returns `true` if `typ` is a string type
@[inline]
pub fn (typ Type) is_string() bool {
	return typ.idx() == string_type_idx
}

// is_bool returns `true` if `typ` is of bool type
@[inline]
pub fn (typ Type) is_bool() bool {
	return typ.idx() == bool_type_idx
}

pub const invalid_type_idx = -1
pub const no_type_idx = 0
pub const void_type_idx = 1
pub const voidptr_type_idx = 2
pub const byteptr_type_idx = 3
pub const charptr_type_idx = 4
pub const i8_type_idx = 5
pub const i16_type_idx = 6
pub const i32_type_idx = 7
pub const int_type_idx = 8
pub const i64_type_idx = 9
pub const isize_type_idx = 10
pub const u8_type_idx = 11
pub const u16_type_idx = 12
pub const u32_type_idx = 13
pub const u64_type_idx = 14
pub const usize_type_idx = 15
pub const f32_type_idx = 16
pub const f64_type_idx = 17
pub const char_type_idx = 18
pub const bool_type_idx = 19
pub const none_type_idx = 20
pub const string_type_idx = 21
pub const rune_type_idx = 22
pub const array_type_idx = 23
pub const map_type_idx = 24
pub const chan_type_idx = 25
pub const any_type_idx = 26
pub const float_literal_type_idx = 27
pub const int_literal_type_idx = 28
pub const thread_type_idx = 29
pub const error_type_idx = 30
pub const nil_type_idx = 31

// Note: builtin_type_names must be in the same order as the idx consts above
pub const builtin_type_names = ['void', 'voidptr', 'byteptr', 'charptr', 'i8', 'i16', 'int', 'i64',
	'isize', 'u8', 'u16', 'u32', 'u64', 'usize', 'f32', 'f64', 'char', 'bool', 'none', 'string',
	'rune', 'array', 'map', 'chan', 'any', 'float_literal', 'int_literal', 'thread', 'Error', 'nil',
	'i32']

pub const builtin_type_names_matcher = token.new_keywords_matcher_from_array_trie(builtin_type_names)

pub const integer_type_idxs = [i8_type_idx, i16_type_idx, int_type_idx, i64_type_idx, u8_type_idx,
	u16_type_idx, u32_type_idx, u64_type_idx, isize_type_idx, usize_type_idx, int_literal_type_idx,
	rune_type_idx, i32_type_idx]
pub const signed_integer_type_idxs = [char_type_idx, i8_type_idx, i16_type_idx, int_type_idx,
	i64_type_idx, i32_type_idx, isize_type_idx]
pub const unsigned_integer_type_idxs = [u8_type_idx, u16_type_idx, u32_type_idx, u64_type_idx,
	usize_type_idx]
// C will promote any type smaller than int to int in an expression
pub const int_promoted_type_idxs = [char_type_idx, i8_type_idx, i16_type_idx, u8_type_idx,
	u16_type_idx]
pub const float_type_idxs = [f32_type_idx, f64_type_idx, float_literal_type_idx]
pub const number_type_idxs = [i8_type_idx, i16_type_idx, int_type_idx, i32_type_idx, i64_type_idx,
	u8_type_idx, char_type_idx, u16_type_idx, u32_type_idx, u64_type_idx, isize_type_idx,
	usize_type_idx, f32_type_idx, f64_type_idx, int_literal_type_idx, float_literal_type_idx,
	rune_type_idx]
pub const pointer_type_idxs = [voidptr_type_idx, byteptr_type_idx, charptr_type_idx, nil_type_idx]

pub const invalid_type = idx_to_type(invalid_type_idx) // -1 is a purposefully invalid type, not by default, but to signify checker errors
pub const no_type = idx_to_type(no_type_idx) // 0 is an invalid type, but it is useful for initialising default ast.Type values, in fields or before loops
pub const void_type = new_type(void_type_idx)
pub const ovoid_type = new_type(void_type_idx).set_flag(.option) // the return type of `fn ()?`
pub const rvoid_type = new_type(void_type_idx).set_flag(.result) // the return type of `fn () !`
pub const voidptr_type = new_type(voidptr_type_idx)
pub const byteptr_type = new_type(byteptr_type_idx)
pub const charptr_type = new_type(charptr_type_idx)
pub const i8_type = new_type(i8_type_idx)
pub const i16_type = new_type(i16_type_idx)
pub const i32_type = new_type(i32_type_idx)
pub const int_type = new_type(int_type_idx)
pub const i64_type = new_type(i64_type_idx)
pub const isize_type = new_type(isize_type_idx)
pub const u8_type = new_type(u8_type_idx)
pub const u16_type = new_type(u16_type_idx)
pub const u32_type = new_type(u32_type_idx)
pub const u64_type = new_type(u64_type_idx)
pub const usize_type = new_type(usize_type_idx)
pub const f32_type = new_type(f32_type_idx)
pub const f64_type = new_type(f64_type_idx)
pub const char_type = new_type(char_type_idx)
pub const bool_type = new_type(bool_type_idx)
pub const none_type = new_type(none_type_idx)
pub const string_type = new_type(string_type_idx)
pub const rune_type = new_type(rune_type_idx)
pub const array_type = new_type(array_type_idx)
pub const map_type = new_type(map_type_idx)
pub const chan_type = new_type(chan_type_idx)
pub const any_type = new_type(any_type_idx)
pub const float_literal_type = new_type(float_literal_type_idx)
pub const int_literal_type = new_type(int_literal_type_idx)
pub const thread_type = new_type(thread_type_idx)
pub const error_type = new_type(error_type_idx)
pub const charptr_types = new_charptr_types()
pub const byteptr_types = new_byteptr_types()
pub const voidptr_types = new_voidptr_types()
pub const cptr_types = merge_types(voidptr_types, byteptr_types, charptr_types)
pub const nil_type = new_type(nil_type_idx)

fn new_charptr_types() []Type {
	return [charptr_type, new_type(char_type_idx).set_nr_muls(1)]
}

fn new_byteptr_types() []Type {
	return [byteptr_type, new_type(u8_type_idx).set_nr_muls(1)]
}

fn new_voidptr_types() []Type {
	return [voidptr_type, new_type(voidptr_type_idx).set_nr_muls(1)]
}

pub fn merge_types(params ...[]Type) []Type {
	mut res := []Type{cap: params.len}
	for types in params {
		for t in types {
			if t !in res {
				res << t
			}
		}
	}
	return res
}

pub fn mktyp(typ Type) Type {
	return match typ {
		float_literal_type { f64_type }
		int_literal_type { int_type }
		else { typ }
	}
}

// type_kind returns the kind of the given type symbol.
pub fn (t &Table) type_kind(typ Type) Kind {
	if typ.nr_muls() > 0 || typ.has_option_or_result() {
		return Kind.placeholder
	}
	return t.sym(typ).kind
}

pub fn (t &Table) type_is_for_pointer_arithmetic(typ Type) bool {
	if t.sym(typ).kind == .struct {
		return false
	} else {
		return typ.is_any_kind_of_pointer() || typ.is_int_valptr()
	}
}

pub enum Kind {
	placeholder
	void
	voidptr
	byteptr
	charptr
	i8
	i16
	i32
	int
	i64
	isize
	u8
	u16
	u32
	u64
	usize
	f32
	f64
	char
	rune
	bool
	none
	string
	array
	array_fixed
	map
	chan
	any
	struct
	generic_inst
	multi_return
	sum_type
	alias
	enum
	function
	interface
	float_literal
	int_literal
	aggregate
	thread
}

// str returns the internal & source name of the type
pub fn (t &TypeSymbol) str() string {
	return t.name
}

// TODO why is this needed? str() returns incorrect amount of &
pub fn (t &TypeSymbol) str_with_correct_nr_muls(n int) string {
	prefix := strings.repeat(`&`, n)
	return prefix + t.name
}

@[noreturn]
fn (t &TypeSymbol) no_info_panic(fname string) {
	panic('${fname}: no info for type: ${t.name}')
}

@[inline]
pub fn (t &TypeSymbol) enum_info() Enum {
	if t.info is Enum {
		return t.info
	}
	if t.info is Alias {
		fsym := global_table.final_sym(t.info.parent_type)
		if fsym.info is Enum {
			return fsym.info
		}
	}
	t.no_info_panic(@METHOD)
}

@[inline]
pub fn (t &TypeSymbol) mr_info() MultiReturn {
	if t.info is MultiReturn {
		return t.info
	}
	if t.info is Alias {
		fsym := global_table.final_sym(t.info.parent_type)
		if fsym.info is MultiReturn {
			return fsym.info
		}
	}
	t.no_info_panic(@METHOD)
}

@[inline]
pub fn (t &TypeSymbol) array_info() Array {
	if t.info is Array {
		return t.info
	}
	if t.info is Alias {
		fsym := global_table.final_sym(t.info.parent_type)
		if fsym.info is Array {
			return fsym.info
		}
	}
	t.no_info_panic(@METHOD)
}

@[inline]
pub fn (t &TypeSymbol) array_fixed_info() ArrayFixed {
	if t.info is ArrayFixed {
		return t.info
	}
	if t.info is Alias {
		fsym := global_table.final_sym(t.info.parent_type)
		if fsym.info is ArrayFixed {
			return fsym.info
		}
	}
	t.no_info_panic(@METHOD)
}

@[inline]
pub fn (t &TypeSymbol) chan_info() Chan {
	if t.info is Chan {
		return t.info
	}
	if t.info is Alias {
		fsym := global_table.final_sym(t.info.parent_type)
		if fsym.info is Chan {
			return fsym.info
		}
	}
	t.no_info_panic(@METHOD)
}

@[inline]
pub fn (t &TypeSymbol) thread_info() Thread {
	if t.info is Thread {
		return t.info
	}
	if t.info is Alias {
		fsym := global_table.final_sym(t.info.parent_type)
		if fsym.info is Thread {
			return fsym.info
		}
	}
	t.no_info_panic(@METHOD)
}

@[inline]
pub fn (t &TypeSymbol) map_info() Map {
	if t.info is Map {
		return t.info
	}
	if t.info is Alias {
		fsym := global_table.final_sym(t.info.parent_type)
		if fsym.info is Map {
			return fsym.info
		}
	}
	t.no_info_panic(@METHOD)
}

@[inline]
pub fn (t &TypeSymbol) struct_info() Struct {
	if t.info is Struct {
		return t.info
	}
	if t.info is Alias {
		fsym := global_table.final_sym(t.info.parent_type)
		if fsym.info is Struct {
			return fsym.info
		}
	}
	t.no_info_panic(@METHOD)
}

@[inline]
pub fn (t &TypeSymbol) sumtype_info() SumType {
	if t.info is SumType {
		return t.info
	}
	if t.info is SumType {
		fsym := global_table.final_sym(t.info.parent_type)
		if fsym.info is SumType {
			return fsym.info
		}
	}
	t.no_info_panic(@METHOD)
}

pub fn (t &TypeSymbol) is_heap() bool {
	if t.info is Struct {
		return t.info.is_heap
	} else {
		return false
	}
}

pub fn (t &ArrayFixed) is_compatible(t2 ArrayFixed) bool {
	return t.size == t2.size && t.elem_type == t2.elem_type
}

pub fn (t &TypeSymbol) is_empty_struct_array() bool {
	if t.info is ArrayFixed {
		elem_sym := global_table.final_sym(t.info.elem_type)
		if elem_sym.info is Struct {
			return elem_sym.info.is_empty_struct()
		}
	}
	return false
}

@[inline]
pub fn (t &Struct) is_empty_struct() bool {
	return t.fields.len == 0 && t.embeds.len == 0
}

@[inline]
pub fn (t &Struct) is_unresolved_generic() bool {
	return t.generic_types.len > 0 && t.concrete_types.len == 0
}

pub fn (t &TypeSymbol) is_primitive_fixed_array() bool {
	if t.info is ArrayFixed {
		return global_table.final_sym(t.info.elem_type).is_primitive()
	} else if t.info is Alias {
		return global_table.final_sym(t.info.parent_type).is_primitive_fixed_array()
	} else {
		return false
	}
}

pub fn (t &TypeSymbol) is_array_fixed() bool {
	if t.info is ArrayFixed {
		return true
	} else if t.info is Alias {
		return global_table.final_sym(t.info.parent_type).is_array_fixed()
	} else {
		return false
	}
}

pub fn (t &TypeSymbol) is_c_struct() bool {
	if t.info is Struct {
		return t.language == .c
	} else if t.info is Alias {
		return global_table.final_sym(t.info.parent_type).is_c_struct()
	}
	return false
}

pub fn (t &TypeSymbol) is_array_fixed_ret() bool {
	if t.info is ArrayFixed {
		return t.info.is_fn_ret
	} else if t.info is Alias {
		return global_table.final_sym(t.info.parent_type).is_array_fixed_ret()
	} else {
		return false
	}
}

pub fn (mut t Table) register_builtin_type_symbols() {
	// reserve index 0 so nothing can go there
	// save index check, 0 will mean not found
	// THE ORDER MUST BE THE SAME AS xxx_type_idx CONSTS EARLIER IN THIS FILE
	t.register_sym(kind: .placeholder, name: 'reserved_0')
	t.register_sym(kind: .void, name: 'void', cname: 'void', mod: 'builtin', is_pub: true) // 1
	t.register_sym(kind: .voidptr, name: 'voidptr', cname: 'voidptr', mod: 'builtin', is_pub: true) // 2
	t.register_sym(kind: .byteptr, name: 'byteptr', cname: 'byteptr', mod: 'builtin', is_pub: true) // 3
	t.register_sym(kind: .charptr, name: 'charptr', cname: 'charptr', mod: 'builtin', is_pub: true) // 4
	t.register_sym(kind: .i8, name: 'i8', cname: 'i8', mod: 'builtin', is_pub: true) // 5
	t.register_sym(kind: .i16, name: 'i16', cname: 'i16', mod: 'builtin', is_pub: true) // 6
	t.register_sym(kind: .i32, name: 'i32', cname: 'i32', mod: 'builtin', is_pub: true) // 7
	t.register_sym(kind: .int, name: 'int', cname: int_type_name, mod: 'builtin', is_pub: true) // 8
	t.register_sym(kind: .i64, name: 'i64', cname: 'i64', mod: 'builtin', is_pub: true) // 9
	t.register_sym(kind: .isize, name: 'isize', cname: 'isize', mod: 'builtin', is_pub: true) // 10
	t.register_sym(kind: .u8, name: 'u8', cname: 'u8', mod: 'builtin', is_pub: true) // 11
	t.register_sym(kind: .u16, name: 'u16', cname: 'u16', mod: 'builtin', is_pub: true) // 12
	t.register_sym(kind: .u32, name: 'u32', cname: 'u32', mod: 'builtin', is_pub: true) // 13
	t.register_sym(kind: .u64, name: 'u64', cname: 'u64', mod: 'builtin', is_pub: true) // 14
	t.register_sym(kind: .usize, name: 'usize', cname: 'usize', mod: 'builtin', is_pub: true) // 15
	t.register_sym(kind: .f32, name: 'f32', cname: 'f32', mod: 'builtin', is_pub: true) // 16
	t.register_sym(kind: .f64, name: 'f64', cname: 'f64', mod: 'builtin', is_pub: true) // 17
	t.register_sym(kind: .char, name: 'char', cname: 'char', mod: 'builtin', is_pub: true) // 18
	t.register_sym(kind: .bool, name: 'bool', cname: 'bool', mod: 'builtin', is_pub: true) // 19
	t.register_sym(kind: .none, name: 'none', cname: 'none', mod: 'builtin', is_pub: true) // 20
	t.register_sym(
		kind:       .string
		name:       'string'
		cname:      'string'
		mod:        'builtin'
		is_builtin: true
		is_pub:     true
	) // 21
	t.register_sym(kind: .rune, name: 'rune', cname: 'rune', mod: 'builtin', is_pub: true) // 22
	t.register_sym(
		kind:       .array
		name:       'array'
		cname:      'array'
		mod:        'builtin'
		is_builtin: true
		is_pub:     true
	) // 23
	t.register_sym(
		kind:       .map
		name:       'map'
		cname:      'map'
		mod:        'builtin'
		is_builtin: true
		is_pub:     true
	) // 24
	t.register_sym(kind: .chan, name: 'chan', cname: 'chan', mod: 'builtin', is_pub: true) // 25
	t.register_sym(kind: .any, name: 'any', cname: 'any', mod: 'builtin', is_pub: true) // 26
	t.register_sym(
		kind:   .float_literal
		name:   'float literal'
		cname:  'float_literal'
		mod:    'builtin'
		is_pub: true
	) // 27
	t.register_sym(
		kind:   .int_literal
		name:   'int literal'
		cname:  'int_literal'
		mod:    'builtin'
		is_pub: true
	) // 28
	t.register_sym(
		kind:   .thread
		name:   'thread'
		cname:  '__v_thread'
		mod:    'builtin'
		info:   Thread{
			return_type: void_type
		}
		is_pub: true
	) // 29
	t.register_sym(
		kind:       .interface
		name:       'IError'
		cname:      'IError'
		mod:        'builtin'
		is_builtin: true
		is_pub:     true
	) // 30
	t.register_sym(kind: .voidptr, name: 'nil', cname: 'voidptr', mod: 'builtin', is_pub: true) // 31
}

@[inline]
pub fn (t &TypeSymbol) is_pointer() bool {
	return t.kind in [.byteptr, .charptr, .voidptr]
}

@[inline]
pub fn (t &TypeSymbol) is_int() bool {
	res := t.kind in [.i8, .i16, .int, .i64, .i32, .isize, .u8, .u16, .u32, .u64, .usize,
		.int_literal, .rune]
	if !res && t.kind == .alias {
		return (t.info as Alias).parent_type.is_int()
	}
	return res
}

@[inline]
pub fn (t &TypeSymbol) is_float() bool {
	return t.kind in [.f32, .f64, .float_literal]
}

@[inline]
pub fn (t &TypeSymbol) is_string() bool {
	return t.kind == .string
}

@[inline]
pub fn (t &TypeSymbol) is_number() bool {
	return t.is_int() || t.is_float()
}

@[inline]
pub fn (t &TypeSymbol) is_bool() bool {
	return t.kind == .bool
}

@[inline]
pub fn (t &TypeSymbol) is_primitive() bool {
	return t.is_number() || t.is_pointer() || t.is_string() || t.is_bool()
}

@[inline]
pub fn (t &TypeSymbol) is_builtin() bool {
	return t.mod == 'builtin'
}

// type_size returns the size and alignment (in bytes) of `typ`, similarly to  C's `sizeof()` and `alignof()`.
pub fn (t &Table) type_size(typ Type) (int, int) {
	if typ.has_option_or_result() {
		return t.type_size(error_type_idx)
	}
	if typ.nr_muls() > 0 {
		return t.pointer_size, t.pointer_size
	}
	mut sym := t.sym(typ)
	if sym.size != -1 {
		return sym.size, sym.align
	}
	mut size := 0
	mut align := 0
	match sym.kind {
		.placeholder, .void, .none, .generic_inst {}
		.voidptr, .byteptr, .charptr, .function, .usize, .isize, .any, .thread, .chan {
			size = t.pointer_size
			align = t.pointer_size
		}
		.i8, .u8, .char, .bool {
			size = 1
			align = 1
		}
		.i16, .u16 {
			size = 2
			align = 2
		}
		.i32, .u32, .rune, .f32, .enum {
			size = 4
			align = 4
		}
		.int {
			$if new_int ? {
				$if arm64 || amd64 {
					size = 8
					align = 8
				} $else {
					size = 4
					align = 4
				}
			} $else {
				size = 4
				align = 4
			}
		}
		.i64, .u64, .int_literal, .f64, .float_literal {
			size = 8
			align = 8
		}
		.alias {
			size, align = t.type_size((sym.info as Alias).parent_type)
		}
		.struct, .string, .multi_return {
			mut max_alignment := 0
			mut total_size := 0
			types := if mut sym.info is Struct {
				sym.info.fields.map(it.typ)
			} else {
				(sym.info as MultiReturn).types
			}
			for ftyp in types {
				field_size, alignment := t.type_size(ftyp)
				if alignment > max_alignment {
					max_alignment = alignment
				}
				total_size = round_up(total_size, alignment) + field_size
			}
			size = round_up(total_size, max_alignment)
			align = max_alignment
		}
		.sum_type, .interface, .aggregate {
			match mut sym.info {
				SumType, Aggregate {
					size = (sym.info.fields.len + 2) * t.pointer_size
					align = t.pointer_size
				}
				Interface {
					size = (sym.info.fields.len + 2) * t.pointer_size
					align = t.pointer_size
					for etyp in sym.info.embeds {
						esize, _ := t.type_size(etyp)
						size += esize - 2 * t.pointer_size
					}
				}
				else {
					// unreachable
				}
			}
		}
		.array_fixed {
			info := sym.info as ArrayFixed
			elem_size, elem_align := t.type_size(info.elem_type)
			size = info.size * elem_size
			align = elem_align
		}
		// TODO: hardcoded:
		.map {
			size = if t.pointer_size == 8 { 120 } else { 80 }
			align = t.pointer_size
		}
		.array {
			size = if t.pointer_size == 8 { 32 } else { 24 }
			align = t.pointer_size
		}
	}
	sym.size = size
	sym.align = align
	return size, align
}

// round_up rounds the number `n` up to the next multiple `multiple`.
// Note: `multiple` must be a power of 2.
@[inline]
fn round_up(n int, multiple int) int {
	return (n + multiple - 1) & -multiple
}

// for debugging/errors only, perf is not an issue
pub fn (k Kind) str() string {
	return match k {
		.placeholder { 'placeholder' }
		.void { 'void' }
		.voidptr { 'voidptr' }
		.charptr { 'charptr' }
		.byteptr { 'byteptr' }
		.struct { 'struct' }
		.int { 'int' }
		.i8 { 'i8' }
		.i16 { 'i16' }
		.i32 { 'i32' }
		.i64 { 'i64' }
		.isize { 'isize' }
		.u8 { 'u8' }
		.u16 { 'u16' }
		.u32 { 'u32' }
		.u64 { 'u64' }
		.usize { 'usize' }
		.int_literal { 'int_literal' }
		.f32 { 'f32' }
		.f64 { 'f64' }
		.float_literal { 'float_literal' }
		.string { 'string' }
		.char { 'char' }
		.bool { 'bool' }
		.none { 'none' }
		.array { 'array' }
		.array_fixed { 'array_fixed' }
		.map { 'map' }
		.chan { 'chan' }
		.multi_return { 'multi_return' }
		.sum_type { 'sum_type' }
		.alias { 'alias' }
		.enum { 'enum' }
		.any { 'any' }
		.function { 'function' }
		.interface { 'interface' }
		.generic_inst { 'generic_inst' }
		.rune { 'rune' }
		.aggregate { 'aggregate' }
		.thread { 'thread' }
	}
}

pub fn (kinds []Kind) str() string {
	mut kinds_str := ''
	for i, k in kinds {
		kinds_str += k.str()
		if i < kinds.len - 1 {
			kinds_str += '_'
		}
	}
	return kinds_str
}

// human readable type name, also used by vfmt
pub fn (t &Table) type_to_str(typ Type) string {
	return t.type_to_str_using_aliases(typ, map[string]string{})
}

// type name in code (for builtin)
pub fn (t &Table) type_to_code(typ Type) string {
	match typ {
		int_literal_type, float_literal_type { return t.sym(typ).kind.str() }
		else { return t.type_to_str_using_aliases(typ, map[string]string{}) }
	}
}

// clean type name from generics form. From Type[int] -> Type
pub fn (t &Table) clean_generics_type_str(typ Type) string {
	result := t.type_to_str(typ)
	return result.all_before('[')
}

// strip_extra_struct_types removes the `<generic names>` from the
// complete qualified name and keep the `[concrete names]`, For example:
// `main.Foo<T, <T, U>>[int, [int, string]]` -> `main.Foo[int, [int, string]]`
// `main.Foo<T>[int] -> main.Foo[int]`
fn strip_extra_struct_types(name string) string {
	mut start := 0
	mut is_start := false
	mut nested_count := 0
	mut strips := []string{}

	for i, ch in name {
		if ch == `<` {
			if is_start {
				nested_count++
			} else {
				is_start = true
				start = i
			}
		} else if ch == `>` {
			if nested_count > 0 {
				nested_count--
			} else {
				strips << name.substr(start, i + 1)
				strips << ''
				is_start = false
			}
		}
	}
	if strips.len > 0 {
		return name.replace_each(strips)
	} else {
		return name
	}
}

// import_aliases is a map of imported symbol aliases 'module.Type' => 'Type'
pub fn (t &Table) type_to_str_using_aliases(typ Type, import_aliases map[string]string) string {
	cache_key := (u64(import_aliases.len) << 32) | u64(typ)
	if cached_res := t.cached_type_to_str[cache_key] {
		return cached_res
	}
	sym := t.sym(typ)
	mut res := sym.name
	mut mt := unsafe { &Table(t) }
	defer {
		lock mt.cached_type_to_str {
			// Note, that this relies on `res = value return res` if you want to return early!
			mt.cached_type_to_str[cache_key] = res
		}
	}
	// Note, that the duplication of code in some of the match branches here
	// is VERY deliberate. DO NOT be tempted to use `else {}` instead, because
	// that strongly reduces the usefulness of the exhaustive checking that
	// match does.
	//    Using else{} here led to subtle bugs in vfmt discovered *months*
	// after the original code was written.
	//    It is important that each case here is handled *explicitly* and
	// *clearly*, and that when a new kind is added, it should also be handled
	// explicitly.
	match sym.kind {
		.int_literal, .float_literal {}
		.i8, .i16, .i32, .int, .i64, .isize, .u8, .u16, .u32, .u64, .usize, .f32, .f64, .char,
		.rune, .string, .bool, .none, .voidptr, .byteptr, .charptr {
			// primitive types
			res = sym.kind.str()
		}
		.array {
			if typ == array_type {
				res = 'array'
				return res
			}
			if typ.has_flag(.variadic) {
				res = t.type_to_str_using_aliases(t.value_type(typ), import_aliases)
			} else {
				if sym.info is Array {
					elem_str := t.type_to_str_using_aliases(sym.info.elem_type, import_aliases)
					res = '[]${elem_str}'
				} else {
					res = 'array'
				}
			}
		}
		.array_fixed {
			info := sym.info as ArrayFixed
			elem_str := t.type_to_str_using_aliases(info.elem_type, import_aliases)
			if info.size_expr is EmptyExpr {
				res = '[${info.size}]${elem_str}'
			} else if info.size_expr is Ident {
				size_str := t.shorten_user_defined_typenames(info.size_expr.name, import_aliases)
				res = '[${size_str}]${elem_str}'
			} else {
				res = '[${info.size_expr}]${elem_str}'
			}
		}
		.chan {
			// TODO: currently the `chan` struct in builtin is not considered a struct but a chan
			if sym.mod != 'builtin' && sym.name != 'chan' {
				info := sym.info as Chan
				mut elem_type := info.elem_type
				mut mut_str := ''
				if info.is_mut {
					mut_str = 'mut '
					elem_type = elem_type.set_nr_muls(elem_type.nr_muls() - 1)
				}
				elem_str := t.type_to_str_using_aliases(elem_type, import_aliases)
				res = 'chan ${mut_str}${elem_str}'
			}
		}
		.function {
			info := sym.info as FnType
			if !t.is_fmt {
				res = t.fn_signature(info.func, type_only: true)
			} else {
				if res.starts_with('fn (') {
					// fn foo ()
					has_names := info.func.params.any(it.name != '')
					res = t.fn_signature_using_aliases(info.func, import_aliases,
						type_only: !has_names
					)
				} else {
					// FnFoo
					res = t.shorten_user_defined_typenames(res, import_aliases)
				}
			}
		}
		.map {
			if int(typ) == map_type_idx {
				res = 'map'
				return res
			}
			info := sym.info as Map
			key_str := t.type_to_str_using_aliases(info.key_type, import_aliases)
			val_str := t.type_to_str_using_aliases(info.value_type, import_aliases)
			res = 'map[${key_str}]${val_str}'
		}
		.multi_return {
			res = '('
			info := sym.info as MultiReturn
			for i, typ2 in info.types {
				if i > 0 {
					res += ', '
				}
				res += t.type_to_str_using_aliases(typ2, import_aliases)
			}
			res += ')'
		}
		.struct, .interface, .sum_type {
			if typ.has_flag(.generic) {
				match sym.info {
					Struct, Interface, SumType {
						res += '['
						for i, gtyp in sym.info.generic_types {
							res += t.sym(gtyp).name
							if i != sym.info.generic_types.len - 1 {
								res += ', '
							}
						}
						res += ']'
					}
					else {}
				}
			} else if sym.info is SumType && (sym.info as SumType).is_anon {
				variant_names := sym.info.variants.map(t.shorten_user_defined_typenames(t.sym(it).name,
					import_aliases))
				res = '${variant_names.join('|')}'
			} else {
				res = strip_extra_struct_types(res)
				res = t.shorten_user_defined_typenames(res, import_aliases)
			}
		}
		.generic_inst {
			info := sym.info as GenericInst
			res = t.shorten_user_defined_typenames(sym.name.all_before('['), import_aliases)
			res += '['
			for i, ctyp in info.concrete_types {
				res += t.type_to_str_using_aliases(ctyp, import_aliases)
				if i != info.concrete_types.len - 1 {
					res += ', '
				}
			}
			res += ']'
		}
		.void {
			if typ.has_flag(.option) {
				res = '?'
				return res
			}
			if typ.has_flag(.result) {
				res = '!'
				return res
			}
			res = 'void'
			return res
		}
		.thread {
			rtype := sym.thread_info().return_type
			if rtype != 1 {
				res = 'thread ' + t.type_to_str_using_aliases(rtype, import_aliases)
			}
		}
		.alias, .any, .placeholder, .enum {
			res = t.shorten_user_defined_typenames(res, import_aliases)
			/*
			if res.ends_with('.byte') {
				res = 'u8'
			} else {
				res = t.shorten_user_defined_typenames(res, import_aliases)
			}
			*/
		}
		.aggregate {}
	}
	mut nr_muls := typ.nr_muls()
	if typ.has_flag(.shared_f) {
		nr_muls--
		res = 'shared ' + res
	}
	if typ.has_flag(.atomic_f) {
		nr_muls--
		res = 'atomic ' + res
	}
	if nr_muls > 0 && !typ.has_flag(.variadic) && !typ.has_flag(.option_mut_param_t) {
		res = strings.repeat(`&`, nr_muls) + res
	}
	if typ.has_flag(.option) {
		res = '?${res}'
	}
	if typ.has_flag(.result) {
		res = '!${res}'
	}
	return res
}

fn (t &Table) shorten_user_defined_typenames(original_name string, import_aliases map[string]string) string {
	if alias := import_aliases[original_name] {
		return alias
	}
	mut mod, mut typ := original_name.rsplit_once('.') or { return original_name }
	if !mod.contains('[') {
		if !t.is_fmt {
			mod = mod.all_after_last('.')
		}
		if alias := import_aliases[mod] {
			mod = alias
		} else if t.cmod_prefix != '' {
			if alias := import_aliases[t.cmod_prefix + mod] {
				mod = alias
			} else {
				// cur_mod.Type => Type
				return original_name.all_after(t.cmod_prefix)
			}
		}
	}
	// E.g.: []mod.Type => []Type; []mod.submod.Type => []submod.Type;
	// imported_mod.Type[mod.Result[[]mod.Token]] => imported_mod.Type[Result[[]Token]]
	if original_name.contains('[]') {
		if lhs, typ_after_lsbr := original_name.split_once('[') {
			if mod_, typ_before_lsbr := lhs.rsplit_once('.') {
				mod = mod_
				typ = '${typ_before_lsbr}[${typ_after_lsbr}'
			}
		}
	}
	return '${mod}.${typ}'
}

@[minify]
pub struct FnSignatureOpts {
pub:
	skip_receiver bool
	type_only     bool
}

pub fn (t &Table) fn_signature(func &Fn, opts FnSignatureOpts) string {
	return t.fn_signature_using_aliases(func, map[string]string{}, opts)
}

pub fn (t &Table) fn_signature_using_aliases(func &Fn, import_aliases map[string]string, opts FnSignatureOpts) string {
	mut sb := strings.new_builder(20)
	if !opts.skip_receiver {
		sb.write_string('fn ')
		// TODO: write receiver
	}
	if !opts.type_only {
		sb.write_string(func.name)
	}
	sb.write_string('(')
	start := int(func.is_method && opts.skip_receiver)
	for i in start .. func.params.len {
		if i != start {
			sb.write_string(', ')
		}
		param := func.params[i]
		mut typ := param.typ
		if param.is_mut {
			if param.typ.is_ptr() {
				typ = typ.deref()
			}
			sb.write_string('mut ')
		}
		if !opts.type_only {
			sb.write_string(param.name)
			sb.write_string(' ')
		}
		styp := t.type_to_str_using_aliases(typ, import_aliases)
		if i == func.params.len - 1 && func.is_variadic {
			sb.write_string('...')
			sb.write_string(styp)
		} else {
			sb.write_string(styp)
		}
	}
	sb.write_string(')')
	if func.return_type != void_type {
		sb.write_string(' ')
		sb.write_string(t.type_to_str_using_aliases(func.return_type, import_aliases))
	}
	return sb.str()
}

// symbol_name_except_generic return the name of the complete qualified name of the type,
// but without the generic parts. The potential `[]`, `&[][]` etc prefixes are kept. For example:
// `main.Abc[int]` -> `main.Abc`
// `main.Abc<T>[int]` -> `main.Abc<T>`
// `[]main.Abc<T>[int]` -> `[]main.Abc<T>`
// `&[][]main.Abc<T>[int]` -> `&[][]main.Abc<T>`
pub fn (t &TypeSymbol) symbol_name_except_generic() string {
	// &[]main.Abc[int], [][]main.Abc[int]...
	mut prefix := ''
	mut name := t.name
	for i, ch in t.name {
		if ch in [`&`, `[`, `]`] {
			continue
		}
		if i > 0 {
			prefix = t.name[..i]
			name = t.name[i..]
		}
		break
	}
	// main.Abc[int]
	// remove generic part from name
	// main.Abc[int] => main.Abc
	if name.contains('[') {
		name = name.all_before('[')
	}
	return prefix + name
}

// embed_name return the pure name of the complete qualified name of the type,
// without the generic parts, concrete parts and mod parts. For example:
// `main.Abc[int]` -> `Abc`
// `main.Abc<T>[int]` -> `Abc`
pub fn (t &TypeSymbol) embed_name() string {
	if t.name.contains('<') {
		// Abc<T>[int] => Abc
		// main.Abc<T>[main.Enum] => Abc
		return t.name.split('<')[0].split('.').last()
	} else if t.name.contains('[') {
		// Abc[int] => Abc
		// main.Abc[main.Enum] => Abc
		return t.name.split('[')[0].split('.').last()
	} else {
		// main.Abc => Abc
		return t.name.split('.').last()
	}
}

pub fn (t &TypeSymbol) has_method(name string) bool {
	for mut method in unsafe { t.methods } {
		if method.name.len == name.len && method.name == name {
			return true
		}
	}
	return false
}

pub fn (t &TypeSymbol) has_method_with_generic_parent(name string) bool {
	m := t.find_method_with_generic_parent(name) or { return false }
	return t.kind != .interface || !m.no_body
}

pub fn (t &TypeSymbol) find_method(name string) ?Fn {
	for mut method in unsafe { t.methods } {
		if method.name.len == name.len && method.name == name {
			return method
		}
	}
	return none
}

pub fn (t &TypeSymbol) find_method_with_generic_parent(name string) ?Fn {
	if m := t.find_method(name) {
		return m
	}
	mut table := global_table
	match t.info {
		Struct, Interface, SumType {
			if t.info.parent_type.has_flag(.generic) {
				parent_sym := table.sym(t.info.parent_type)
				if x := parent_sym.find_method(name) {
					match parent_sym.info {
						Struct, Interface, SumType {
							mut method := x
							generic_names := parent_sym.info.generic_types.map(table.sym(it).name)
							return_sym := table.sym(method.return_type)
							if return_sym.kind in [.struct, .interface, .sum_type] {
								method.return_type = table.unwrap_generic_type(method.return_type,
									generic_names, t.info.concrete_types)
							} else {
								if rt := table.convert_generic_type(method.return_type,
									generic_names, t.info.concrete_types)
								{
									method.return_type = rt
								}
							}
							method.params = method.params.clone()
							for mut param in method.params {
								if pt := table.convert_generic_type(param.typ, generic_names,
									t.info.concrete_types)
								{
									param.typ = pt
								}
							}
							return method
						}
						else {}
					}
				}
			}
		}
		else {}
	}
	return none
}

// is_js_compatible returns true if type can be converted to JS type and from JS type back to V type
pub fn (t &TypeSymbol) is_js_compatible() bool {
	mut table := global_table
	if t.kind == .void {
		return true
	}
	if t.kind == .function {
		return true
	}
	if t.language == .js || t.name.starts_with('JS.') {
		return true
	}
	match t.info {
		SumType {
			for variant in t.info.variants {
				sym := table.final_sym(variant)
				if !sym.is_js_compatible() {
					return false
				}
			}
			return true
		}
		else {
			return true
		}
	}
}

pub fn (t &TypeSymbol) str_method_info() (bool, bool, int) {
	mut has_str_method := false
	mut expects_ptr := false
	mut nr_args := 0
	if sym_str_method := t.find_method_with_generic_parent('str') {
		has_str_method = t.kind != .interface || !sym_str_method.no_body
		nr_args = sym_str_method.params.len
		if nr_args > 0 {
			expects_ptr = sym_str_method.params[0].typ.is_ptr()
		}
	} else {
		// C Struct which does not implement str() are passed as pointer to handle incomplete type
		expects_ptr = t.is_c_struct()
	}
	return has_str_method, expects_ptr, nr_args
}

pub fn (t &TypeSymbol) find_field(name string) ?StructField {
	match t.info {
		Struct { return t.info.find_field(name) }
		Interface { return t.info.find_field(name) }
		SumType { return t.info.find_sum_type_field(name) }
		Aggregate { return t.info.find_field(name) }
		else { return none }
	}
}

pub fn (t &TypeSymbol) has_field(name string) bool {
	t.find_field(name) or { return false }

	return true
}

fn (a &Aggregate) find_field(name string) ?StructField {
	for mut field in unsafe { a.fields } {
		if field.name.len == name.len && field.name == name {
			return field
		}
	}
	return none
}

pub fn (i &Interface) find_field(name string) ?StructField {
	for mut field in unsafe { i.fields } {
		if field.name.len == name.len && field.name == name {
			return field
		}
	}
	return none
}

pub fn (i &Interface) find_method(name string) ?Fn {
	for mut method in unsafe { i.methods } {
		if method.name.len == name.len && method.name == name {
			return method
		}
	}
	return none
}

pub fn (i &Interface) has_method(name string) bool {
	for mut method in unsafe { i.methods } {
		if method.name.len == name.len && method.name == name {
			return true
		}
	}
	return false
}

pub fn (s Struct) find_field(name string) ?StructField {
	for mut field in unsafe { s.fields } {
		if name.len == field.name.len && field.name == name {
			return field
		}
	}
	return none
}

pub fn (s Struct) get_field(name string) StructField {
	if field := s.find_field(name) {
		return field
	}
	panic('unknown field `${name}`')
}

pub fn (s &SumType) find_sum_type_field(name string) ?StructField {
	for mut field in unsafe { s.fields } {
		if field.name == name {
			return field
		}
	}
	return none
}

// For the 'field does not exist or have the same type in all sumtype  variants' error.
// To print all sumtype variants the developer has to fix.
pub fn (t &Table) find_missing_variants(s &SumType, field_name string) string {
	mut res := []string{cap: 5}
	for variant in s.variants {
		ts := t.sym(variant)
		if ts.kind != .struct {
			continue
		}
		mut found := false
		struct_info := ts.info as Struct
		for field in struct_info.fields {
			if field.name == field_name {
				found = true
				break
			}
		}
		if !found {
			res << ts.name
		}
	}
	// println('!!!!! field_name=${field_name}')
	// print_backtrace()
	// println(res)
	str := res.join(', ')
	return str.replace("'", '`')
}

pub fn (i Interface) defines_method(name string) bool {
	if i.methods.any(it.name == name) {
		return true
	}
	if i.parent_type.has_flag(.generic) {
		parent_sym := global_table.sym(i.parent_type)
		parent_info := parent_sym.info as Interface
		if parent_info.methods.any(it.name == name) {
			return true
		}
	}
	return false
}

pub fn (i Interface) get_methods() []string {
	if i.methods.len > 0 {
		return i.methods.map(it.name)
	}
	if i.parent_type.has_flag(.generic) {
		parent_sym := global_table.sym(i.parent_type)
		parent_info := parent_sym.info as Interface
		return parent_info.methods.map(it.name)
	}
	return []
}

pub fn (t &TypeSymbol) get_methods() []Fn {
	mut methods := t.methods.filter(it.attrs.len == 0) // methods without attrs first
	mut methods_with_attrs := t.methods.filter(it.attrs.len > 0) // methods with attrs second
	match t.info {
		Struct, Interface, SumType {
			if t.info.parent_type.has_flag(.generic) {
				parent_sym := global_table.sym(t.info.parent_type)
				match parent_sym.info {
					Struct, Interface, SumType {
						parent_methods := parent_sym.methods
						if parent_methods.len > 0 {
							methods << parent_methods.filter(it.attrs.len == 0)
							methods_with_attrs << parent_methods.filter(it.attrs.len > 0)
						}
					}
					else {}
				}
			}
		}
		else {}
	}
	methods << methods_with_attrs
	return methods
}<|MERGE_RESOLUTION|>--- conflicted
+++ resolved
@@ -127,16 +127,6 @@
 }
 
 // max of 8
-<<<<<<< HEAD
-pub enum TypeFlag {
-	option
-	result
-	variadic
-	generic
-	shared_f
-	atomic_f
-	option_mut_param_t
-=======
 pub enum TypeFlag as u32 {
 	option   = 1 << 24
 	result   = 1 << 25
@@ -144,7 +134,7 @@
 	generic  = 1 << 27
 	shared_f = 1 << 28
 	atomic_f = 1 << 29
->>>>>>> e90c0a8e
+	option_mut_param_t = 1<<30
 }
 
 /*
