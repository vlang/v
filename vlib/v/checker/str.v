// Copyright (c) 2019-2024 Alexander Medvednikov. All rights reserved.
// Use of this source code is governed by an MIT license
// that can be found in the LICENSE file.
module checker

import v.ast
import v.token

fn (mut c Checker) get_default_fmt(ftyp ast.Type, typ ast.Type) u8 {
	if ftyp.has_option_or_result() {
		return `s`
	} else if typ.is_float() {
		return `g`
	} else if typ.is_signed() || typ.is_int_literal() {
		return `d`
	} else if typ.is_unsigned() {
		return `u`
	} else if typ.is_pointer() {
		return `p`
	} else {
		mut sym := c.table.sym(c.unwrap_generic(ftyp))
		if sym.kind == .alias {
			// string aliases should be printable
			info := sym.info as ast.Alias
			sym = c.table.sym(info.parent_type)
			if info.parent_type == ast.string_type {
				return `s`
			}
		}
		if sym.kind == .function {
			return `s`
		}
		if ftyp in [ast.string_type, ast.bool_type]
			|| sym.kind in [.enum_, .array, .array_fixed, .struct_, .map, .multi_return, .sum_type, .interface_, .none_]
			|| ftyp.has_option_or_result() || sym.has_method('str') {
			return `s`
		} else {
			return `_`
		}
	}
}

fn (mut c Checker) string_inter_lit(mut node ast.StringInterLiteral) ast.Type {
<<<<<<< HEAD
	inside_println_arg_save := c.inside_println_arg
	c.inside_println_arg = true
	for i, expr in node.exprs {
		mut ftyp := c.expr(expr)
		ftyp = c.check_expr_opt_call(expr, ftyp)
=======
	inside_interface_deref_save := c.inside_interface_deref
	c.inside_interface_deref = true
	for i, mut expr in node.exprs {
		mut ftyp := c.expr(mut expr)
		if c.comptime.is_comptime_var(expr) {
			ctyp := c.comptime.get_comptime_var_type(expr)
			if ctyp != ast.void_type {
				ftyp = ctyp
			}
		}
>>>>>>> cd0e0b18
		if ftyp == ast.void_type {
			c.error('expression does not return a value', expr.pos())
		} else if ftyp == ast.char_type && ftyp.nr_muls() == 0 {
			c.error('expression returning type `char` cannot be used in string interpolation directly, print its address or cast it to an integer instead',
				expr.pos())
		}
		c.fail_if_unreadable(expr, ftyp, 'interpolation object')
		node.expr_types << ftyp
		ftyp_sym := c.table.sym(ftyp)
		typ := if ftyp_sym.kind == .alias && !ftyp_sym.has_method('str') {
			c.table.unalias_num_type(ftyp)
		} else {
			ftyp
		}
		mut fmt := node.fmts[i]
		// analyze and validate format specifier
		if fmt !in [`E`, `F`, `G`, `e`, `f`, `g`, `d`, `u`, `x`, `X`, `o`, `c`, `s`, `S`, `p`,
			`b`, `_`, `r`, `R`] {
			c.error('unknown format specifier `${fmt:c}`', node.fmt_poss[i])
		}
		if fmt == `_` { // set default representation for type if none has been given
			fmt = c.get_default_fmt(ftyp, typ)
			if fmt == `_` {
				if typ != ast.void_type {
					c.error('no known default format for type `${c.table.get_type_name(ftyp)}`',
						node.fmt_poss[i])
				}
			} else if c.comptime.is_comptime_var(expr)
				&& c.comptime.get_comptime_var_type(expr) != ast.void_type {
				// still `_` placeholder for comptime variable without specifier
				node.need_fmts[i] = false
			} else {
				node.fmts[i] = fmt
				node.need_fmts[i] = false
			}
		} else { // check if given format specifier is valid for type
			if node.precisions[i] != 987698 && !typ.is_float() {
				c.error('precision specification only valid for float types', node.fmt_poss[i])
			}
			if node.pluss[i] && !typ.is_number() {
				c.error('plus prefix only allowed for numbers', node.fmt_poss[i])
			}
			if ((typ.is_unsigned() && fmt !in [`u`, `x`, `X`, `o`, `c`, `b`])
				|| (typ.is_signed() && fmt !in [`d`, `x`, `X`, `o`, `c`, `b`])
				|| (typ.is_int_literal()
				&& fmt !in [`d`, `c`, `x`, `X`, `o`, `u`, `x`, `X`, `o`, `b`])
				|| (typ.is_float() && fmt !in [`E`, `F`, `G`, `e`, `f`, `g`])
				|| (typ.is_pointer() && fmt !in [`p`, `x`, `X`])
				|| (typ.is_string() && fmt !in [`s`, `S`, `r`, `R`])
				|| (typ.idx() in [ast.i64_type_idx, ast.f64_type_idx] && fmt == `c`))
				&& !(typ.is_ptr() && fmt in [`p`, `x`, `X`]) {
				c.error('illegal format specifier `${fmt:c}` for type `${c.table.get_type_name(ftyp)}`',
					node.fmt_poss[i])
			}
			if c.table.final_sym(typ).kind in [.array, .array_fixed, .struct_, .interface_, .none_, .map, .sum_type]
				&& fmt in [`E`, `F`, `G`, `e`, `f`, `g`, `d`, `u`, `x`, `X`, `o`, `c`, `p`, `b`, `r`, `R`]
				&& !(typ.is_ptr() && fmt in [`p`, `x`, `X`]) {
				c.error('illegal format specifier `${fmt:c}` for type `${c.table.get_type_name(ftyp)}`',
					node.fmt_poss[i])
			}
			node.need_fmts[i] = fmt != c.get_default_fmt(ftyp, typ)
		}
		// check recursive str
		if c.table.cur_fn != unsafe { nil } && c.table.cur_fn.is_method
			&& c.table.cur_fn.name == 'str' && c.table.cur_fn.receiver.name == '${expr}' {
			c.error('cannot call `str()` method recursively', expr.pos())
		}
	}
	c.inside_interface_deref = inside_interface_deref_save
	return ast.string_type
}

const unicode_lit_overflow_message = 'unicode character exceeds max allowed value of 0x10ffff, consider using a unicode literal (\\u####)'

// unicode character literals are limited to a maximum value of 0x10ffff
// https://stackoverflow.com/questions/52203351/why-unicode-is-restricted-to-0x10ffff
@[direct_array_access]
fn (mut c Checker) string_lit(mut node ast.StringLiteral) ast.Type {
	mut idx := 0
	for idx < node.val.len {
		match node.val[idx] {
			`\\` {
				mut start_pos := token.Pos{
					...node.pos
					col: node.pos.col + 1 + idx
				}
				start_idx := idx
				idx++
				next_ch := node.val[idx] or { return ast.string_type }
				if next_ch == `u` {
					idx++
					mut ch := node.val[idx] or { return ast.string_type }
					mut hex_char_count := 0
					for ch.is_hex_digit() {
						hex_char_count++
						end_pos := token.Pos{
							...start_pos
							len: idx + 1 - start_idx
						}
						match hex_char_count {
							1...5 {}
							6 {
								first_digit := node.val[idx - 5] - 48
								second_digit := node.val[idx - 4] - 48
								if first_digit > 1 {
									c.error(checker.unicode_lit_overflow_message, end_pos)
								} else if first_digit == 1 && second_digit > 0 {
									c.error(checker.unicode_lit_overflow_message, end_pos)
								}
							}
							else {
								c.error(checker.unicode_lit_overflow_message, end_pos)
							}
						}
						idx++
						ch = node.val[idx] or { return ast.string_type }
					}
				}
			}
			else {
				idx++
			}
		}
	}
	return ast.string_type
}

struct LoHiLimit {
	lower  string
	higher string
}

const iencoding_map = {
	`B`: LoHiLimit{'1000000000000000000000000000000000000000000000000000000000000000', '1111111111111111111111111111111111111111111111111111111111111111'}
	`O`: LoHiLimit{'1000000000000000000000', '1777777777777777777777'}
	`_`: LoHiLimit{'9223372036854775808', '18446744073709551615'}
	`X`: LoHiLimit{'8000000000000000', 'FFFFFFFFFFFFFFFF'}
}

fn (mut c Checker) int_lit(mut node ast.IntegerLiteral) ast.Type {
	if node.val.len < 17 {
		// can not be a too large number, no need for more expensive checks
		return ast.int_literal_type
	}
	lit := node.val.replace('_', '').all_after('-').to_upper()
	is_neg := node.val.starts_with('-')
	if lit.len > 2 && lit[0] == `0` && lit[1] in [`B`, `X`, `O`] {
		if lohi := checker.iencoding_map[lit[1]] {
			c.check_num_literal(lohi, is_neg, lit[2..]) or { c.num_lit_overflow_error(node) }
		}
	} else {
		lohi := checker.iencoding_map[`_`]
		c.check_num_literal(lohi, is_neg, lit) or { c.num_lit_overflow_error(node) }
	}
	return ast.int_literal_type
}

@[direct_array_access]
fn (mut c Checker) check_num_literal(lohi LoHiLimit, is_neg bool, lit string) ! {
	limit := if is_neg { lohi.lower } else { lohi.higher }
	if lit.len < limit.len {
		return
	}
	if lit.len > limit.len {
		return error('length overflow')
	}
	if lit.len == limit.len {
		for i, digit in lit {
			if digit > limit[i] {
				return error('value overflow at i: ${i}')
			} else if digit < limit[i] {
				break
			}
		}
	}
}

fn (mut c Checker) num_lit_overflow_error(node &ast.IntegerLiteral) {
	c.error('integer literal ${node.val} overflows int', node.pos)
}<|MERGE_RESOLUTION|>--- conflicted
+++ resolved
@@ -41,24 +41,17 @@
 }
 
 fn (mut c Checker) string_inter_lit(mut node ast.StringInterLiteral) ast.Type {
-<<<<<<< HEAD
-	inside_println_arg_save := c.inside_println_arg
-	c.inside_println_arg = true
-	for i, expr in node.exprs {
-		mut ftyp := c.expr(expr)
-		ftyp = c.check_expr_opt_call(expr, ftyp)
-=======
 	inside_interface_deref_save := c.inside_interface_deref
 	c.inside_interface_deref = true
 	for i, mut expr in node.exprs {
 		mut ftyp := c.expr(mut expr)
+		ftyp = c.check_expr_option_or_result_call(expr, ftyp)
 		if c.comptime.is_comptime_var(expr) {
 			ctyp := c.comptime.get_comptime_var_type(expr)
 			if ctyp != ast.void_type {
 				ftyp = ctyp
 			}
 		}
->>>>>>> cd0e0b18
 		if ftyp == ast.void_type {
 			c.error('expression does not return a value', expr.pos())
 		} else if ftyp == ast.char_type && ftyp.nr_muls() == 0 {
