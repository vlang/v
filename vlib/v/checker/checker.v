// Copyright (c) 2019-2020 Alexander Medvednikov. All rights reserved.
// Use of this source code is governed by an MIT license
// that can be found in the LICENSE file.
module checker

import (
	v.ast
	v.depgraph
	v.table
	v.token
	v.pref
	v.util
	v.scanner
	os
)

const (
	max_nr_errors = 300
)

pub struct Checker {
	table          &table.Table
mut:
	file           ast.File
	nr_errors      int
	errors         []scanner.Error
	warnings       []scanner.Warning
	error_lines    []int // to avoid printing multiple errors for the same line
	expected_type  table.Type
	fn_return_type table.Type // current function's return type
	const_decl     string
	const_deps     []string
	pref           &pref.Preferences // Preferences shared from V struct
	in_for_count   int // if checker is currently in an for loop
	// checked_ident  string // to avoid infinit checker loops
	var_decl_name  string
	returns        bool
}

pub fn new_checker(table &table.Table, pref &pref.Preferences) Checker {
	return Checker{
		table: table
		pref: pref
	}
}

pub fn (c mut Checker) check(ast_file ast.File) {
	c.file = ast_file
	for stmt in ast_file.stmts {
		c.stmt(stmt)
	}
}

pub fn (c mut Checker) check2(ast_file ast.File) []scanner.Error {
	c.file = ast_file
	for stmt in ast_file.stmts {
		c.stmt(stmt)
	}
	return c.errors
}

pub fn (c mut Checker) check_files(ast_files []ast.File) {
	for file in ast_files {
		c.check(file)
	}
	// Make sure fn main is defined in non lib builds
	if c.pref.build_mode == .build_module || c.pref.is_test {
		return
	}
	if ast_files.len > 1 && ast_files[0].mod.name == 'builtin' {
		// TODO hack to fix vv tests
		return
	}
	for i, f in c.table.fns {
		if f.name == 'main' {
			return
		}
	}
	eprintln('function `main` is undeclared in the main module')
	// eprintln(ast_files[0].mod.name)
	exit(1)
}

pub fn (c mut Checker) struct_init(struct_init mut ast.StructInit) table.Type {
	// typ := c.table.find_type(struct_init.typ.typ.name) or {
	// c.error('unknown struct: $struct_init.typ.typ.name', struct_init.pos)
	// panic('')
	// }
	if struct_init.typ == table.void_type {
		// Short syntax `({foo: bar})`
		if c.expected_type == table.void_type {
			c.error('unexpected short struct syntax', struct_init.pos)
			return table.void_type
		}
		struct_init.typ = c.expected_type
	}
	typ_sym := c.table.get_type_symbol(struct_init.typ)
	// println('check struct $typ_sym.name')
	match typ_sym.kind {
		.placeholder {
			c.error('unknown struct: $typ_sym.name', struct_init.pos)
		}
		// string & array are also structs but .kind of string/array
		.struct_, .string, .array {
			info := typ_sym.info as table.Struct
			is_short_syntax := struct_init.fields.len == 0
			if struct_init.exprs.len > info.fields.len {
				c.error('too many fields', struct_init.pos)
			}
			mut inited_fields := []string
			for i, expr in struct_init.exprs {
				if is_short_syntax && i >= info.fields.len {
					// It doesn't make sense to check for fields that don't exist.
					// We should just stop here.
					break
				}
				// struct_field info.
				field_name := if is_short_syntax { info.fields[i].name } else { struct_init.fields[i] }
				if field_name in inited_fields {
					c.error('duplicate field name in struct literal: `$field_name`', struct_init.pos)
					continue
				}
				inited_fields << field_name
				mut field := if is_short_syntax {
					info.fields[i]
				} else {
					// There is no guarantee that `i` will not be out of bounds of `info.fields`
					// So we just use an empty field as placeholder here.
					table.Field{}
				}
				if !is_short_syntax {
					mut found_field := false
					for f in info.fields {
						if f.name == field_name {
							field = f
							found_field = true
							break
						}
					}
					if !found_field {
						c.error('struct init: no such field `$field_name` for struct `$typ_sym.name`',
							struct_init.pos)
						continue
					}
				}
				c.expected_type = field.typ
				expr_type := c.expr(expr)
				expr_type_sym := c.table.get_type_symbol(expr_type)
				field_type_sym := c.table.get_type_symbol(field.typ)
				if !c.table.check(expr_type, field.typ) {
					c.error('cannot assign `$expr_type_sym.name` as `$field_type_sym.name` for field `$field.name`',
						struct_init.pos)
				}
				struct_init.expr_types << expr_type
				struct_init.expected_types << field.typ
			}
			// Check uninitialized refs
			for field in info.fields {
				if field.name in inited_fields {
					continue
				}
				if table.type_is_ptr(field.typ) {
					c.warn('reference field `${typ_sym.name}.${field.name}` must be initialized',
						struct_init.pos)
				}
			}
		}
		else {}
	}
	return struct_init.typ
}

pub fn (c mut Checker) infix_expr(infix_expr mut ast.InfixExpr) table.Type {
	// println('checker: infix expr(op $infix_expr.op.str())')
	c.expected_type = table.void_type
	left_type := c.expr(infix_expr.left)
	infix_expr.left_type = left_type
	c.expected_type = left_type
	right_type := c.expr(infix_expr.right)
	infix_expr.right_type = right_type
	right := c.table.get_type_symbol(right_type)
	left := c.table.get_type_symbol(left_type)
	if infix_expr.op == .left_shift {
		if left.kind != .array && !left.is_int() {
			// c.error('<< can only be used with numbers and arrays', infix_expr.pos)
			c.error('cannot shift type $right.name into $left.name', expr_pos(infix_expr.right))
			return table.void_type
		}
		if left.kind == .array {
			// `array << elm`
			// the expressions have different types (array_x and x)
			if c.table.check(c.table.value_type(left_type), right_type) {
				// []T << T
				return table.void_type
			}
			if right.kind == .array && c.table.check(c.table.value_type(left_type), c.table.value_type(right_type)) {
				// []T << []T
				return table.void_type
			}
			c.error('cannot shift type $right.name into $left.name', expr_pos(infix_expr.right))
			return table.void_type
		}
	}
	if infix_expr.op in [.key_in, .not_in] {
		if !(right.kind in [.array, .map, .string]) {
			c.error('`in` can only be used with an array/map/string.', infix_expr.pos)
		}
		return table.bool_type
	}
	if !c.table.check(right_type, left_type) {
		// for type-unresolved consts
		if left_type == table.void_type || right_type == table.void_type {
			return table.void_type
		}
		c.error('infix expr: cannot use `$right.name` (right expression) as `$left.name`',
			infix_expr.pos)
<<<<<<< HEAD
=======
	}
	if left_type == table.bool_type && !(infix_expr.op in [.eq, .ne, .logical_or, .and]) {
		c.error('bool types only have the following operators defined: `==`, `!=`, `||`, and `&&`',
			infix_expr.pos)
	} else if left_type == table.string_type && !(infix_expr.op in [.plus, .eq, .ne, .lt, .gt,
		.le, .ge]) {
		// TODO broken !in
		c.error('string types only have the following operators defined: `==`, `!=`, `<`, `>`, `<=`, `>=`, and `&&`',
			infix_expr.pos)
>>>>>>> a3ab5df2
	}
	if infix_expr.op.is_relational() {
		return table.bool_type
	}
	return left_type
}

fn (c mut Checker) assign_expr(assign_expr mut ast.AssignExpr) {
	c.expected_type = table.void_type
	left_type := c.expr(assign_expr.left)
	c.expected_type = left_type
	assign_expr.left_type = left_type
	// println('setting exp type to $c.expected_type $t.name')
	right_type := c.expr(assign_expr.val)
	assign_expr.right_type = right_type
	if ast.expr_is_blank_ident(assign_expr.left) {
		return
	}
	match assign_expr.left {
		ast.Ident {
			scope := c.file.scope.innermost(assign_expr.pos.pos)
			if v := scope.find_var(it.name) {
				if !v.is_mut {
					c.error('`$it.name` is immutable, declare it with `mut`', assign_expr.pos)
				}
			}
		}
		else {}
	}
	if !c.table.check(right_type, left_type) {
		left_type_sym := c.table.get_type_symbol(left_type)
		right_type_sym := c.table.get_type_symbol(right_type)
<<<<<<< HEAD
		c.error('cannot assign `$right_type_sym.name` to variable `${assign_expr.left.str()}` of type `$left_type_sym.name` ',
=======
		c.error('cannot assign `$right_type_sym.name` to variable `${assign_expr.left.str()}` of type `$left_type_sym.name`',
>>>>>>> a3ab5df2
			expr_pos(assign_expr.val))
	}
	c.check_expr_opt_call(assign_expr.val, right_type, true)
}

pub fn (c mut Checker) call_expr(call_expr mut ast.CallExpr) table.Type {
	c.stmts(call_expr.or_block.stmts)
	if call_expr.is_method {
		return c.call_method(call_expr)
	}
	return c.call_fn(call_expr)
}

pub fn (c mut Checker) call_method(call_expr mut ast.CallExpr) table.Type {
	left_type := c.expr(call_expr.left)
	call_expr.left_type = left_type
	left_type_sym := c.table.get_type_symbol(left_type)
	method_name := call_expr.name
	// TODO: remove this for actual methods, use only for compiler magic
	if left_type_sym.kind == .array && method_name in ['filter', 'clone', 'repeat', 'reverse',
		'map', 'slice'] {
		if method_name in ['filter', 'map'] {
			array_info := left_type_sym.info as table.Array
			mut scope := c.file.scope.innermost(call_expr.pos.pos)
			scope.update_var_type('it', array_info.elem_type)
		}
		for i, arg in call_expr.args {
			c.expr(arg.expr)
		}
		// need to return `array_xxx` instead of `array`
		call_expr.return_type = left_type
		if method_name == 'clone' {
			// in ['clone', 'str'] {
			call_expr.receiver_type = table.type_to_ptr(left_type)
			// call_expr.return_type = call_expr.receiver_type
		} else {
			call_expr.receiver_type = left_type
		}
		return left_type
	} else if left_type_sym.kind == .array && method_name in ['first', 'last'] {
		info := left_type_sym.info as table.Array
		call_expr.return_type = info.elem_type
		call_expr.receiver_type = left_type
		return info.elem_type
	}
	if method := c.table.type_find_method(left_type_sym, method_name) {
		no_args := method.args.len - 1
		min_required_args := method.args.len - if method.is_variadic && method.args.len > 1 { 2 } else { 1 }
		if call_expr.args.len < min_required_args {
			c.error('too few arguments in call to `${left_type_sym.name}.$method_name` ($call_expr.args.len instead of $min_required_args)',
				call_expr.pos)
		} else if !method.is_variadic && call_expr.args.len > no_args {
			c.error('too many arguments in call to `${left_type_sym.name}.$method_name` ($call_expr.args.len instead of $no_args)',
				call_expr.pos)
			return method.return_type
		}
		// if method_name == 'clone' {
		// println('CLONE nr args=$method.args.len')
		// }
		// call_expr.args << method.args[0].typ
		// call_expr.exp_arg_types << method.args[0].typ
		for i, arg in call_expr.args {
			c.expected_type = if method.is_variadic && i >= method.args.len - 1 {
				method.args[method.args.len - 1].typ
			} else {
				method.args[i + 1].typ
			}
			call_expr.args[i].typ = c.expr(arg.expr)
		}
		// TODO: typ optimize.. this node can get processed more than once
		if call_expr.expected_arg_types.len == 0 {
			for i in 1 .. method.args.len {
				call_expr.expected_arg_types << method.args[i].typ
			}
		}
		call_expr.receiver_type = method.args[0].typ
		call_expr.return_type = method.return_type
		return method.return_type
	}
	// TODO: str methods
	if left_type_sym.kind == .map && method_name == 'str' {
		call_expr.receiver_type = table.new_type(c.table.type_idxs['map_string'])
		call_expr.return_type = table.string_type
		return table.string_type
	}
	if left_type_sym.kind == .array && method_name == 'str' {
		call_expr.receiver_type = left_type
		call_expr.return_type = table.string_type
		return table.string_type
	}
<<<<<<< HEAD
=======
	// call struct field fn type
	// TODO: can we use SelectorExpr for all?
	if field := c.table.struct_find_field(left_type_sym, method_name) {
		field_type_sym := c.table.get_type_symbol(field.typ)
		if field_type_sym.kind == .function {
			call_expr.is_method = false
			info := field_type_sym.info as table.FnType
			call_expr.return_type = info.func.return_type
			return info.func.return_type
		}
	}
>>>>>>> a3ab5df2
	c.error('unknown method: ${left_type_sym.name}.$method_name', call_expr.pos)
	return table.void_type
}

pub fn (c mut Checker) call_fn(call_expr mut ast.CallExpr) table.Type {
	if call_expr.name == 'panic' {
		c.returns = true
	}
	fn_name := call_expr.name
	if fn_name == 'typeof' {
		// TODO: impl typeof properly (probably not going to be a fn call)
		return table.string_type
	}
	// if c.fileis('json_test.v') {
	// println(fn_name)
	// }
	if fn_name == 'json.encode' {
	}
	// look for function in format `mod.fn` or `fn` (main/builtin)
	mut f := table.Fn{}
	mut found := false
	// try prefix with current module as it would have never gotten prefixed
	if !fn_name.contains('.') && !(call_expr.mod in ['builtin', 'main']) {
		name_prefixed := '${call_expr.mod}.$fn_name'
		if f1 := c.table.find_fn(name_prefixed) {
			call_expr.name = name_prefixed
			found = true
			f = f1
		}
	}
	// already prefixed (mod.fn) or C/builtin/main
	if !found {
		if f1 := c.table.find_fn(fn_name) {
			found = true
			f = f1
		}
	}
	// check for arg (var) of fn type
	if !found {
		scope := c.file.scope.innermost(call_expr.pos.pos)
<<<<<<< HEAD
		if var := scope.find_var(fn_name) {
			if var.typ != 0 {
				vts := c.table.get_type_symbol(var.typ)
=======
		if v := scope.find_var(fn_name) {
			if v.typ != 0 {
				vts := c.table.get_type_symbol(v.typ)
>>>>>>> a3ab5df2
				if vts.kind == .function {
					info := vts.info as table.FnType
					f = info.func
					found = true
				}
			}
		}
	}
	if !found {
		c.error('unknown fn: $fn_name', call_expr.pos)
		return table.void_type
	}
	call_expr.return_type = f.return_type
<<<<<<< HEAD
	if f.is_c || call_expr.is_c || f.is_js || call_expr.is_js {
		for arg in call_expr.args {
			c.expr(arg.expr)
		}
		return f.return_type
	}
	min_required_args := if f.is_variadic { f.args.len - 1 } else { f.args.len }
	if call_expr.args.len < min_required_args {
		c.error('too few arguments in call to `$fn_name` ($call_expr.args.len instead of $min_required_args)',
			call_expr.pos)
	} else if !f.is_variadic && call_expr.args.len > f.args.len {
		c.error('too many arguments in call to `$fn_name` ($call_expr.args.len instead of $f.args.len)',
			call_expr.pos)
		return f.return_type
	}
=======
	if f.is_c || call_expr.is_c {
		for arg in call_expr.args {
			c.expr(arg.expr)
		}
		return f.return_type
	}
	min_required_args := if f.is_variadic { f.args.len - 1 } else { f.args.len }
	if call_expr.args.len < min_required_args {
		c.error('too few arguments in call to `$fn_name` ($call_expr.args.len instead of $min_required_args)',
			call_expr.pos)
	} else if !f.is_variadic && call_expr.args.len > f.args.len {
		c.error('too many arguments in call to `$fn_name` ($call_expr.args.len instead of $f.args.len)',
			call_expr.pos)
		return f.return_type
	}
>>>>>>> a3ab5df2
	// println can print anything
	if fn_name == 'println' || fn_name == 'print' {
		c.expected_type = table.string_type
		call_expr.args[0].typ = c.expr(call_expr.args[0].expr)
		return f.return_type
	}
	// TODO: typ optimize.. this node can get processed more than once
	if call_expr.expected_arg_types.len == 0 {
		for arg in f.args {
			call_expr.expected_arg_types << arg.typ
		}
	}
	for i, call_arg in call_expr.args {
		arg := if f.is_variadic && i >= f.args.len - 1 { f.args[f.args.len - 1] } else { f.args[i] }
		c.expected_type = arg.typ
		typ := c.expr(call_arg.expr)
		call_expr.args[i].typ = typ
		typ_sym := c.table.get_type_symbol(typ)
		arg_typ_sym := c.table.get_type_symbol(arg.typ)
		if !c.table.check(typ, arg.typ) {
			// str method, allow type with str method if fn arg is string
			if arg_typ_sym.kind == .string && typ_sym.has_method('str') {
				continue
			}
			if typ_sym.kind == .void && arg_typ_sym.kind == .string {
				continue
			}
<<<<<<< HEAD
=======
			if f.is_generic {
				continue
			}
>>>>>>> a3ab5df2
			if typ_sym.kind == .array_fixed {
			}
			// println('fixed')
			c.error('cannot use type `$typ_sym.str()` as type `$arg_typ_sym.str()` in argument ${i+1} to `$fn_name`',
				call_expr.pos)
		}
	}
	return f.return_type
}

pub fn (c mut Checker) check_expr_opt_call(x ast.Expr, xtype table.Type, is_return_used bool) {
	match x {
		ast.CallExpr {
			if table.type_is(it.return_type, .optional) {
				c.check_or_block(it, xtype, is_return_used)
			}
		}
		else {}
	}
}

pub fn (c mut Checker) check_or_block(call_expr mut ast.CallExpr, ret_type table.Type, is_ret_used bool) {
	if !call_expr.or_block.is_used {
		c.error('${call_expr.name}() returns an option, but you missed to add an `or {}` block to it',
			call_expr.pos)
		return
	}
	stmts_len := call_expr.or_block.stmts.len
	if stmts_len == 0 {
		if is_ret_used {
			// x := f() or {}
			c.error('assignment requires a non empty `or {}` block', call_expr.pos)
			return
		}
		// allow `f() or {}`
		return
	}
	last_stmt := call_expr.or_block.stmts[stmts_len - 1]
	if is_ret_used {
		if !c.is_last_or_block_stmt_valid(last_stmt) {
			expected_type_name := c.table.get_type_symbol(ret_type).name
			c.error('last statement in the `or {}` block should return ‘$expected_type_name‘',
				call_expr.pos)
			return
		}
		match last_stmt {
			ast.ExprStmt {
				type_fits := c.table.check(c.expr(it.expr), ret_type)
				is_panic_or_exit := is_expr_panic_or_exit(it.expr)
				if type_fits || is_panic_or_exit {
					return
				}
				type_name := c.table.get_type_symbol(c.expr(it.expr)).name
				expected_type_name := c.table.get_type_symbol(ret_type).name
				c.error('wrong return type `$type_name` in the `or {}` block, expected `$expected_type_name`',
					it.pos)
				return
			}
			ast.BranchStmt {
				if !(it.tok.kind in [.key_continue, .key_break]) {
					c.error('only break/continue is allowed as a branch statement in the end of an `or {}` block',
						it.tok.position())
					return
				}
			}
			else {}
		}
		return
	}
}

fn is_expr_panic_or_exit(expr ast.Expr) bool {
	match expr {
		ast.CallExpr {
			return it.name in ['panic', 'exit']
		}
		else {
			return false
		}
	}
}

// TODO: merge to check_or_block when v can handle it
pub fn (c mut Checker) is_last_or_block_stmt_valid(stmt ast.Stmt) bool {
	return match stmt {
		ast.Return {
			true
		}
		ast.BranchStmt {
			true
		}
		ast.ExprStmt {
			true
		}
		else {
			false
		}
	}
}

pub fn (c mut Checker) selector_expr(selector_expr mut ast.SelectorExpr) table.Type {
	typ := c.expr(selector_expr.expr)
	if typ == table.void_type_idx {
		c.error('unknown selector expression', selector_expr.pos)
		return table.void_type
	}
	selector_expr.expr_type = typ
	// println('sel expr line_nr=$selector_expr.pos.line_nr typ=$selector_expr.expr_type')
	typ_sym := c.table.get_type_symbol(typ)
	field_name := selector_expr.field
	// variadic
	if table.type_is(typ, .variadic) {
		if field_name == 'len' {
			return table.int_type
		}
	}
	if field := c.table.struct_find_field(typ_sym, field_name) {
		return field.typ
	}
	if typ_sym.kind != .struct_ {
		c.error('`$typ_sym.name` is not a struct', selector_expr.pos)
	} else {
		c.error('unknown field `${typ_sym.name}.$field_name`', selector_expr.pos)
	}
	return table.void_type
}

// TODO: non deferred
pub fn (c mut Checker) return_stmt(return_stmt mut ast.Return) {
	c.expected_type = c.fn_return_type
	if return_stmt.exprs.len > 0 && c.fn_return_type == table.void_type {
		c.error('too many arguments to return, current function does not return anything',
			return_stmt.pos)
		return
	} else if return_stmt.exprs.len == 0 && c.fn_return_type != table.void_type {
		c.error('too few arguments to return', return_stmt.pos)
		return
	}
	if return_stmt.exprs.len == 0 {
		return
	}
	expected_type := c.fn_return_type
	expected_type_sym := c.table.get_type_symbol(expected_type)
	exp_is_optional := table.type_is(expected_type, .optional)
	mut expected_types := [expected_type]
	if expected_type_sym.kind == .multi_return {
		mr_info := expected_type_sym.info as table.MultiReturn
		expected_types = mr_info.types
	}
	mut got_types := []table.Type
	for expr in return_stmt.exprs {
		typ := c.expr(expr)
		got_types << typ
	}
	return_stmt.types = got_types
	// allow `none` & `error (Option)` return types for function that returns optional
	if exp_is_optional && table.type_idx(got_types[0]) in [table.none_type_idx, c.table.type_idxs['Option']] {
		return
	}
	if expected_types.len > 0 && expected_types.len != got_types.len {
		// c.error('wrong number of return arguments:\n\texpected: $expected_table.str()\n\tgot: $got_types.str()', return_stmt.pos)
		c.error('wrong number of return arguments', return_stmt.pos)
	}
	for i, exp_typ in expected_types {
		got_typ := got_types[i]
		if !c.table.check(got_typ, exp_typ) {
			got_typ_sym := c.table.get_type_symbol(got_typ)
			exp_typ_sym := c.table.get_type_symbol(exp_typ)
			c.error('cannot use `$got_typ_sym.name` as type `$exp_typ_sym.name` in return argument',
				return_stmt.pos)
		}
	}
}

pub fn (c mut Checker) enum_decl(decl ast.EnumDecl) {
	for field in decl.fields {
		if field.has_expr {
			match field.expr {
				ast.IntegerLiteral {}
				ast.PrefixExpr {}
				else {
					mut pos := expr_pos(field.expr)
					if pos.pos == 0 {
						pos = field.pos
					}
					c.error('default value for enum has to be an integer', pos)
				}
			}
		}
	}
}

pub fn (c mut Checker) assign_stmt(assign_stmt mut ast.AssignStmt) {
	c.expected_type = table.none_type	// TODO a hack to make `x := if ... work`
	// check variablename for beginning with capital letter 'Abc'
	for ident in assign_stmt.left {
		if assign_stmt.op == .decl_assign && scanner.contains_capital(ident.name) {
			c.error('variable names cannot contain uppercase letters, use snake_case instead', ident.pos)
		}
	}
	if assign_stmt.left.len > assign_stmt.right.len {
		// multi return
		match assign_stmt.right[0] {
			ast.CallExpr {}
			else {
				c.error('assign_stmt: expected call', assign_stmt.pos)
			}
		}
		right_type := c.expr(assign_stmt.right[0])
		right_type_sym := c.table.get_type_symbol(right_type)
		if right_type_sym.kind != .multi_return {
			c.error('expression on the right does not return multiple values, while at least $assign_stmt.left.len are expected',
				assign_stmt.pos)
			return
		}
		mr_info := right_type_sym.mr_info()
		if mr_info.types.len < assign_stmt.left.len {
			c.error('right expression returns only $mr_info.types.len values, but left one expects $assign_stmt.left.len',
				assign_stmt.pos)
		}
		mut scope := c.file.scope.innermost(assign_stmt.pos.pos)
		for i, _ in assign_stmt.left {
			mut ident := assign_stmt.left[i]
			mut ident_var_info := ident.var_info()
			if i >= mr_info.types.len {
				continue
			}
			val_type := mr_info.types[i]
			if assign_stmt.op == .assign {
				var_type := c.expr(ident)
				assign_stmt.left_types << var_type
				if !c.table.check(val_type, var_type) {
					val_type_sym := c.table.get_type_symbol(val_type)
					var_type_sym := c.table.get_type_symbol(var_type)
					c.error('assign stmt: cannot use `$val_type_sym.name` as `$var_type_sym.name`',
						assign_stmt.pos)
				}
			}
			ident_var_info.typ = val_type
			ident.info = ident_var_info
			assign_stmt.left[i] = ident
			assign_stmt.right_types << val_type
			scope.update_var_type(ident.name, val_type)
		}
		c.check_expr_opt_call(assign_stmt.right[0], right_type, true)
	} else {
		// `a := 1` | `a,b := 1,2`
		if assign_stmt.left.len != assign_stmt.right.len {
			c.error('wrong number of vars', assign_stmt.pos)
		}
		mut scope := c.file.scope.innermost(assign_stmt.pos.pos)
		for i, _ in assign_stmt.left {
			mut ident := assign_stmt.left[i]
			if assign_stmt.op == .decl_assign {
				c.var_decl_name = ident.name
			}
			mut ident_var_info := ident.var_info()
			// c.assigned_var_name = ident.name
			val_type := c.expr(assign_stmt.right[i])
			if assign_stmt.op == .assign {
				var_type := c.expr(ident)
				assign_stmt.left_types << var_type
				if !c.table.check(val_type, var_type) {
					val_type_sym := c.table.get_type_symbol(val_type)
					var_type_sym := c.table.get_type_symbol(var_type)
					c.error('assign stmt: cannot use `$val_type_sym.name` as `$var_type_sym.name`',
						assign_stmt.pos)
				}
			}
			ident_var_info.typ = val_type
			ident.info = ident_var_info
			assign_stmt.left[i] = ident
			assign_stmt.right_types << val_type
			scope.update_var_type(ident.name, val_type)
			c.check_expr_opt_call(assign_stmt.right[i], val_type, true)
		}
	}
	c.var_decl_name = ''
	c.expected_type = table.void_type
	// c.assigned_var_name = ''
}

pub fn (c mut Checker) array_init(array_init mut ast.ArrayInit) table.Type {
	// println('checker: array init $array_init.pos.line_nr $c.file.path')
	mut elem_type := table.void_type
	// []string - was set in parser
	if array_init.typ != table.void_type {
		return array_init.typ
	}
	// a = []
	if array_init.exprs.len == 0 {
		type_sym := c.table.get_type_symbol(c.expected_type)
		if type_sym.kind != .array {
			c.error('array_init: no type specified (maybe: `[]Type` instead of `[]`)', array_init.pos)
			return table.void_type
		}
		// TODO: seperate errors once bug is fixed with `x := if expr { ... } else { ... }`
		// if c.expected_type == table.void_type {
		// c.error('array_init: use `[]Type` instead of `[]`', array_init.pos)
		// return table.void_type
		// }
		array_info := type_sym.array_info()
		array_init.elem_type = array_info.elem_type
		return c.expected_type
	}
	// [1,2,3]
	if array_init.exprs.len > 0 && array_init.elem_type == table.void_type {
		for i, expr in array_init.exprs {
			typ := c.expr(expr)
			// The first element's type
			if i == 0 {
				elem_type = typ
				c.expected_type = typ
				continue
			}
			if !c.table.check(elem_type, typ) {
				elem_type_sym := c.table.get_type_symbol(elem_type)
				c.error('expected array element with type `$elem_type_sym.name`', array_init.pos)
			}
		}
		idx := c.table.find_or_register_array(elem_type, 1)
		array_init.typ = table.new_type(idx)
		array_init.elem_type = elem_type
	} else if array_init.is_fixed && array_init.exprs.len == 1 && array_init.elem_type != table.void_type {
		// [50]byte
		mut fixed_size := 1
		match array_init.exprs[0] {
			ast.IntegerLiteral {
				fixed_size = it.val.int()
			}
			ast.Ident {
				// if obj := c.file.global_scope.find_const(it.name) {
				// if  obj := scope.find(it.name) {
				// scope := c.file.scope.innermost(array_init.pos.pos)
				// eprintln('scope: ${scope.str()}')
				// scope.find(it.name) or {
				// c.error('undefined: `$it.name`', array_init.pos)
				// }
				mut full_const_name := if it.mod == 'main' { it.name } else { it.mod + '.' +
						it.name }
				if obj := c.file.global_scope.find_const(full_const_name) {
					if cint := const_int_value(obj) {
						fixed_size = cint
					}
				} else {
					c.error('non existant integer const $full_const_name while initializing the size of a static array',
						array_init.pos)
				}
			}
			else {
				c.error('expecting `int` for fixed size', array_init.pos)
			}
		}
		idx := c.table.find_or_register_array_fixed(array_init.elem_type, fixed_size, 1)
		array_type := table.new_type(idx)
		array_init.typ = array_type
	}
	return array_init.typ
}

fn const_int_value(cfield ast.ConstField) ?int {
	if cint := is_const_integer(cfield) {
		return cint.val.int()
	}
	return none
}

fn is_const_integer(cfield ast.ConstField) ?ast.IntegerLiteral {
	match cfield.expr {
		ast.IntegerLiteral {
			return *it
		}
		else {}
	}
	return none
}

fn (c mut Checker) stmt(node ast.Stmt) {
	// c.expected_type = table.void_type
	match mut node {
		ast.AssertStmt {
			assert_type := c.expr(it.expr)
			if assert_type != table.bool_type_idx {
				atype_name := c.table.get_type_symbol(assert_type).name
				c.error('assert can be used only with `bool` expressions, but found `${atype_name}` instead',
					it.pos)
			}
		}
		ast.AssignStmt {
			c.assign_stmt(mut it)
		}
		ast.Block {
			c.stmts(it.stmts)
		}
		ast.BranchStmt {
			if c.in_for_count == 0 {
				c.error('$it.tok.lit statement not within a loop', it.tok.position())
			}
		}
		// ast.Attr {}
		ast.CompIf {
			// c.expr(it.cond)
			c.stmts(it.stmts)
			if it.has_else {
				c.stmts(it.else_stmts)
			}
		}
		ast.ConstDecl {
			mut field_names := []string
			mut field_order := []int
			for i, field in it.fields {
				field_names << field.name
				field_order << i
			}
			mut needs_order := false
			mut done_fields := []int
			for i, field in it.fields {
				c.const_decl = field.name
				c.const_deps << field.name
				typ := c.expr(field.expr)
				it.fields[i].typ = typ
				for cd in c.const_deps {
					for j, f in it.fields {
						if j != i && cd in field_names && cd == f.name && !(j in done_fields) {
							needs_order = true
							x := field_order[j]
							field_order[j] = field_order[i]
							field_order[i] = x
							break
						}
					}
				}
				done_fields << i
				c.const_deps = []
			}
			if needs_order {
				mut ordered_fields := []ast.ConstField
				for order in field_order {
					ordered_fields << it.fields[order]
				}
				it.fields = ordered_fields
			}
		}
		ast.DeferStmt {
			c.stmts(it.stmts)
		}
		ast.EnumDecl {
			c.enum_decl(it)
		}
		ast.ExprStmt {
			etype := c.expr(it.expr)
			c.expected_type = table.void_type
			c.check_expr_opt_call(it.expr, etype, false)
		}
		ast.FnDecl {
			// if it.is_method {
			// sym := c.table.get_type_symbol(it.receiver.typ)
			// if sym.has_method(it.name) {
			// c.warn('duplicate method `$it.name`', it.pos)
			// }
			// }
			c.expected_type = table.void_type
			c.fn_return_type = it.return_type
			c.stmts(it.stmts)
<<<<<<< HEAD
			if !it.is_c && !it.is_js && !it.no_body && it.return_type != table.void_type && !c.returns &&
=======
			if !it.is_c && !it.no_body && it.return_type != table.void_type && !c.returns &&
>>>>>>> a3ab5df2
				!(it.name in ['panic', 'exit']) {
				c.error('missing return at end of function `$it.name`', it.pos)
			}
			c.returns = false
		}
		ast.ForStmt {
			c.in_for_count++
			typ := c.expr(it.cond)
			if !it.is_inf && table.type_idx(typ) != table.bool_type_idx {
				c.error('non-bool used as for condition', it.pos)
			}
			// TODO: update loop var type
			// how does this work currenly?
			c.stmts(it.stmts)
			c.in_for_count--
		}
		ast.ForCStmt {
			c.in_for_count++
			c.stmt(it.init)
			c.expr(it.cond)
			// c.stmt(it.inc)
			c.expr(it.inc)
			c.stmts(it.stmts)
			c.in_for_count--
		}
		ast.ForInStmt {
			c.in_for_count++
			typ := c.expr(it.cond)
			if it.is_range {
				c.expr(it.high)
			} else {
				mut scope := c.file.scope.innermost(it.pos.pos)
				sym := c.table.get_type_symbol(typ)
				if it.key_var.len > 0 {
					key_type := match sym.kind {
						.map {
							sym.map_info().key_type
						}
						else {
							table.int_type
						}
					}
					it.key_type = key_type
					scope.update_var_type(it.key_var, key_type)
				}
				value_type := c.table.value_type(typ)
				if value_type == table.void_type {
					typ_sym := c.table.get_type_symbol(typ)
					c.error('for in: cannot index `$typ_sym.name`', expr_pos(it.cond))
				}
				it.cond_type = typ
				it.kind = sym.kind
				it.val_type = value_type
				scope.update_var_type(it.val_var, value_type)
			}
			c.stmts(it.stmts)
			c.in_for_count--
		}
		ast.GoStmt {
			c.expr(it.call_expr)
		}
		// ast.HashStmt {}
		ast.Import {}
		// ast.GlobalDecl {}
		ast.Return {
			c.returns = true
			c.return_stmt(mut it)
		}
		// ast.StructDecl {}
		ast.UnsafeStmt {
			c.stmts(it.stmts)
		}
		else {
			// println('checker.stmt(): unhandled node')
			// println('checker.stmt(): unhandled node (${typeof(node)})')
		}
	}
}

fn (c mut Checker) stmts(stmts []ast.Stmt) {
	c.expected_type = table.void_type
	for stmt in stmts {
		c.stmt(stmt)
	}
	c.expected_type = table.void_type
}

pub fn (c mut Checker) expr(node ast.Expr) table.Type {
	match mut node {
		ast.ArrayInit {
			return c.array_init(mut it)
		}
		ast.AsCast {
			it.expr_type = c.expr(it.expr)
			expr_type_sym := c.table.get_type_symbol(it.expr_type)
			type_sym := c.table.get_type_symbol(it.typ)
			if expr_type_sym.kind == .sum_type {
				info := expr_type_sym.info as table.SumType
				if !(it.typ in info.variants) {
					c.error('cannot cast `$expr_type_sym.name` to `$type_sym.name`', it.pos)
					// c.error('only $info.variants can be casted to `$typ`', it.pos)
				}
			} else {
				c.error('cannot cast non sum type `$type_sym.name` using `as`', it.pos)
			}
			return it.typ
		}
		ast.AssignExpr {
			c.assign_expr(mut it)
		}
		ast.Assoc {
			scope := c.file.scope.innermost(it.pos.pos)
			v := scope.find_var(it.var_name) or {
				panic(err)
			}
			for i, _ in it.fields {
				c.expr(it.exprs[i])
			}
			it.typ = v.typ
			return v.typ
		}
		ast.BoolLiteral {
			return table.bool_type
		}
		ast.CastExpr {
			it.expr_type = c.expr(it.expr)
			if it.has_arg {
				c.expr(it.arg)
			}
			it.typname = c.table.get_type_symbol(it.typ).name
			return it.typ
		}
		ast.CallExpr {
			return c.call_expr(mut it)
		}
		ast.CharLiteral {
			return table.byte_type
		}
		ast.EnumVal {
			return c.enum_val(mut it)
		}
		ast.FloatLiteral {
			return table.f64_type
		}
		ast.Ident {
			// c.checked_ident = it.name
			res := c.ident(mut it)
			// c.checked_ident = ''
			return res
		}
		ast.IfExpr {
			return c.if_expr(mut it)
		}
		ast.IfGuardExpr {
			it.expr_type = c.expr(it.expr)
			return table.bool_type
		}
		ast.IndexExpr {
			return c.index_expr(mut it)
		}
		ast.InfixExpr {
			return c.infix_expr(mut it)
		}
		ast.IntegerLiteral {
			return table.int_type
		}
		ast.MapInit {
			return c.map_init(mut it)
		}
		ast.MatchExpr {
			return c.match_expr(mut it)
		}
		ast.PostfixExpr {
			return c.postfix_expr(it)
		}
		ast.PrefixExpr {
			right_type := c.expr(it.right)
			// TODO: testing ref/deref strategy
			if it.op == .amp && !table.type_is_ptr(right_type) {
				return table.type_to_ptr(right_type)
			}
			if it.op == .mul && table.type_is_ptr(right_type) {
				return table.type_deref(right_type)
			}
			if it.op == .not && right_type != table.bool_type_idx {
				c.error('! operator can only be used with bool types', it.pos)
			}
			return right_type
		}
		ast.None {
			return table.none_type
		}
		ast.ParExpr {
			return c.expr(it.expr)
		}
		ast.SelectorExpr {
			return c.selector_expr(mut it)
		}
		ast.SizeOf {
			return table.int_type
		}
		ast.StringLiteral {
			if it.is_c {
				return table.byteptr_type
			}
			return table.string_type
		}
		ast.StringInterLiteral {
			for expr in it.exprs {
				it.expr_types << c.expr(expr)
			}
			return table.string_type
		}
		ast.StructInit {
			return c.struct_init(mut it)
		}
		ast.Type {
			return it.typ
		}
		ast.TypeOf {
			it.expr_type = c.expr(it.expr)
			return table.string_type
		}
		else {
			tnode := typeof(node)
			if tnode != 'unknown v.ast.Expr' {
				println('checker.expr(): unhandled node with typeof(`${tnode}`)')
			}
		}
	}
	return table.void_type
}

fn expr_pos(node ast.Expr) token.Position {
	// all uncommented have to be implemented
	match mut node {
		ast.ArrayInit {
			return it.pos
		}
		ast.AsCast {
			return it.pos
		}
		// ast.Ident { }
		ast.AssignExpr {
			return it.pos
		}
		// ast.CastExpr { }
		ast.Assoc {
			return it.pos
		}
		// ast.BoolLiteral { }
		ast.CallExpr {
			return it.pos
		}
		// ast.CharLiteral { }
		ast.EnumVal {
			return it.pos
		}
		// ast.FloatLiteral { }
		ast.IfExpr {
			return it.pos
		}
		// ast.IfGuardExpr { }
		ast.IndexExpr {
			return it.pos
		}
		ast.InfixExpr {
			left_pos := expr_pos(it.left)
			right_pos := expr_pos(it.right)
			if left_pos.pos == 0 || right_pos.pos == 0 {
				return it.pos
			}
			return token.Position{
				line_nr: it.pos.line_nr
				pos: left_pos.pos
				len: right_pos.pos - left_pos.pos + right_pos.len
			}
		}
		ast.IntegerLiteral {
			return it.pos
		}
		ast.MapInit {
			return it.pos
		}
		ast.MatchExpr {
			return it.pos
		}
		ast.PostfixExpr {
			return it.pos
		}
		// ast.None { }
		ast.PrefixExpr {
			return it.pos
		}
		// ast.ParExpr { }
		ast.SelectorExpr {
			return it.pos
		}
		// ast.SizeOf { }
		ast.StringLiteral {
			return it.pos
		}
		ast.StringInterLiteral {
			return it.pos
		}
		// ast.Type { }
		ast.StructInit {
			return it.pos
		}
		// ast.TypeOf { }
		else {
			return token.Position{}
		}
	}
}

pub fn (c mut Checker) ident(ident mut ast.Ident) table.Type {
	if ident.name == c.var_decl_name {		// c.checked_ident {
		c.error('unresolved: `$ident.name`', ident.pos)
		return table.void_type
	}
	// TODO: move this
	if c.const_deps.len > 0 {
		mut name := ident.name
		if !name.contains('.') && !(ident.mod in ['builtin', 'main']) {
			name = '${ident.mod}.$ident.name'
		}
		if name == c.const_decl {
			c.error('cycle in constant `$c.const_decl`', ident.pos)
			return table.void_type
		}
		c.const_deps << name
	}
	if ident.kind == .blank_ident {
		return table.void_type
	}
	// second use
	if ident.kind == .variable {
		info := ident.info as ast.IdentVar
		return info.typ
	} else if ident.kind == .constant {
		info := ident.info as ast.IdentVar
		return info.typ
	} else if ident.kind == .function {
		info := ident.info as ast.IdentFn
		return info.typ
	} else if ident.kind == .unresolved {
		// first use
		start_scope := c.file.scope.innermost(ident.pos.pos)
		if obj := start_scope.find(ident.name) {
			match obj {
				ast.Var {
					mut typ := it.typ
					if typ == 0 {
						typ = c.expr(it.expr)
					}
					is_optional := table.type_is(typ, .optional)
					ident.kind = .variable
					ident.info = ast.IdentVar{
						typ: typ
						is_optional: is_optional
					}
					it.typ = typ
					// unwrap optional (`println(x)`)
					if is_optional {
						return table.type_set(typ, .unset)
					}
					return typ
				}
				else {}
			}
		}
		// prepend mod to look for fn call or const
		mut name := ident.name
		if !name.contains('.') && !(ident.mod in ['builtin', 'main']) {
			name = '${ident.mod}.$ident.name'
		}
		if obj := c.file.global_scope.find(name) {
			match obj {
				ast.GlobalDecl {
					ident.kind = .global
					ident.info = ast.IdentVar{
						typ: it.typ
					}
					return it.typ
				}
				ast.ConstField {
					mut typ := it.typ
					if typ == 0 {
						typ = c.expr(it.expr)
					}
					ident.name = name
					ident.kind = .constant
					ident.info = ast.IdentVar{
						typ: typ
					}
					it.typ = typ
					return typ
				}
				else {}
			}
		}
		// Function object (not a call), e.g. `onclick(my_click)`
		if func := c.table.find_fn(name) {
			fn_type := table.new_type(c.table.find_or_register_fn_type(func, true))
			ident.name = name
			ident.kind = .function
			ident.info = ast.IdentFn{
				typ: fn_type
			}
			return fn_type
		}
	}
	if ident.is_c {
		return table.int_type
	}
	if ident.name != '_' {
		c.error('undefined: `$ident.name`', ident.pos)
	}
	return table.void_type
}

pub fn (c mut Checker) match_expr(node mut ast.MatchExpr) table.Type {
	node.is_expr = c.expected_type != table.void_type
	node.expected_type = c.expected_type
	cond_type := c.expr(node.cond)
	if cond_type == 0 {
		c.error('match 0 cond type', node.pos)
	}
	type_sym := c.table.get_type_symbol(cond_type)
	// all_possible_left_subtypes is a histogram of
	// type => how many times it was used in the match
	mut all_possible_left_subtypes := map[string]int
	// all_possible_left_enum_vals is a histogram of
	// enum value name => how many times it was used in the match
	mut all_possible_left_enum_vals := map[string]int
	match type_sym.info {
		table.SumType {
			for v in it.variants {
				all_possible_left_subtypes[int(v).str()] = 0
			}
		}
		table.Enum {
			for v in it.vals {
				all_possible_left_enum_vals[v] = 0
			}
		}
		else {}
	}
	mut has_else := node.branches[node.branches.len - 1].is_else
	if !has_else {
		for i, branch in node.branches {
			if branch.is_else && i != node.branches.len - 1 {
				c.error('`else` must be the last branch of `match`', branch.pos)
				has_else = true
				break
			}
		}

		if !has_else {
			mut used_values_count := 0
			for bi, branch in node.branches {
				used_values_count += branch.exprs.len
				for bi_ei, bexpr in branch.exprs {
					match bexpr {
						ast.Type {
							tidx := table.type_idx(it.typ)
							stidx := tidx.str()
							all_possible_left_subtypes[stidx] = all_possible_left_subtypes[stidx] +
								1
						}
						ast.EnumVal {
							all_possible_left_enum_vals[it.val] = all_possible_left_enum_vals[it.val] +
								1
						}
						else {}
					}
				}
			}
			mut err := false
			mut err_details := 'match must be exhaustive'
			unhandled := []string
			match type_sym.info {
				table.SumType {
					for k, v in all_possible_left_subtypes {
						if v == 0 {
							err = true
							unhandled << '`' + c.table.type_to_str(table.new_type(k.int())) + '`'
						}
						if v > 1 {
							err = true
							multiple_type_name := '`' + c.table.type_to_str(table.new_type(k.int())) +
								'`'
							c.error('a match case for $multiple_type_name is handled more than once',
								node.pos)
						}
					}
				}
				table.Enum {
					for k, v in all_possible_left_enum_vals {
						if v == 0 {
							err = true
							unhandled << '`.$k`'
						}
						if v > 1 {
							err = true
							multiple_enum_val := '`.$k`'
							c.error('a match case for $multiple_enum_val is handled more than once',
								node.pos)
						}
					}
				}
				else {
					err = true
				}
			}
			if err {
				if unhandled.len > 0 {
					err_details += ' (add match branches for: ' + unhandled.join(', ') + ' or an else{} branch)'
				}
				c.error(err_details, node.pos)
			}
		}
	}
	c.expected_type = cond_type
	mut ret_type := table.void_type
	for branch in node.branches {
		for expr in branch.exprs {
			c.expected_type = cond_type
			typ := c.expr(expr)
			typ_sym := c.table.get_type_symbol(typ)
			// TODO:
			if typ_sym.kind == .sum_type {
			}
		}
		c.stmts(branch.stmts)
		// If the last statement is an expression, return its type
		if branch.stmts.len > 0 {
			match branch.stmts[branch.stmts.len - 1] {
				ast.ExprStmt {
					ret_type = c.expr(it.expr)
				}
				else {
					// TODO: ask alex about this
					// typ := c.expr(it.expr)
					// type_sym := c.table.get_type_symbol(typ)
					// p.warn('match expr ret $type_sym.name')
					// node.typ = typ
					// return typ
				}
			}
		}
	}
	// if ret_type != table.void_type {
	// node.is_expr = c.expected_type != table.void_type
	// node.expected_type = c.expected_type
	// }
	node.return_type = ret_type
	node.cond_type = cond_type
	// println('!m $expr_type')
	return ret_type
}

pub fn (c mut Checker) if_expr(node mut ast.IfExpr) table.Type {
	if c.expected_type != table.void_type {
		// | c.assigned_var_name != '' {
		// sym := c.table.get_type_symbol(c.expected_type)
		// println('$c.file.path  $node.pos.line_nr IF is expr: checker exp type = ' + sym.name)
		node.is_expr = true
	}
	node.typ = table.void_type
	for i, branch in node.branches {
		match branch.cond {
			ast.ParExpr {
				c.error('unnecessary `()` in an if condition. use `if expr {` instead of `if (expr) {`.',
					node.pos)
			}
			else {}
		}
		typ := c.expr(branch.cond)
		if i < node.branches.len - 1 || !node.has_else {
			typ_sym := c.table.get_type_symbol(typ)
			// if typ_sym.kind != .bool {
			if table.type_idx(typ) != table.bool_type_idx {
				c.error('non-bool (`$typ_sym.name`) used as if condition', node.pos)
			}
		}
		c.stmts(branch.stmts)
	}
	if node.has_else && node.is_expr {
		last_branch := node.branches[node.branches.len - 1]
		if last_branch.stmts.len > 0 {
			match last_branch.stmts[last_branch.stmts.len - 1] {
				ast.ExprStmt {
					// type_sym := p.table.get_type_symbol(it.typ)
					// p.warn('if expr ret $type_sym.name')
					t := c.expr(it.expr)
					node.typ = t
					return t
				}
				else {}
			}
		}
	}
	return table.bool_type
}

pub fn (c mut Checker) postfix_expr(node ast.PostfixExpr) table.Type {
	/*
	match node.expr {
		ast.IdentVar {
			println('postfix identvar')
		}
		else {}
	}
*/
	typ := c.expr(node.expr)
	typ_sym := c.table.get_type_symbol(typ)
	// if !table.is_number(typ) {
	if !typ_sym.is_number() {
		println(typ_sym.kind.str())
		c.error('invalid operation: $node.op.str() (non-numeric type `$typ_sym.name`)', node.pos)
	}
	return typ
}

pub fn (c mut Checker) index_expr(node mut ast.IndexExpr) table.Type {
	typ := c.expr(node.left)
	node.left_type = typ
	mut is_range := false	// TODO is_range := node.index is ast.RangeExpr
	match node.index {
		ast.RangeExpr {
			is_range = true
			if it.has_low {
				c.expr(it.low)
			}
			if it.has_high {
				c.expr(it.high)
			}
		}
		else {}
	}
	typ_sym := c.table.get_type_symbol(typ)
	if !is_range {
		index_type := c.expr(node.index)
		index_type_sym := c.table.get_type_symbol(index_type)
		// println('index expr left=$typ_sym.name $node.pos.line_nr')
		// if typ_sym.kind == .array && (!(table.type_idx(index_type) in table.number_type_idxs) &&
		// index_type_sym.kind != .enum_) {
		if typ_sym.kind in [.array, .array_fixed] && !(table.is_number(index_type) || index_type_sym.kind ==
			.enum_) {
			c.error('non-integer index `$index_type_sym.name` (array type `$typ_sym.name`)',
				node.pos)
		} else if typ_sym.kind == .map && table.type_idx(index_type) != table.string_type_idx {
			c.error('non-string map index (map type `$typ_sym.name`)', node.pos)
		}
		value_type := c.table.value_type(typ)
		if value_type != table.void_type {
			return value_type
		}
	} else if is_range {
		// array[1..2] => array
		// fixed_array[1..2] => array
		if typ_sym.kind == .array_fixed {
			elem_type := c.table.value_type(typ)
			idx := c.table.find_or_register_array(elem_type, 1)
			return table.new_type(idx)
		}
	}
	return typ
}

// `.green` or `Color.green`
// If a short form is used, `expected_type` needs to be an enum
// with this value.
pub fn (c mut Checker) enum_val(node mut ast.EnumVal) table.Type {
	typ_idx := if node.enum_name == '' {
		table.type_idx(c.expected_type)
	} else {		//
		c.table.find_type_idx(node.enum_name)
	}
	// println('checker: enum_val: $node.enum_name typeidx=$typ_idx')
	if typ_idx == 0 {
		c.error('not an enum (name=$node.enum_name) (type_idx=0)', node.pos)
	}
	typ := table.new_type(typ_idx)
	typ_sym := c.table.get_type_symbol(typ)
	// println('tname=$typ.name')
	if typ_sym.kind != .enum_ {
		c.error('not an enum', node.pos)
	}
	// info := typ_sym.info as table.Enum
	info := typ_sym.enum_info()
	// rintln('checker: x = $info.x enum val $c.expected_type $typ_sym.name')
	// println(info.vals)
	if !(node.val in info.vals) {
		c.error('enum `$typ_sym.name` does not have a value `$node.val`', node.pos)
	}
	node.typ = typ
	return typ
}

pub fn (c mut Checker) map_init(node mut ast.MapInit) table.Type {
	// `x ;= map[string]string` - set in parser
	if node.typ != 0 {
		info := c.table.get_type_symbol(node.typ).map_info()
		node.key_type = info.key_type
		node.value_type = info.value_type
		return node.typ
	}
	// `{'age': 20}`
	key0_type := c.expr(node.keys[0])
	val0_type := c.expr(node.vals[0])
	for i, key in node.keys {
		if i == 0 {
			continue
		}
		val := node.vals[i]
		key_type := c.expr(key)
		val_type := c.expr(val)
		if !c.table.check(key_type, key0_type) {
			key0_type_sym := c.table.get_type_symbol(key0_type)
			key_type_sym := c.table.get_type_symbol(key_type)
			c.error('map init: cannot use `$key_type_sym.name` as `$key0_type_sym` for map key',
				node.pos)
		}
		if !c.table.check(val_type, val0_type) {
			val0_type_sym := c.table.get_type_symbol(val0_type)
			val_type_sym := c.table.get_type_symbol(val_type)
			c.error('map init: cannot use `$val_type_sym.name` as `$val0_type_sym` for map value',
				node.pos)
		}
	}
	map_type := table.new_type(c.table.find_or_register_map(key0_type, val0_type))
	node.typ = map_type
	node.key_type = key0_type
	node.value_type = val0_type
	return map_type
}

pub fn (c mut Checker) warn(s string, pos token.Position) {
	allow_warnings := !c.pref.is_prod	// allow warnings only in dev builds
	c.warn_or_error(s, pos, allow_warnings)	// allow warnings only in dev builds
}

pub fn (c mut Checker) error(message string, pos token.Position) {
	c.warn_or_error(message, pos, false)
}

fn (c mut Checker) warn_or_error(message string, pos token.Position, warn bool) {
	// add backtrace to issue struct, how?
	// if c.pref.is_verbose {
	// print_backtrace()
	// }
	if !warn {
		c.nr_errors++
		if !(pos.line_nr in c.error_lines) {
			c.errors << scanner.Error{
				reporter: scanner.Reporter.checker
				pos: pos
				file_path: c.file.path
				message: message
			}
			c.error_lines << pos.line_nr
		}
	} else {
		c.warnings << scanner.Warning{
			reporter: scanner.Reporter.checker
			pos: pos
			file_path: c.file.path
			message: message
		}
	}
<<<<<<< HEAD
	if !warn {
		c.error_lines << pos.line_nr
	}
	if c.pref.is_verbose {
		println('\n\n')
	}
	if c.nr_errors >= max_nr_errors {
		exit(1)
	}
=======
>>>>>>> a3ab5df2
}

fn (p Checker) fileis(s string) bool {
	return p.file.path.contains(s)
}<|MERGE_RESOLUTION|>--- conflicted
+++ resolved
@@ -214,8 +214,6 @@
 		}
 		c.error('infix expr: cannot use `$right.name` (right expression) as `$left.name`',
 			infix_expr.pos)
-<<<<<<< HEAD
-=======
 	}
 	if left_type == table.bool_type && !(infix_expr.op in [.eq, .ne, .logical_or, .and]) {
 		c.error('bool types only have the following operators defined: `==`, `!=`, `||`, and `&&`',
@@ -225,7 +223,6 @@
 		// TODO broken !in
 		c.error('string types only have the following operators defined: `==`, `!=`, `<`, `>`, `<=`, `>=`, and `&&`',
 			infix_expr.pos)
->>>>>>> a3ab5df2
 	}
 	if infix_expr.op.is_relational() {
 		return table.bool_type
@@ -258,11 +255,7 @@
 	if !c.table.check(right_type, left_type) {
 		left_type_sym := c.table.get_type_symbol(left_type)
 		right_type_sym := c.table.get_type_symbol(right_type)
-<<<<<<< HEAD
-		c.error('cannot assign `$right_type_sym.name` to variable `${assign_expr.left.str()}` of type `$left_type_sym.name` ',
-=======
 		c.error('cannot assign `$right_type_sym.name` to variable `${assign_expr.left.str()}` of type `$left_type_sym.name`',
->>>>>>> a3ab5df2
 			expr_pos(assign_expr.val))
 	}
 	c.check_expr_opt_call(assign_expr.val, right_type, true)
@@ -353,8 +346,6 @@
 		call_expr.return_type = table.string_type
 		return table.string_type
 	}
-<<<<<<< HEAD
-=======
 	// call struct field fn type
 	// TODO: can we use SelectorExpr for all?
 	if field := c.table.struct_find_field(left_type_sym, method_name) {
@@ -366,7 +357,6 @@
 			return info.func.return_type
 		}
 	}
->>>>>>> a3ab5df2
 	c.error('unknown method: ${left_type_sym.name}.$method_name', call_expr.pos)
 	return table.void_type
 }
@@ -407,15 +397,9 @@
 	// check for arg (var) of fn type
 	if !found {
 		scope := c.file.scope.innermost(call_expr.pos.pos)
-<<<<<<< HEAD
-		if var := scope.find_var(fn_name) {
-			if var.typ != 0 {
-				vts := c.table.get_type_symbol(var.typ)
-=======
 		if v := scope.find_var(fn_name) {
 			if v.typ != 0 {
 				vts := c.table.get_type_symbol(v.typ)
->>>>>>> a3ab5df2
 				if vts.kind == .function {
 					info := vts.info as table.FnType
 					f = info.func
@@ -429,7 +413,6 @@
 		return table.void_type
 	}
 	call_expr.return_type = f.return_type
-<<<<<<< HEAD
 	if f.is_c || call_expr.is_c || f.is_js || call_expr.is_js {
 		for arg in call_expr.args {
 			c.expr(arg.expr)
@@ -445,23 +428,6 @@
 			call_expr.pos)
 		return f.return_type
 	}
-=======
-	if f.is_c || call_expr.is_c {
-		for arg in call_expr.args {
-			c.expr(arg.expr)
-		}
-		return f.return_type
-	}
-	min_required_args := if f.is_variadic { f.args.len - 1 } else { f.args.len }
-	if call_expr.args.len < min_required_args {
-		c.error('too few arguments in call to `$fn_name` ($call_expr.args.len instead of $min_required_args)',
-			call_expr.pos)
-	} else if !f.is_variadic && call_expr.args.len > f.args.len {
-		c.error('too many arguments in call to `$fn_name` ($call_expr.args.len instead of $f.args.len)',
-			call_expr.pos)
-		return f.return_type
-	}
->>>>>>> a3ab5df2
 	// println can print anything
 	if fn_name == 'println' || fn_name == 'print' {
 		c.expected_type = table.string_type
@@ -489,12 +455,9 @@
 			if typ_sym.kind == .void && arg_typ_sym.kind == .string {
 				continue
 			}
-<<<<<<< HEAD
-=======
 			if f.is_generic {
 				continue
 			}
->>>>>>> a3ab5df2
 			if typ_sym.kind == .array_fixed {
 			}
 			// println('fixed')
@@ -959,11 +922,7 @@
 			c.expected_type = table.void_type
 			c.fn_return_type = it.return_type
 			c.stmts(it.stmts)
-<<<<<<< HEAD
 			if !it.is_c && !it.is_js && !it.no_body && it.return_type != table.void_type && !c.returns &&
-=======
-			if !it.is_c && !it.no_body && it.return_type != table.void_type && !c.returns &&
->>>>>>> a3ab5df2
 				!(it.name in ['panic', 'exit']) {
 				c.error('missing return at end of function `$it.name`', it.pos)
 			}
@@ -1737,18 +1696,10 @@
 			message: message
 		}
 	}
-<<<<<<< HEAD
-	if !warn {
-		c.error_lines << pos.line_nr
-	}
-	if c.pref.is_verbose {
-		println('\n\n')
-	}
-	if c.nr_errors >= max_nr_errors {
-		exit(1)
-	}
-=======
->>>>>>> a3ab5df2
+}
+
+fn (p Checker) fileis(s string) bool {
+	return p.file.path.contains(s)
 }
 
 fn (p Checker) fileis(s string) bool {
