--- conflicted
+++ resolved
@@ -209,27 +209,6 @@
 	mut has_main_fn := false
 	for stmt in file.stmts {
 		match stmt {
-<<<<<<< HEAD
-			ast.ConstDecl {
-				if stmt.is_pub {
-					c.warn('const $no_pub_in_main_warning', stmt.pos)
-				}
-			}
-			/*
-			// TODO not a Stmt
-			ast.ConstField {
-				if stmt.is_pub {
-					c.warn('const field `$stmt.name` $no_pub_in_main_warning', stmt.pos)
-				}
-			}
-			*/
-			ast.EnumDecl {
-				if stmt.is_pub {
-					c.warn('enum `$stmt.name` $no_pub_in_main_warning', stmt.pos)
-				}
-			}
-=======
->>>>>>> a5b10b55
 			ast.FnDecl {
 				if stmt.name == 'main.main' {
 					if has_main_fn {
@@ -252,12 +231,6 @@
 								stmt.pos)
 						}
 					}
-<<<<<<< HEAD
-					if stmt.is_pub && !stmt.is_method {
-						c.warn('function `$stmt.name` $no_pub_in_main_warning', stmt.pos)
-					}
-=======
->>>>>>> a5b10b55
 				}
 				if stmt.return_type != table.void_type {
 					for attr in stmt.attrs {
@@ -269,29 +242,6 @@
 					}
 				}
 			}
-<<<<<<< HEAD
-			ast.StructDecl {
-				if stmt.is_pub {
-					c.warn('struct `$stmt.name` $no_pub_in_main_warning', stmt.pos)
-				}
-			}
-			ast.TypeDecl {
-				if stmt is ast.AliasTypeDecl {
-					if stmt.is_pub {
-						c.warn('type alias `$stmt.name` $no_pub_in_main_warning', stmt.pos)
-					}
-				} else if stmt is ast.SumTypeDecl {
-					if stmt.is_pub {
-						c.warn('sum type `$stmt.name` $no_pub_in_main_warning', stmt.pos)
-					}
-				} else if stmt is ast.FnTypeDecl {
-					if stmt.is_pub {
-						c.warn('type alias `$stmt.name` $no_pub_in_main_warning', stmt.pos)
-					}
-				}
-			}
-=======
->>>>>>> a5b10b55
 			else {}
 		}
 	}
@@ -2454,29 +2404,11 @@
 		if is_decl {
 			left_type = c.table.mktyp(right_type)
 			if left_type == table.int_type {
-<<<<<<< HEAD
-				mut expr := right
-				mut negative := false
-				if right is ast.PrefixExpr {
-					expr = right.right
-					if right.op == .minus {
-						negative = true
-					}
-				}
-				if mut expr is ast.IntegerLiteral {
-					mut is_large := false
-					if expr.val.len > 8 {
-						val := expr.val.i64()
-						if (!negative && val > int_max) || (negative && -val < int_min) {
-							is_large = true
-						}
-=======
 				if right is ast.IntegerLiteral {
 					mut is_large := right.val.len > 13
 					if !is_large && right.val.len > 8 {
 						val := right.val.i64()
 						is_large = val > checker.int_max || val < checker.int_min
->>>>>>> a5b10b55
 					}
 					if is_large {
 						c.error('overflow in implicit type `int`, use explicit type casting instead',
