// Copyright (c) 2019-2020 Alexander Medvednikov. All rights reserved.
// Use of this source code is governed by an MIT license
// that can be found in the LICENSE file.
module checker

import (
	v.ast
	v.table
	v.token
	os
)

const (
	max_nr_errors = 100
)

pub struct Checker {
	table          &table.Table
mut:
	file           ast.File
	nr_errors      int
	errors         []string
	expected_type  table.Type
	fn_return_type table.Type // current function's return type
	// fn_decl        ast.FnDecl
}

pub fn new_checker(table &table.Table) Checker {
	return Checker{
		table: table
	}
}

pub fn (c mut Checker) check(ast_file ast.File) {
	c.file = ast_file
	for stmt in ast_file.stmts {
		c.stmt(stmt)
	}
	/*
	println('all types:')
	for t in c.table.types {
		println(t.name + ' - ' + t.kind.str())
	}
	*/

}

pub fn (c mut Checker) check2(ast_file ast.File) []string {
	c.file = ast_file
	for stmt in ast_file.stmts {
		c.stmt(stmt)
	}
	return c.errors
}

pub fn (c mut Checker) check_files(ast_files []ast.File) {
	// TODO: temp fix, impl proper solution
	for file in ast_files {
		c.file = file
		for stmt in file.stmts {
			match mut stmt {
				ast.ConstDecl {
					c.stmt(*it)
				}
				else {}
	}
		}
	}
	for file in ast_files {
		c.check(file)
	}
}

pub fn (c mut Checker) struct_init(struct_init mut ast.StructInit) table.Type {
	// typ := c.table.find_type(struct_init.typ.typ.name) or {
	// c.error('unknown struct: $struct_init.typ.typ.name', struct_init.pos)
	// panic('')
	// }
	typ_sym := c.table.get_type_symbol(struct_init.typ)
	// println('check struct $typ_sym.name')
	match typ_sym.kind {
		.placeholder {
			c.error('unknown struct: $typ_sym.name', struct_init.pos)
		}
		// string & array are also structs but .kind of string/array
		.struct_, .string, .array {
			info := typ_sym.info as table.Struct
			is_short_syntax := struct_init.fields.len == 0
			if struct_init.exprs.len > info.fields.len {
				c.error('too many fields', struct_init.pos)
			}
			for i, expr in struct_init.exprs {
				// struct_field info.
				field_name := if is_short_syntax { info.fields[i].name } else { struct_init.fields[i] }
				mut field := info.fields[i]
				mut found_field := false
				for f in info.fields {
					if f.name == field_name {
						field = f
						found_field = true
						break
					}
				}
				if !found_field {
					c.error('struct init: no such field `$field_name` for struct `$typ_sym.name`', struct_init.pos)
				}
				c.expected_type = field.typ
				expr_type := c.expr(expr)
				expr_type_sym := c.table.get_type_symbol(expr_type)
				field_type_sym := c.table.get_type_symbol(field.typ)
				if !c.table.check(expr_type, field.typ) {
					c.error('cannot assign `$expr_type_sym.name` as `$field_type_sym.name` for field `$field.name`', struct_init.pos)
				}
				struct_init.expr_types << expr_type
				struct_init.expected_types << field.typ
			}
		}
		else {}
	}
	return struct_init.typ
}

pub fn (c mut Checker) infix_expr(infix_expr mut ast.InfixExpr) table.Type {
	// println('checker: infix expr(op $infix_expr.op.str())')
	left_type := c.expr(infix_expr.left)
	infix_expr.left_type = left_type
	c.expected_type = left_type
	right_type := c.expr(infix_expr.right)
	infix_expr.right_type = right_type
	right := c.table.get_type_symbol(right_type)
	if infix_expr.op == .key_in && !(right.kind in [.array, .map, .string]) {
		c.error('infix expr: `in` can only be used with array/map/string.', infix_expr.pos)
	}
	if !c.table.check(right_type, left_type) {
		left := c.table.get_type_symbol(left_type)
		// `array << elm`
		// the expressions have different types (array_x and x)
		if left.kind == .array && infix_expr.op == .left_shift {
			return table.void_type
		}
		// `elm in array`
		if right.kind in [.array, .map] && infix_expr.op == .key_in {
			return table.bool_type
		}
		c.error('infix expr: cannot use `$right.name` (right) as `$left.name`', infix_expr.pos)
	}
	if infix_expr.op.is_relational() {
		return table.bool_type
	}
	return left_type
}

fn (c mut Checker) assign_expr(assign_expr mut ast.AssignExpr) {
	left_type := c.expr(assign_expr.left)
	c.expected_type = left_type
	assign_expr.left_type = left_type
	// println('setting exp type to $c.expected_type $t.name')
	right_type := c.expr(assign_expr.val)
	assign_expr.right_type = right_type
	if ast.expr_is_blank_ident(assign_expr.left) {
		return
	}
	if !c.table.check(right_type, left_type) {
		left_type_sym := c.table.get_type_symbol(left_type)
		right_type_sym := c.table.get_type_symbol(right_type)
		c.error('cannot assign $right_type_sym.name to $left_type_sym.name', assign_expr.pos)
	}
}

pub fn (c mut Checker) call_expr(call_expr mut ast.CallExpr) table.Type {
	c.stmts(call_expr.or_block.stmts)
	if call_expr.is_method {
<<<<<<< HEAD
		// c.expected_type = table.void_type
		left_type := c.expr(call_expr.left)
		call_expr.left_type = left_type
		left_type_sym := c.table.get_type_symbol(left_type)

		method_name := call_expr.name
		

=======
		left_type := c.expr(call_expr.left)
		call_expr.left_type = left_type
		left_type_sym := c.table.get_type_symbol(left_type)
		method_name := call_expr.name
>>>>>>> f8169fee
		// TODO: remove this for actual methods, use only for compiler magic
		if left_type_sym.kind == .array && method_name in ['filter', 'clone', 'repeat', 'reverse', 'map', 'slice'] {
			if method_name in ['filter', 'map'] {
				array_info := left_type_sym.info as table.Array
				mut scope := c.file.scope.innermost(call_expr.pos.pos)
				scope.update_var_type('it', array_info.elem_type)
			}
			for i, arg in call_expr.args {
				c.expr(arg.expr)
			}
			// need to return `array_xxx` instead of `array`
			call_expr.return_type = left_type
			if method_name == 'clone' {
				// in ['clone', 'str'] {
				call_expr.receiver_type = table.type_to_ptr(left_type)
				// call_expr.return_type = call_expr.receiver_type
			}
			else {
				call_expr.receiver_type = left_type
			}
			return left_type
		}
		else if left_type_sym.kind == .array && method_name in ['first', 'last'] {
			info := left_type_sym.info as table.Array
			call_expr.return_type = info.elem_type
			call_expr.receiver_type = left_type
			return info.elem_type
		}
		if method := c.table.type_find_method(left_type_sym, method_name) {
			no_args := method.args.len - 1
			min_required_args := method.args.len - if method.is_variadic && method.args.len > 1 { 2 } else { 1 }
			if call_expr.args.len < min_required_args {
				c.error('too few arguments in call to `${left_type_sym.name}.$method_name` ($call_expr.args.len instead of $min_required_args)', call_expr.pos)
			}
			else if !method.is_variadic && call_expr.args.len > no_args {
				c.error('too many arguments in call to `${left_type_sym.name}.$method_name` ($call_expr.args.len instead of $no_args)', call_expr.pos)
			}
			// if method_name == 'clone' {
			// println('CLONE nr args=$method.args.len')
			// }
			// call_expr.args << method.args[0].typ
			// call_expr.exp_arg_types << method.args[0].typ
			for i, arg in call_expr.args {
				c.expected_type = if method.is_variadic && i >= method.args.len - 1 { method.args[method.args.len - 1].typ } else { method.args[i + 1].typ }
				call_expr.args[i].typ = c.expr(arg.expr)
			}
			// TODO: typ optimize.. this node can get processed more than once
			if call_expr.exp_arg_types.len == 0 {
<<<<<<< HEAD
				for arg in method.args {
					call_expr.exp_arg_types << arg.typ
=======
				for i in 1 .. method.args.len {
					call_expr.exp_arg_types << method.args[i].typ
>>>>>>> f8169fee
				}
			}
			call_expr.receiver_type = method.args[0].typ
			call_expr.return_type = method.return_type
			return method.return_type
		}
		// TODO: str methods
		if left_type_sym.kind == .map && method_name == 'str' {
			call_expr.receiver_type = table.new_type(c.table.type_idxs['map_string'])
			call_expr.return_type = table.string_type
			return table.string_type
		}
		if left_type_sym.kind == .array && method_name == 'str' {
			call_expr.receiver_type = left_type
			call_expr.return_type = table.string_type
			return table.string_type
		}
		c.error('unknown method: ${left_type_sym.name}.$method_name', call_expr.pos)
		return table.void_type
	}
	else {
		fn_name := call_expr.name
		// TODO: impl typeof properly (probably not going to be a fn call)
		if fn_name == 'typeof' {
			return table.string_type
		}
		// start hack: until v1 is fixed and c definitions are added for these
		if fn_name in ['C.calloc', 'C.malloc', 'C.exit', 'C.free'] {
			for arg in call_expr.args {
				c.expr(arg.expr)
<<<<<<< HEAD
			}
			if fn_name in ['C.calloc', 'C.malloc'] {
				return table.byteptr_type
			}
=======
			}
			if fn_name in ['C.calloc', 'C.malloc'] {
				return table.byteptr_type
			}
>>>>>>> f8169fee
			return table.void_type
		}
		// end hack
		// look for function in format `mod.fn` or `fn` (main/builtin)
		mut f := table.Fn{}
		mut found := false
		// try prefix with current module as it would have never gotten prefixed
		if !fn_name.contains('.') && !(c.file.mod.name in ['builtin', 'main']) {
			name_prefixed := '${c.file.mod.name}.$fn_name'
			if f1 := c.table.find_fn(name_prefixed) {
				call_expr.name = name_prefixed
				found = true
				f = f1
			}
		}
		// already prefixed (mod.fn) or C/builtin/main
		if !found {
			if f1 := c.table.find_fn(fn_name) {
				found = true
				f = f1
			}
		}
		// check for arg (var) of fn type
		if !found {
			scope := c.file.scope.innermost(call_expr.pos.pos)
			if var := scope.find_var(fn_name) {
				if var.typ != 0 {
					vts := c.table.get_type_symbol(var.typ)
					if vts.kind == .function {
						info := vts.info as table.FnType
						f = info.func
						found = true
					}
				}
			}
		}
		if !found {
			c.error('unknown fn: $fn_name', call_expr.pos)
			return table.void_type
		}
		call_expr.return_type = f.return_type
		if f.is_c || call_expr.is_c {
			for arg in call_expr.args {
				c.expr(arg.expr)
			}
			return f.return_type
		}
		min_required_args := if f.is_variadic { f.args.len - 1 } else { f.args.len }
		if call_expr.args.len < min_required_args {
			c.error('too few arguments in call to `$fn_name` ($call_expr.args.len instead of $min_required_args)', call_expr.pos)
		}
		else if !f.is_variadic && call_expr.args.len > f.args.len {
			c.error('too many arguments in call to `$fn_name` ($call_expr.args.len instead of $f.args.len)', call_expr.pos)
		}
		// println can print anything
		if fn_name == 'println' {
			c.expected_type = table.string_type
			call_expr.args[0].typ = c.expr(call_expr.args[0].expr)
			return f.return_type
		}
		// TODO: typ optimize.. this node can get processed more than once
		if call_expr.exp_arg_types.len == 0 {
			for arg in f.args {
				call_expr.exp_arg_types << arg.typ
			}
		}
		for i, call_arg in call_expr.args {
			arg := if f.is_variadic && i >= f.args.len - 1 { f.args[f.args.len - 1] } else { f.args[i] }
			c.expected_type = arg.typ
			typ := c.expr(call_arg.expr)
			call_expr.args[i].typ = typ
			typ_sym := c.table.get_type_symbol(typ)
			arg_typ_sym := c.table.get_type_symbol(arg.typ)
			if !c.table.check(typ, arg.typ) {
				// str method, allow type with str method if fn arg is string
				if arg_typ_sym.kind == .string && typ_sym.has_method('str') {
					continue
				}
				// TODO const bug
				if typ_sym.kind == .void && arg_typ_sym.kind == .string {
					continue
				}
				if typ_sym.kind == .array_fixed {}
				// println('fixed')
				c.error('!cannot use type `$typ_sym.str()` as type `$arg_typ_sym.str()` in argument ${i+1} to `$fn_name`', call_expr.pos)
			}
		}
		return f.return_type
	}
}

pub fn (c mut Checker) selector_expr(selector_expr mut ast.SelectorExpr) table.Type {
	typ := c.expr(selector_expr.expr)
	if typ == table.void_type_idx {
		c.error('unknown selector expression', selector_expr.pos)
		return table.void_type
	}
	selector_expr.expr_type = typ
	// println('sel expr line_nr=$selector_expr.pos.line_nr typ=$selector_expr.expr_type')
	typ_sym := c.table.get_type_symbol(typ)
	field_name := selector_expr.field
	// variadic
	if table.type_is_variadic(typ) {
		if field_name == 'len' {
			return table.int_type
		}
	}
	if field := c.table.struct_find_field(typ_sym, field_name) {
		return field.typ
	}
	if typ_sym.kind != .struct_ {
		c.error('`$typ_sym.name` is not a struct', selector_expr.pos)
	}
	else {
		c.error('unknown field `${typ_sym.name}.$field_name`', selector_expr.pos)
	}
	return table.void_type
}

// TODO: non deferred
pub fn (c mut Checker) return_stmt(return_stmt mut ast.Return) {
	c.expected_type = c.fn_return_type
	if return_stmt.exprs.len == 0 {
		return
	}
	if return_stmt.exprs.len > 0 && c.fn_return_type == table.void_type {
		c.error('too many arguments to return, current function does not return anything', return_stmt.pos)
		return
	}
	expected_type := c.fn_return_type
	expected_type_sym := c.table.get_type_symbol(expected_type)
	exp_is_optional := table.type_is_optional(expected_type)
	mut expected_types := [expected_type]
	if expected_type_sym.kind == .multi_return {
		mr_info := expected_type_sym.info as table.MultiReturn
		expected_types = mr_info.types
	}
	mut got_types := []table.Type
	for expr in return_stmt.exprs {
		typ := c.expr(expr)
		got_types << typ
	}
	return_stmt.types = got_types
	// allow `none` & `error (Option)` return types for function that returns optional
	if exp_is_optional && table.type_idx(got_types[0]) in [table.none_type_idx, c.table.type_idxs['Option']] {
		return
	}
	if expected_types.len > 0 && expected_types.len != got_types.len {
		// c.error('wrong number of return arguments:\n\texpected: $expected_types.str()\n\tgot: $got_types.str()', return_stmt.pos)
		c.error('wrong number of return arguments', return_stmt.pos)
	}
	for i, exp_typ in expected_types {
		got_typ := got_types[i]
		if !c.table.check(got_typ, exp_typ) {
			got_typ_sym := c.table.get_type_symbol(got_typ)
			exp_typ_sym := c.table.get_type_symbol(exp_typ)
			c.error('cannot use `$got_typ_sym.name` as type `$exp_typ_sym.name` in return argument', return_stmt.pos)
		}
	}
}

pub fn (c mut Checker) assign_stmt(assign_stmt mut ast.AssignStmt) {
	c.expected_type = table.none_type // TODO a hack to make `x := if ... work`
	// multi return
	if assign_stmt.left.len > assign_stmt.right.len {
		match assign_stmt.right[0] {
			ast.CallExpr {}
			else {
				c.error('assign_stmt: expected call', assign_stmt.pos)
			}
	}
		right_type := c.expr(assign_stmt.right[0])
		right_type_sym := c.table.get_type_symbol(right_type)
		mr_info := right_type_sym.mr_info()
		if right_type_sym.kind != .multi_return {
			c.error('wrong number of vars', assign_stmt.pos)
		}
		mut scope := c.file.scope.innermost(assign_stmt.pos.pos)
		for i, _ in assign_stmt.left {
			mut ident := assign_stmt.left[i]
			mut ident_var_info := ident.var_info()
			val_type := mr_info.types[i]
			if assign_stmt.op == .assign {
				var_type := c.expr(ident)
				assign_stmt.left_types << var_type
				if !c.table.check(val_type, var_type) {
					val_type_sym := c.table.get_type_symbol(val_type)
					var_type_sym := c.table.get_type_symbol(var_type)
					c.error('assign stmt: cannot use `$val_type_sym.name` as `$var_type_sym.name`', assign_stmt.pos)
				}
			}
			ident_var_info.typ = val_type
			ident.info = ident_var_info
			assign_stmt.left[i] = ident
			assign_stmt.right_types << val_type
			scope.update_var_type(ident.name, val_type)
		}
	}
	// `a := 1` | `a,b := 1,2`
	else {
		if assign_stmt.left.len != assign_stmt.right.len {
			c.error('wrong number of vars', assign_stmt.pos)
		}
		mut scope := c.file.scope.innermost(assign_stmt.pos.pos)
		for i, _ in assign_stmt.left {
			mut ident := assign_stmt.left[i]
			mut ident_var_info := ident.var_info()
			val_type := c.expr(assign_stmt.right[i])
			if assign_stmt.op == .assign {
				var_type := c.expr(ident)
				assign_stmt.left_types << var_type
				if !c.table.check(val_type, var_type) {
					val_type_sym := c.table.get_type_symbol(val_type)
					var_type_sym := c.table.get_type_symbol(var_type)
					c.error('assign stmt: cannot use `$val_type_sym.name` as `$var_type_sym.name`', assign_stmt.pos)
				}
			}
			ident_var_info.typ = val_type
			ident.info = ident_var_info
			assign_stmt.left[i] = ident
			assign_stmt.right_types << val_type
			scope.update_var_type(ident.name, val_type)
		}
	}
	c.expected_type = table.void_type
}

pub fn (c mut Checker) array_init(array_init mut ast.ArrayInit) table.Type {
	// println('checker: array init $array_init.pos.line_nr $c.file.path')
	mut elem_type := table.void_type
	// []string - was set in parser
	if array_init.typ != table.void_type {
		return array_init.typ
	}
	// a = []
	if array_init.exprs.len == 0 {
		type_sym := c.table.get_type_symbol(c.expected_type)
		array_info := type_sym.array_info()
		array_init.elem_type = array_info.elem_type
		return c.expected_type
	}
	// [1,2,3]
	if array_init.exprs.len > 0 && array_init.elem_type == table.void_type {
		for i, expr in array_init.exprs {
			typ := c.expr(expr)
			// The first element's type
			if i == 0 {
				elem_type = typ
				c.expected_type = typ
				continue
			}
			if !c.table.check(elem_type, typ) {
				elem_type_sym := c.table.get_type_symbol(elem_type)
				c.error('expected array element with type `$elem_type_sym.name`', array_init.pos)
			}
		}
		idx := c.table.find_or_register_array(elem_type, 1)
		array_init.typ = table.new_type(idx)
		array_init.elem_type = elem_type
	}
	// [50]byte
	else if array_init.exprs.len == 1 && array_init.elem_type != table.void_type {
		mut fixed_size := 1
		match array_init.exprs[0] {
			ast.IntegerLiteral {
				fixed_size = it.val.int()
			}
			else {
				c.error('expecting `int` for fixed size', array_init.pos)
			}
	}
		idx := c.table.find_or_register_array_fixed(array_init.elem_type, fixed_size, 1)
		array_type := table.new_type(idx)
		array_init.typ = array_type
	}
	return array_init.typ
}

fn (c mut Checker) stmt(node ast.Stmt) {
	// c.expected_type = table.void_type
	match mut node {
		ast.AssertStmt {
			c.expr(it.expr)
		}
		ast.AssignStmt {
			c.assign_stmt(mut it)
		}
		ast.Block {
			c.stmts(it.stmts)
		}
		// ast.Attr {}
		ast.CompIf {
			// c.expr(it.cond)
			c.stmts(it.stmts)
			if it.has_else {
				c.stmts(it.else_stmts)
			}
		}
		ast.DeferStmt {
			c.stmts(it.stmts)
		}
		ast.ConstDecl {
			for i, expr in it.exprs {
				mut field := it.fields[i]
				typ := c.expr(expr)
				// TODO: once consts are fixed update here
				c.table.register_const(table.Var{
					name: field.name
					typ: typ
				})
				field.typ = typ
				it.fields[i] = field
			}
		}
		ast.ExprStmt {
			c.expr(it.expr)
			c.expected_type = table.void_type
		}
		ast.FnDecl {
			c.expected_type = table.void_type
			c.fn_return_type = it.return_type
			c.stmts(it.stmts)
		}
		ast.ForStmt {
			typ := c.expr(it.cond)
			if !it.is_inf && table.type_idx(typ) != table.bool_type_idx {
				c.error('non-bool used as for condition', it.pos)
			}
			// TODO: update loop var type
			// how does this work currenly?
			c.stmts(it.stmts)
		}
		ast.ForCStmt {
			c.stmt(it.init)
			c.expr(it.cond)
			// c.stmt(it.inc)
			c.expr(it.inc)
			c.stmts(it.stmts)
		}
		ast.ForInStmt {
			typ := c.expr(it.cond)
			if it.is_range {
				c.expr(it.high)
			}
			else {
				mut scope := c.file.scope.innermost(it.pos.pos)
				sym := c.table.get_type_symbol(typ)
				if it.key_var.len > 0 {
					key_type := match sym.kind {
						.map{
							sym.map_info().key_type
						}
						else {
							table.int_type}
	}
					it.key_type = key_type
					scope.update_var_type(it.key_var, key_type)
				}
				value_type := c.table.value_type(typ)
				if value_type == table.void_type {
					typ_sym := c.table.get_type_symbol(typ)
					c.error('for in: cannot index `$typ_sym.name`', it.pos)
				}
				it.cond_type = typ
				it.kind = sym.kind
				it.val_type = value_type
				scope.update_var_type(it.val_var, value_type)
			}
			c.stmts(it.stmts)
		}
		// ast.GlobalDecl {}
		// ast.HashStmt {}
		ast.Import {}
		ast.Return {
			c.return_stmt(mut it)
		}
		// ast.StructDecl {}
		ast.UnsafeStmt {
			c.stmts(it.stmts)
		}
		else {}
		// println('checker.stmt(): unhandled node')
		// println('checker.stmt(): unhandled node (${typeof(node)})')
		// }
	}
}

fn (c mut Checker) stmts(stmts []ast.Stmt) {
	c.expected_type = table.void_type
	for stmt in stmts {
		c.stmt(stmt)
	}
	c.expected_type = table.void_type
}

pub fn (c mut Checker) expr(node ast.Expr) table.Type {
	match mut node {
		ast.ArrayInit {
			return c.array_init(mut it)
		}
		ast.AsCast {
			it.expr_type = c.expr(it.expr)
			expr_type_sym := c.table.get_type_symbol(it.expr_type)
			type_sym := c.table.get_type_symbol(it.typ)
			if expr_type_sym.kind == .sum_type {
				info := expr_type_sym.info as table.SumType
				if !it.typ in info.variants {
					c.error('cannot cast `$expr_type_sym.name` to `$type_sym.name`', it.pos)
					// c.error('only $info.variants can be casted to `$typ`', it.pos)
				}
			}
			else {
				c.error('cannot cast non sum type `$type_sym.name` using `as`', it.pos)
			}
			return it.typ
		}
		ast.AssignExpr {
			c.assign_expr(mut it)
		}
		ast.Assoc {
			scope := c.file.scope.innermost(it.pos.pos)
			var := scope.find_var(it.var_name) or {
				panic(err)
			}
			for i, _ in it.fields {
				c.expr(it.exprs[i])
			}
			it.typ = var.typ
			return var.typ
		}
		ast.BoolLiteral {
			return table.bool_type
		}
		ast.CastExpr {
			it.expr_type = c.expr(it.expr)
			if it.has_arg {
				c.expr(it.arg)
			}
			return it.typ
		}
		ast.CallExpr {
			return c.call_expr(mut it)
		}
		ast.CharLiteral {
			return table.byte_type
		}
		ast.EnumVal {
			return c.enum_val(mut it)
		}
		ast.FloatLiteral {
			return table.f64_type
		}
		ast.Ident {
			return c.ident(mut it)
		}
		ast.IfExpr {
			return c.if_expr(mut it)
		}
		ast.IfGuardExpr {
			it.expr_type = c.expr(it.expr)
			return table.bool_type
		}
		ast.IndexExpr {
			return c.index_expr(mut it)
		}
		ast.InfixExpr {
			return c.infix_expr(mut it)
		}
		ast.IntegerLiteral {
			return table.int_type
		}
		ast.MapInit {
			return c.map_init(mut it)
		}
		ast.MatchExpr {
			return c.match_expr(mut it)
		}
		ast.PostfixExpr {
			return c.postfix_expr(it)
		}
		ast.PrefixExpr {
			right_type := c.expr(it.right)
			// TODO: testing ref/deref strategy
			if it.op == .amp && !table.type_is_ptr(right_type) {
				return table.type_to_ptr(right_type)
			}
			if it.op == .mul && table.type_is_ptr(right_type) {
				return table.type_deref(right_type)
			}
			if it.op == .not && right_type != table.bool_type_idx {
				c.error('! operator can only be used with bool types', it.pos)
			}
			return right_type
		}
		ast.None {
			return table.none_type
		}
		ast.ParExpr {
			return c.expr(it.expr)
		}
		ast.SelectorExpr {
			return c.selector_expr(mut it)
		}
		ast.SizeOf {
			return table.int_type
		}
		ast.StringLiteral {
			return table.string_type
		}
		ast.StringInterLiteral {
			for expr in it.exprs {
				it.expr_types << c.expr(expr)
			}
			return table.string_type
		}
		ast.StructInit {
			return c.struct_init(mut it)
		}
		ast.Type {
			return it.typ
		}
		ast.TypeOf {
			it.expr_type = c.expr(it.expr)
			return table.string_type
		}
		/*
		ast.UnaryExpr {
			c.expr(it.left)
		}
		*/

		else {}
		// println('checker.expr(): unhandled node')
		// TODO: find nil string bug triggered with typeof
		// println('checker.expr(): unhandled node (${typeof(node)})')
	}
	return table.void_type
}

pub fn (c mut Checker) ident(ident mut ast.Ident) table.Type {
	// println('IDENT: $ident.name - $ident.pos.pos')
	if ident.kind == .variable {
		// println('===========================')
		// c.scope.print_vars(0)
		// println('===========================')
		info := ident.info as ast.IdentVar
		if info.typ != 0 {
			return info.typ
		}
		start_scope := c.file.scope.innermost(ident.pos.pos)
		mut found := true
		mut var_scope,var := start_scope.find_scope_and_var(ident.name) or {
			found = false
			c.error('not found: $ident.name - POS: $ident.pos.pos', ident.pos)
			panic('')
		}
		if found {
			// update the variable
			// we need to do this here instead of var_decl since some
			// vars are registered manually for things like for loops etc
			// NOTE: or consider making those declarations part of those ast nodes
			mut typ := var.typ
			// set var type on first use
			if typ == 0 {
				typ = c.expr(var.expr)
				var_scope.update_var_type(var.name, typ)
			}
			// update ident
			ident.kind = .variable
			ident.info = ast.IdentVar{
				typ: typ
				is_optional: table.type_is_optional(typ)
			}
			// unwrap optional (`println(x)`)
			if table.type_is_optional(typ) {
				return table.type_clear_extra(typ)
			}
			return typ
		}
	}
	// second use, already resovled in unresolved branch
	else if ident.kind == .constant {
		info := ident.info as ast.IdentVar
		return info.typ
	}
	// second use, already resovled in unresovled branch
	else if ident.kind == .function {
		info := ident.info as ast.IdentFn
		return info.typ
	}
	// Handle indents with unresolved types during the parsing step
	// (declared after first usage)
	else if ident.kind == .unresolved {
		// prepend mod to look for fn call or const
		mut name := ident.name
		if !name.contains('.') && !(c.file.mod.name in ['builtin', 'main']) {
			name = '${c.file.mod.name}.$ident.name'
		}
		// hack - const until consts are fixed properly
		if ident.name == 'v_modules_path' {
			ident.name = name
			ident.kind = .constant
			ident.info = ast.IdentVar{
				typ: table.string_type
			}
			return table.string_type
		}
		// constant
		if constant := c.table.find_const(name) {
			ident.name = name
			ident.kind = .constant
			ident.info = ast.IdentVar{
				typ: constant.typ
			}
			return constant.typ
		}
		// Function object (not a call), e.g. `onclick(my_click)`
		if func := c.table.find_fn(name) {
			fn_type := table.new_type(c.table.find_or_register_fn_type(func, true))
			ident.name = name
			ident.kind = .function
			ident.info = ast.IdentFn{
				typ: fn_type
			}
			return fn_type
		}
	}
	// TODO
	// c.error('unknown ident: `$ident.name`', ident.pos)
	if ident.is_c {
		return table.int_type
	}
	return table.void_type
}

pub fn (c mut Checker) match_expr(node mut ast.MatchExpr) table.Type {
	node.is_expr = c.expected_type != table.void_type
	node.expected_type = c.expected_type
	cond_type := c.expr(node.cond)
	if cond_type == 0 {
		c.error('match 0 cond type', node.pos)
	}
	c.expected_type = cond_type
	mut ret_type := table.void_type
	for branch in node.branches {
		for expr in branch.exprs {
			c.expected_type = cond_type
			typ := c.expr(expr)
			typ_sym := c.table.get_type_symbol(typ)
			// TODO:
			if typ_sym.kind == .sum_type {}
		}
		c.stmts(branch.stmts)
		// If the last statement is an expression, return its type
		if branch.stmts.len > 0 {
			match branch.stmts[branch.stmts.len - 1] {
				ast.ExprStmt {
					ret_type = c.expr(it.expr)
				}
				// TODO: ask alex about this
				// typ := c.expr(it.expr)
				// type_sym := c.table.get_type_symbol(typ)
				// p.warn('match expr ret $type_sym.name')
				// node.typ = typ
				// return typ
				else {}
	}
		}
	}
	// if ret_type != table.void_type {
	// node.is_expr = c.expected_type != table.void_type
	// node.expected_type = c.expected_type
	// }
	node.return_type = ret_type
	node.cond_type = cond_type
	// println('!m $expr_type')
	return ret_type
}

pub fn (c mut Checker) if_expr(node mut ast.IfExpr) table.Type {
	if c.expected_type != table.void_type {
		// sym := c.table.get_type_symbol(c.expected_type)
		// println('$c.file.path  $node.pos.line_nr IF: checker exp type = ' + sym.name)
		node.is_expr = true
	}
	node.typ = table.void_type
	for i, branch in node.branches {
		match branch.cond {
			ast.ParExpr {
				c.error('unnecessary `()` in an if condition. use `if expr {` instead of `if (expr) {`.', node.pos)
			}
			else {}
	}
		typ := c.expr(branch.cond)
		if i < node.branches.len - 1 || !node.has_else {
			typ_sym := c.table.get_type_symbol(typ)
			// if typ_sym.kind != .bool {
			if table.type_idx(typ) != table.bool_type_idx {
				c.error('non-bool (`$typ_sym.name`) used as if condition', node.pos)
			}
		}
		c.stmts(branch.stmts)
	}
	if node.has_else && node.is_expr {
		last_branch := node.branches[node.branches.len - 1]
		if last_branch.stmts.len > 0 {
			match last_branch.stmts[last_branch.stmts.len - 1] {
				ast.ExprStmt {
					// type_sym := p.table.get_type_symbol(it.typ)
					// p.warn('if expr ret $type_sym.name')
					t := c.expr(it.expr)
					node.typ = t
					return t
				}
				else {}
	}
		}
	}
	return table.bool_type
}

pub fn (c mut Checker) postfix_expr(node ast.PostfixExpr) table.Type {
	/*
	match node.expr {
		ast.IdentVar {
			println('postfix identvar')
		}
		else {}
	}
	*/
	typ := c.expr(node.expr)
	typ_sym := c.table.get_type_symbol(typ)
	// if !table.is_number(typ) {
	if !typ_sym.is_number() {
		println(typ_sym.kind.str())
		c.error('invalid operation: $node.op.str() (non-numeric type `$typ_sym.name`)', node.pos)
	}
	return typ
}

pub fn (c mut Checker) index_expr(node mut ast.IndexExpr) table.Type {
	typ := c.expr(node.left)
	mut is_range := false // TODO is_range := node.index is ast.RangeExpr
	match node.index {
		ast.RangeExpr {
			is_range = true
			if it.has_low {
				c.expr(it.low)
			}
			if it.has_high {
				c.expr(it.high)
			}
		}
		else {}
	}
	node.container_type = typ
	if !is_range {
		typ_sym := c.table.get_type_symbol(typ)
		index_type := c.expr(node.index)
		index_type_sym := c.table.get_type_symbol(index_type)
		// println('index expr left=$typ_sym.name $node.pos.line_nr')
		if typ_sym.kind == .array && (!(table.type_idx(index_type) in table.number_type_idxs) && index_type_sym.kind != .enum_) {
			c.error('non-integer index `$index_type_sym.name` (array type `$typ_sym.name`)', node.pos)
		}
		else if typ_sym.kind == .map && table.type_idx(index_type) != table.string_type_idx {
			c.error('non-string map index (type `$typ_sym.name`)', node.pos)
		}
		value_type := c.table.value_type(typ)
		if value_type != table.void_type {
			return value_type
		}
	}
	return typ
}

// `.green` or `Color.green`
// If a short form is used, `expected_type` needs to be an enum
// with this value.
pub fn (c mut Checker) enum_val(node mut ast.EnumVal) table.Type {
	typ_idx := if node.enum_name == '' { table.type_idx(c.expected_type) } else { //
	c.table.find_type_idx(node.enum_name) }
	// println('checker: enum_val: $node.enum_name typeidx=$typ_idx')
	if typ_idx == 0 {
		c.error('not an enum (name=$node.enum_name) (type_idx=0)', node.pos)
	}
	typ := table.new_type(typ_idx)
	typ_sym := c.table.get_type_symbol(typ)
	// println('tname=$typ.name')
	if typ_sym.kind != .enum_ {
		c.error('not an enum', node.pos)
	}
	// info := typ_sym.info as table.Enum
	info := typ_sym.enum_info()
	// rintln('checker: x = $info.x enum val $c.expected_type $typ_sym.name')
	// println(info.vals)
	if !(node.val in info.vals) {
		c.error('enum `$typ_sym.name` does not have a value `$node.val`', node.pos)
	}
	node.typ = typ
	return typ
}

pub fn (c mut Checker) map_init(node mut ast.MapInit) table.Type {
	// `x ;= map[string]string` - set in parser
	if node.typ != 0 {
		info := c.table.get_type_symbol(node.typ).map_info()
		node.key_type = info.key_type
		node.value_type = info.value_type
		return node.typ
	}
	// `{'age': 20}`
	key0_type := c.expr(node.keys[0])
	val0_type := c.expr(node.vals[0])
	for i, key in node.keys {
		if i == 0 {
			continue
		}
		val := node.vals[i]
		key_type := c.expr(key)
		val_type := c.expr(val)
		if !c.table.check(key_type, key0_type) {
			key0_type_sym := c.table.get_type_symbol(key0_type)
			key_type_sym := c.table.get_type_symbol(key_type)
			c.error('map init: cannot use `$key_type_sym.name` as `$key0_type_sym` for map key', node.pos)
		}
		if !c.table.check(val_type, val0_type) {
			val0_type_sym := c.table.get_type_symbol(val0_type)
			val_type_sym := c.table.get_type_symbol(val_type)
			c.error('map init: cannot use `$val_type_sym.name` as `$val0_type_sym` for map value', node.pos)
		}
	}
	map_type := table.new_type(c.table.find_or_register_map(key0_type, val0_type))
	node.typ = map_type
	node.key_type = key0_type
	node.value_type = val0_type
	return map_type
}

pub fn (c mut Checker) error(s string, pos token.Position) {
	c.nr_errors++
	print_backtrace()
	mut path := c.file.path
	// Get relative path
	workdir := os.getwd() + os.path_separator
	if path.starts_with(workdir) {
		path = path.replace(workdir, '')
	}
	final_msg_line := '$path:$pos.line_nr: checker error #$c.nr_errors: $s'
	c.errors << final_msg_line
	eprintln(final_msg_line)
	/*
	if colored_output {
		eprintln(term.bold(term.red(final_msg_line)))
	}else{
		eprintln(final_msg_line)
	}
	*/

	println('\n\n')
	if c.nr_errors >= max_nr_errors {
		exit(1)
	}
}<|MERGE_RESOLUTION|>--- conflicted
+++ resolved
@@ -170,21 +170,10 @@
 pub fn (c mut Checker) call_expr(call_expr mut ast.CallExpr) table.Type {
 	c.stmts(call_expr.or_block.stmts)
 	if call_expr.is_method {
-<<<<<<< HEAD
-		// c.expected_type = table.void_type
-		left_type := c.expr(call_expr.left)
-		call_expr.left_type = left_type
-		left_type_sym := c.table.get_type_symbol(left_type)
-
-		method_name := call_expr.name
-		
-
-=======
 		left_type := c.expr(call_expr.left)
 		call_expr.left_type = left_type
 		left_type_sym := c.table.get_type_symbol(left_type)
 		method_name := call_expr.name
->>>>>>> f8169fee
 		// TODO: remove this for actual methods, use only for compiler magic
 		if left_type_sym.kind == .array && method_name in ['filter', 'clone', 'repeat', 'reverse', 'map', 'slice'] {
 			if method_name in ['filter', 'map'] {
@@ -233,13 +222,8 @@
 			}
 			// TODO: typ optimize.. this node can get processed more than once
 			if call_expr.exp_arg_types.len == 0 {
-<<<<<<< HEAD
-				for arg in method.args {
-					call_expr.exp_arg_types << arg.typ
-=======
 				for i in 1 .. method.args.len {
 					call_expr.exp_arg_types << method.args[i].typ
->>>>>>> f8169fee
 				}
 			}
 			call_expr.receiver_type = method.args[0].typ
@@ -270,17 +254,10 @@
 		if fn_name in ['C.calloc', 'C.malloc', 'C.exit', 'C.free'] {
 			for arg in call_expr.args {
 				c.expr(arg.expr)
-<<<<<<< HEAD
 			}
 			if fn_name in ['C.calloc', 'C.malloc'] {
 				return table.byteptr_type
 			}
-=======
-			}
-			if fn_name in ['C.calloc', 'C.malloc'] {
-				return table.byteptr_type
-			}
->>>>>>> f8169fee
 			return table.void_type
 		}
 		// end hack
