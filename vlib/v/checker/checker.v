--- conflicted
+++ resolved
@@ -30,24 +30,6 @@
 pub struct Checker {
 	pref                        &pref.Preferences // Preferences shared from V struct
 pub mut:
-<<<<<<< HEAD
-	table                       &table.Table
-	file                        ast.File
-	nr_errors                   int
-	nr_warnings                 int
-	errors                      []errors.Error
-	warnings                    []errors.Warning
-	error_lines                 []int // to avoid printing multiple errors for the same line
-	expected_type               table.Type
-	cur_fn                      &ast.FnDecl // current function
-	const_decl                  string
-	const_deps                  []string
-	const_names                 []string
-	global_names                []string
-	locked_names                []string // vars that are currently locked
-	rlocked_names               []string // vars that are currently read-locked
-	in_for_count                int // if checker is currently in a for loop
-=======
 	table             &table.Table
 	file              &ast.File = 0
 	nr_errors         int
@@ -64,7 +46,6 @@
 	locked_names      []string // vars that are currently locked
 	rlocked_names     []string // vars that are currently read-locked
 	in_for_count      int // if checker is currently in a for loop
->>>>>>> 2994e715
 	// checked_ident  string // to avoid infinite checker loops
 	returns                     bool
 	scope_returns               bool
@@ -74,23 +55,14 @@
 	skip_flags                  bool // should `#flag` and `#include` be skipped
 	cur_generic_type            table.Type
 mut:
-<<<<<<< HEAD
 	expr_level                  int // to avoid infinite recursion segfaults due to compiler bugs
 	inside_sql                  bool // to handle sql table fields pseudo variables
 	cur_orm_ts                  table.TypeSymbol
 	error_details               []string
 	generic_funcs               []&ast.FnDecl
-	vmod_file_content           string // needed for @VMOD_FILE, contents of the file, *NOT its path*
+	vmod_file_content           string // needed for @VMOD_FILE, contents of the file, *NOT its path**
+	vweb_gen_types    []table.Type // vweb route checks
 	prevent_sum_type_unwrapping_once bool // needed for assign new values to sum type, stopping unwrapping then
-=======
-	expr_level        int // to avoid infinite recursion segfaults due to compiler bugs
-	inside_sql        bool // to handle sql table fields pseudo variables
-	cur_orm_ts        table.TypeSymbol
-	error_details     []string
-	generic_funcs     []&ast.FnDecl
-	vmod_file_content string // needed for @VMOD_FILE, contents of the file, *NOT its path*
-	vweb_gen_types    []table.Type // vweb route checks
->>>>>>> 2994e715
 }
 
 pub fn new_checker(table &table.Table, pref &pref.Preferences) Checker {
