--- conflicted
+++ resolved
@@ -3724,12 +3724,8 @@
 									scope.register(branch.left_as_name, ast.Var{
 										name: branch.left_as_name
 										typ: infix.left_type
-<<<<<<< HEAD
-										pos: infix.left.pos
-=======
 										sum_type_cast: right_expr.typ
 										pos: infix.left.position()
->>>>>>> 0394cf99
 										is_used: true
 										is_mut: is_mut
 									})
@@ -3741,18 +3737,11 @@
 								is_mut = field.is_mut
 								if left_sym.kind == .union_sum_type {
 									scope.register_struct_field(ast.ScopeStructField{
-<<<<<<< HEAD
-										struct_type: infix.left.expr_type
-										name: infix.left.field_name
-										typ: right_expr.typ
-										pos: infix.left.pos
-=======
 										struct_type: selector.expr_type
 										name: selector.field_name
 										typ: infix.left_type
 										sum_type_cast: right_expr.typ
 										pos: infix.left.position()
->>>>>>> 0394cf99
 									})
 								}
 							}
