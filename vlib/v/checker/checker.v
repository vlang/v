// Copyright (c) 2019-2020 Alexander Medvednikov. All rights reserved.
// Use of this source code is governed by an MIT license that can be found in the LICENSE file.
module checker

import os
import v.ast
import v.vmod
import v.table
import v.token
import v.pref
import v.util
import v.errors
import v.pkgconfig

const (
	max_nr_errors                 = 300
	match_exhaustive_cutoff_limit = 10
	int_min                       = int(0x80000000)
	int_max                       = 0x7FFFFFFF
)

const (
	valid_comp_if_os        = ['windows', 'ios', 'macos', 'mach', 'darwin', 'hpux', 'gnu', 'qnx',
		'linux', 'freebsd', 'openbsd', 'netbsd', 'bsd', 'dragonfly', 'android', 'solaris', 'haiku', 'linux_or_macos']
	valid_comp_if_compilers = ['gcc', 'tinyc', 'clang', 'mingw', 'msvc', 'cplusplus']
	valid_comp_if_platforms = ['amd64', 'aarch64', 'x64', 'x32', 'little_endian', 'big_endian']
	valid_comp_if_other     = ['js', 'debug', 'test', 'glibc', 'prealloc', 'no_bounds_checking']
)

pub struct Checker {
	pref              &pref.Preferences // Preferences shared from V struct
pub mut:
	table             &table.Table
	file              ast.File
	nr_errors         int
	nr_warnings       int
	errors            []errors.Error
	warnings          []errors.Warning
	error_lines       []int // to avoid printing multiple errors for the same line
	expected_type     table.Type
	cur_fn            &ast.FnDecl // current function
	const_decl        string
	const_deps        []string
	const_names       []string
	global_names      []string
	locked_names      []string // vars that are currently locked
	rlocked_names     []string // vars that are currently read-locked
	in_for_count      int // if checker is currently in a for loop
	// checked_ident  string // to avoid infinite checker loops
	returns           bool
	scope_returns     bool
	mod               string // current module name
	is_builtin_mod    bool // are we in `builtin`?
	inside_unsafe     bool
	skip_flags        bool // should `#flag` and `#include` be skipped
	cur_generic_type  table.Type
mut:
<<<<<<< HEAD
	expr_level       int // to avoid infinite recursion segfaults due to compiler bugs
	inside_sql       bool // to handle sql table fields pseudo variables
	cur_orm_ts       table.TypeSymbol
	error_details    []string
	generic_funcs    []&ast.FnDecl
	is_assign_lhs   bool
=======
	expr_level        int // to avoid infinite recursion segfaults due to compiler bugs
	inside_sql        bool // to handle sql table fields pseudo variables
	cur_orm_ts        table.TypeSymbol
	error_details     []string
	generic_funcs     []&ast.FnDecl
	vmod_file_content string // needed for @VMOD_FILE, contents of the file, *NOT its path*
>>>>>>> 0ba55444
}

pub fn new_checker(table &table.Table, pref &pref.Preferences) Checker {
	return Checker{
		table: table
		pref: pref
		cur_fn: 0
	}
}

pub fn (mut c Checker) check(ast_file ast.File) {
	c.file = ast_file
	for i, ast_import in ast_file.imports {
		for j in 0 .. i {
			if ast_import.mod == ast_file.imports[j].mod {
				c.error('module name `$ast_import.mod` duplicate', ast_import.pos)
			}
		}
	}
	for stmt in ast_file.stmts {
		c.expr_level = 0
		c.stmt(stmt)
	}
	c.check_scope_vars(c.file.scope)
	c.post_process_generic_fns()
}

pub fn (mut c Checker) check_scope_vars(sc &ast.Scope) {
	for _, obj in sc.objects {
		match obj {
			ast.Var {
				if !c.pref.is_repl {
					if !obj.is_used && obj.name[0] != `_` {
						c.warn('unused variable: `$obj.name`', obj.pos)
					}
				}
				if obj.is_mut && !obj.is_changed && !c.is_builtin_mod && obj.name != 'it' {
					// if obj.is_mut && !obj.is_changed && !c.is_builtin {  //TODO C error bad field not checked
					// c.warn('`$obj.name` is declared as mutable, but it was never changed',
					// obj.pos)
				}
			}
			else {}
		}
	}
	for _, child in sc.children {
		c.check_scope_vars(child)
	}
}

// not used right now
pub fn (mut c Checker) check2(ast_file ast.File) []errors.Error {
	c.file = ast_file
	for stmt in ast_file.stmts {
		c.stmt(stmt)
	}
	return c.errors
}

pub fn (mut c Checker) check_files(ast_files []ast.File) {
	mut has_main_mod_file := false
	mut has_main_fn := false
	mut files_from_main_module := []&ast.File{}
	for i in 0 .. ast_files.len {
		file := unsafe {&ast_files[i]}
		c.check(file)
		if file.mod.name == 'main' {
			files_from_main_module << file
			has_main_mod_file = true
			if c.check_file_in_main(file) {
				has_main_fn = true
			}
		}
	}
	if has_main_mod_file && !has_main_fn && files_from_main_module.len > 0 {
		if c.pref.is_script && !c.pref.is_test {
			mut first_main_file := files_from_main_module[0]
			first_main_file.stmts << ast.FnDecl{
				name: 'main.main'
				mod: 'main'
				file: first_main_file.path
				return_type: table.void_type
			}
			has_main_fn = true
		}
	}
	// Make sure fn main is defined in non lib builds
	if c.pref.build_mode == .build_module || c.pref.is_test {
		return
	}
	if c.pref.is_shared {
		// shared libs do not need to have a main
		return
	}
	if !has_main_mod_file {
		c.error('project must include a `main` module or be a shared library (compile with `v -shared`)',
			token.Position{})
	} else if !has_main_fn {
		c.error('function `main` must be declared in the main module', token.Position{})
	}
}

const (
	no_pub_in_main_warning = 'in module main cannot be declared public'
)

// do checks specific to files in main module
// returns `true` if a main function is in the file
fn (mut c Checker) check_file_in_main(file ast.File) bool {
	mut has_main_fn := false
	for stmt in file.stmts {
		match stmt {
			ast.ConstDecl {
				if stmt.is_pub {
					c.warn('const $no_pub_in_main_warning', stmt.pos)
				}
			}
			/*
			// TODO not a Stmt
			ast.ConstField {
				if stmt.is_pub {
					c.warn('const field `$stmt.name` $no_pub_in_main_warning', stmt.pos)
				}
			}
			*/
			ast.EnumDecl {
				if stmt.is_pub {
					c.warn('enum `$stmt.name` $no_pub_in_main_warning', stmt.pos)
				}
			}
			ast.FnDecl {
				if stmt.name == 'main.main' {
					if has_main_fn {
						c.error('function `main` is already defined', stmt.pos)
					}
					has_main_fn = true
					if stmt.is_pub {
						c.error('function `main` cannot be declared public', stmt.pos)
					}
					if stmt.params.len > 0 {
						c.error('function `main` cannot have arguments', stmt.pos)
					}
					if stmt.return_type != table.void_type {
						c.error('function `main` cannot return values', stmt.pos)
					}
				} else {
					if stmt.is_pub && !stmt.is_method {
						c.warn('function `$stmt.name` $no_pub_in_main_warning', stmt.pos)
					}
				}
				if stmt.return_type != table.void_type {
					for attr in stmt.attrs {
						if attr.is_ctdefine {
							c.error('only functions that do NOT return values can have `[if $attr.name]` tags',
								stmt.pos)
							break
						}
					}
				}
			}
			ast.StructDecl {
				if stmt.is_pub {
					c.warn('struct `$stmt.name` $no_pub_in_main_warning', stmt.pos)
				}
			}
			ast.TypeDecl {
				if stmt is ast.AliasTypeDecl {
					if stmt.is_pub {
						c.warn('type alias `$stmt.name` $no_pub_in_main_warning', stmt.pos)
					}
				} else if stmt is ast.SumTypeDecl {
					if stmt.is_pub {
						c.warn('sum type `$stmt.name` $no_pub_in_main_warning', stmt.pos)
					}
				} else if stmt is ast.FnTypeDecl {
					if stmt.is_pub {
						c.warn('type alias `$stmt.name` $no_pub_in_main_warning', stmt.pos)
					}
				}
			}
			else {}
		}
	}
	return has_main_fn
}

fn (mut c Checker) check_valid_snake_case(name string, identifier string, pos token.Position) {
	if !c.pref.is_vweb && (name[0] == `_` || name.contains('._')) {
		c.error('$identifier `$name` cannot start with `_`', pos)
	}
	if !c.pref.experimental && !c.pref.translated && util.contains_capital(name) {
		c.error('$identifier `$name` cannot contain uppercase letters, use snake_case instead',
			pos)
	}
}

fn stripped_name(name string) string {
	idx := name.last_index('.') or {
		-1
	}
	return name[(idx + 1)..]
}

fn (mut c Checker) check_valid_pascal_case(name string, identifier string, pos token.Position) {
	sname := stripped_name(name)
	if !sname[0].is_capital() && !c.pref.translated {
		c.error('$identifier `$name` must begin with capital letter', pos)
	}
}

pub fn (mut c Checker) type_decl(node ast.TypeDecl) {
	match node {
		ast.AliasTypeDecl {
			// TODO Replace `c.file.mod.name != 'time'` by `it.language != .v` once available
			if c.file.mod.name != 'time' && c.file.mod.name != 'builtin' {
				c.check_valid_pascal_case(node.name, 'type alias', node.pos)
			}
			typ_sym := c.table.get_type_symbol(node.parent_type)
			if typ_sym.kind == .placeholder {
				c.error("type `$typ_sym.source_name` doesn't exist", node.pos)
			} else if typ_sym.kind == .alias {
				orig_sym := c.table.get_type_symbol((typ_sym.info as table.Alias).parent_type)
				c.error('type `$typ_sym.str()` is an alias, use the original alias type `$orig_sym.source_name` instead',
					node.pos)
			} else if typ_sym.kind == .chan {
				c.error('aliases of `chan` types are not allowed.', node.pos)
			}
		}
		ast.FnTypeDecl {
			c.check_valid_pascal_case(node.name, 'fn type', node.pos)
			typ_sym := c.table.get_type_symbol(node.typ)
			fn_typ_info := typ_sym.info as table.FnType
			fn_info := fn_typ_info.func
			ret_sym := c.table.get_type_symbol(fn_info.return_type)
			if ret_sym.kind == .placeholder {
				c.error("type `$ret_sym.source_name` doesn't exist", node.pos)
			}
			for arg in fn_info.params {
				arg_sym := c.table.get_type_symbol(arg.typ)
				if arg_sym.kind == .placeholder {
					c.error("type `$arg_sym.source_name` doesn't exist", node.pos)
				}
			}
		}
		ast.SumTypeDecl {
			c.check_valid_pascal_case(node.name, 'sum type', node.pos)
			for typ in node.sub_types {
				typ_sym := c.table.get_type_symbol(typ)
				if typ_sym.kind == .placeholder {
					c.error("type `$typ_sym.source_name` doesn't exist", node.pos)
				} else if typ_sym.kind == .interface_ {
					c.error('sum type cannot hold an interface', node.pos)
				}
			}
		}
		ast.UnionSumTypeDecl {
			c.check_valid_pascal_case(node.name, 'sum type', node.pos)
			for typ in node.sub_types {
				mut sym := c.table.get_type_symbol(typ)
				if sym.kind == .placeholder {
					c.error("type `$sym.source_name` doesn't exist", node.pos)
				} else if sym.kind == .interface_ {
					c.error('sum type cannot hold an interface', node.pos)
				}
			}
		}
	}
}

pub fn (mut c Checker) interface_decl(decl ast.InterfaceDecl) {
	c.check_valid_pascal_case(decl.name, 'interface name', decl.pos)
	for method in decl.methods {
		c.check_valid_snake_case(method.name, 'method name', method.pos)
	}
}

pub fn (mut c Checker) struct_decl(decl ast.StructDecl) {
	if decl.language == .v && !c.is_builtin_mod {
		c.check_valid_pascal_case(decl.name, 'struct name', decl.pos)
	}
	struct_sym := c.table.find_type(decl.name) or {
		table.TypeSymbol{}
	}
	mut struct_info := struct_sym.info as table.Struct
	for i, field in decl.fields {
		if decl.language == .v && !field.is_embed {
			c.check_valid_snake_case(field.name, 'field name', field.pos)
		}
		sym := c.table.get_type_symbol(field.typ)
		if field.is_embed {
			if sym.info is table.Struct as sym_info {
				for embed_field in sym_info.fields {
					already_exists := struct_info.fields.filter(it.name == embed_field.name).len > 0
					if !already_exists {
						struct_info.fields << {
							embed_field |
							embed_alias_for: field.name
						}
					}
				}
			} else {
				c.error('`$sym.name` is not a struct', field.pos)
			}
		}
		for j in 0 .. i {
			if field.name == decl.fields[j].name {
				c.error('field name `$field.name` duplicate', field.pos)
			}
		}
		if sym.kind == .placeholder && decl.language != .c && !sym.name.starts_with('C.') {
			c.error(util.new_suggestion(sym.source_name, c.table.known_type_names()).say('unknown type `$sym.source_name`'),
				field.type_pos)
		}
		if sym.kind == .array {
			array_info := sym.array_info()
			elem_sym := c.table.get_type_symbol(array_info.elem_type)
			if elem_sym.kind == .placeholder {
				c.error(util.new_suggestion(elem_sym.source_name, c.table.known_type_names()).say('unknown type `$elem_sym.source_name`'),
					field.type_pos)
			}
		}
		if sym.kind == .struct_ {
			info := sym.info as table.Struct
			if info.is_ref_only && !field.typ.is_ptr() {
				c.error('`$sym.source_name` type can only be used as a reference: `&$sym.source_name`',
					field.type_pos)
			}
		}
		if sym.kind == .map {
			info := sym.map_info()
			key_sym := c.table.get_type_symbol(info.key_type)
			value_sym := c.table.get_type_symbol(info.value_type)
			if key_sym.kind == .placeholder {
				c.error('unknown type `$key_sym.source_name`', field.type_pos)
			}
			if value_sym.kind == .placeholder {
				c.error('unknown type `$value_sym.source_name`', field.type_pos)
			}
		}
		if field.has_default_expr {
			c.expected_type = field.typ
			field_expr_type := c.expr(field.default_expr)
			c.check_expected(field_expr_type, field.typ) or {
				c.error('incompatible initializer for field `$field.name`: $err', field.default_expr.position())
			}
			// Check for unnecessary inits like ` = 0` and ` = ''`
			if field.typ.is_ptr() {
				continue
			}
			if field.default_expr is ast.IntegerLiteral as lit {
				if lit.val == '0' {
					c.warn('unnecessary default value of `0`: struct fields are zeroed by default',
						lit.pos)
				}
			} else if field.default_expr is ast.StringLiteral as lit {
				if lit.val == '' {
					c.warn("unnecessary default value of '': struct fields are zeroed by default",
						lit.pos)
				}
			} else if field.default_expr is ast.BoolLiteral as lit {
				if lit.val == false {
					c.warn('unnecessary default value `false`: struct fields are zeroed by default',
						lit.pos)
				}
			}
		}
	}
}

pub fn (mut c Checker) struct_init(mut struct_init ast.StructInit) table.Type {
	// typ := c.table.find_type(struct_init.typ.typ.name) or {
	// c.error('unknown struct: $struct_init.typ.typ.name', struct_init.pos)
	// panic('')
	// }
	if struct_init.typ == table.void_type {
		// Short syntax `({foo: bar})`
		if c.expected_type == table.void_type {
			c.error('unexpected short struct syntax', struct_init.pos)
			return table.void_type
		}
		struct_init.typ = c.expected_type
	}
	if struct_init.typ == 0 {
		c.error('unknown type', struct_init.pos)
	}
	type_sym := c.table.get_type_symbol(struct_init.typ)
	if type_sym.kind == .sum_type && struct_init.fields.len == 1 {
		sexpr := struct_init.fields[0].expr.str()
		c.error('cast to sum type using `${type_sym.source_name}($sexpr)` not `$type_sym.source_name{$sexpr}`',
			struct_init.pos)
	}
	if type_sym.kind == .interface_ {
		c.error('cannot instantiate interface `$type_sym.source_name`', struct_init.pos)
	}
	if type_sym.kind == .alias {
		info := type_sym.info as table.Alias
		if info.parent_type.is_number() {
			c.error('cannot instantiate number type alias `$type_sym.source_name`', struct_init.pos)
			return table.void_type
		}
	}
	if !type_sym.is_public && type_sym.kind != .placeholder && type_sym.mod != c.mod &&
		type_sym.language != .c {
		c.error('type `$type_sym.source_name` is private', struct_init.pos)
	}
	match type_sym.kind {
		.placeholder {
			c.error('unknown struct: $type_sym.source_name', struct_init.pos)
		}
		// string & array are also structs but .kind of string/array
		.struct_, .string, .array, .alias {
			mut info := table.Struct{}
			if type_sym.kind == .alias {
				info_t := type_sym.info as table.Alias
				sym := c.table.get_type_symbol(info_t.parent_type)
				if sym.kind == .placeholder { // pending import symbol did not resolve
					c.error('unknown struct: $type_sym.source_name', struct_init.pos)
					return table.void_type
				}
				if sym.kind != .struct_ {
					c.error('alias type name: $sym.source_name is not struct type', struct_init.pos)
				}
				info = sym.info as table.Struct
			} else {
				info = type_sym.info as table.Struct
			}
			if struct_init.is_short {
				exp_len := info.fields.len
				got_len := struct_init.fields.len
				if exp_len != got_len {
					amount := if exp_len < got_len { 'many' } else { 'few' }
					c.error('too $amount fields in `$type_sym.source_name` literal (expecting $exp_len, got $got_len)',
						struct_init.pos)
				}
			}
			mut inited_fields := []string{}
			for i, field in struct_init.fields {
				mut info_field := table.Field{}
				mut field_name := ''
				if struct_init.is_short {
					if i >= info.fields.len {
						// It doesn't make sense to check for fields that don't exist.
						// We should just stop here.
						break
					}
					info_field = info.fields[i]
					field_name = info_field.name
					struct_init.fields[i].name = field_name
				} else {
					field_name = field.name
					mut exists := false
					for f in info.fields {
						if f.name == field_name {
							info_field = f
							exists = true
							break
						}
					}
					/*
					if c.pref.is_verbose {
						for f in info.fields {
							if f.name == field_name {
								if f.embed_alias_for.len != 0 {
									mut has_embed_init := false
									for embedding in struct_init.fields {
										if embedding.name == f.embed_alias_for {
											has_embed_init = true
										}
									}
									if !has_embed_init {
										n := {
											f |
											embed_alias_for: ''
										}
										println(field)
										// struct_init.fields << { f | embed_alias_for: '' }
									}
								}
								break
							}
						}
					}
					*/
					if !exists {
						c.error('unknown field `$field.name` in struct literal of type `$type_sym.source_name`',
							field.pos)
						continue
					}
					if field_name in inited_fields {
						c.error('duplicate field name in struct literal: `$field_name`',
							field.pos)
						continue
					}
				}
				inited_fields << field_name
				c.expected_type = info_field.typ
				expr_type := c.expr(field.expr)
				expr_type_sym := c.table.get_type_symbol(expr_type)
				if expr_type != table.void_type && expr_type_sym.kind != .placeholder {
					c.check_expected(expr_type, info_field.typ) or {
						c.error('cannot assign to field `$info_field.name`: $err', field.pos)
					}
				}
				if info_field.typ.is_ptr() && !expr_type.is_ptr() && !expr_type.is_pointer() &&
					!expr_type.is_number() {
					c.error('ref', field.pos)
				}
				struct_init.fields[i].typ = expr_type
				struct_init.fields[i].expected_type = info_field.typ
			}
			// Check uninitialized refs
			for field in info.fields {
				if field.has_default_expr || field.name in inited_fields || field.embed_alias_for !=
					'' {
					continue
				}
				if field.typ.is_ptr() && !c.pref.translated {
					c.warn('reference field `${type_sym.source_name}.$field.name` must be initialized',
						struct_init.pos)
				}
				// Check for `[required]` struct attr
				if field.attrs.contains('required') && !struct_init.is_short {
					mut found := false
					for init_field in struct_init.fields {
						if field.name == init_field.name {
							found = true
							break
						}
					}
					if !found {
						c.error('field `${type_sym.source_name}.$field.name` is required',
							struct_init.pos)
					}
				}
			}
		}
		else {}
	}
	return struct_init.typ
}

pub fn (mut c Checker) infix_expr(mut infix_expr ast.InfixExpr) table.Type {
	// println('checker: infix expr(op $infix_expr.op.str())')
	former_expected_type := c.expected_type
	defer {
		c.expected_type = former_expected_type
	}
	c.expected_type = table.void_type
	left_type := c.expr(infix_expr.left)
	// left_type = c.unwrap_genric(c.expr(infix_expr.left))
	infix_expr.left_type = left_type
	c.expected_type = left_type
	right_type := c.expr(infix_expr.right)
	// right_type = c.unwrap_genric(c.expr(infix_expr.right))
	infix_expr.right_type = right_type
	mut right := c.table.get_type_symbol(right_type)
	mut left := c.table.get_type_symbol(left_type)
	left_pos := infix_expr.left.position()
	right_pos := infix_expr.right.position()
	if (left_type.is_ptr() || left.is_pointer()) &&
		infix_expr.op in [.plus, .minus] && !c.inside_unsafe {
		c.warn('pointer arithmetic is only allowed in `unsafe` blocks', left_pos)
	}
	mut return_type := left_type
	// Single side check
	// Place these branches according to ops' usage frequency to accelerate.
	// TODO: First branch includes ops where single side check is not needed, or needed but hasn't been implemented.
	// TODO: Some of the checks are not single side. Should find a better way to organize them.
	match infix_expr.op {
		// .eq, .ne, .gt, .lt, .ge, .le, .and, .logical_or, .dot, .key_as, .right_shift {}
		.key_in, .not_in {
			match right.kind {
				.array {
					elem_type := right.array_info().elem_type
					// if left_default.kind != right_sym.kind {
					c.check_expected(left_type, elem_type) or {
						c.error('left operand to `$infix_expr.op` does not match the array element type: $err',
							infix_expr.pos)
					}
				}
				.map {
					elem_type := right.map_info().key_type
					c.check_expected(left_type, elem_type) or {
						c.error('left operand to `$infix_expr.op` does not match the map key type: $err',
							infix_expr.pos)
					}
				}
				.string {
					c.check_expected(left_type, right_type) or {
						c.error('left operand to `$infix_expr.op` does not match: $err',
							infix_expr.pos)
					}
				}
				else {
					c.error('`$infix_expr.op.str()` can only be used with an array/map/string',
						infix_expr.pos)
				}
			}
			return table.bool_type
		}
		.plus, .minus, .mul, .div, .mod, .xor, .amp, .pipe { // binary operators that expect matching types
			if right.info is table.Alias &&
				(right.info as table.Alias).language != .c && c.mod == c.table.type_to_str(right_type).split('.')[0] {
				right = c.table.get_type_symbol((right.info as table.Alias).parent_type)
			}
			if left.info is table.Alias &&
				(left.info as table.Alias).language != .c && c.mod == c.table.type_to_str(left_type).split('.')[0] {
				left = c.table.get_type_symbol((left.info as table.Alias).parent_type)
			}
			if left.kind in [.array, .array_fixed, .map, .struct_] {
				if left.has_method(infix_expr.op.str()) {
					if method := left.find_method(infix_expr.op.str()) {
						return_type = method.return_type
					} else {
						return_type = left_type
					}
				} else {
					left_name := c.table.type_to_str(left_type)
					right_name := c.table.type_to_str(right_type)
					if left_name == right_name {
						c.error('operation `$left_name` $infix_expr.op.str() `$right_name` does not exist, please define it',
							left_pos)
					} else {
						c.error('mismatched types `$left_name` and `$right_name`', left_pos)
					}
				}
			} else if right.kind in [.array, .array_fixed, .map, .struct_] {
				if right.has_method(infix_expr.op.str()) {
					if method := right.find_method(infix_expr.op.str()) {
						return_type = method.return_type
					} else {
						return_type = right_type
					}
				} else {
					left_name := c.table.type_to_str(left_type)
					right_name := c.table.type_to_str(right_type)
					if left_name == right_name {
						c.error('operation `$left_name` $infix_expr.op.str() `$right_name` does not exist, please define it',
							right_pos)
					} else {
						c.error('mismatched types `$left_name` and `$right_name`', right_pos)
					}
				}
			} else {
				promoted_type := c.promote(c.table.unalias_num_type(left_type), c.table.unalias_num_type(right_type))
				if promoted_type.idx() == table.void_type_idx {
					left_name := c.table.type_to_str(left_type)
					right_name := c.table.type_to_str(right_type)
					c.error('mismatched types `$left_name` and `$right_name`', infix_expr.pos)
				} else if promoted_type.has_flag(.optional) {
					s := c.table.type_to_str(promoted_type)
					c.error('`$infix_expr.op` cannot be used with `$s`', infix_expr.pos)
				} else if promoted_type.is_float() {
					if infix_expr.op in [.mod, .xor, .amp, .pipe] {
						side := if left_type == promoted_type { 'left' } else { 'right' }
						pos := if left_type == promoted_type { left_pos } else { right_pos }
						name := if left_type == promoted_type { left.name } else { right.name }
						if infix_expr.op == .mod {
							c.error('float modulo not allowed, use math.fmod() instead',
								pos)
						} else {
							c.error('$side type of `$infix_expr.op.str()` cannot be non-integer type $name',
								pos)
						}
					}
				}
				if infix_expr.op in [.div, .mod] {
					match infix_expr.right as infix_right {
						ast.FloatLiteral {
							if infix_right.val.f64() == 0.0 {
								oper := if infix_expr.op == .div { 'division' } else { 'modulo' }
								c.error('$oper by zero', infix_right.pos)
							}
						}
						ast.IntegerLiteral {
							if infix_right.val.int() == 0 {
								oper := if infix_expr.op == .div { 'division' } else { 'modulo' }
								c.error('$oper by zero', infix_right.pos)
							}
						}
						else {}
					}
				}
				return_type = promoted_type
			}
		}
		.gt, .lt, .ge, .le {
			if left.kind in [.array, .array_fixed] && right.kind in [.array, .array_fixed] {
				c.error('only `==` and `!=` are defined on arrays', infix_expr.pos)
			}
		}
		.left_shift {
			if left.kind == .array {
				// `array << elm`
				infix_expr.auto_locked, _ = c.fail_if_immutable(infix_expr.left)
				left_value_type := c.table.value_type(left_type)
				left_value_sym := c.table.get_type_symbol(left_value_type)
				if left_value_sym.kind == .interface_ {
					if right.kind != .array {
						// []Animal << Cat
						c.type_implements(right_type, left_value_type, right_pos)
					} else {
						// []Animal << Cat
						c.type_implements(c.table.value_type(right_type), left_value_type,
							right_pos)
					}
					return table.void_type
				}
				// the expressions have different types (array_x and x)
				if c.check_types(right_type, left_value_type) { // , right_type) {
					// []T << T
					return table.void_type
				}
				if right.kind == .array &&
					c.check_types(left_value_type, c.table.value_type(right_type)) {
					// []T << []T
					return table.void_type
				}
				c.error('cannot append `$right.source_name` to `$left.source_name`', right_pos)
				return table.void_type
			} else {
				return c.check_shift(left_type, right_type, left_pos, right_pos)
			}
		}
		.right_shift {
			return c.check_shift(left_type, right_type, left_pos, right_pos)
		}
		.key_is, .not_is {
			type_expr := infix_expr.right as ast.Type
			typ_sym := c.table.get_type_symbol(type_expr.typ)
			if typ_sym.kind == .placeholder {
				c.error('$infix_expr.op.str(): type `$typ_sym.source_name` does not exist',
					type_expr.pos)
			}
			if left.kind !in [.interface_, .sum_type, .union_sum_type] {
				c.error('`$infix_expr.op.str()` can only be used with interfaces and sum types',
					infix_expr.pos)
			} else if left.kind == .union_sum_type {
				info := left.info as table.UnionSumType
				if type_expr.typ !in info.variants {
					c.error('`$left.source_name` has no variant `$right.source_name`',
						infix_expr.pos)
				}
			}
			return table.bool_type
		}
		.arrow { // `chan <- elem`
			if left.kind == .chan {
				chan_info := left.chan_info()
				elem_type := chan_info.elem_type
				if !c.check_types(right_type, elem_type) {
					c.error('cannot push `$right.name` on `$left.name`', right_pos)
				}
				if chan_info.is_mut {
					// TODO: The error message of the following could be more specific...
					c.fail_if_immutable(infix_expr.right)
				}
				if elem_type.is_ptr() && !right_type.is_ptr() {
					c.error('cannot push non-reference `$right.source_name` on `$left.source_name`',
						right_pos)
				}
			} else {
				c.error('cannot push on non-channel `$left.name`', left_pos)
			}
			return table.void_type
		}
		else {
			if infix_expr.op in [.and, .logical_or] {
				if infix_expr.left_type != table.bool_type_idx {
					c.error('left operand for `$infix_expr.op` is not a boolean', infix_expr.left.position())
				}
				if infix_expr.right_type != table.bool_type_idx {
					c.error('right operand for `$infix_expr.op` is not a boolean', infix_expr.right.position())
				}
			}
			// use `()` to make the boolean expression clear error
			// for example: `(a && b) || c` instead of `a && b || c`
			if infix_expr.op in [.logical_or, .and] {
				if infix_expr.left is ast.InfixExpr {
					e := infix_expr.left as ast.InfixExpr
					if e.op in [.logical_or, .and] && e.op != infix_expr.op {
						c.error('use `()` to make the boolean expression clear', infix_expr.pos)
					}
				}
			}
		}
	}
	// TODO: Absorb this block into the above single side check block to accelerate.
	if left_type == table.bool_type && infix_expr.op !in [.eq, .ne, .logical_or, .and] {
		c.error('bool types only have the following operators defined: `==`, `!=`, `||`, and `&&`',
			infix_expr.pos)
	} else if left_type == table.string_type &&
		infix_expr.op !in [.plus, .eq, .ne, .lt, .gt, .le, .ge] {
		// TODO broken !in
		c.error('string types only have the following operators defined: `==`, `!=`, `<`, `>`, `<=`, `>=`, and `+`',
			infix_expr.pos)
	}
	// Dual sides check (compatibility check)
	if !c.symmetric_check(right_type, left_type) && !c.pref.translated {
		// for type-unresolved consts
		if left_type == table.void_type || right_type == table.void_type {
			return table.void_type
		}
		c.error('infix expr: cannot use `$right.name` (right expression) as `$left.name`',
			infix_expr.pos)
	}
	/*
	if (infix_expr.left is ast.InfixExpr &&
		(infix_expr.left as ast.InfixExpr).op == .inc) ||
		(infix_expr.right is ast.InfixExpr && (infix_expr.right as ast.InfixExpr).op == .inc) {
		c.warn('`++` and `--` are statements, not expressions', infix_expr.pos)
	}
	*/
	return if infix_expr.op.is_relational() {
		table.bool_type
	} else {
		return_type
	}
}

// returns name and position of variable that needs write lock
// also sets `is_changed` to true (TODO update the name to reflect this?)
fn (mut c Checker) fail_if_immutable(expr ast.Expr) (string, token.Position) {
	mut to_lock := '' // name of variable that needs lock
	mut pos := token.Position{} // and its position
	mut explicit_lock_needed := false
	match mut expr {
		ast.CastExpr {
			// TODO
			return '', pos
		}
		ast.Ident {
			if expr.obj is ast.Var {
				mut v := expr.obj as ast.Var
				if !v.is_mut && !c.pref.translated && !c.inside_unsafe {
					c.error('`$expr.name` is immutable, declare it with `mut` to make it mutable',
						expr.pos)
				}
				v.is_changed = true
				if v.typ.share() == .shared_t {
					if expr.name !in c.locked_names {
						to_lock = expr.name
						pos = expr.pos
					}
				}
			} else if expr.name in c.const_names {
				c.error('cannot modify constant `$expr.name`', expr.pos)
			}
		}
		ast.IndexExpr {
			to_lock, pos = c.fail_if_immutable(expr.left)
		}
		ast.ParExpr {
			to_lock, pos = c.fail_if_immutable(expr.expr)
		}
		ast.PrefixExpr {
			to_lock, pos = c.fail_if_immutable(expr.right)
		}
		ast.SelectorExpr {
			// retrieve table.Field
			if expr.expr_type == 0 {
				c.error('0 type in SelectorExpr', expr.pos)
				return '', pos
			}
			mut typ_sym := c.table.get_type_symbol(c.unwrap_generic(expr.expr_type))
			if typ_sym.kind == .alias {
				alias_info := typ_sym.info as table.Alias
				typ_sym = c.table.get_type_symbol(alias_info.parent_type)
			}
			match typ_sym.kind {
				.struct_ {
					struct_info := typ_sym.info as table.Struct
					field_info := struct_info.find_field(expr.field_name) or {
						type_str := c.table.type_to_str(expr.expr_type)
						c.error('unknown field `${type_str}.$expr.field_name`', expr.pos)
						return '', pos
					}
					if !field_info.is_mut && !c.pref.translated {
						type_str := c.table.type_to_str(expr.expr_type)
						c.error('field `$expr.field_name` of struct `$type_str` is immutable',
							expr.pos)
					}
					to_lock, pos = c.fail_if_immutable(expr.expr)
					if to_lock != '' {
						// No automatic lock for struct access
						explicit_lock_needed = true
					}
				}
				.array, .string {
					// This should only happen in `builtin`
					// TODO Remove `crypto.rand` when possible (see vlib/crypto/rand/rand.v,
					// if `c_array_to_bytes_tmp` doesn't exist, then it's safe to remove it)
					if c.file.mod.name !in ['builtin', 'crypto.rand'] {
						c.error('`$typ_sym.kind` can not be modified', expr.pos)
					}
				}
				else {
					c.error('unexpected symbol `$typ_sym.kind`', expr.pos)
				}
			}
		}
		ast.CallExpr {
			// TODO: should only work for builtin method
			if expr.name == 'slice' {
				to_lock, pos = c.fail_if_immutable(expr.left)
				if to_lock != '' {
					// No automatic lock for array slicing (yet(?))
					explicit_lock_needed = true
				}
			} else {
				c.error('cannot use function call as mut', expr.pos)
			}
		}
		ast.ArrayInit {
			return '', pos
		}
		else {
			c.error('unexpected expression `${typeof(expr)}`', expr.position())
		}
	}
	if explicit_lock_needed {
		c.error('`$to_lock` is `shared` and needs explicit lock for `${typeof(expr)}`',
			pos)
		to_lock = ''
	}
	return to_lock, pos
}

pub fn (mut c Checker) call_expr(mut call_expr ast.CallExpr) table.Type {
	c.stmts(call_expr.or_block.stmts)
	// First check everything that applies to both fns and methods
	// TODO merge logic from call_method and call_fn
	/*
	for i, call_arg in call_expr.args {
		if call_arg.is_mut {
			c.fail_if_immutable(call_arg.expr)
			if !arg.is_mut {
				tok := call_arg.share.str()
				c.error('`$call_expr.name` parameter `$arg.name` is not `$tok`, `$tok` is not needed`',
					call_arg.expr.position())
			} else if arg.typ.share() != call_arg.share {
				c.error('wrong shared type', call_arg.expr.position())
			}
		} else {
			if arg.is_mut && (!call_arg.is_mut || arg.typ.share() != call_arg.share) {
				tok := call_arg.share.str()
				c.error('`$call_expr.name` parameter `$arg.name` is `$tok`, you need to provide `$tok` e.g. `$tok arg${i+1}`',
					call_arg.expr.position())
			}
		}
	}
	*/
	// Now call `call_method` or `call_fn` for specific checks.
	typ := if call_expr.is_method { c.call_method(mut call_expr) } else { c.call_fn(mut call_expr) }
	// autofree: mark args that have to be freed (after saving them in tmp exprs)
	free_tmp_arg_vars := c.pref.autofree && c.pref.experimental && !c.is_builtin_mod &&
		call_expr.args.len > 0 && !call_expr.args[0].typ.has_flag(.optional)
	if free_tmp_arg_vars {
		for i, arg in call_expr.args {
			if arg.typ != table.string_type {
				continue
			}
			if arg.expr is ast.Ident ||
				arg.expr is ast.StringLiteral || arg.expr is ast.SelectorExpr {
				// Simple expressions like variables, string literals, selector expressions
				// (`x.field`) can't result in allocations and don't need to be assigned to
				// temporary vars.
				// Only expressions like `str + 'b'` need to be freed.
				continue
			}
			call_expr.args[i].is_tmp_autofree = true
		}
		if call_expr.receiver_type == table.string_type && !(call_expr.left is ast.Ident ||
			call_expr.left is ast.StringLiteral) {
			call_expr.free_receiver = true
		}
	}
	return typ
}

fn (mut c Checker) check_map_and_filter(is_map bool, elem_typ table.Type, call_expr ast.CallExpr) {
	elem_sym := c.table.get_type_symbol(elem_typ)
	match call_expr.args[0].expr as arg_expr {
		ast.AnonFn {
			if arg_expr.decl.params.len > 1 {
				c.error('function needs exactly 1 argument', call_expr.pos)
			} else if is_map &&
				(arg_expr.decl.return_type != elem_typ || arg_expr.decl.params[0].typ != elem_typ) {
				c.error('type mismatch, should use `fn(a $elem_sym.source_name) $elem_sym.source_name {...}`',
					call_expr.pos)
			} else if !is_map &&
				(arg_expr.decl.return_type != table.bool_type || arg_expr.decl.params[0].typ != elem_typ) {
				c.error('type mismatch, should use `fn(a $elem_sym.source_name) bool {...}`',
					call_expr.pos)
			}
		}
		ast.Ident {
			if arg_expr.kind == .function {
				func := c.table.find_fn(arg_expr.name) or {
					c.error('$arg_expr.name is not exist', arg_expr.pos)
					return
				}
				if func.params.len > 1 {
					c.error('function needs exactly 1 argument', call_expr.pos)
				} else if is_map && (func.return_type != elem_typ || func.params[0].typ != elem_typ) {
					c.error('type mismatch, should use `fn(a $elem_sym.source_name) $elem_sym.source_name {...}`',
						call_expr.pos)
				} else if !is_map &&
					(func.return_type != table.bool_type || func.params[0].typ != elem_typ) {
					c.error('type mismatch, should use `fn(a $elem_sym.source_name) bool {...}`',
						call_expr.pos)
				}
			}
		}
		else {}
	}
}

pub fn (mut c Checker) call_method(mut call_expr ast.CallExpr) table.Type {
	left_type := c.expr(call_expr.left)
	is_generic := left_type.has_flag(.generic)
	call_expr.left_type = left_type
	// Set default values for .return_type & .receiver_type too,
	// or there will be hard to diagnose 0 type panics in cgen.
	call_expr.return_type = left_type
	call_expr.receiver_type = left_type
	left_type_sym := c.table.get_type_symbol(c.unwrap_generic(left_type))
	method_name := call_expr.name
	mut unknown_method_msg := 'unknown method: `${left_type_sym.source_name}.$method_name`'
	if left_type.has_flag(.optional) {
		c.error('optional type cannot be called directly', call_expr.left.position())
		return table.void_type
	}
	// TODO: remove this for actual methods, use only for compiler magic
	// FIXME: Argument count != 1 will break these
	if left_type_sym.kind == .array &&
		method_name in ['filter', 'clone', 'repeat', 'reverse', 'map', 'slice', 'sort'] {
		mut elem_typ := table.void_type
		is_filter_map := method_name in ['filter', 'map']
		is_sort := method_name == 'sort'
		if is_filter_map || is_sort {
			array_info := left_type_sym.info as table.Array
			mut scope := c.file.scope.innermost(call_expr.pos.pos)
			if is_filter_map {
				scope.update_var_type('it', array_info.elem_type)
			} else if is_sort {
				c.fail_if_immutable(call_expr.left)
				scope.update_var_type('a', array_info.elem_type)
				scope.update_var_type('b', array_info.elem_type)
				// Verify `.sort(a < b)`
				if call_expr.args.len > 0 {
					if call_expr.args[0].expr !is ast.InfixExpr {
						c.error('`.sort()` requires a `<` or `>` comparison as the first and only argument' +
							'\ne.g. `users.sort(a.id < b.id)`', call_expr.pos)
					}
				}
			}
			elem_typ = array_info.elem_type
		}
		// map/filter are supposed to have 1 arg only
		mut arg_type := left_type
		for arg in call_expr.args {
			arg_type = c.expr(arg.expr)
		}
		if method_name == 'map' {
			// check fn
			c.check_map_and_filter(true, elem_typ, call_expr)
			arg_sym := c.table.get_type_symbol(arg_type)
			// FIXME: match expr failed for now
			mut ret_type := 0
			match arg_sym.info as info {
				table.FnType { ret_type = info.func.return_type }
				else { ret_type = arg_type }
			}
			call_expr.return_type = c.table.find_or_register_array(ret_type, 1, c.mod)
		} else if method_name == 'filter' {
			// check fn
			c.check_map_and_filter(false, elem_typ, call_expr)
		} else if method_name == 'clone' {
			// need to return `array_xxx` instead of `array`
			// in ['clone', 'str'] {
			call_expr.receiver_type = left_type.to_ptr()
			// call_expr.return_type = call_expr.receiver_type
		} else if method_name == 'sort' {
			call_expr.return_type = table.void_type
		}
		return call_expr.return_type
	} else if left_type_sym.kind == .map && method_name == 'clone' {
		call_expr.return_type = left_type
		call_expr.receiver_type = left_type.to_ptr()
		return call_expr.return_type
	} else if left_type_sym.kind == .array && method_name in ['first', 'last', 'pop'] {
		info := left_type_sym.info as table.Array
		call_expr.return_type = info.elem_type
		if method_name == 'pop' {
			call_expr.receiver_type = left_type.to_ptr()
		} else {
			call_expr.receiver_type = left_type
		}
		return call_expr.return_type
	} else if left_type_sym.kind == .array && method_name in ['insert', 'prepend'] {
		array_info := left_type_sym.info as table.Array
		elem_sym := c.table.get_type_symbol(array_info.elem_type)
		arg_expr := if method_name == 'insert' { call_expr.args[1].expr } else { call_expr.args[0].expr }
		arg_sym := c.table.get_type_symbol(c.expr(arg_expr))
		if arg_sym.kind == .array {
			info := arg_sym.info as table.Array
			sym := c.table.get_type_symbol(info.elem_type)
			if sym.kind != elem_sym.kind &&
				((elem_sym.kind == .int && sym.kind != .any_int) ||
				(elem_sym.kind == .f64 && sym.kind != .any_float)) {
				c.error('type mismatch, should use `$elem_sym.source_name[]`', arg_expr.position())
			}
		} else {
			if arg_sym.kind != elem_sym.kind &&
				((elem_sym.kind == .int && arg_sym.kind != .any_int) ||
				(elem_sym.kind == .f64 && arg_sym.kind != .any_float)) {
				c.error('type mismatch, should use `$elem_sym.source_name`', arg_expr.position())
			}
		}
	}
	if method := c.table.type_find_method(left_type_sym, method_name) {
		if !method.is_pub && !c.is_builtin_mod && !c.pref.is_test && left_type_sym.mod != c.mod &&
			left_type_sym.mod != '' { // method.mod != c.mod {
			// If a private method is called outside of the module
			// its receiver type is defined in, show an error.
			// println('warn $method_name lef.mod=$left_type_sym.mod c.mod=$c.mod')
			c.error('method `${left_type_sym.source_name}.$method_name` is private', call_expr.pos)
		}
		if method.params[0].is_mut {
			c.fail_if_immutable(call_expr.left)
			// call_expr.is_mut = true
		}
		if method.return_type == table.void_type &&
			method.ctdefine.len > 0 && method.ctdefine !in c.pref.compile_defines {
			call_expr.should_be_skipped = true
		}
		nr_args := if method.params.len == 0 { 0 } else { method.params.len - 1 }
		min_required_args := method.params.len - if method.is_variadic && method.params.len >
			1 { 2 } else { 1 }
		if call_expr.args.len < min_required_args {
			c.error('too few arguments in call to `${left_type_sym.source_name}.$method_name` ($call_expr.args.len instead of $min_required_args)',
				call_expr.pos)
		} else if !method.is_variadic && call_expr.args.len > nr_args {
			c.error('too many arguments in call to `${left_type_sym.source_name}.$method_name` ($call_expr.args.len instead of $nr_args)',
				call_expr.pos)
			return method.return_type
		}
		// if method_name == 'clone' {
		// println('CLONE nr args=$method.args.len')
		// }
		// call_expr.args << method.args[0].typ
		// call_expr.exp_arg_types << method.args[0].typ
		for i, arg in call_expr.args {
			exp_arg_typ := if method.is_variadic && i >= method.params.len - 1 { method.params[method.params.len -
					1].typ } else { method.params[i + 1].typ }
			exp_arg_sym := c.table.get_type_symbol(exp_arg_typ)
			c.expected_type = exp_arg_typ
			got_arg_typ := c.expr(arg.expr)
			call_expr.args[i].typ = got_arg_typ
			if method.is_variadic && got_arg_typ.has_flag(.variadic) && call_expr.args.len - 1 > i {
				c.error('when forwarding a varg variable, it must be the final argument',
					call_expr.pos)
			}
			if exp_arg_sym.kind == .interface_ {
				c.type_implements(got_arg_typ, exp_arg_typ, arg.expr.position())
				continue
			}
			if !c.check_types(got_arg_typ, exp_arg_typ) {
				got_arg_sym := c.table.get_type_symbol(got_arg_typ)
				// str method, allow type with str method if fn arg is string
				// if exp_arg_sym.kind == .string && got_arg_sym.has_method('str') {
				// continue
				// }
				// same ancestor? let it be
				if exp_arg_sym.parent_idx == got_arg_sym.parent_idx {
					if got_arg_sym.parent_idx != 0 {
						continue
					}
				}
				if got_arg_typ != table.void_type {
					c.error('cannot use type `$got_arg_sym.source_name` as type `$exp_arg_sym.source_name` in argument ${i +
						1} to `${left_type_sym.source_name}.$method_name`', call_expr.pos)
				}
			}
			param := if method.is_variadic && i >= method.params.len - 1 { method.params[method.params.len -
					1] } else { method.params[i + 1] }
			if arg.is_mut {
				c.fail_if_immutable(arg.expr)
				if !param.is_mut {
					tok := arg.share.str()
					c.error('`$call_expr.name` parameter `$param.name` is not `$tok`, `$tok` is not needed`',
						arg.expr.position())
				} else if param.typ.share() != arg.share {
					c.error('wrong shared type', arg.expr.position())
				}
			} else {
				if param.is_mut && (!arg.is_mut || param.typ.share() != arg.share) {
					tok := arg.share.str()
					c.error('`$call_expr.name` parameter `$param.name` is `$tok`, you need to provide `$tok` e.g. `$tok arg${i +
						1}`', arg.expr.position())
				}
			}
		}
		if method.is_unsafe && !c.inside_unsafe {
			c.warn('method `${left_type_sym.source_name}.$method_name` must be called from an `unsafe` block',
				call_expr.pos)
		}
		// TODO: typ optimize.. this node can get processed more than once
		if call_expr.expected_arg_types.len == 0 {
			for i in 1 .. method.params.len {
				call_expr.expected_arg_types << method.params[i].typ
			}
		}
		if is_generic {
			// We need the receiver to be T in cgen.
			// TODO: cant we just set all these to the concrete type in checker? then no need in gen
			call_expr.receiver_type = left_type.derive(method.params[0].typ).set_flag(.generic)
		} else {
			call_expr.receiver_type = method.params[0].typ
		}
		call_expr.return_type = method.return_type
		return method.return_type
	} else {
		if left_type_sym.kind == .aggregate {
			// the error message contains the problematic type
			unknown_method_msg = err
		}
	}
	// TODO: str methods
	if method_name == 'str' {
		if left_type_sym.kind == .interface_ {
			iname := left_type_sym.source_name
			c.error('interface `$iname` does not have a .str() method. Use typeof() instead',
				call_expr.pos)
		}
		call_expr.receiver_type = left_type
		call_expr.return_type = table.string_type
		if call_expr.args.len > 0 {
			c.error('.str() method calls should have no arguments', call_expr.pos)
		}
		return table.string_type
	}
	// call struct field fn type
	// TODO: can we use SelectorExpr for all? this dosent really belong here
	if field := c.table.struct_find_field(left_type_sym, method_name) {
		field_type_sym := c.table.get_type_symbol(field.typ)
		if field_type_sym.kind == .function {
			// call_expr.is_method = false
			call_expr.is_field = true
			info := field_type_sym.info as table.FnType
			call_expr.return_type = info.func.return_type
			// TODO: check args (do it once for all of the above)
			for arg in call_expr.args {
				c.expr(arg.expr)
			}
			return info.func.return_type
		}
	}
	if left_type != table.void_type {
		suggestion := util.new_suggestion(method_name, left_type_sym.methods.map(it.name))
		c.error(suggestion.say(unknown_method_msg), call_expr.pos)
	}
	return table.void_type
}

pub fn (mut c Checker) call_fn(mut call_expr ast.CallExpr) table.Type {
	fn_name := call_expr.name
	if fn_name == 'main' {
		c.error('the `main` function cannot be called in the program', call_expr.pos)
	}
	if fn_name == 'typeof' {
		// TODO: impl typeof properly (probably not going to be a fn call)
		return table.string_type
	}
	if call_expr.generic_type.has_flag(.generic) {
		if c.mod != '' {
			// Need to prepend the module when adding a generic type to a function
			// `fn_gen_types['mymod.myfn'] == ['string', 'int']`
			c.table.register_fn_gen_type(c.mod + '.' + fn_name, c.cur_generic_type)
		} else {
			c.table.register_fn_gen_type(fn_name, c.cur_generic_type)
		}
		// call_expr.generic_type = c.unwrap_generic(call_expr.generic_type)
	}
	// if c.fileis('json_test.v') {
	// println(fn_name)
	// }
	if fn_name == 'json.encode' {
	} else if fn_name == 'json.decode' {
		expr := call_expr.args[0].expr
		if expr !is ast.Type {
			typ := typeof(expr)
			c.error('json.decode: first argument needs to be a type, got `$typ`', call_expr.pos)
			return table.void_type
		}
		c.expected_type = table.string_type
		call_expr.args[1].typ = c.expr(call_expr.args[1].expr)
		if call_expr.args[1].typ != table.string_type {
			c.error('json.decode: second argument needs to be a string', call_expr.pos)
		}
		typ := expr as ast.Type
		ret_type := typ.typ.set_flag(.optional)
		call_expr.return_type = ret_type
		return ret_type
	}
	// look for function in format `mod.fn` or `fn` (builtin)
	mut f := table.Fn{}
	mut found := false
	mut found_in_args := false
	// anon fn direct call
	if call_expr.left is ast.AnonFn {
		// it was set to anon for checker errors, clear for gen
		call_expr.name = ''
		c.expr(call_expr.left)
		anon_fn := call_expr.left as ast.AnonFn
		anon_fn_sym := c.table.get_type_symbol(anon_fn.typ)
		f = (anon_fn_sym.info as table.FnType).func
		found = true
	}
	// try prefix with current module as it would have never gotten prefixed
	if !found && !fn_name.contains('.') && call_expr.mod != 'builtin' {
		name_prefixed := '${call_expr.mod}.$fn_name'
		if f1 := c.table.find_fn(name_prefixed) {
			call_expr.name = name_prefixed
			found = true
			f = f1
		}
	}
	// already prefixed (mod.fn) or C/builtin/main
	if !found {
		if f1 := c.table.find_fn(fn_name) {
			found = true
			f = f1
		}
	}
	if c.pref.is_script && !found {
		os_name := 'os.$fn_name'
		if f1 := c.table.find_fn(os_name) {
			call_expr.name = os_name
			found = true
			f = f1
		}
	}
	// check for arg (var) of fn type
	if !found {
		scope := c.file.scope.innermost(call_expr.pos.pos)
		if v := scope.find_var(fn_name) {
			if v.typ != 0 {
				vts := c.table.get_type_symbol(v.typ)
				if vts.kind == .function {
					info := vts.info as table.FnType
					f = info.func
					found = true
					found_in_args = true
				}
			}
		}
	}
	if !found {
		c.error('unknown function: $fn_name', call_expr.pos)
		return table.void_type
	}
	if !found_in_args {
		scope := c.file.scope.innermost(call_expr.pos.pos)
		if _ := scope.find_var(fn_name) {
			c.error('ambiguous call to: `$fn_name`, may refer to fn `$fn_name` or variable `$fn_name`',
				call_expr.pos)
		}
	}
	if !f.is_pub && f.language == .v && f.name.len > 0 && f.mod.len > 0 && f.mod != c.mod {
		c.error('function `$f.name` is private. curmod=$c.mod fmod=$f.mod', call_expr.pos)
	}
	if f.is_deprecated {
		c.warn('function `$f.name` has been deprecated', call_expr.pos)
	}
	if f.is_unsafe && !c.inside_unsafe && f.language == .c && f.name[2] in [`m`, `s`] &&
		f.mod == 'builtin' {
		// builtin C.m*, C.s* only - temp
		c.warn('function `$f.name` must be called from an `unsafe` block', call_expr.pos)
	}
	if f.is_generic && f.return_type.has_flag(.generic) {
		rts := c.table.get_type_symbol(f.return_type)
		if rts.kind == .struct_ {
			rts_info := rts.info as table.Struct
			if rts_info.generic_types.len > 0 {
				// TODO: multiple generic types
				// for gt in rts_info.generic_types {
				// gtss := c.table.get_type_symbol(gt)
				// }
				gts := c.table.get_type_symbol(call_expr.generic_type)
				nrt := '$rts.name<$gts.name>'
				idx := c.table.type_idxs[nrt]
				if idx == 0 {
					c.error('unknown type: $nrt', call_expr.pos)
				}
				call_expr.return_type = table.new_type(idx).derive(f.return_type)
			}
		}
	} else {
		call_expr.return_type = f.return_type
	}
	if f.return_type == table.void_type &&
		f.ctdefine.len > 0 && f.ctdefine !in c.pref.compile_defines {
		call_expr.should_be_skipped = true
	}
	if f.language != .v || call_expr.language != .v {
		for arg in call_expr.args {
			c.expr(arg.expr)
		}
		return f.return_type
	}
	min_required_args := if f.is_variadic { f.params.len - 1 } else { f.params.len }
	if call_expr.args.len < min_required_args {
		c.error('too few arguments in call to `$fn_name` ($call_expr.args.len instead of $min_required_args)',
			call_expr.pos)
	} else if !f.is_variadic && call_expr.args.len > f.params.len {
		c.error('too many arguments in call to `$fn_name` ($call_expr.args.len instead of $f.params.len)',
			call_expr.pos)
		return f.return_type
	}
	// println can print anything
	if fn_name in ['println', 'print'] && call_expr.args.len > 0 {
		c.expected_type = table.string_type
		call_expr.args[0].typ = c.expr(call_expr.args[0].expr)
		// check optional argument
		if call_expr.args[0].typ.has_flag(.optional) {
			c.error('cannot print optional type', call_expr.args[0].expr.position())
		}
		/*
		// TODO: optimize `struct T{} fn (t &T) str() string {return 'abc'} mut a := []&T{} a << &T{} println(a[0])`
		// It currently generates:
		// `println(T_str_no_ptr(*(*(T**)array_get(a, 0))));`
		// ... which works, but could be just:
		// `println(T_str(*(T**)array_get(a, 0)));`
		prexpr := call_expr.args[0].expr
		prtyp := call_expr.args[0].typ
		prtyp_sym := c.table.get_type_symbol(prtyp)
		prtyp_is_ptr := prtyp.is_ptr()
		prhas_str, prexpects_ptr, prnr_args := prtyp_sym.str_method_info()
		eprintln('>>> println hack typ: ${prtyp} | sym.source_name: ${prtyp_sym.source_name} | is_ptr: $prtyp_is_ptr | has_str: $prhas_str | expects_ptr: $prexpects_ptr | nr_args: $prnr_args | expr: ${prexpr.str()} ')
		*/
		return f.return_type
	}
	// TODO: typ optimize.. this node can get processed more than once
	if call_expr.expected_arg_types.len == 0 {
		for param in f.params {
			call_expr.expected_arg_types << param.typ
		}
	}
	for i, call_arg in call_expr.args {
		arg := if f.is_variadic && i >= f.params.len - 1 { f.params[f.params.len - 1] } else { f.params[i] }
		c.expected_type = arg.typ
		typ := c.expr(call_arg.expr)
		call_expr.args[i].typ = typ
		typ_sym := c.table.get_type_symbol(typ)
		arg_typ_sym := c.table.get_type_symbol(arg.typ)
		if f.is_variadic && typ.has_flag(.variadic) && call_expr.args.len - 1 > i {
			c.error('when forwarding a varg variable, it must be the final argument',
				call_expr.pos)
		}
		if call_arg.is_mut {
			c.fail_if_immutable(call_arg.expr)
			if !arg.is_mut {
				tok := call_arg.share.str()
				c.error('`$call_expr.name` parameter `$arg.name` is not `$tok`, `$tok` is not needed`',
					call_arg.expr.position())
			} else if arg.typ.share() != call_arg.share {
				c.error('wrong shared type', call_arg.expr.position())
			}
		} else {
			if arg.is_mut && (!call_arg.is_mut || arg.typ.share() != call_arg.share) {
				tok := call_arg.share.str()
				c.error('`$call_expr.name` parameter `$arg.name` is `$tok`, you need to provide `$tok` e.g. `$tok arg${i +
					1}`', call_arg.expr.position())
			}
		}
		// Handle expected interface
		if arg_typ_sym.kind == .interface_ {
			c.type_implements(typ, arg.typ, call_arg.expr.position())
			continue
		}
		// Handle expected interface array
		/*
		if exp_type_sym.kind == .array && t.get_type_symbol(t.value_type(exp_idx)).kind == .interface_ {
			return true
		}
		*/
		if !c.check_types(typ, arg.typ) {
			// str method, allow type with str method if fn arg is string
			// Passing an int or a string array produces a c error here
			// Deleting this condition results in propper V error messages
			// if arg_typ_sym.kind == .string && typ_sym.has_method('str') {
			// continue
			// }
			if typ_sym.kind == .void && arg_typ_sym.kind == .string {
				continue
			}
			if f.is_generic {
				continue
			}
			if typ_sym.kind == .array_fixed {
			}
			if typ_sym.kind == .function && arg_typ_sym.kind == .function {
				candidate_fn_name := if typ_sym.source_name.starts_with('anon_') { 'anonymous function' } else { 'fn `$typ_sym.source_name`' }
				c.error('cannot use $candidate_fn_name as function type `$arg_typ_sym.str()` in argument ${i +
					1} to `$fn_name`', call_expr.pos)
			} else {
				c.error('cannot use type `$typ_sym.source_name` as type `$arg_typ_sym.source_name` in argument ${i +
					1} to `$fn_name`', call_expr.pos)
			}
		}
	}
	if f.is_generic && call_expr.generic_type == table.void_type {
		// no type arguments given in call, attempt implicit instantiation
		c.infer_fn_types(f, mut call_expr)
	}
	if call_expr.generic_type != table.void_type && f.return_type != 0 { // table.t_type {
		// Handle `foo<T>() T` => `foo<int>() int` => return int
		return_sym := c.table.get_type_symbol(f.return_type)
		if return_sym.source_name == 'T' {
			mut typ := call_expr.generic_type
			typ = typ.set_nr_muls(f.return_type.nr_muls())
			if f.return_type.has_flag(.optional) {
				typ = typ.set_flag(.optional)
			}
			call_expr.return_type = typ
			return typ
		} else if return_sym.kind == .array {
			elem_info := return_sym.info as table.Array
			elem_sym := c.table.get_type_symbol(elem_info.elem_type)
			if elem_sym.source_name == 'T' {
				idx := c.table.find_or_register_array(call_expr.generic_type, 1, return_sym.mod)
				return table.new_type(idx)
			}
		}
	}
	if f.is_generic {
		return call_expr.return_type
	}
	return f.return_type
}

fn (mut c Checker) type_implements(typ table.Type, inter_typ table.Type, pos token.Position) bool {
	typ_sym := c.table.get_type_symbol(typ)
	inter_sym := c.table.get_type_symbol(inter_typ)
	styp := c.table.type_to_str(typ)
	for imethod in inter_sym.methods {
		if method := typ_sym.find_method(imethod.name) {
			if !imethod.is_same_method_as(method) {
				sig := c.table.fn_signature(imethod, {
					skip_receiver: true
				})
				c.error('`$styp` incorrectly implements method `$imethod.name` of interface `$inter_sym.source_name`, expected `$sig`',
					pos)
				return false
			}
			continue
		}
		c.error("`$styp` doesn't implement method `$imethod.name`", pos)
	}
	mut inter_info := inter_sym.info as table.Interface
	if typ !in inter_info.types && typ_sym.kind != .interface_ {
		inter_info.types << typ
	}
	return true
}

// return the actual type of the expression, once the optional is handled
pub fn (mut c Checker) check_expr_opt_call(expr ast.Expr, ret_type table.Type) table.Type {
	if expr is ast.CallExpr {
		if expr.return_type.has_flag(.optional) {
			if expr.or_block.kind == .absent {
				if ret_type != table.void_type {
					c.error('${expr.name}() returns an option, but you missed to add an `or {}` block to it',
						expr.pos)
				}
			} else {
				c.check_or_expr(expr.or_block, ret_type, expr.return_type.clear_flag(.optional))
			}
			// remove optional flag
			// return ret_type.clear_flag(.optional)
			// TODO: currently unwrapped in assign, would need to refactor assign to unwrap here
			return ret_type
		} else if expr.or_block.kind == .block {
			c.error('unexpected `or` block, the function `$expr.name` does not return an optional',
				expr.or_block.pos)
		} else if expr.or_block.kind == .propagate {
			c.error('unexpected `?`, the function `$expr.name`, does not return an optional',
				expr.or_block.pos)
		}
	}
	return ret_type
}

pub fn (mut c Checker) check_or_expr(or_expr ast.OrExpr, ret_type table.Type, expr_return_type table.Type) {
	if or_expr.kind == .propagate {
		if !c.cur_fn.return_type.has_flag(.optional) && c.cur_fn.name != 'main.main' {
			c.error('to propagate the optional call, `$c.cur_fn.name` must itself return an optional',
				or_expr.pos)
		}
		return
	}
	stmts_len := or_expr.stmts.len
	if stmts_len == 0 {
		if ret_type != table.void_type {
			// x := f() or {}
			c.error('assignment requires a non empty `or {}` block', or_expr.pos)
			return
		}
		// allow `f() or {}`
		return
	}
	last_stmt := or_expr.stmts[stmts_len - 1]
	if ret_type != table.void_type {
		match last_stmt {
			ast.ExprStmt {
				last_stmt_typ := c.expr(last_stmt.expr)
				type_fits := c.check_types(last_stmt_typ, ret_type)
				is_panic_or_exit := is_expr_panic_or_exit(last_stmt.expr)
				if type_fits || is_panic_or_exit {
					return
				}
				expected_type_name := c.table.type_to_str(ret_type.clear_flag(.optional))
				if last_stmt.typ == table.void_type {
					c.error('`or` block must provide a default value of type `$expected_type_name`, or return/exit/continue/break/panic',
						last_stmt.pos)
				} else {
					type_name := c.table.type_to_str(last_stmt_typ)
					c.error('wrong return type `$type_name` in the `or {}` block, expected `$expected_type_name`',
						last_stmt.pos)
				}
				return
			}
			ast.BranchStmt {
				if last_stmt.kind !in [.key_continue, .key_break] {
					c.error('only break/continue is allowed as a branch statement in the end of an `or {}` block',
						last_stmt.pos)
					return
				}
			}
			ast.Return {}
			else {
				expected_type_name := c.table.type_to_str(ret_type.clear_flag(.optional))
				c.error('last statement in the `or {}` block should be an expression of type `$expected_type_name` or exit parent scope',
					or_expr.pos)
				return
			}
		}
	} else {
		match last_stmt {
			ast.ExprStmt {
				if last_stmt.typ == table.void_type {
					return
				}
				if is_expr_panic_or_exit(last_stmt.expr) {
					return
				}
				if c.check_types(last_stmt.typ, expr_return_type) {
					return
				}
				// opt_returning_string() or { ... 123 }
				type_name := c.table.type_to_str(last_stmt.typ)
				expr_return_type_name := c.table.type_to_str(expr_return_type)
				c.error('the default expression type in the `or` block should be `$expr_return_type_name`, instead you gave a value of type `$type_name`',
					last_stmt.expr.position())
			}
			else {}
		}
	}
}

fn is_expr_panic_or_exit(expr ast.Expr) bool {
	match expr {
		ast.CallExpr { return expr.name in ['panic', 'exit'] }
		else { return false }
	}
}

pub fn (mut c Checker) selector_expr(mut selector_expr ast.SelectorExpr) table.Type {
	typ := c.expr(selector_expr.expr)
	if typ == table.void_type_idx {
		c.error('unknown selector expression', selector_expr.pos)
		return table.void_type
	}
	if selector_expr.expr is ast.TypeOf as left {
		if selector_expr.field_name == 'name' {
			return table.string_type
		} else {
			c.error('expected `.name`, not `.$selector_expr.field_name` after `typeof` expression',
				selector_expr.pos)
		}
	}
	selector_expr.expr_type = typ
	field_name := selector_expr.field_name
	utyp := c.unwrap_generic(typ)
	sym := c.table.get_type_symbol(utyp)
	if typ.has_flag(.variadic) || sym.kind == .array_fixed || sym.kind == .chan {
		if field_name == 'len' || (sym.kind == .chan && field_name == 'cap') {
			selector_expr.typ = table.int_type
			return table.int_type
		}
	}
	mut unknown_field_msg := 'type `$sym.source_name` has no field or method `$field_name`'
	if field := c.table.struct_find_field(sym, field_name) {
		if sym.mod != c.mod && !field.is_pub && sym.language != .c {
			c.error('field `${sym.source_name}.$field_name` is not public', selector_expr.pos)
		}
		field_sym := c.table.get_type_symbol(field.typ)
		if field_sym.kind == .union_sum_type {
			scope := c.file.scope.innermost(selector_expr.pos.pos)
			if scope_field := scope.find_struct_field(utyp, field_name) {
				return scope_field.sum_type_cast
			}
		}
		selector_expr.typ = field.typ
		return field.typ
	} else {
		if sym.kind == .aggregate {
			unknown_field_msg = err
		}
	}
	if sym.kind !in [.struct_, .aggregate] {
		if sym.kind != .placeholder {
			c.error('`$sym.source_name` is not a struct', selector_expr.pos)
		}
	} else {
		if sym.kind == .struct_ {
			sss := sym.info as table.Struct
			suggestion := util.new_suggestion(field_name, sss.fields.map(it.name))
			c.error(suggestion.say(unknown_field_msg), selector_expr.pos)
		}
		c.error(unknown_field_msg, selector_expr.pos)
	}
	return table.void_type
}

// TODO: non deferred
pub fn (mut c Checker) return_stmt(mut return_stmt ast.Return) {
	c.expected_type = c.cur_fn.return_type
	if return_stmt.exprs.len > 0 && c.expected_type == table.void_type {
		c.error('too many arguments to return, current function does not return anything',
			return_stmt.pos)
		return
	} else if return_stmt.exprs.len == 0 && !(c.expected_type == table.void_type ||
		c.table.get_type_symbol(c.expected_type).kind == .void) {
		c.error('too few arguments to return', return_stmt.pos)
		return
	}
	if return_stmt.exprs.len == 0 {
		return
	}
	expected_type := c.unwrap_generic(c.expected_type)
	expected_type_sym := c.table.get_type_symbol(expected_type)
	exp_is_optional := expected_type.has_flag(.optional)
	mut expected_types := [expected_type]
	if expected_type_sym.kind == .multi_return {
		mr_info := expected_type_sym.info as table.MultiReturn
		expected_types = mr_info.types
	}
	mut got_types := []table.Type{}
	for expr in return_stmt.exprs {
		typ := c.expr(expr)
		// Unpack multi return types
		sym := c.table.get_type_symbol(typ)
		if sym.kind == .multi_return {
			for t in sym.mr_info().types {
				got_types << t
			}
		} else {
			got_types << typ
		}
	}
	return_stmt.types = got_types
	// allow `none` & `error (Option)` return types for function that returns optional
	if exp_is_optional && got_types[0].idx() in [table.none_type_idx, c.table.type_idxs['Option']] {
		return
	}
	if expected_types.len > 0 && expected_types.len != got_types.len {
		c.error('wrong number of return arguments', return_stmt.pos)
		return
	}
	for i, exp_type in expected_types {
		got_typ := c.unwrap_generic(got_types[i])
		if got_typ.has_flag(.optional) &&
			(!exp_type.has_flag(.optional) || c.table.type_to_str(got_typ) != c.table.type_to_str(exp_type)) {
			pos := return_stmt.exprs[i].position()
			c.error('cannot use `${c.table.type_to_str(got_typ)}` as type `${c.table.type_to_str(exp_type)}` in return argument',
				pos)
		}
		if !c.check_types(got_typ, exp_type) {
			got_typ_sym := c.table.get_type_symbol(got_typ)
			mut exp_typ_sym := c.table.get_type_symbol(exp_type)
			pos := return_stmt.exprs[i].position()
			if exp_typ_sym.kind == .interface_ {
				c.type_implements(got_typ, exp_type, return_stmt.pos)
				continue
			}
			c.error('cannot use `$got_typ_sym.source_name` as type `$exp_typ_sym.source_name` in return argument',
				pos)
		}
		if got_typ.is_ptr() && !exp_type.is_ptr() {
			pos := return_stmt.exprs[i].position()
			c.error('fn `$c.cur_fn.name` expects you to return a non reference type `${c.table.type_to_str(exp_type)}`, but you are returning `${c.table.type_to_str(got_typ)}` instead',
				pos)
		}
	}
}

pub fn (mut c Checker) enum_decl(decl ast.EnumDecl) {
	c.check_valid_pascal_case(decl.name, 'enum name', decl.pos)
	mut seen := []int{}
	for i, field in decl.fields {
		if !c.pref.experimental && util.contains_capital(field.name) {
			// TODO C2V uses hundreds of enums with capitals, remove -experimental check once it's handled
			c.error('field name `$field.name` cannot contain uppercase letters, use snake_case instead',
				field.pos)
		}
		for j in 0 .. i {
			if field.name == decl.fields[j].name {
				c.error('field name `$field.name` duplicate', field.pos)
			}
		}
		if field.has_expr {
			match field.expr as field_expr {
				ast.IntegerLiteral {
					val := field_expr.val.i64()
					if val < int_min || val > int_max {
						c.error('enum value `$val` overflows int', field_expr.pos)
					} else if !decl.is_multi_allowed && int(val) in seen {
						c.error('enum value `$val` already exists', field_expr.pos)
					}
					seen << int(val)
				}
				ast.PrefixExpr {}
				else {
					if field.expr is ast.Ident {
						expr := field.expr as ast.Ident
						if expr.language == .c {
							continue
						}
					}
					mut pos := field.expr.position()
					if pos.pos == 0 {
						pos = field.pos
					}
					c.error('default value for enum has to be an integer', pos)
				}
			}
		} else {
			if seen.len > 0 {
				last := seen[seen.len - 1]
				if last == int_max {
					c.error('enum value overflows', field.pos)
				}
				seen << last + 1
			} else {
				seen << 0
			}
		}
	}
}

pub fn (mut c Checker) assign_stmt(mut assign_stmt ast.AssignStmt) {
	c.expected_type = table.none_type // TODO a hack to make `x := if ... work`
	defer {
		c.expected_type = table.void_type
	}
	right_first := assign_stmt.right[0]
	mut right_len := assign_stmt.right.len
	mut right_type0 := table.void_type
	if right_first is ast.CallExpr || right_first is ast.IfExpr || right_first is ast.MatchExpr {
		right_type0 = c.expr(right_first)
		assign_stmt.right_types = [
			c.check_expr_opt_call(right_first, right_type0),
		]
		right_type_sym0 := c.table.get_type_symbol(right_type0)
		if right_type_sym0.kind == .multi_return {
			assign_stmt.right_types = right_type_sym0.mr_info().types
			right_len = assign_stmt.right_types.len
		} else if right_type0 == table.void_type {
			right_len = 0
		}
	}
	if assign_stmt.left.len != right_len {
		if right_first is ast.CallExpr {
			c.error('assignment mismatch: $assign_stmt.left.len variable(s) but `${right_first.name}()` returns $right_len value(s)',
				assign_stmt.pos)
		} else {
			c.error('assignment mismatch: $assign_stmt.left.len variable(s) $right_len value(s)',
				assign_stmt.pos)
		}
		return
	}
	// Check `x := &y` and `mut x := <-ch`
	if right_first is ast.PrefixExpr {
		node := right_first
		left_first := assign_stmt.left[0]
		if left_first is ast.Ident {
			assigned_var := left_first
			if node.right is ast.Ident {
				ident := node.right as ast.Ident
				scope := c.file.scope.innermost(node.pos.pos)
				if v := scope.find_var(ident.name) {
					right_type0 = v.typ
					if node.op == .amp {
						if !v.is_mut && assigned_var.is_mut && !c.inside_unsafe {
							c.error('`$ident.name` is immutable, cannot have a mutable reference to it',
								node.pos)
						}
					}
				}
			}
			if node.op == .arrow {
				if assigned_var.is_mut {
					right_sym := c.table.get_type_symbol(right_type0)
					if right_sym.kind == .chan {
						chan_info := right_sym.chan_info()
						if chan_info.elem_type.is_ptr() && !chan_info.is_mut {
							c.error('cannot have a mutable reference to object from `$right_sym.source_name`',
								node.pos)
						}
					}
				}
			}
		}
	}
	//
	is_decl := assign_stmt.op == .decl_assign
	for i, left in assign_stmt.left {
		if left is ast.CallExpr {
			c.error('cannot call function `${left.name}()` on the left side of an assignment',
				left.pos)
		}
		is_blank_ident := left.is_blank_ident()
		mut left_type := table.void_type
		if !is_decl && !is_blank_ident {
			c.is_assign_lhs = true
			left_type = c.expr(left)
			c.is_assign_lhs = false
			c.expected_type = c.unwrap_generic(left_type)
		}
		if assign_stmt.right_types.len < assign_stmt.left.len { // first type or multi return types added above
			right_type := c.expr(assign_stmt.right[i])
			if assign_stmt.right_types.len == i {
				assign_stmt.right_types << c.check_expr_opt_call(assign_stmt.right[i], right_type)
			}
		}
		right := if i < assign_stmt.right.len { assign_stmt.right[i] } else { assign_stmt.right[0] }
		mut right_type := assign_stmt.right_types[i]
		if is_decl {
			left_type = c.table.mktyp(right_type)
			if left_type == table.int_type {
				mut expr := right
				mut negative := false
				if right is ast.PrefixExpr {
					expr = right.right
					if right.op == .minus {
						negative = true
					}
				}
				if expr is ast.IntegerLiteral {
					mut is_large := false
					if expr.val.len > 8 {
						val := expr.val.i64()
						if (!negative && val > int_max) || (negative && -val < int_min) {
							is_large = true
						}
					}
					if is_large {
						c.error('overflow in implicit type `int`, use explicit type casting instead',
							expr.pos)
					}
				}
			}
			// we are unwrapping here instead if check_expr_opt_call currently
			if left_type.has_flag(.optional) {
				left_type = left_type.clear_flag(.optional)
			}
		} else {
			// Make sure the variable is mutable
			c.fail_if_immutable(left)
			// left_type = c.expr(left)
		}
		assign_stmt.left_types << left_type
		match mut left {
			ast.Ident {
				if left.kind == .blank_ident {
					left_type = right_type
					assign_stmt.left_types[i] = right_type
					if assign_stmt.op !in [.assign, .decl_assign] {
						c.error('cannot modify blank `_` identifier', left.pos)
					}
				} else if left.info !is ast.IdentVar {
					c.error('cannot assign to $left.kind `$left.name`', left.pos)
				} else {
					if is_decl {
						c.check_valid_snake_case(left.name, 'variable name', left.pos)
					}
					mut ident_var_info := left.info as ast.IdentVar
					if ident_var_info.share == .shared_t {
						left_type = left_type.set_flag(.shared_f)
					}
					if ident_var_info.share == .atomic_t {
						left_type = left_type.set_flag(.atomic_f)
					}
					assign_stmt.left_types[i] = left_type
					ident_var_info.typ = left_type
					left.info = ident_var_info
					if left_type != 0 {
						match mut left.obj as v {
							ast.Var { v.typ = left_type }
							ast.GlobalField { v.typ = left_type }
							else {}
						}
						/*
						if left.obj is ast.Var as v {
							v.typ = left_type
						} else if left.obj is ast.GlobalDecl as v {
							v.typ = left_type
						}
						*/
					}
				}
			}
			ast.PrefixExpr {
				// Do now allow `*x = y` outside `unsafe`
				if left.op == .mul && !c.inside_unsafe {
					c.error('modifying variables via dereferencing can only be done in `unsafe` blocks',
						assign_stmt.pos)
				}
				if is_decl {
					c.error('non-name on the left side of `:=`', left.pos)
				}
			}
			else {
				if is_decl {
					c.error('non-name `$left` on left side of `:=`', left.position())
				}
			}
		}
		left_type_unwrapped := c.unwrap_generic(left_type)
		right_type_unwrapped := c.unwrap_generic(right_type)
		left_sym := c.table.get_type_symbol(left_type_unwrapped)
		right_sym := c.table.get_type_symbol(right_type_unwrapped)
		left_is_ptr := left_type.is_ptr() || left_sym.is_pointer()
		right_is_ptr := right_type.is_ptr() || right_sym.is_pointer()
		if left_is_ptr && assign_stmt.op !in [.assign, .decl_assign] && !c.inside_unsafe {
			// ptr op=
			c.warn('pointer arithmetic is only allowed in `unsafe` blocks', assign_stmt.pos)
		}
		if c.pref.translated {
			// TODO fix this in C2V instead, for example cast enums to int before using `|` on them.
			// TODO replace all c.pref.translated checks with `$if !translated` for performance
			continue
		}
		if left_is_ptr && (right is ast.StructInit || !right_is_ptr) && !right_sym.is_number() {
			left_name := c.table.type_to_str(left_type_unwrapped)
			mut rtype := right_type_unwrapped
			if rtype.is_ptr() {
				rtype = rtype.deref()
			}
			right_name := c.table.type_to_str(rtype)
			c.error('mismatched types `$left_name` and `$right_name`', assign_stmt.pos)
		}
		// Single side check
		match assign_stmt.op {
			.assign {} // No need to do single side check for =. But here put it first for speed.
			.plus_assign {
				if !left_sym.is_number() && left_type != table.string_type && !left_sym.is_pointer() {
					c.error('operator += not defined on left operand type `$left_sym.source_name`',
						left.position())
				} else if !right_sym.is_number() && right_type != table.string_type && !right_sym.is_pointer() {
					c.error('operator += not defined on right operand type `$right_sym.source_name`',
						right.position())
				}
				if right is ast.IntegerLiteral && right.str().int() == 1 {
					c.error('use `++` instead of `+= 1`', assign_stmt.pos)
				}
			}
			.minus_assign {
				if !left_sym.is_number() && !left_sym.is_pointer() {
					c.error('operator -= not defined on left operand type `$left_sym.source_name`',
						left.position())
				} else if !right_sym.is_number() && !right_sym.is_pointer() {
					c.error('operator -= not defined on right operand type `$right_sym.source_name`',
						right.position())
				}
				if right is ast.IntegerLiteral && right.str().int() == 1 {
					c.error('use `--` instead of `-= 1`', assign_stmt.pos)
				}
			}
			.mult_assign, .div_assign {
				if !left_sym.is_number() &&
					!c.table.get_final_type_symbol(left_type_unwrapped).is_int() {
					c.error('operator $assign_stmt.op.str() not defined on left operand type `$left_sym.source_name`',
						left.position())
				} else if !right_sym.is_number() &&
					!c.table.get_final_type_symbol(left_type_unwrapped).is_int() {
					c.error('operator $assign_stmt.op.str() not defined on right operand type `$right_sym.source_name`',
						right.position())
				}
			}
			.and_assign, .or_assign, .xor_assign, .mod_assign, .left_shift_assign, .right_shift_assign {
				if !left_sym.is_int() &&
					!c.table.get_final_type_symbol(left_type_unwrapped).is_int() {
					c.error('operator $assign_stmt.op.str() not defined on left operand type `$left_sym.source_name`',
						left.position())
				} else if !right_sym.is_int() &&
					!c.table.get_final_type_symbol(right_type_unwrapped).is_int() {
					c.error('operator $assign_stmt.op.str() not defined on right operand type `$right_sym.source_name`',
						right.position())
				}
			}
			else {}
		}
		if !is_blank_ident && right_sym.kind != .placeholder {
			// Assign to sum type if ordinary value
			mut final_left_type := left_type_unwrapped
			mut scope := c.file.scope.innermost(left.position().pos)
			match left {
				ast.SelectorExpr {
					if struct_field := scope.find_struct_field(left.expr_type, left.field_name) {
						if struct_field.sum_type_cast != 0 {
							final_left_type = right_type_unwrapped
							mut inner_scope := c.open_scope(mut scope, left.pos.pos)
							inner_scope.register_struct_field(ast.ScopeStructField{
								struct_type: left.expr_type
								name: left.field_name
								typ: final_left_type
								sum_type_cast: right_type_unwrapped
								pos: left.pos
							})
						}
					}
				}
				ast.Ident {
					if v := scope.find_var(left.name) {
						if v.sum_type_cast != 0 {
							final_left_type = right_type_unwrapped
							mut inner_scope := c.open_scope(mut scope, left.pos.pos)
							inner_scope.register(left.name, ast.Var{
								name: left.name
								typ: final_left_type
								pos: left.pos
								is_used: true
								is_mut: left.is_mut
								sum_type_cast: right_type_unwrapped
							})
						}
					}
				}
				else {}
			}
			// Dual sides check (compatibility check)
			c.check_expected(right_type_unwrapped, final_left_type) or {
				c.error('cannot assign to `$left`: $err', right.position())
			}
		}
	}
}

fn (mut c Checker) open_scope(mut parent ast.Scope, start_pos int) &ast.Scope {
	mut s := ast.new_scope(parent, start_pos)
	s.end_pos = parent.end_pos
	parent.children << s
	return s
}

fn (mut c Checker) check_array_init_para_type(para string, expr ast.Expr, pos token.Position) {
	sym := c.table.get_type_symbol(c.expr(expr))
	if sym.kind !in [.int, .any_int] {
		c.error('array $para needs to be an int', pos)
	}
}

pub fn (mut c Checker) array_init(mut array_init ast.ArrayInit) table.Type {
	// println('checker: array init $array_init.pos.line_nr $c.file.path')
	mut elem_type := table.void_type
	// []string - was set in parser
	if array_init.typ != table.void_type {
		if array_init.exprs.len == 0 {
			if array_init.has_cap {
				c.check_array_init_para_type('cap', array_init.cap_expr, array_init.pos)
			}
			if array_init.has_len {
				c.check_array_init_para_type('len', array_init.len_expr, array_init.pos)
			}
		}
		sym := c.table.get_type_symbol(array_init.elem_type)
		if array_init.has_default {
			c.expr(array_init.default_expr)
		}
		if sym.kind == .placeholder {
			c.error('unknown type `$sym.source_name`', array_init.elem_type_pos)
		}
		return array_init.typ
	}
	// a = []
	if array_init.exprs.len == 0 {
		type_sym := c.table.get_type_symbol(c.expected_type)
		if type_sym.kind != .array {
			c.error('array_init: no type specified (maybe: `[]Type{}` instead of `[]`)',
				array_init.pos)
			return table.void_type
		}
		// TODO: seperate errors once bug is fixed with `x := if expr { ... } else { ... }`
		// if c.expected_type == table.void_type {
		// c.error('array_init: use `[]Type{}` instead of `[]`', array_init.pos)
		// return table.void_type
		// }
		array_info := type_sym.array_info()
		array_init.elem_type = array_info.elem_type
		return c.expected_type
	}
	// [1,2,3]
	if array_init.exprs.len > 0 && array_init.elem_type == table.void_type {
		mut expected_value_type := table.void_type
		mut expecting_interface_array := false
		cap := array_init.exprs.len
		mut interface_types := []table.Type{cap: cap}
		if c.expected_type != 0 {
			expected_value_type = c.table.value_type(c.expected_type)
			if c.table.get_type_symbol(expected_value_type).kind == .interface_ {
				// Array of interfaces? (`[dog, cat]`) Save the interface type (`Animal`)
				expecting_interface_array = true
				array_init.interface_type = expected_value_type
				array_init.is_interface = true
			}
		}
		// expecting_interface_array := c.expected_type != 0 &&
		// c.table.get_type_symbol(c.table.value_type(c.expected_type)).kind ==			.interface_
		//
		// if expecting_interface_array {
		// println('ex $c.expected_type')
		// }
		for i, expr in array_init.exprs {
			typ := c.expr(expr)
			if expecting_interface_array {
				if i == 0 {
					elem_type = expected_value_type
					c.expected_type = elem_type
				}
				interface_types << typ
				continue
			}
			// The first element's type
			if i == 0 {
				elem_type = c.table.mktyp(typ)
				c.expected_type = elem_type
				continue
			}
			if !c.check_types(typ, elem_type) {
				elem_type_sym := c.table.get_type_symbol(elem_type)
				c.error('expected array element with type `$elem_type_sym.source_name`',
					array_init.pos)
			}
		}
		if expecting_interface_array {
			array_init.interface_types = interface_types
		}
		if array_init.is_fixed {
			idx := c.table.find_or_register_array_fixed(elem_type, array_init.exprs.len,
				1)
			array_init.typ = table.new_type(idx)
		} else {
			sym := c.table.get_type_symbol(elem_type)
			idx := c.table.find_or_register_array(elem_type, 1, sym.mod)
			array_init.typ = table.new_type(idx)
		}
		array_init.elem_type = elem_type
	} else if array_init.is_fixed && array_init.exprs.len == 1 && array_init.elem_type != table.void_type {
		// [50]byte
		mut fixed_size := 1
		match array_init.exprs[0] as init_expr {
			ast.IntegerLiteral {
				fixed_size = init_expr.val.int()
			}
			ast.Ident {
				// if obj := c.file.global_scope.find_const(init_expr.name) {
				// if  obj := scope.find(init_expr.name) {
				// scope := c.file.scope.innermost(array_init.pos.pos)
				// eprintln('scope: ${scope.str()}')
				// scope.find(init_expr.name) or {
				// c.error('undefined ident: `$init_expr.name`', array_init.pos)
				// }
				mut full_const_name := init_expr.mod + '.' + init_expr.name
				if obj := c.file.global_scope.find_const(full_const_name) {
					if cint := const_int_value(obj) {
						fixed_size = cint
					}
				} else {
					c.error('non existent integer const $full_const_name while initializing the size of a static array',
						array_init.pos)
				}
			}
			else {
				c.error('expecting `int` for fixed size', array_init.pos)
			}
		}
		idx := c.table.find_or_register_array_fixed(array_init.elem_type, fixed_size,
			1)
		array_type := table.new_type(idx)
		array_init.typ = array_type
	}
	return array_init.typ
}

fn const_int_value(cfield ast.ConstField) ?int {
	if cint := is_const_integer(cfield) {
		return cint.val.int()
	}
	return none
}

fn is_const_integer(cfield ast.ConstField) ?ast.IntegerLiteral {
	match cfield.expr {
		ast.IntegerLiteral { return *it }
		else {}
	}
	return none
}

fn (mut c Checker) stmt(node ast.Stmt) {
	$if trace_checker ? {
		stmt_pos := node.position()
		eprintln('checking file: ${c.file.path:-30} | stmt pos: ${stmt_pos.str():-45} | stmt')
	}
	// c.expected_type = table.void_type
	match mut node {
		ast.AssertStmt {
			cur_exp_typ := c.expected_type
			assert_type := c.expr(node.expr)
			if assert_type != table.bool_type_idx {
				atype_name := c.table.get_type_symbol(assert_type).name
				c.error('assert can be used only with `bool` expressions, but found `$atype_name` instead',
					node.pos)
			}
			c.expected_type = cur_exp_typ
		}
		ast.AssignStmt {
			c.assign_stmt(mut node)
		}
		ast.Block {
			if node.is_unsafe {
				assert !c.inside_unsafe
				c.inside_unsafe = true
				c.stmts(node.stmts)
				c.inside_unsafe = false
			} else {
				c.stmts(node.stmts)
			}
		}
		ast.BranchStmt {
			if c.in_for_count == 0 {
				c.error('$node.kind.str() statement not within a loop', node.pos)
			}
		}
		ast.CompFor {
			// node.typ = c.expr(node.expr)
			c.stmts(node.stmts)
		}
		ast.ConstDecl {
			mut field_names := []string{}
			mut field_order := []int{}
			for i, field in node.fields {
				// TODO Check const name once the syntax is decided
				if field.name in c.const_names {
					c.error('duplicate const `$field.name`', field.pos)
				}
				c.const_names << field.name
				field_names << field.name
				field_order << i
			}
			mut needs_order := false
			mut done_fields := []int{}
			for i, field in node.fields {
				c.const_decl = field.name
				c.const_deps << field.name
				typ := c.expr(field.expr)
				node.fields[i].typ = c.table.mktyp(typ)
				for cd in c.const_deps {
					for j, f in node.fields {
						if j != i && cd in field_names && cd == f.name && j !in done_fields {
							needs_order = true
							x := field_order[j]
							field_order[j] = field_order[i]
							field_order[i] = x
							break
						}
					}
				}
				done_fields << i
				c.const_deps = []
			}
			if needs_order {
				mut ordered_fields := []ast.ConstField{}
				for order in field_order {
					ordered_fields << node.fields[order]
				}
				node.fields = ordered_fields
			}
		}
		ast.DeferStmt {
			c.stmts(node.stmts)
		}
		ast.EnumDecl {
			c.enum_decl(node)
		}
		ast.ExprStmt {
			node.typ = c.expr(node.expr)
			c.expected_type = table.void_type
			c.check_expr_opt_call(node.expr, table.void_type)
			// TODO This should work, even if it's prolly useless .-.
			// node.typ = c.check_expr_opt_call(node.expr, table.void_type)
		}
		ast.FnDecl {
			c.fn_decl(mut node)
		}
		ast.ForCStmt {
			c.in_for_count++
			c.stmt(node.init)
			c.expr(node.cond)
			c.stmt(node.inc)
			c.stmts(node.stmts)
			c.in_for_count--
		}
		ast.ForInStmt {
			c.in_for_count++
			typ := c.expr(node.cond)
			typ_idx := typ.idx()
			if node.key_var.len > 0 && node.key_var != '_' {
				c.check_valid_snake_case(node.key_var, 'variable name', node.pos)
			}
			if node.val_var.len > 0 && node.val_var != '_' {
				c.check_valid_snake_case(node.val_var, 'variable name', node.pos)
			}
			if node.is_range {
				high_type := c.expr(node.high)
				high_type_idx := high_type.idx()
				if typ_idx in table.integer_type_idxs && high_type_idx !in table.integer_type_idxs {
					c.error('range types do not match', node.cond.position())
				} else if typ_idx in table.float_type_idxs || high_type_idx in table.float_type_idxs {
					c.error('range type can not be float', node.cond.position())
				} else if typ_idx == table.bool_type_idx || high_type_idx == table.bool_type_idx {
					c.error('range type can not be bool', node.cond.position())
				} else if typ_idx == table.string_type_idx || high_type_idx == table.string_type_idx {
					c.error('range type can not be string', node.cond.position())
				}
			} else {
				mut scope := c.file.scope.innermost(node.pos.pos)
				sym := c.table.get_type_symbol(typ)
				if sym.kind == .map && !(node.key_var.len > 0 && node.val_var.len > 0) {
					c.error('declare a key and a value variable when ranging a map: `for key, val in map {`\n' +
						'use `_` if you do not need the variable', node.pos)
				}
				if node.key_var.len > 0 {
					key_type := match sym.kind {
						.map { sym.map_info().key_type }
						else { table.int_type }
					}
					node.key_type = key_type
					scope.update_var_type(node.key_var, key_type)
				}
				mut value_type := c.table.value_type(typ)
				if value_type == table.void_type || typ.has_flag(.optional) {
					if typ != table.void_type {
						c.error('for in: cannot index `${c.table.type_to_str(typ)}`',
							node.cond.position())
					}
				}
				if node.val_is_mut {
					value_type = value_type.to_ptr()
				}
				node.cond_type = typ
				node.kind = sym.kind
				node.val_type = value_type
				scope.update_var_type(node.val_var, value_type)
			}
			c.stmts(node.stmts)
			c.in_for_count--
		}
		ast.ForStmt {
			c.in_for_count++
			c.expected_type = table.bool_type
			typ := c.expr(node.cond)
			if !node.is_inf && typ.idx() != table.bool_type_idx && !c.pref.translated {
				c.error('non-bool used as for condition', node.pos)
			}
			// TODO: update loop var type
			// how does this work currenly?
			c.stmts(node.stmts)
			c.in_for_count--
		}
		ast.GlobalDecl {
			for field in node.fields {
				c.check_valid_snake_case(field.name, 'global name', field.pos)
				if field.name in c.global_names {
					c.error('duplicate global `$field.name`', field.pos)
				}
				c.global_names << field.name
			}
		}
		ast.GoStmt {
			if node.call_expr !is ast.CallExpr {
				c.error('expression in `go` must be a function call', node.call_expr.position())
			}
			c.expr(node.call_expr)
			if node.call_expr is ast.CallExpr {
				call_expr := node.call_expr as ast.CallExpr
				// Make sure there are no mutable arguments
				for arg in call_expr.args {
					if arg.is_mut && !arg.typ.is_ptr() {
						c.error('function in `go` statement cannot contain mutable non-reference arguments',
							arg.expr.position())
					}
				}
				if call_expr.is_method && call_expr.receiver_type.is_ptr() && !call_expr.left_type.is_ptr() {
					c.error('method in `go` statement cannot have non-reference mutable receiver',
						call_expr.left.position())
				}
			}
		}
		ast.GotoLabel {}
		ast.GotoStmt {}
		ast.HashStmt {
			c.hash_stmt(mut node)
		}
		ast.Import {
			c.import_stmt(node)
		}
		ast.InterfaceDecl {
			c.interface_decl(node)
		}
		ast.Module {
			c.mod = node.name
			c.is_builtin_mod = node.name in ['builtin', 'os', 'strconv']
			c.check_valid_snake_case(node.name, 'module name', node.pos)
		}
		ast.Return {
			// c.returns = true
			c.return_stmt(mut node)
			c.scope_returns = true
		}
		ast.SqlStmt {
			c.sql_stmt(mut node)
		}
		ast.StructDecl {
			c.struct_decl(node)
		}
		ast.TypeDecl {
			c.type_decl(node)
		}
	}
}

fn (mut c Checker) hash_stmt(mut node ast.HashStmt) {
	if c.skip_flags {
		return
	}
	if c.pref.backend == .js {
		if !c.file.path.ends_with('.js.v') {
			c.error('Hash statements are only allowed in backend specific files such "x.js.v"',
				node.pos)
		}
		if c.mod == 'main' {
			c.error('Hash statements are not allowed in the main module. Please place them in a separate module.',
				node.pos)
		}
		return
	}
	if node.kind == 'include' {
		mut flag := node.main
		if flag.contains('@VROOT') {
			vroot := util.resolve_vroot(flag, c.file.path) or {
				c.error(err, node.pos)
				return
			}
			node.val = 'include $vroot'
			node.main = vroot
		}
		flag_no_comment := flag.all_before('//').trim_space()
		if !((flag_no_comment.starts_with('"') && flag_no_comment.ends_with('"')) ||
			(flag_no_comment.starts_with('<') && flag_no_comment.ends_with('>'))) {
			c.error('including C files should use either `"header_file.h"` or `<header_file.h>` quoting',
				node.pos)
		}
	} else if node.kind == 'pkgconfig' {
		args := if node.main.contains('--') { node.main.split(' ') } else { '--cflags --libs $node.main'.split(' ') }
		mut m := pkgconfig.main(args) or {
			c.error(err, node.pos)
			return
		}
		cflags := m.run() or {
			c.error(err, node.pos)
			return
		}
		c.table.parse_cflag(cflags, c.mod, c.pref.compile_defines_all) or {
			c.error(err, node.pos)
			return
		}
	} else if node.kind == 'flag' {
		// #flag linux -lm
		mut flag := node.main
		// expand `@VROOT` to its absolute path
		if flag.contains('@VROOT') {
			flag = util.resolve_vroot(flag, c.file.path) or {
				c.error(err, node.pos)
				return
			}
		}
		for deprecated in ['@VMOD', '@VMODULE', '@VPATH', '@VLIB_PATH'] {
			if flag.contains(deprecated) {
				c.error('$deprecated had been deprecated, use @VROOT instead.', node.pos)
			}
		}
		// println('adding flag "$flag"')
		c.table.parse_cflag(flag, c.mod, c.pref.compile_defines_all) or {
			c.error(err, node.pos)
		}
	} else {
		if node.kind != 'define' {
			c.warn('expected `#define`, `#flag`, `#include` or `#pkgconfig` not $node.val',
				node.pos)
		}
	}
}

fn (mut c Checker) import_stmt(imp ast.Import) {
	for sym in imp.syms {
		name := '$imp.mod\.$sym.name'
		if sym.kind == .fn_ {
			c.table.find_fn(name) or {
				c.error('module `$imp.mod` has no public fn named `$sym.name\()`', sym.pos)
			}
		}
		if sym.kind == .type_ {
			if type_sym := c.table.find_type(name) {
				if type_sym.kind == .placeholder || !type_sym.is_public {
					c.error('module `$imp.mod` has no public type `$sym.name\{}`', sym.pos)
				}
			} else {
				c.error('module `$imp.mod` has no public type `$sym.name\{}`', sym.pos)
			}
		}
	}
}

fn (mut c Checker) stmts(stmts []ast.Stmt) {
	mut unreachable := token.Position{
		line_nr: -1
	}
	c.expected_type = table.void_type
	for stmt in stmts {
		if c.scope_returns {
			if unreachable.line_nr == -1 {
				unreachable = stmt.position()
			}
		}
		c.stmt(stmt)
	}
	if unreachable.line_nr >= 0 {
		c.error('unreachable code', unreachable)
	}
	c.scope_returns = false
	c.expected_type = table.void_type
}

[inline]
pub fn (c &Checker) unwrap_generic(typ table.Type) table.Type {
	if typ.has_flag(.generic) {
		// return c.cur_generic_type
		return c.cur_generic_type.derive(typ).clear_flag(.generic)
	}
	return typ
}

// TODO node must be mut
pub fn (mut c Checker) expr(node ast.Expr) table.Type {
	c.expr_level++
	defer {
		c.expr_level--
	}
	if c.expr_level > 200 {
		c.error('checker: too many expr levels: $c.expr_level ', node.position())
		return table.void_type
	}
	match mut node {
		ast.CTempVar {
			return node.typ
		}
		ast.AnonFn {
			keep_fn := c.cur_fn
			c.cur_fn = &node.decl
			c.stmts(node.decl.stmts)
			c.cur_fn = keep_fn
			return node.typ
		}
		ast.ArrayInit {
			return c.array_init(mut node)
		}
		ast.AsCast {
			node.expr_type = c.expr(node.expr)
			expr_type_sym := c.table.get_type_symbol(node.expr_type)
			type_sym := c.table.get_type_symbol(node.typ)
			if expr_type_sym.kind == .sum_type || expr_type_sym.kind == .union_sum_type {
				if type_sym.kind == .placeholder {
					// Unknown type used in the right part of `as`
					c.error('unknown type `$type_sym.source_name`', node.pos)
				}
				if !c.table.sumtype_has_variant(node.expr_type, node.typ) {
					c.error('cannot cast `$expr_type_sym.source_name` to `$type_sym.source_name`',
						node.pos)
					// c.error('only $info.variants can be casted to `$typ`', node.pos)
				}
			} else {
				mut s := 'cannot cast non-sum type `$expr_type_sym.source_name` using `as`'
				if type_sym.kind == .sum_type || expr_type_sym.kind == .union_sum_type {
					s += ' - use e.g. `${type_sym.source_name}(some_expr)` instead.'
				}
				c.error(s, node.pos)
			}
			if expr_type_sym.kind == .union_sum_type {
				return node.typ
			}
			return node.typ.to_ptr()
		}
		ast.Assoc {
			scope := c.file.scope.innermost(node.pos.pos)
			v := scope.find_var(node.var_name) or {
				panic(err)
			}
			for i, _ in node.fields {
				c.expr(node.exprs[i])
			}
			node.typ = v.typ
			return v.typ
		}
		ast.BoolLiteral {
			return table.bool_type
		}
		ast.CastExpr {
			return c.cast_expr(mut node)
		}
		ast.CallExpr {
			return c.call_expr(mut node)
		}
		ast.ChanInit {
			return c.chan_init(mut node)
		}
		ast.CharLiteral {
			// return any_int, not rune, so that we can do "bytes << `A`" without a cast etc
			// return table.any_int_type
			return table.rune_type
			// return table.byte_type
		}
		ast.Comment {
			return table.void_type
		}
		ast.AtExpr {
			return c.at_expr(mut node)
		}
		ast.ComptimeCall {
			node.sym = c.table.get_type_symbol(c.unwrap_generic(c.expr(node.left)))
			if node.is_vweb {
				// TODO assoc parser bug
				pref := *c.pref
				pref2 := {
					pref |
					is_vweb: true
				}
				mut c2 := new_checker(c.table, pref2)
				c2.check(node.vweb_tmpl)
				c.warnings << c2.warnings
				c.errors << c2.errors
				c.nr_warnings += c2.nr_warnings
				c.nr_errors += c2.nr_errors
			}
			return c.table.find_type_idx('vweb.Result')
			// return table.void_type
		}
		ast.ConcatExpr {
			return c.concat_expr(mut node)
		}
		ast.EnumVal {
			return c.enum_val(mut node)
		}
		ast.FloatLiteral {
			return table.any_flt_type
		}
		ast.Ident {
			// c.checked_ident = node.name
			res := c.ident(mut node)
			// c.checked_ident = ''
			return res
		}
		ast.IfExpr {
			return c.if_expr(mut node)
		}
		ast.IfGuardExpr {
			node.expr_type = c.expr(node.expr)
			if !node.expr_type.has_flag(.optional) {
				c.error('expression should return an option', node.expr.position())
			}
			return table.bool_type
		}
		ast.IndexExpr {
			return c.index_expr(mut node)
		}
		ast.InfixExpr {
			return c.infix_expr(mut node)
		}
		ast.IntegerLiteral {
			return table.any_int_type
		}
		ast.LockExpr {
			return c.lock_expr(mut node)
		}
		ast.MapInit {
			return c.map_init(mut node)
		}
		ast.MatchExpr {
			return c.match_expr(mut node)
		}
		ast.PostfixExpr {
			return c.postfix_expr(mut node)
		}
		ast.PrefixExpr {
			right_type := c.expr(node.right)
			node.right_type = right_type
			// TODO: testing ref/deref strategy
			if node.op == .amp && !right_type.is_ptr() {
				if node.right is ast.IntegerLiteral {
					c.error('cannot take the address of an int', node.pos)
				}
				if node.right is ast.StringLiteral || node.right is ast.StringInterLiteral {
					c.error('cannot take the address of a string', node.pos)
				}
				if node.right is ast.IndexExpr as index {
					typ_sym := c.table.get_type_symbol(index.left_type)
					mut is_mut := false
					if index.left is ast.Ident as ident {
						if ident.obj is ast.Var {
							v := ident.obj as ast.Var
							is_mut = v.is_mut
						}
					}
					if !c.inside_unsafe && is_mut {
						if typ_sym.kind == .map {
							c.error('cannot take the address of mutable map values outside unsafe blocks',
								index.pos)
						}
						if typ_sym.kind == .array {
							c.error('cannot take the address of mutable array elements outside unsafe blocks',
								index.pos)
						}
					}
				}
				return right_type.to_ptr()
			}
			if node.op == .mul {
				if right_type.is_ptr() {
					return right_type.deref()
				}
				if !right_type.is_pointer() {
					s := c.table.type_to_str(right_type)
					c.error('invalid indirect of `$s`', node.pos)
				}
			}
			if node.op == .bit_not && !right_type.is_int() && !c.pref.translated {
				c.error('operator ~ only defined on int types', node.pos)
			}
			if node.op == .not && right_type != table.bool_type_idx && !c.pref.translated {
				c.error('! operator can only be used with bool types', node.pos)
			}
			if node.op == .arrow {
				right := c.table.get_type_symbol(right_type)
				if right.kind == .chan {
					c.stmts(node.or_block.stmts)
					return right.chan_info().elem_type
				} else {
					c.error('<- operator can only be used with `chan` types', node.pos)
				}
			}
			return right_type
		}
		ast.None {
			return table.none_type
		}
		ast.OrExpr {
			// never happens
			return table.void_type
		}
		// ast.OrExpr2 {
		// return node.typ
		// }
		ast.ParExpr {
			return c.expr(node.expr)
		}
		ast.RangeExpr {
			// never happens
			return table.void_type
		}
		ast.SelectExpr {
			return c.select_expr(mut node)
		}
		ast.SelectorExpr {
			return c.selector_expr(mut node)
		}
		ast.SizeOf {
			return table.u32_type
		}
		ast.SqlExpr {
			return c.sql_expr(mut node)
		}
		ast.StringLiteral {
			if node.language == .c {
				return table.byteptr_type
			}
			return table.string_type
		}
		ast.StringInterLiteral {
			return c.string_inter_lit(mut node)
		}
		ast.StructInit {
			return c.struct_init(mut node)
		}
		ast.Type {
			return node.typ
		}
		ast.TypeOf {
			node.expr_type = c.expr(node.expr)
			return table.string_type
		}
		ast.UnsafeExpr {
			return c.unsafe_expr(mut node)
		}
		ast.Likely {
			ltype := c.expr(node.expr)
			if !c.check_types(ltype, table.bool_type) {
				ltype_sym := c.table.get_type_symbol(ltype)
				lname := if node.is_likely { '_likely_' } else { '_unlikely_' }
				c.error('`${lname}()` expects a boolean expression, instead it got `$ltype_sym.source_name`',
					node.pos)
			}
			return table.bool_type
		}
	}
	return table.void_type
}

pub fn (mut c Checker) cast_expr(mut node ast.CastExpr) table.Type {
	node.expr_type = c.expr(node.expr)
	from_type_sym := c.table.get_type_symbol(node.expr_type)
	to_type_sym := c.table.get_type_symbol(node.typ)
	expr_is_ptr := node.expr_type.is_ptr() || node.expr_type.idx() in table.pointer_type_idxs
	if expr_is_ptr && to_type_sym.kind == .string && !node.in_prexpr {
		if node.has_arg {
			c.warn('to convert a C string buffer pointer to a V string, please use x.vstring_with_len(len) instead of string(x,len)',
				node.pos)
		} else {
			c.warn('to convert a C string buffer pointer to a V string, please use x.vstring() instead of string(x)',
				node.pos)
		}
	}
	if node.expr_type == table.byte_type && to_type_sym.kind == .string {
		c.error('can not cast type `byte` to string, use `${node.expr.str()}.str()` instead.',
			node.pos)
	}
	if to_type_sym.kind == .sum_type || to_type_sym.kind == .union_sum_type {
		if node.expr_type in [table.any_int_type, table.any_flt_type] {
			node.expr_type = c.promote_num(node.expr_type, if node.expr_type == table.any_int_type { table.int_type } else { table.f64_type })
		}
		if !c.table.sumtype_has_variant(node.typ, node.expr_type) {
			c.error('cannot cast `$from_type_sym.source_name` to `$to_type_sym.source_name`',
				node.pos)
		}
	} else if to_type_sym.info is table.Alias as alias_info {
		if !c.check_types(node.expr_type, alias_info.parent_type) {
			parent_type_sym := c.table.get_type_symbol(alias_info.parent_type)
			c.error('cannot convert type `$from_type_sym.source_name` to `$to_type_sym.source_name` (alias to `$parent_type_sym.source_name`)',
				node.pos)
		}
	} else if node.typ == table.string_type &&
		(from_type_sym.kind in [.any_int, .int, .byte, .byteptr] ||
		(from_type_sym.kind == .array && from_type_sym.name == 'array_byte')) {
		type_name := c.table.type_to_str(node.expr_type)
		c.error('cannot cast type `$type_name` to string, use `x.str()` instead', node.pos)
	} else if node.expr_type == table.string_type {
		if to_type_sym.kind != .alias {
			mut error_msg := 'cannot cast a string'
			if node.expr is ast.StringLiteral {
				str_lit := node.expr as ast.StringLiteral
				if str_lit.val.len == 1 {
					error_msg += ", for denoting characters use `$str_lit.val` instead of '$str_lit.val'"
				}
			}
			c.error(error_msg, node.pos)
		}
	} else if to_type_sym.kind == .byte &&
		node.expr_type != table.voidptr_type && from_type_sym.kind != .enum_ && !node.expr_type.is_int() &&
		!node.expr_type.is_float() && !node.expr_type.is_ptr() {
		type_name := c.table.type_to_str(node.expr_type)
		c.error('cannot cast type `$type_name` to `byte`', node.pos)
	} else if to_type_sym.kind == .struct_ && !node.typ.is_ptr() && !(to_type_sym.info as table.Struct).is_typedef {
		// For now we ignore C typedef because of `C.Window(C.None)` in vlib/clipboard
		if from_type_sym.kind == .struct_ && !node.expr_type.is_ptr() {
			from_type_info := from_type_sym.info as table.Struct
			to_type_info := to_type_sym.info as table.Struct
			if !c.check_struct_signature(from_type_info, to_type_info) {
				c.error('cannot convert struct `$from_type_sym.source_name` to struct `$to_type_sym.source_name`',
					node.pos)
			}
		} else {
			type_name := c.table.type_to_str(node.expr_type)
			c.error('cannot cast `$type_name` to struct', node.pos)
		}
	} else if node.typ == table.bool_type {
		c.error('cannot cast to bool - use e.g. `some_int != 0` instead', node.pos)
	} else if node.expr_type == table.none_type {
		type_name := c.table.type_to_str(node.typ)
		c.error('cannot cast `none` to `$type_name`', node.pos)
	}
	if node.has_arg {
		c.expr(node.arg)
	}
	node.typname = c.table.get_type_symbol(node.typ).name
	return node.typ
}

fn (mut c Checker) at_expr(mut node ast.AtExpr) table.Type {
	match node.kind {
		.fn_name {
			node.val = c.cur_fn.name.all_after_last('.')
		}
		.mod_name {
			node.val = c.cur_fn.mod
		}
		.struct_name {
			if c.cur_fn.is_method {
				node.val = c.table.type_to_str(c.cur_fn.receiver.typ).all_after_last('.')
			} else {
				node.val = ''
			}
		}
		.vexe_path {
			node.val = pref.vexe_path()
		}
		.file_path {
			node.val = os.real_path(c.file.path)
		}
		.line_nr {
			node.val = (node.pos.line_nr + 1).str()
		}
		.column_nr {
			_, column := util.filepath_pos_to_source_and_column(c.file.path, node.pos)
			node.val = (column + 1).str()
		}
		.vhash {
			node.val = util.vhash()
		}
		.vmod_file {
			if c.vmod_file_content.len == 0 {
				mut mcache := vmod.get_cache()
				vmod_file_location := mcache.get_by_file(c.file.path)
				if vmod_file_location.vmod_file.len == 0 {
					c.error('@VMOD_FILE can be used only in projects, that have v.mod file',
						node.pos)
				}
				vmod_content := os.read_file(vmod_file_location.vmod_file) or {
					''
				}
				$if windows {
					c.vmod_file_content = vmod_content.replace('\r\n', '\n')
				} $else {
					c.vmod_file_content = vmod_content
				}
			}
			node.val = c.vmod_file_content
		}
		.unknown {
			c.error('unknown @ identifier: ${node.name}. Available identifiers: $token.valid_at_tokens',
				node.pos)
		}
	}
	return table.string_type
}

pub fn (mut c Checker) ident(mut ident ast.Ident) table.Type {
	// TODO: move this
	if c.const_deps.len > 0 {
		mut name := ident.name
		if !name.contains('.') && ident.mod != 'builtin' {
			name = '${ident.mod}.$ident.name'
		}
		if name == c.const_decl {
			c.error('cycle in constant `$c.const_decl`', ident.pos)
			return table.void_type
		}
		c.const_deps << name
	}
	if ident.kind == .blank_ident {
		if ident.tok_kind !in [.assign, .decl_assign] {
			c.error('undefined ident: `_` (may only be used in assignments)', ident.pos)
		}
		return table.void_type
	}
	// second use
	if ident.kind in [.constant, .global, .variable] {
		info := ident.info as ast.IdentVar
		// if info.typ == table.t_type {
		// Got a var with type T, return current generic type
		// return c.cur_generic_type
		// }
		return info.typ
	} else if ident.kind == .function {
		info := ident.info as ast.IdentFn
		return info.typ
	} else if ident.kind == .unresolved {
		// first use
		if ident.tok_kind == .assign && ident.is_mut {
			c.error('`mut` not allowed with `=` (use `:=` to declare a variable)', ident.pos)
		}
		start_scope := c.file.scope.innermost(ident.pos.pos)
		if obj1 := start_scope.find(ident.name) {
			match mut obj1 as obj {
				ast.GlobalField {
					ident.kind = .global
					ident.info = ast.IdentVar{
						typ: obj.typ
					}
					ident.obj = obj1
					return obj.typ
				}
				ast.Var {
					// incase var was not marked as used yet (vweb tmpl)
					obj.is_used = true
					if ident.pos.pos < obj.pos.pos {
						c.error('undefined variable `$ident.name` (used before declaration)',
							ident.pos)
					}
					is_sum_type_cast := obj.sum_type_cast != 0 && !c.is_assign_lhs
					mut typ := if is_sum_type_cast { obj.sum_type_cast } else { obj.typ }
					if typ == 0 {
						if obj.expr is ast.Ident {
							inner_ident := obj.expr as ast.Ident
							if inner_ident.kind == .unresolved {
								c.error('unresolved variable: `$ident.name`', ident.pos)
								return table.void_type
							}
						}
						typ = c.expr(obj.expr)
					}
					is_optional := typ.has_flag(.optional)
					ident.kind = .variable
					ident.info = ast.IdentVar{
						typ: typ
						is_optional: is_optional
					}
					// if typ == table.t_type {
					// sym := c.table.get_type_symbol(c.cur_generic_type)
					// println('IDENT T unresolved $ident.name typ=$sym.source_name')
					// Got a var with type T, return current generic type
					// typ = c.cur_generic_type
					// }
					// } else {
					if !is_sum_type_cast {
						obj.typ = typ
					}
					ident.obj = obj1
					// unwrap optional (`println(x)`)
					if is_optional {
						return typ.clear_flag(.optional)
					}
					return typ
				}
				else {}
			}
		}
		// prepend mod to look for fn call or const
		mut name := ident.name
		if !name.contains('.') && ident.mod != 'builtin' {
			name = '${ident.mod}.$ident.name'
		}
		if obj1 := c.file.global_scope.find(name) {
			match mut obj1 as obj {
				ast.ConstField {
					mut typ := obj.typ
					if typ == 0 {
						typ = c.expr(obj.expr)
					}
					ident.name = name
					ident.kind = .constant
					ident.info = ast.IdentVar{
						typ: typ
					}
					obj.typ = typ
					ident.obj = obj1
					return typ
				}
				else {}
			}
		}
		// Non-anon-function object (not a call), e.g. `onclick(my_click)`
		if func := c.table.find_fn(name) {
			fn_type := table.new_type(c.table.find_or_register_fn_type(ident.mod, func,
				false, true))
			ident.name = name
			ident.kind = .function
			ident.info = ast.IdentFn{
				typ: fn_type
			}
			return fn_type
		}
	}
	if ident.language == .c {
		return table.int_type
	}
	if c.inside_sql {
		if field := c.table.struct_find_field(c.cur_orm_ts, ident.name) {
			return field.typ
		}
	}
	if ident.kind == .unresolved && ident.mod != 'builtin' {
		// search in the `builtin` idents, for example
		// main.compare_f32 may actually be builtin.compare_f32
		saved_mod := ident.mod
		ident.mod = 'builtin'
		builtin_type := c.ident(mut ident)
		if builtin_type != table.void_type {
			return builtin_type
		}
		ident.mod = saved_mod
	}
	if ident.tok_kind == .assign {
		c.error('undefined ident: `$ident.name` (use `:=` to declare a variable)', ident.pos)
	} else {
		c.error('undefined ident: `$ident.name`', ident.pos)
	}
	if c.table.known_type(ident.name) {
		// e.g. `User`  in `json.decode(User, '...')`
		return table.void_type
	}
	return table.void_type
}

pub fn (mut c Checker) concat_expr(mut concat_expr ast.ConcatExpr) table.Type {
	mut mr_types := []table.Type{}
	for expr in concat_expr.vals {
		mr_types << c.expr(expr)
	}
	if concat_expr.vals.len == 1 {
		typ := mr_types[0]
		concat_expr.return_type = typ
		return typ
	} else {
		typ := c.table.find_or_register_multi_return(mr_types)
		table.new_type(typ)
		concat_expr.return_type = typ
		return typ
	}
}

pub fn (mut c Checker) match_expr(mut node ast.MatchExpr) table.Type {
	node.is_expr = c.expected_type != table.void_type
	node.expected_type = c.expected_type
	cond_type := c.expr(node.cond)
	// we setting this here rather than at the end of the method
	// since it is used in c.match_exprs() it saves checking twice
	node.cond_type = cond_type
	if cond_type == 0 {
		c.error('compiler bug: match 0 cond type', node.pos)
	}
	cond_type_sym := c.table.get_type_symbol(cond_type)
	if cond_type_sym.kind !in [.sum_type, .interface_, .union_sum_type] {
		node.is_sum_type = false
	}
	c.match_exprs(mut node, cond_type_sym)
	c.expected_type = cond_type
	mut ret_type := table.void_type
	mut require_return := false
	mut branch_without_return := false
	for branch in node.branches {
		c.stmts(branch.stmts)
		if node.is_expr && branch.stmts.len > 0 {
			// ignore last statement - workaround
			// currently the last statement in a match branch does not have an
			// expected value set, so e.g. IfExpr.is_expr is not set.
			// probably any mismatch will be caught by not producing a value instead
			for st in branch.stmts[0..branch.stmts.len - 1] {
				// must not contain C statements
				st.check_c_expr() or {
					c.error('`match` expression branch has $err', st.position())
				}
			}
		}
		// If the last statement is an expression, return its type
		if branch.stmts.len > 0 {
			match mut branch.stmts[branch.stmts.len - 1] as stmt {
				ast.ExprStmt {
					ret_type = c.expr(stmt.expr)
					stmt.typ = ret_type
				}
				else {
					// TODO: ask alex about this
					// typ := c.expr(stmt.expr)
					// type_sym := c.table.get_type_symbol(typ)
					// p.warn('match expr ret $type_sym.source_name')
					// node.typ = typ
					// return typ
				}
			}
		}
		if has_return := c.has_return(branch.stmts) {
			if has_return {
				require_return = true
			} else {
				branch_without_return = true
			}
		}
	}
	if require_return && branch_without_return {
		c.returns = false
	} else {
		// if inner if branch has not covered all branches but this one
		c.returns = true
	}
	// if ret_type != table.void_type {
	// node.is_expr = c.expected_type != table.void_type
	// node.expected_type = c.expected_type
	// }
	node.return_type = ret_type
	if node.is_mut {
		// Mark `x` in `match mut x {` as changed, and ensure it's mutable
		// TODO2 enable when code is fixed
		// c.fail_if_immutable(node.cond)
	}
	return ret_type
}

fn (mut c Checker) match_exprs(mut node ast.MatchExpr, type_sym table.TypeSymbol) {
	// branch_exprs is a histogram of how many times
	// an expr was used in the match
	mut branch_exprs := map[string]int{}
	cond_type_sym := c.table.get_type_symbol(node.cond_type)
	for branch in node.branches {
		for expr in branch.exprs {
			mut key := ''
			if expr is ast.RangeExpr {
				mut low := 0
				mut high := 0
				c.expected_type = node.expected_type
				low_expr := expr.low
				high_expr := expr.high
				if low_expr is ast.IntegerLiteral {
					if high_expr is ast.IntegerLiteral {
						low = low_expr.val.int()
						high = high_expr.val.int()
					} else {
						c.error('mismatched range types', low_expr.pos)
					}
				} else if low_expr is ast.CharLiteral {
					if high_expr is ast.CharLiteral {
						low = low_expr.val[0]
						high = high_expr.val[0]
					} else {
						c.error('mismatched range types', low_expr.pos)
					}
				} else {
					typ := c.table.type_to_str(c.expr(expr.low))
					c.error('cannot use type `$typ` in match range', branch.pos)
				}
				for i in low .. high + 1 {
					key = i.str()
					val := if key in branch_exprs { branch_exprs[key] } else { 0 }
					if val == 1 {
						c.error('match case `$key` is handled more than once', branch.pos)
					}
					branch_exprs[key] = val + 1
				}
				continue
			}
			match expr {
				ast.Type {
					key = c.table.type_to_str(expr.typ)
					if cond_type_sym.kind == .union_sum_type {
						mut scope := c.file.scope.innermost(branch.pos.pos)
						match node.cond as node_cond {
							ast.SelectorExpr { scope.register_struct_field(ast.ScopeStructField{
									struct_type: node_cond.expr_type
									name: node_cond.field_name
									typ: node.cond_type
									sum_type_cast: expr.typ
									pos: node_cond.pos
								}) }
							ast.Ident { scope.register(node.var_name, ast.Var{
									name: node.var_name
									typ: node.cond_type
									pos: node_cond.pos
									is_used: true
									is_mut: node.is_mut
									sum_type_cast: expr.typ
								}) }
							else {}
						}
					}
				}
				ast.EnumVal {
					key = expr.val
				}
				else {
					key = expr.str()
				}
			}
			val := if key in branch_exprs { branch_exprs[key] } else { 0 }
			if val == 1 {
				c.error('match case `$key` is handled more than once', branch.pos)
			}
			c.expected_type = node.cond_type
			expr_type := c.expr(expr)
			if cond_type_sym.kind == .interface_ {
				c.type_implements(expr_type, c.expected_type, expr.position())
			} else if cond_type_sym.info is table.UnionSumType as info {
				if expr_type !in info.variants {
					expr_str := c.table.type_to_str(expr_type)
					expect_str := c.table.type_to_str(c.expected_type)
					c.error('`$expect_str` has no variant `$expr_str`', expr.position())
				}
			} else if !c.check_types(expr_type, c.expected_type) {
				expr_str := c.table.type_to_str(expr_type)
				expect_str := c.table.type_to_str(c.expected_type)
				c.error('cannot match `$expr_str` with `$expect_str` condition', expr.position())
			}
			branch_exprs[key] = val + 1
		}
	}
	// check that expressions are exhaustive
	// this is achieved either by putting an else
	// or, when the match is on a sum type or an enum
	// by listing all variants or values
	mut is_exhaustive := true
	mut unhandled := []string{}
	match type_sym.info as info {
		table.SumType {
			for v in info.variants {
				v_str := c.table.type_to_str(v)
				if v_str !in branch_exprs {
					is_exhaustive = false
					unhandled << '`$v_str`'
				}
			}
		}
		table.UnionSumType {
			for v in info.variants {
				v_str := c.table.type_to_str(v)
				if v_str !in branch_exprs {
					is_exhaustive = false
					unhandled << '`$v_str`'
				}
			}
		}
		//
		table.Enum {
			for v in info.vals {
				if v !in branch_exprs {
					is_exhaustive = false
					unhandled << '`.$v`'
				}
			}
		}
		else {
			is_exhaustive = false
		}
	}
	mut else_branch := node.branches[node.branches.len - 1]
	mut has_else := else_branch.is_else
	if !has_else {
		for i, branch in node.branches {
			if branch.is_else && i != node.branches.len - 1 {
				c.error('`else` must be the last branch of `match`', branch.pos)
				else_branch = branch
				has_else = true
			}
		}
	}
	if is_exhaustive {
		if has_else {
			c.error('match expression is exhaustive, `else` is unnecessary', else_branch.pos)
		}
		return
	}
	if has_else {
		return
	}
	mut err_details := 'match must be exhaustive'
	if unhandled.len > 0 {
		err_details += ' (add match branches for: '
		if unhandled.len < match_exhaustive_cutoff_limit {
			err_details += unhandled.join(', ')
		} else {
			remaining := unhandled.len - match_exhaustive_cutoff_limit
			err_details += unhandled[0..match_exhaustive_cutoff_limit].join(', ')
			err_details += ', and $remaining others ...'
		}
		err_details += ' or `else {}` at the end)'
	} else {
		err_details += ' (add `else {}` at the end)'
	}
	c.error(err_details, node.pos)
}

pub fn (mut c Checker) select_expr(mut node ast.SelectExpr) table.Type {
	node.is_expr = c.expected_type != table.void_type
	node.expected_type = c.expected_type
	for branch in node.branches {
		c.stmt(branch.stmt)
		match branch.stmt as stmt {
			ast.ExprStmt {
				if branch.is_timeout {
					if !stmt.typ.is_int() {
						tsym := c.table.get_type_symbol(stmt.typ)
						c.error('invalid type `$tsym.name` for timeout - expected integer type aka `time.Duration`',
							stmt.pos)
					}
				} else {
					if stmt.expr is ast.InfixExpr as expr {
						if expr.left !is ast.Ident &&
							expr.left !is ast.SelectorExpr && expr.left !is ast.IndexExpr {
							c.error('channel in `select` key must be predefined', expr.left.position())
						}
					} else {
						c.error('invalid expression for `select` key', stmt.expr.position())
					}
				}
			}
			ast.AssignStmt {
				match stmt.right[0] as expr {
					ast.PrefixExpr {
						if expr.right !is ast.Ident &&
							expr.right !is ast.SelectorExpr && expr.right !is ast.IndexExpr {
							c.error('channel in `select` key must be predefined', expr.right.position())
						}
						if expr.or_block.kind != .absent {
							err_prefix := if expr.or_block.kind == .block { 'or block' } else { 'error propagation' }
							c.error('$err_prefix not allowed in `select` key', expr.or_block.pos)
						}
					}
					else {
						c.error('`<-` receive expression expected', stmt.right[0].position())
					}
				}
			}
			else {
				if !branch.is_else {
					c.error('receive or send statement expected as `select` key', branch.stmt.position())
				}
			}
		}
		c.stmts(branch.stmts)
	}
	return table.bool_type
}

pub fn (mut c Checker) lock_expr(mut node ast.LockExpr) table.Type {
	for i in 0 .. node.lockeds.len {
		c.ident(mut node.lockeds[i])
		id := node.lockeds[i]
		if id.obj is ast.Var as v {
			if v.typ.share() != .shared_t {
				c.error('`$id.name` must be declared `shared` to be locked', id.pos)
			}
		} else {
			c.error('`$id.name` is not a variable and cannot be locked', id.pos)
		}
		if id.name in c.locked_names {
			c.error('`$id.name` is already locked', id.pos)
		} else if id.name in c.rlocked_names {
			c.error('`$id.name` is already read-locked', id.pos)
		}
		if node.is_rlock {
			c.rlocked_names << id.name
		} else {
			c.locked_names << id.name
		}
	}
	c.stmts(node.stmts)
	if node.is_rlock {
		c.rlocked_names = c.rlocked_names[..c.rlocked_names.len - node.lockeds.len]
	} else {
		c.locked_names = c.locked_names[..c.locked_names.len - node.lockeds.len]
	}
	// void for now... maybe sometime `x := lock a { a.getval() }`
	return table.void_type
}

pub fn (mut c Checker) unsafe_expr(mut node ast.UnsafeExpr) table.Type {
	assert !c.inside_unsafe
	c.inside_unsafe = true
	t := c.expr(node.expr)
	c.inside_unsafe = false
	return t
}

pub fn (mut c Checker) if_expr(mut node ast.IfExpr) table.Type {
	if_kind := if node.is_comptime { '\$if' } else { 'if' }
	expr_required := c.expected_type != table.void_type
	former_expected_type := c.expected_type
	node.typ = table.void_type
	mut require_return := false
	mut branch_without_return := false
	mut should_skip := false // Whether the current branch should be skipped
	mut found_branch := false // Whether a matching branch was found- skip the rest
	for i in 0 .. node.branches.len {
		mut branch := node.branches[i]
		if branch.cond is ast.ParExpr {
			c.error('unnecessary `()` in `$if_kind` condition, use `$if_kind expr {` instead of `$if_kind (expr) {`.',
				branch.pos)
		}
		if !node.has_else || i < node.branches.len - 1 {
			if node.is_comptime {
				should_skip = c.comp_if_branch(branch.cond, branch.pos)
			} else {
				// check condition type is boolean
				c.expected_type = table.bool_type
				cond_typ := c.expr(branch.cond)
				if cond_typ.idx() !in [table.bool_type_idx, table.void_type_idx] && !c.pref.translated {
					// void types are skipped, because they mean the var was initialized incorrectly
					// (via missing function etc)
					typ_sym := c.table.get_type_symbol(cond_typ)
					c.error('non-bool type `$typ_sym.source_name` used as if condition',
						branch.pos)
				}
			}
		}
		// smartcast sumtypes and interfaces when using `is`
		if !node.is_comptime && branch.cond is ast.InfixExpr {
			infix := branch.cond as ast.InfixExpr
			if infix.op == .key_is {
				right_expr := infix.right as ast.Type
				left_sym := c.table.get_type_symbol(infix.left_type)
				expr_type := c.expr(infix.left)
				if left_sym.kind == .interface_ {
					c.type_implements(right_expr.typ, expr_type, branch.pos)
				} else if !c.check_types(expr_type, right_expr.typ) {
					expect_str := c.table.type_to_str(right_expr.typ)
					expr_str := c.table.type_to_str(expr_type)
					c.error('cannot use type `$expect_str` as type `$expr_str`', branch.pos)
				}
				if (infix.left is ast.Ident ||
					infix.left is ast.SelectorExpr) &&
					infix.right is ast.Type {
					is_variable := if infix.left is ast.Ident { (infix.left as ast.Ident).kind ==
							.variable } else { true }
					// Register shadow variable or `as` variable with actual type
					if is_variable {
						if left_sym.kind in [.sum_type, .interface_, .union_sum_type] {
							mut is_mut := false
							mut scope := c.file.scope.innermost(branch.body_pos.pos)
							if infix.left is ast.Ident as infix_left {
								if v := scope.find_var(infix_left.name) {
									is_mut = v.is_mut
								}
								if left_sym.kind == .union_sum_type {
									scope.register(branch.left_as_name, ast.Var{
										name: branch.left_as_name
										typ: infix.left_type
										sum_type_cast: right_expr.typ
										pos: infix.left.position()
										is_used: true
										is_mut: is_mut
									})
								}
							} else if infix.left is ast.SelectorExpr as selector {
								field := c.table.struct_find_field(left_sym, selector.field_name) or {
									table.Field{}
								}
								is_mut = field.is_mut
								if left_sym.kind == .union_sum_type {
									scope.register_struct_field(ast.ScopeStructField{
										struct_type: selector.expr_type
										name: selector.field_name
										typ: infix.left_type
										sum_type_cast: right_expr.typ
										pos: infix.left.position()
									})
								}
							}
							if left_sym.kind != .union_sum_type && branch.left_as_name.len > 0 {
								scope.register(branch.left_as_name, ast.Var{
									name: branch.left_as_name
									typ: right_expr.typ.to_ptr()
									pos: infix.left.position()
									is_used: true
									is_mut: is_mut
								})
								node.branches[i].smartcast = true
							}
						}
					}
				}
			}
		}
		if node.is_comptime { // Skip checking if needed
			cur_skip_flags := c.skip_flags
			if found_branch {
				c.skip_flags = true
			} else if should_skip {
				c.skip_flags = true
				should_skip = false // Reset the value of `should_skip` for the next branch
			} else {
				found_branch = true // If a branch wasn't skipped, the rest must be
			}
			if !c.skip_flags || c.pref.output_cross_c {
				c.stmts(branch.stmts)
			} else {
				node.branches[i].stmts = []
			}
			c.skip_flags = cur_skip_flags
		} else {
			c.stmts(branch.stmts)
		}
		if expr_required {
			if branch.stmts.len > 0 && branch.stmts[branch.stmts.len - 1] is ast.ExprStmt {
				mut last_expr := branch.stmts[branch.stmts.len - 1] as ast.ExprStmt
				c.expected_type = former_expected_type
				last_expr.typ = c.expr(last_expr.expr)
				// if last_expr.typ != node.typ {
				// if !c.check_types(node.typ, last_expr.typ) {
				if !c.check_types(last_expr.typ, node.typ) {
					if node.typ == table.void_type {
						// first branch of if expression
						node.is_expr = true
						node.typ = last_expr.typ
						continue
					} else if node.typ in [table.any_flt_type, table.any_int_type] {
						if node.typ == table.any_int_type {
							if last_expr.typ.is_int() || last_expr.typ.is_float() {
								node.typ = last_expr.typ
								continue
							}
						} else { // node.typ == any_float
							if last_expr.typ.is_float() {
								node.typ = last_expr.typ
								continue
							}
						}
					}
					if last_expr.typ in [table.any_flt_type, table.any_int_type] {
						if last_expr.typ == table.any_int_type {
							if node.typ.is_int() || node.typ.is_float() {
								continue
							}
						} else { // expr_type == any_float
							if node.typ.is_float() {
								continue
							}
						}
					}
					c.error('mismatched types `${c.table.type_to_str(node.typ)}` and `${c.table.type_to_str(last_expr.typ)}`',
						node.pos)
				}
			} else {
				c.error('`$if_kind` expression requires an expression as the last statement of every branch',
					branch.pos)
			}
			for st in branch.stmts {
				// must not contain C statements
				st.check_c_expr() or {
					c.error('`if` expression branch has $err', st.position())
				}
			}
		}
		// Also check for returns inside a comp.if's statements, even if its contents aren't parsed
		if has_return := c.has_return(branch.stmts) {
			if has_return {
				require_return = true
			} else {
				branch_without_return = true
			}
		}
	}
	if require_return && (!node.has_else || branch_without_return) {
		c.returns = false
	} else {
		// if inner if branch has not covered all branches but this one
		c.returns = true
	}
	// if only untyped literals were given default to int/f64
	if node.typ == table.any_int_type {
		node.typ = table.int_type
	} else if node.typ == table.any_flt_type {
		node.typ = table.f64_type
	}
	if expr_required {
		if !node.has_else {
			d := if node.is_comptime { '$' } else { '' }
			c.error('`$if_kind` expression needs `${d}else` clause', node.pos)
		}
		return node.typ
	}
	return table.bool_type
}

// comp_if_branch checks the condition of a compile-time `if` branch. It returns a `bool` that
// saying whether that branch's contents should be skipped (targets a different os for example)
fn (mut c Checker) comp_if_branch(cond ast.Expr, pos token.Position) bool {
	// TODO: better error messages here
	match cond {
		ast.ParExpr {
			return c.comp_if_branch(cond.expr, pos)
		}
		ast.PrefixExpr {
			if cond.op != .not {
				c.error('invalid `\$if` condition', cond.pos)
			}
			return !c.comp_if_branch(cond.right, cond.pos)
		}
		ast.PostfixExpr {
			if cond.op != .question {
				c.error('invalid \$if postfix operator', cond.pos)
			} else if cond.expr is ast.Ident as ident {
				return ident.name !in c.pref.compile_defines_all
			} else {
				c.error('invalid `\$if` condition', cond.pos)
			}
		}
		ast.InfixExpr {
			match cond.op {
				.and {
					l := c.comp_if_branch(cond.left, cond.pos)
					r := c.comp_if_branch(cond.right, cond.pos)
					return l || r // skip (return true) if at least one should be skipped
				}
				.logical_or {
					l := c.comp_if_branch(cond.left, cond.pos)
					r := c.comp_if_branch(cond.right, cond.pos)
					return l && r // skip (return true) only if both should be skipped
				}
				.key_is, .not_is {
					// $if method.@type is string
					// TODO better checks here, will be done in comp. for PR
					if cond.left !is ast.SelectorExpr || cond.right !is ast.Type {
						c.error('invalid `\$if` condition', cond.pos)
					}
				}
				.eq, .ne {
					// $if method.args.len == 1
					// TODO better checks here, will be done in comp. for PR
					if cond.left !is ast.SelectorExpr || cond.right !is ast.IntegerLiteral {
						c.error('invalid `\$if` condition', cond.pos)
					}
				}
				else {
					c.error('invalid `\$if` condition', cond.pos)
				}
			}
		}
		ast.Ident {
			if cond.name in valid_comp_if_os {
				return cond.name != c.pref.os.str().to_lower() // TODO hack
			} else if cond.name in valid_comp_if_compilers {
				return pref.cc_from_string(cond.name) != c.pref.ccompiler_type
			} else if cond.name in valid_comp_if_platforms {
				return false // TODO
			} else if cond.name in valid_comp_if_other {
				// TODO: This should probably be moved
				match cond.name as name {
					'js' { return c.pref.backend != .js }
					'debug' { return !c.pref.is_debug }
					'test' { return !c.pref.is_test }
					'glibc' { return false } // TODO
					'prealloc' { return !c.pref.prealloc }
					'no_bounds_checking' { return cond.name !in c.pref.compile_defines_all }
					else { return false }
				}
			} else {
				if cond.name !in c.pref.compile_defines_all {
					c.error('unknown \$if value', pos)
				}
			}
		}
		else {
			c.error('invalid `\$if` condition', pos)
		}
	}
	return false
}

fn (c &Checker) has_return(stmts []ast.Stmt) ?bool {
	// complexity means either more match or ifs
	mut has_complexity := false
	for s in stmts {
		if s is ast.ExprStmt {
			if s.expr is ast.IfExpr || s.expr is ast.MatchExpr {
				has_complexity = true
				break
			}
		}
	}
	// if the inner complexity covers all paths with returns there is no need for further checks
	if !has_complexity || !c.returns {
		return has_top_return(stmts)
	}
	return none
}

pub fn (mut c Checker) postfix_expr(mut node ast.PostfixExpr) table.Type {
	typ := c.expr(node.expr)
	typ_sym := c.table.get_type_symbol(typ)
	// if !typ.is_number() {
	if !typ_sym.is_number() {
		c.error('invalid operation: $node.op.str() (non-numeric type `$typ_sym.source_name`)',
			node.pos)
	} else {
		node.auto_locked, _ = c.fail_if_immutable(node.expr)
	}
	if (typ.is_ptr() || typ_sym.is_pointer()) && !c.inside_unsafe {
		c.warn('pointer arithmetic is only allowed in `unsafe` blocks', node.pos)
	}
	return typ
}

fn (mut c Checker) check_index_type(typ_sym &table.TypeSymbol, index_type table.Type, pos token.Position) {
	index_type_sym := c.table.get_type_symbol(index_type)
	// println('index expr left=$typ_sym.source_name $node.pos.line_nr')
	// if typ_sym.kind == .array && (!(table.type_idx(index_type) in table.number_type_idxs) &&
	// index_type_sym.kind != .enum_) {
	if typ_sym.kind in [.array, .array_fixed, .string, .ustring] {
		if !(index_type.is_number() || index_type_sym.kind == .enum_) {
			type_str := if typ_sym.kind in [.string, .ustring] { 'non-integer string index `$index_type_sym.source_name`' } else { 'non-integer index `$index_type_sym.source_name` (array type `$typ_sym.source_name`)' }
			c.error('$type_str', pos)
		}
		if index_type.has_flag(.optional) {
			type_str := if typ_sym.kind in [.string, .ustring] { '(type `$typ_sym.source_name`)' } else { '(array type `$typ_sym.source_name`)' }
			c.error('cannot use optional as index $type_str', pos)
		}
	}
}

pub fn (mut c Checker) index_expr(mut node ast.IndexExpr) table.Type {
	typ := c.expr(node.left)
	node.left_type = typ
	typ_sym := c.table.get_type_symbol(typ)
	if typ_sym.kind !in [.array, .array_fixed, .string, .map] && !typ.is_ptr() && !(!typ_sym.name[0].is_capital() &&
		typ_sym.name.ends_with('ptr')) && !typ.has_flag(.variadic) { // byteptr, charptr etc
		c.error('type `$typ_sym.source_name` does not support indexing', node.pos)
	}
	if typ_sym.kind == .string && !typ.is_ptr() && node.is_setter {
		c.error('cannot assign to s[i] since V strings are immutable\n' +
			'(note, that variables may be mutable but string values are always immutable, like in Go and Java)',
			node.pos)
	}
	if !c.inside_unsafe && (typ.is_ptr() || typ.is_pointer()) {
		mut is_ok := false
		if node.left is ast.Ident {
			ident := node.left as ast.Ident
			scope := c.file.scope.innermost(ident.pos.pos)
			if v := scope.find_var(ident.name) {
				// `mut param []T` function parameter
				is_ok = v.is_mut && v.is_arg && !typ.deref().is_ptr()
			}
		}
		if !is_ok && !c.pref.translated {
			c.warn('pointer indexing is only allowed in `unsafe` blocks', node.pos)
		}
	}
	if node.index is ast.RangeExpr as range { // [1..2]
		if range.has_low {
			index_type := c.expr(range.low)
			c.check_index_type(typ_sym, index_type, node.pos)
		}
		if range.has_high {
			index_type := c.expr(range.high)
			c.check_index_type(typ_sym, index_type, node.pos)
		}
		// array[1..2] => array
		// fixed_array[1..2] => array
		if typ_sym.kind == .array_fixed {
			elem_type := c.table.value_type(typ)
			idx := c.table.find_or_register_array(elem_type, 1, c.mod)
			return table.new_type(idx)
		}
		return typ.set_nr_muls(0)
	} else { // [1]
		index_type := c.expr(node.index)
		c.check_index_type(typ_sym, index_type, node.pos)
		if typ_sym.kind == .map && index_type.idx() != table.string_type_idx {
			c.error('non-string map index (map type `$typ_sym.source_name`)', node.pos)
		}
		value_type := c.table.value_type(typ)
		if value_type != table.void_type {
			return value_type
		}
	}
	return typ
}

// `.green` or `Color.green`
// If a short form is used, `expected_type` needs to be an enum
// with this value.
pub fn (mut c Checker) enum_val(mut node ast.EnumVal) table.Type {
	typ_idx := if node.enum_name == '' {
		c.expected_type.idx()
	} else { //
		c.table.find_type_idx(node.enum_name)
	}
	// println('checker: enum_val: $node.enum_name typeidx=$typ_idx')
	if typ_idx == 0 {
		c.error('not an enum (name=$node.enum_name) (type_idx=0)', node.pos)
		return table.void_type
	}
	mut typ := table.new_type(typ_idx)
	if c.pref.translated {
		// TODO make more strict
		node.typ = typ
		return typ
	}
	if typ == table.void_type {
		c.error('not an enum', node.pos)
		return table.void_type
	}
	mut typ_sym := c.table.get_type_symbol(typ)
	// println('tname=$typ_sym.source_name $node.pos.line_nr $c.file.path')
	if typ_sym.kind == .array && node.enum_name.len == 0 {
		array_info := typ_sym.info as table.Array
		typ = array_info.elem_type
		typ_sym = c.table.get_type_symbol(typ)
	}
	if typ_sym.kind != .enum_ && !c.pref.translated {
		// TODO in C int fields can be compared to enums, need to handle that in C2V
		c.error('expected type is not an enum (`$typ_sym.source_name`)', node.pos)
		return table.void_type
	}
	if typ_sym.info !is table.Enum {
		c.error('not an enum', node.pos)
		return table.void_type
	}
	// info := typ_sym.info as table.Enum
	info := typ_sym.enum_info()
	// rintln('checker: x = $info.x enum val $c.expected_type $typ_sym.source_name')
	// println(info.vals)
	if node.val !in info.vals {
		c.error('enum `$typ_sym.source_name` does not have a value `$node.val`', node.pos)
	}
	node.typ = typ
	return typ
}

pub fn (mut c Checker) chan_init(mut node ast.ChanInit) table.Type {
	if node.typ != 0 {
		info := c.table.get_type_symbol(node.typ).chan_info()
		node.elem_type = info.elem_type
		if node.has_cap {
			c.check_array_init_para_type('cap', node.cap_expr, node.pos)
		}
		return node.typ
	} else {
		c.error('`chan` of unknown type', node.pos)
		return node.typ
	}
}

pub fn (mut c Checker) map_init(mut node ast.MapInit) table.Type {
	// `x := map[string]string` - set in parser
	if node.typ != 0 {
		info := c.table.get_type_symbol(node.typ).map_info()
		key_sym := c.table.get_type_symbol(info.key_type)
		value_sym := c.table.get_type_symbol(info.value_type)
		if key_sym.kind == .placeholder {
			c.error('unknown type `$key_sym.source_name`', node.pos)
		}
		if value_sym.kind == .placeholder {
			c.error('unknown type `$value_sym.source_name`', node.pos)
		}
		node.key_type = info.key_type
		node.value_type = info.value_type
		return node.typ
	}
	// `{'age': 20}`
	key0_type := c.table.mktyp(c.expr(node.keys[0]))
	val0_type := c.table.mktyp(c.expr(node.vals[0]))
	for i, key in node.keys {
		key_i := key as ast.StringLiteral
		for j in 0 .. i {
			key_j := node.keys[j] as ast.StringLiteral
			if key_i.val == key_j.val {
				c.error('duplicate key "$key_i.val" in map literal', key.position())
			}
		}
		if i == 0 {
			continue
		}
		val := node.vals[i]
		key_type := c.expr(key)
		val_type := c.expr(val)
		if !c.check_types(key_type, key0_type) {
			key0_type_sym := c.table.get_type_symbol(key0_type)
			key_type_sym := c.table.get_type_symbol(key_type)
			c.error('map init: cannot use `$key_type_sym.source_name` as `$key0_type_sym.source_name` for map key',
				node.pos)
		}
		if !c.check_types(val_type, val0_type) {
			val0_type_sym := c.table.get_type_symbol(val0_type)
			val_type_sym := c.table.get_type_symbol(val_type)
			c.error('map init: cannot use `$val_type_sym.source_name` as `$val0_type_sym.source_name` for map value',
				node.pos)
		}
	}
	map_type := table.new_type(c.table.find_or_register_map(key0_type, val0_type))
	node.typ = map_type
	node.key_type = key0_type
	node.value_type = val0_type
	return map_type
}

pub fn (mut c Checker) add_error_detail(s string) {
	c.error_details << s
}

pub fn (mut c Checker) warn(s string, pos token.Position) {
	allow_warnings := !(c.pref.is_prod || c.pref.warns_are_errors) // allow warnings only in dev builds
	c.warn_or_error(s, pos, allow_warnings) // allow warnings only in dev builds
}

pub fn (mut c Checker) error(message string, pos token.Position) {
	if c.pref.translated && message.starts_with('mismatched types') {
		// TODO move this
		return
	}
	if c.pref.is_verbose {
		print_backtrace()
	}
	msg := message.replace('`array_', '`[]')
	c.warn_or_error(msg, pos, false)
}

// check_struct_signature checks if both structs has the same signature / fields for casting
fn (c Checker) check_struct_signature(from table.Struct, to table.Struct) bool {
	if from.fields.len != to.fields.len {
		return false
	}
	for _, field in from.fields {
		filtered := to.fields.filter(it.name == field.name)
		if filtered.len != 1 {
			// field doesn't exist
			return false
		}
		counterpart := filtered[0]
		if field.typ != counterpart.typ {
			// field has different tye
			return false
		}
		if field.is_pub != counterpart.is_pub {
			// field is not public while the other one is
			return false
		}
		if field.is_mut != counterpart.is_mut {
			// field is not mutable while the other one is
			return false
		}
	}
	return true
}

fn (mut c Checker) warn_or_error(message string, pos token.Position, warn bool) {
	// add backtrace to issue struct, how?
	// if c.pref.is_verbose {
	// print_backtrace()
	// }
	mut details := ''
	if c.error_details.len > 0 {
		details = c.error_details.join('\n')
		c.error_details = []
	}
	if warn && !c.pref.skip_warnings {
		c.nr_warnings++
		wrn := errors.Warning{
			reporter: errors.Reporter.checker
			pos: pos
			file_path: c.file.path
			message: message
			details: details
		}
		c.file.warnings << wrn
		c.warnings << wrn
		return
	}
	if !warn {
		c.nr_errors++
		if pos.line_nr !in c.error_lines {
			err := errors.Error{
				reporter: errors.Reporter.checker
				pos: pos
				file_path: c.file.path
				message: message
				details: details
			}
			c.file.errors << err
			c.errors << err
			c.error_lines << pos.line_nr
		}
	}
}

// for debugging only
fn (c &Checker) fileis(s string) bool {
	return c.file.path.contains(s)
}

fn (mut c Checker) sql_expr(mut node ast.SqlExpr) table.Type {
	c.inside_sql = true
	defer {
		c.inside_sql = false
	}
	sym := c.table.get_type_symbol(node.table_type)
	if sym.kind == .placeholder {
		c.error('orm: unknown type `$sym.source_name`', node.pos)
		return table.void_type
	}
	c.cur_orm_ts = sym
	info := sym.info as table.Struct
	fields := c.fetch_and_verify_orm_fields(info, node.pos, node.table_name)
	node.fields = fields
	node.table_name = sym.name
	if node.has_where {
		c.expr(node.where_expr)
	}
	if node.has_offset {
		c.expr(node.offset_expr)
	}
	if node.has_limit {
		c.expr(node.limit_expr)
	}
	if node.has_order {
		c.expr(node.order_expr)
	}
	c.expr(node.db_expr)
	return node.typ
}

fn (mut c Checker) sql_stmt(mut node ast.SqlStmt) table.Type {
	c.inside_sql = true
	defer {
		c.inside_sql = false
	}
	if node.table_type == 0 {
		c.error('orm: unknown type `$node.table_name`', node.pos)
	}
	sym := c.table.get_type_symbol(node.table_type)
	if sym.kind == .placeholder {
		c.error('orm: unknown type `$sym.source_name`', node.pos)
		return table.void_type
	}
	c.cur_orm_ts = sym
	info := sym.info as table.Struct
	fields := c.fetch_and_verify_orm_fields(info, node.pos, node.table_name)
	node.fields = fields
	c.expr(node.db_expr)
	if node.kind == .update {
		for expr in node.update_exprs {
			c.expr(expr)
		}
	}
	c.expr(node.where_expr)
	return table.void_type
}

fn (mut c Checker) fetch_and_verify_orm_fields(info table.Struct, pos token.Position, table_name string) []table.Field {
	fields := info.fields.filter(it.typ in
		[table.string_type, table.int_type, table.bool_type] && !it.attrs.contains('skip'))
	if fields.len == 0 {
		c.error('V orm: select: empty fields in `$table_name`', pos)
	}
	if fields[0].name != 'id' {
		c.error('V orm: `id int` must be the first field in `$table_name`', pos)
	}
	return fields
}

fn (mut c Checker) post_process_generic_fns() {
	// Loop thru each generic function concrete type.
	// Check each specific fn instantiation.
	for i in 0 .. c.generic_funcs.len {
		mut node := c.generic_funcs[i]
		if c.table.fn_gen_types.len == 0 {
			// no concrete types, so just skip:
			continue
		}
		// eprintln('>> post_process_generic_fns $c.file.path | $node.name , c.table.fn_gen_types.len: $c.table.fn_gen_types.len')
		for gen_type in c.table.fn_gen_types[node.name] {
			c.cur_generic_type = gen_type
			// sym:=c.table.get_type_symbol(gen_type)
			// println('\ncalling check for $node.name for type $sym.source_name')
			c.fn_decl(mut node)
		}
		c.cur_generic_type = 0
		c.generic_funcs[i] = 0
	}
	// The generic funtions for each file/mod should be
	// postprocessed just once in the checker, while the file/mod
	// context is still the same.
	c.generic_funcs = []
}

fn (mut c Checker) fn_decl(mut node ast.FnDecl) {
	c.returns = false
	if node.is_generic && c.cur_generic_type == 0 {
		// Just remember the generic function for now.
		// It will be processed later in c.post_process_generic_fns,
		// after all other normal functions are processed.
		// This is done so that all generic function calls can
		// have a chance to populate c.table.fn_gen_types with
		// the correct concrete types.
		c.generic_funcs << node
		return
	}
	if node.language == .v && !c.is_builtin_mod {
		c.check_valid_snake_case(node.name, 'function name', node.pos)
	}
	if node.is_method {
		mut sym := c.table.get_type_symbol(node.receiver.typ)
		if sym.kind == .interface_ {
			c.error('interfaces cannot be used as method receiver', node.receiver_pos)
		}
		// if sym.has_method(node.name) {
		// c.warn('duplicate method `$node.name`', node.pos)
		// }
		// Do not allow to modify types from other modules
		if sym.mod != c.mod && !c.is_builtin_mod && sym.mod != '' { // TODO remove != ''
			// remove the method to hide other related errors (`method is private` etc)
			mut idx := 0
			for i, m in sym.methods {
				if m.name == node.name {
					idx = i
					break
				}
			}
			sym.methods.delete(idx)
			//
			c.error('cannot define new methods on non-local `$sym.source_name` (' +
				'current module is `$c.mod`, `$sym.source_name` is from `$sym.mod`)', node.pos)
		}
	}
	if node.language == .v {
		// Make sure all types are valid
		for arg in node.params {
			sym := c.table.get_type_symbol(arg.typ)
			if sym.kind == .placeholder {
				c.error('unknown type `$sym.source_name`', node.pos)
			}
		}
	}
	if node.language == .v && node.is_method && node.name == 'str' {
		if node.return_type != table.string_type {
			c.error('.str() methods should return `string`', node.pos)
		}
		if node.params.len != 1 {
			c.error('.str() methods should have 0 arguments', node.pos)
		}
	}
	// TODO c.pref.is_vet
	if node.language == .v && !node.is_method && node.params.len == 0 && node.return_type == table.void_type_idx &&
		node.name.after('.').starts_with('test_') && !c.file.path.ends_with('_test.v') {
		// simple heuristic
		for st in node.stmts {
			if st is ast.AssertStmt {
				c.warn('tests will not be run because filename does not end with `_test.v`',
					node.pos)
				break
			}
		}
	}
	c.expected_type = table.void_type
	c.cur_fn = node
	// Add return if `fn(...) ? {...}` have no return at end
	if node.return_type != table.void_type && node.return_type.has_flag(.optional) &&
		(node.stmts.len == 0 || node.stmts[node.stmts.len - 1] !is ast.Return) {
		sym := c.table.get_type_symbol(node.return_type)
		if sym.kind == .void {
			node.stmts << ast.Return{
				pos: node.pos
			}
		} else {
			node.stmts << ast.Return{
				pos: node.pos
				exprs: [ast.Expr(ast.None{
					pos: node.pos
				})]
			}
		}
	}
	c.stmts(node.stmts)
	returns := c.returns || has_top_return(node.stmts)
	if node.language == .v && !node.no_body && node.return_type != table.void_type && !returns &&
		node.name !in ['panic', 'exit'] {
		c.error('missing return at end of function `$node.name`', node.pos)
	}
	c.returns = false
}

fn has_top_return(stmts []ast.Stmt) bool {
	for stmt in stmts {
		if stmt is ast.Return {
			return true
		} else if stmt is ast.Block {
			if has_top_return(stmt.stmts) {
				return true
			}
		} else if stmt is ast.ExprStmt {
			if stmt.expr is ast.CallExpr as ce {
				if ce.name in ['panic', 'exit'] {
					return true
				}
			}
		}
	}
	return false
}<|MERGE_RESOLUTION|>--- conflicted
+++ resolved
@@ -55,21 +55,13 @@
 	skip_flags        bool // should `#flag` and `#include` be skipped
 	cur_generic_type  table.Type
 mut:
-<<<<<<< HEAD
 	expr_level       int // to avoid infinite recursion segfaults due to compiler bugs
 	inside_sql       bool // to handle sql table fields pseudo variables
 	cur_orm_ts       table.TypeSymbol
 	error_details    []string
 	generic_funcs    []&ast.FnDecl
 	is_assign_lhs   bool
-=======
-	expr_level        int // to avoid infinite recursion segfaults due to compiler bugs
-	inside_sql        bool // to handle sql table fields pseudo variables
-	cur_orm_ts        table.TypeSymbol
-	error_details     []string
-	generic_funcs     []&ast.FnDecl
 	vmod_file_content string // needed for @VMOD_FILE, contents of the file, *NOT its path*
->>>>>>> 0ba55444
 }
 
 pub fn new_checker(table &table.Table, pref &pref.Preferences) Checker {
