// Copyright (c) 2019-2020 Alexander Medvednikov. All rights reserved.
// Use of this source code is governed by an MIT license that can be found in the LICENSE file.
module checker

import os
import v.ast
import v.vmod
import v.table
import v.token
import v.pref
import v.util
import v.errors
import v.pkgconfig

const (
	max_nr_errors                 = 300
	match_exhaustive_cutoff_limit = 10
	int_min                       = int(0x80000000)
	int_max                       = 0x7FFFFFFF
)

const (
	valid_comp_if_os        = ['windows', 'ios', 'macos', 'mach', 'darwin', 'hpux', 'gnu', 'qnx',
		'linux', 'freebsd', 'openbsd', 'netbsd', 'bsd', 'dragonfly', 'android', 'solaris', 'haiku', 'linux_or_macos']
	valid_comp_if_compilers = ['gcc', 'tinyc', 'clang', 'mingw', 'msvc', 'cplusplus']
	valid_comp_if_platforms = ['amd64', 'aarch64', 'x64', 'x32', 'little_endian', 'big_endian']
	valid_comp_if_other     = ['js', 'debug', 'test', 'glibc', 'prealloc', 'no_bounds_checking']
)

pub struct Checker {
	pref                             &pref.Preferences // Preferences shared from V struct
pub mut:
	table                            &table.Table
	file                             &ast.File = 0
	nr_errors                        int
	nr_warnings                      int
	errors                           []errors.Error
	warnings                         []errors.Warning
	error_lines                      []int // to avoid printing multiple errors for the same line
	expected_type                    table.Type
	cur_fn                           &ast.FnDecl // current function
	const_decl                       string
	const_deps                       []string
	const_names                      []string
	global_names                     []string
	locked_names                     []string // vars that are currently locked
	rlocked_names                    []string // vars that are currently read-locked
	in_for_count                     int // if checker is currently in a for loop
	// checked_ident  string // to avoid infinite checker loops
	returns                          bool
	scope_returns                    bool
	mod                              string // current module name
	is_builtin_mod                   bool // are we in `builtin`?
	inside_unsafe                    bool
	skip_flags                       bool // should `#flag` and `#include` be skipped
	cur_generic_type                 table.Type
mut:
	expr_level                       int // to avoid infinite recursion segfaults due to compiler bugs
	inside_sql                       bool // to handle sql table fields pseudo variables
	cur_orm_ts                       table.TypeSymbol
	error_details                    []string
	generic_funcs                    []&ast.FnDecl
	vmod_file_content                string // needed for @VMOD_FILE, contents of the file, *NOT its path**
	vweb_gen_types                   []table.Type // vweb route checks
	prevent_sum_type_unwrapping_once bool // needed for assign new values to sum type, stopping unwrapping then
}

pub fn new_checker(table &table.Table, pref &pref.Preferences) Checker {
	return Checker{
		table: table
		pref: pref
		cur_fn: 0
	}
}

pub fn (mut c Checker) check(ast_file &ast.File) {
	c.file = ast_file
	for i, ast_import in ast_file.imports {
		for j in 0 .. i {
			if ast_import.mod == ast_file.imports[j].mod {
				c.error('module name `$ast_import.mod` duplicate', ast_import.pos)
			}
		}
	}
	for stmt in ast_file.stmts {
		c.expr_level = 0
		c.stmt(stmt)
	}
	c.check_scope_vars(c.file.scope)
	c.post_process_generic_fns()
}

pub fn (mut c Checker) check_scope_vars(sc &ast.Scope) {
	for _, obj in sc.objects {
		match obj {
			ast.Var {
				if !c.pref.is_repl {
					if !obj.is_used && obj.name[0] != `_` {
						c.warn('unused variable: `$obj.name`', obj.pos)
					}
				}
				if obj.is_mut && !obj.is_changed && !c.is_builtin_mod && obj.name != 'it' {
					// if obj.is_mut && !obj.is_changed && !c.is_builtin {  //TODO C error bad field not checked
					// c.warn('`$obj.name` is declared as mutable, but it was never changed',
					// obj.pos)
				}
			}
			else {}
		}
	}
	for _, child in sc.children {
		c.check_scope_vars(child)
	}
}

// not used right now
pub fn (mut c Checker) check2(ast_file &ast.File) []errors.Error {
	c.file = ast_file
	for stmt in ast_file.stmts {
		c.stmt(stmt)
	}
	return c.errors
}

pub fn (mut c Checker) check_files(ast_files []ast.File) {
	mut has_main_mod_file := false
	mut has_main_fn := false
	mut files_from_main_module := []&ast.File{}
	for i in 0 .. ast_files.len {
		file := unsafe {&ast_files[i]}
		c.check(file)
		if file.mod.name == 'main' {
			files_from_main_module << file
			has_main_mod_file = true
			if c.check_file_in_main(file) {
				has_main_fn = true
			}
		}
	}
	if has_main_mod_file && !has_main_fn && files_from_main_module.len > 0 {
		if c.pref.is_script && !c.pref.is_test {
			mut first_main_file := files_from_main_module[0]
			first_main_file.stmts << ast.FnDecl{
				name: 'main.main'
				mod: 'main'
				file: first_main_file.path
				return_type: table.void_type
			}
			has_main_fn = true
		}
	}
	c.verify_all_vweb_routes()
	// Make sure fn main is defined in non lib builds
	if c.pref.build_mode == .build_module || c.pref.is_test {
		return
	}
	if c.pref.is_shared {
		// shared libs do not need to have a main
		return
	}
	if !has_main_mod_file {
		c.error('project must include a `main` module or be a shared library (compile with `v -shared`)',
			token.Position{})
	} else if !has_main_fn {
		c.error('function `main` must be declared in the main module', token.Position{})
	}
}

const (
	no_pub_in_main_warning = 'in module main cannot be declared public'
)

// do checks specific to files in main module
// returns `true` if a main function is in the file
fn (mut c Checker) check_file_in_main(file ast.File) bool {
	mut has_main_fn := false
	for stmt in file.stmts {
		match stmt {
			ast.ConstDecl {
				if stmt.is_pub {
					c.warn('const $no_pub_in_main_warning', stmt.pos)
				}
			}
			/*
			// TODO not a Stmt
			ast.ConstField {
				if stmt.is_pub {
					c.warn('const field `$stmt.name` $no_pub_in_main_warning', stmt.pos)
				}
			}
			*/
			ast.EnumDecl {
				if stmt.is_pub {
					c.warn('enum `$stmt.name` $no_pub_in_main_warning', stmt.pos)
				}
			}
			ast.FnDecl {
				if stmt.name == 'main.main' {
					if has_main_fn {
						c.error('function `main` is already defined', stmt.pos)
					}
					has_main_fn = true
					if stmt.is_pub {
						c.error('function `main` cannot be declared public', stmt.pos)
					}
					if stmt.params.len > 0 {
						c.error('function `main` cannot have arguments', stmt.pos)
					}
					if stmt.return_type != table.void_type {
						c.error('function `main` cannot return values', stmt.pos)
					}
				} else {
					if stmt.is_pub && !stmt.is_method {
						c.warn('function `$stmt.name` $no_pub_in_main_warning', stmt.pos)
					}
				}
				if stmt.return_type != table.void_type {
					for attr in stmt.attrs {
						if attr.is_ctdefine {
							c.error('only functions that do NOT return values can have `[if $attr.name]` tags',
								stmt.pos)
							break
						}
					}
				}
			}
			ast.StructDecl {
				if stmt.is_pub {
					c.warn('struct `$stmt.name` $no_pub_in_main_warning', stmt.pos)
				}
			}
			ast.TypeDecl {
				if stmt is ast.AliasTypeDecl {
					if stmt.is_pub {
						c.warn('type alias `$stmt.name` $no_pub_in_main_warning', stmt.pos)
					}
				} else if stmt is ast.SumTypeDecl {
					if stmt.is_pub {
						c.warn('sum type `$stmt.name` $no_pub_in_main_warning', stmt.pos)
					}
				} else if stmt is ast.FnTypeDecl {
					if stmt.is_pub {
						c.warn('type alias `$stmt.name` $no_pub_in_main_warning', stmt.pos)
					}
				}
			}
			else {}
		}
	}
	return has_main_fn
}

fn (mut c Checker) check_valid_snake_case(name string, identifier string, pos token.Position) {
	if !c.pref.is_vweb && (name[0] == `_` || name.contains('._')) {
		c.error('$identifier `$name` cannot start with `_`', pos)
	}
	if !c.pref.experimental && !c.pref.translated && util.contains_capital(name) {
		c.error('$identifier `$name` cannot contain uppercase letters, use snake_case instead',
			pos)
	}
}

fn stripped_name(name string) string {
	idx := name.last_index('.') or {
		-1
	}
	return name[(idx + 1)..]
}

fn (mut c Checker) check_valid_pascal_case(name string, identifier string, pos token.Position) {
	sname := stripped_name(name)
	if !sname[0].is_capital() && !c.pref.translated {
		c.error('$identifier `$name` must begin with capital letter', pos)
	}
}

pub fn (mut c Checker) type_decl(node ast.TypeDecl) {
	match node {
		ast.AliasTypeDecl {
			// TODO Replace `c.file.mod.name != 'time'` by `it.language != .v` once available
			if c.file.mod.name != 'time' && c.file.mod.name != 'builtin' {
				c.check_valid_pascal_case(node.name, 'type alias', node.pos)
			}
			typ_sym := c.table.get_type_symbol(node.parent_type)
			if typ_sym.kind == .placeholder {
				c.error("type `$typ_sym.source_name` doesn't exist", node.pos)
			} else if typ_sym.kind == .alias {
				orig_sym := c.table.get_type_symbol((typ_sym.info as table.Alias).parent_type)
				c.error('type `$typ_sym.str()` is an alias, use the original alias type `$orig_sym.source_name` instead',
					node.pos)
			} else if typ_sym.kind == .chan {
				c.error('aliases of `chan` types are not allowed.', node.pos)
			}
		}
		ast.FnTypeDecl {
			c.check_valid_pascal_case(node.name, 'fn type', node.pos)
			typ_sym := c.table.get_type_symbol(node.typ)
			fn_typ_info := typ_sym.info as table.FnType
			fn_info := fn_typ_info.func
			ret_sym := c.table.get_type_symbol(fn_info.return_type)
			if ret_sym.kind == .placeholder {
				c.error("type `$ret_sym.source_name` doesn't exist", node.pos)
			}
			for arg in fn_info.params {
				arg_sym := c.table.get_type_symbol(arg.typ)
				if arg_sym.kind == .placeholder {
					c.error("type `$arg_sym.source_name` doesn't exist", node.pos)
				}
			}
		}
		ast.SumTypeDecl {
			c.check_valid_pascal_case(node.name, 'sum type', node.pos)
			for typ in node.sub_types {
				typ_sym := c.table.get_type_symbol(typ)
				if typ_sym.kind == .placeholder {
					c.error("type `$typ_sym.source_name` doesn't exist", node.pos)
				} else if typ_sym.kind == .interface_ {
					c.error('sum type cannot hold an interface', node.pos)
				}
			}
		}
		ast.UnionSumTypeDecl {
			c.check_valid_pascal_case(node.name, 'sum type', node.pos)
			for typ in node.sub_types {
				mut sym := c.table.get_type_symbol(typ)
				if sym.kind == .placeholder {
					c.error("type `$sym.source_name` doesn't exist", node.pos)
				} else if sym.kind == .interface_ {
					c.error('sum type cannot hold an interface', node.pos)
				}
			}
		}
	}
}

pub fn (mut c Checker) interface_decl(decl ast.InterfaceDecl) {
	c.check_valid_pascal_case(decl.name, 'interface name', decl.pos)
	for method in decl.methods {
		c.check_valid_snake_case(method.name, 'method name', method.pos)
	}
}

pub fn (mut c Checker) struct_decl(decl ast.StructDecl) {
	if decl.language == .v && !c.is_builtin_mod {
		c.check_valid_pascal_case(decl.name, 'struct name', decl.pos)
	}
	struct_sym := c.table.find_type(decl.name) or {
		table.TypeSymbol{}
	}
	mut struct_info := struct_sym.info as table.Struct
	for i, field in decl.fields {
		if decl.language == .v && !field.is_embed {
			c.check_valid_snake_case(field.name, 'field name', field.pos)
		}
		sym := c.table.get_type_symbol(field.typ)
		if field.is_embed {
			if sym.info is table.Struct as sym_info {
				for embed_field in sym_info.fields {
					already_exists := struct_info.fields.filter(it.name == embed_field.name).len > 0
					if !already_exists {
						struct_info.fields << {
							embed_field |
							embed_alias_for: field.name
						}
					}
				}
			} else {
				c.error('`$sym.name` is not a struct', field.pos)
			}
		}
		for j in 0 .. i {
			if field.name == decl.fields[j].name {
				c.error('field name `$field.name` duplicate', field.pos)
			}
		}
		if sym.kind == .placeholder && decl.language != .c && !sym.name.starts_with('C.') {
			c.error(util.new_suggestion(sym.source_name, c.table.known_type_names()).say('unknown type `$sym.source_name`'),
				field.type_pos)
		}
		if sym.kind == .array {
			array_info := sym.array_info()
			elem_sym := c.table.get_type_symbol(array_info.elem_type)
			if elem_sym.kind == .placeholder {
				c.error(util.new_suggestion(elem_sym.source_name, c.table.known_type_names()).say('unknown type `$elem_sym.source_name`'),
					field.type_pos)
			}
		}
		if sym.kind == .struct_ {
			info := sym.info as table.Struct
			if info.is_ref_only && !field.typ.is_ptr() {
				c.error('`$sym.source_name` type can only be used as a reference: `&$sym.source_name`',
					field.type_pos)
			}
		}
		if sym.kind == .map {
			info := sym.map_info()
			key_sym := c.table.get_type_symbol(info.key_type)
			value_sym := c.table.get_type_symbol(info.value_type)
			if key_sym.kind == .placeholder {
				c.error('unknown type `$key_sym.source_name`', field.type_pos)
			}
			if value_sym.kind == .placeholder {
				c.error('unknown type `$value_sym.source_name`', field.type_pos)
			}
		}
		if field.has_default_expr {
			c.expected_type = field.typ
			field_expr_type := c.expr(field.default_expr)
			c.check_expected(field_expr_type, field.typ) or {
				c.error('incompatible initializer for field `$field.name`: $err', field.default_expr.position())
			}
			// Check for unnecessary inits like ` = 0` and ` = ''`
			if field.typ.is_ptr() {
				continue
			}
			if field.default_expr is ast.IntegerLiteral {
				if field.default_expr.val == '0' {
					c.warn('unnecessary default value of `0`: struct fields are zeroed by default',
						field.default_expr.pos)
				}
			} else if field.default_expr is ast.StringLiteral {
				if field.default_expr.val == '' {
					c.warn("unnecessary default value of '': struct fields are zeroed by default",
						field.default_expr.pos)
				}
			} else if field.default_expr is ast.BoolLiteral {
				if field.default_expr.val == false {
					c.warn('unnecessary default value `false`: struct fields are zeroed by default',
						field.default_expr.pos)
				}
			}
		}
	}
}

pub fn (mut c Checker) struct_init(mut struct_init ast.StructInit) table.Type {
	// typ := c.table.find_type(struct_init.typ.typ.name) or {
	// c.error('unknown struct: $struct_init.typ.typ.name', struct_init.pos)
	// panic('')
	// }
	if struct_init.typ == table.void_type {
		// Short syntax `({foo: bar})`
		if c.expected_type == table.void_type {
			c.error('unexpected short struct syntax', struct_init.pos)
			return table.void_type
		}
		struct_init.typ = c.expected_type
	}
	if struct_init.typ == 0 {
		c.error('unknown type', struct_init.pos)
	}
	type_sym := c.table.get_type_symbol(struct_init.typ)
	if type_sym.kind == .sum_type && struct_init.fields.len == 1 {
		sexpr := struct_init.fields[0].expr.str()
		c.error('cast to sum type using `${type_sym.source_name}($sexpr)` not `$type_sym.source_name{$sexpr}`',
			struct_init.pos)
	}
	if type_sym.kind == .interface_ {
		c.error('cannot instantiate interface `$type_sym.source_name`', struct_init.pos)
	}
	if type_sym.kind == .alias {
		info := type_sym.info as table.Alias
		if info.parent_type.is_number() {
			c.error('cannot instantiate number type alias `$type_sym.source_name`', struct_init.pos)
			return table.void_type
		}
	}
	if !type_sym.is_public && type_sym.kind != .placeholder && type_sym.mod != c.mod &&
		type_sym.language != .c {
		c.error('type `$type_sym.source_name` is private', struct_init.pos)
	}
	match type_sym.kind {
		.placeholder {
			c.error('unknown struct: $type_sym.source_name', struct_init.pos)
		}
		// string & array are also structs but .kind of string/array
		.struct_, .string, .array, .alias {
			mut info := table.Struct{}
			if type_sym.kind == .alias {
				info_t := type_sym.info as table.Alias
				sym := c.table.get_type_symbol(info_t.parent_type)
				if sym.kind == .placeholder { // pending import symbol did not resolve
					c.error('unknown struct: $type_sym.source_name', struct_init.pos)
					return table.void_type
				}
				if sym.kind != .struct_ {
					c.error('alias type name: $sym.source_name is not struct type', struct_init.pos)
				}
				info = sym.info as table.Struct
			} else {
				info = type_sym.info as table.Struct
			}
			if struct_init.is_short {
				exp_len := info.fields.len
				got_len := struct_init.fields.len
				if exp_len != got_len {
					amount := if exp_len < got_len { 'many' } else { 'few' }
					c.error('too $amount fields in `$type_sym.source_name` literal (expecting $exp_len, got $got_len)',
						struct_init.pos)
				}
			}
			mut inited_fields := []string{}
			for i, field in struct_init.fields {
				mut info_field := table.Field{}
				mut field_name := ''
				if struct_init.is_short {
					if i >= info.fields.len {
						// It doesn't make sense to check for fields that don't exist.
						// We should just stop here.
						break
					}
					info_field = info.fields[i]
					field_name = info_field.name
					struct_init.fields[i].name = field_name
				} else {
					field_name = field.name
					mut exists := false
					for f in info.fields {
						if f.name == field_name {
							info_field = f
							exists = true
							break
						}
					}
					/*
					if c.pref.is_verbose {
						for f in info.fields {
							if f.name == field_name {
								if f.embed_alias_for.len != 0 {
									mut has_embed_init := false
									for embedding in struct_init.fields {
										if embedding.name == f.embed_alias_for {
											has_embed_init = true
										}
									}
									if !has_embed_init {
										n := {
											f |
											embed_alias_for: ''
										}
										println(field)
										// struct_init.fields << { f | embed_alias_for: '' }
									}
								}
								break
							}
						}
					}
					*/
					if !exists {
						c.error('unknown field `$field.name` in struct literal of type `$type_sym.source_name`',
							field.pos)
						continue
					}
					if field_name in inited_fields {
						c.error('duplicate field name in struct literal: `$field_name`',
							field.pos)
						continue
					}
				}
				inited_fields << field_name
				c.expected_type = info_field.typ
				expr_type := c.expr(field.expr)
				expr_type_sym := c.table.get_type_symbol(expr_type)
				if expr_type != table.void_type && expr_type_sym.kind != .placeholder {
					c.check_expected(expr_type, info_field.typ) or {
						c.error('cannot assign to field `$info_field.name`: $err', field.pos)
					}
				}
				if info_field.typ.is_ptr() && !expr_type.is_ptr() && !expr_type.is_pointer() &&
					!expr_type.is_number() {
					c.error('ref', field.pos)
				}
				struct_init.fields[i].typ = expr_type
				struct_init.fields[i].expected_type = info_field.typ
			}
			// Check uninitialized refs
			for field in info.fields {
				if field.has_default_expr || field.name in inited_fields || field.embed_alias_for !=
					'' {
					continue
				}
				if field.typ.is_ptr() && !c.pref.translated {
					c.warn('reference field `${type_sym.source_name}.$field.name` must be initialized',
						struct_init.pos)
				}
				// Check for `[required]` struct attr
				if field.attrs.contains('required') && !struct_init.is_short {
					mut found := false
					for init_field in struct_init.fields {
						if field.name == init_field.name {
							found = true
							break
						}
					}
					if !found {
						c.error('field `${type_sym.source_name}.$field.name` is required',
							struct_init.pos)
					}
				}
			}
		}
		else {}
	}
	return struct_init.typ
}

pub fn (mut c Checker) infix_expr(mut infix_expr ast.InfixExpr) table.Type {
	// println('checker: infix expr(op $infix_expr.op.str())')
	former_expected_type := c.expected_type
	defer {
		c.expected_type = former_expected_type
	}
	c.expected_type = table.void_type
	left_type := c.expr(infix_expr.left)
	// left_type = c.unwrap_genric(c.expr(infix_expr.left))
	infix_expr.left_type = left_type
	c.expected_type = left_type
	right_type := c.expr(infix_expr.right)
	// right_type = c.unwrap_genric(c.expr(infix_expr.right))
	infix_expr.right_type = right_type
	mut right := c.table.get_type_symbol(right_type)
	mut left := c.table.get_type_symbol(left_type)
	left_pos := infix_expr.left.position()
	right_pos := infix_expr.right.position()
	if (left_type.is_ptr() || left.is_pointer()) &&
		infix_expr.op in [.plus, .minus] && !c.inside_unsafe {
		c.warn('pointer arithmetic is only allowed in `unsafe` blocks', left_pos)
	}
	mut return_type := left_type
	// Single side check
	// Place these branches according to ops' usage frequency to accelerate.
	// TODO: First branch includes ops where single side check is not needed, or needed but hasn't been implemented.
	// TODO: Some of the checks are not single side. Should find a better way to organize them.
	match infix_expr.op {
		// .eq, .ne, .gt, .lt, .ge, .le, .and, .logical_or, .dot, .key_as, .right_shift {}
		.key_in, .not_in {
			match right.kind {
				.array {
					elem_type := right.array_info().elem_type
					// if left_default.kind != right_sym.kind {
					c.check_expected(left_type, elem_type) or {
						c.error('left operand to `$infix_expr.op` does not match the array element type: $err',
							infix_expr.pos)
					}
				}
				.map {
					elem_type := right.map_info().key_type
					c.check_expected(left_type, elem_type) or {
						c.error('left operand to `$infix_expr.op` does not match the map key type: $err',
							infix_expr.pos)
					}
				}
				.string {
					c.check_expected(left_type, right_type) or {
						c.error('left operand to `$infix_expr.op` does not match: $err',
							infix_expr.pos)
					}
				}
				else {
					c.error('`$infix_expr.op.str()` can only be used with an array/map/string',
						infix_expr.pos)
				}
			}
			return table.bool_type
		}
		.plus, .minus, .mul, .div, .mod, .xor, .amp, .pipe { // binary operators that expect matching types
			if right.info is table.Alias &&
				(right.info as table.Alias).language != .c && c.mod == c.table.type_to_str(right_type).split('.')[0] {
				right = c.table.get_type_symbol((right.info as table.Alias).parent_type)
			}
			if left.info is table.Alias &&
				(left.info as table.Alias).language != .c && c.mod == c.table.type_to_str(left_type).split('.')[0] {
				left = c.table.get_type_symbol((left.info as table.Alias).parent_type)
			}
			if left.kind in [.array, .array_fixed, .map, .struct_] {
				if left.has_method(infix_expr.op.str()) {
					if method := left.find_method(infix_expr.op.str()) {
						return_type = method.return_type
					} else {
						return_type = left_type
					}
				} else {
					left_name := c.table.type_to_str(left_type)
					right_name := c.table.type_to_str(right_type)
					if left_name == right_name {
						c.error('operation `$left_name` $infix_expr.op.str() `$right_name` does not exist, please define it',
							left_pos)
					} else {
						c.error('mismatched types `$left_name` and `$right_name`', left_pos)
					}
				}
			} else if right.kind in [.array, .array_fixed, .map, .struct_] {
				if right.has_method(infix_expr.op.str()) {
					if method := right.find_method(infix_expr.op.str()) {
						return_type = method.return_type
					} else {
						return_type = right_type
					}
				} else {
					left_name := c.table.type_to_str(left_type)
					right_name := c.table.type_to_str(right_type)
					if left_name == right_name {
						c.error('operation `$left_name` $infix_expr.op.str() `$right_name` does not exist, please define it',
							right_pos)
					} else {
						c.error('mismatched types `$left_name` and `$right_name`', right_pos)
					}
				}
			} else {
				promoted_type := c.promote(c.table.unalias_num_type(left_type), c.table.unalias_num_type(right_type))
				if promoted_type.idx() == table.void_type_idx {
					left_name := c.table.type_to_str(left_type)
					right_name := c.table.type_to_str(right_type)
					c.error('mismatched types `$left_name` and `$right_name`', infix_expr.pos)
				} else if promoted_type.has_flag(.optional) {
					s := c.table.type_to_str(promoted_type)
					c.error('`$infix_expr.op` cannot be used with `$s`', infix_expr.pos)
				} else if promoted_type.is_float() {
					if infix_expr.op in [.mod, .xor, .amp, .pipe] {
						side := if left_type == promoted_type { 'left' } else { 'right' }
						pos := if left_type == promoted_type { left_pos } else { right_pos }
						name := if left_type == promoted_type { left.name } else { right.name }
						if infix_expr.op == .mod {
							c.error('float modulo not allowed, use math.fmod() instead',
								pos)
						} else {
							c.error('$side type of `$infix_expr.op.str()` cannot be non-integer type $name',
								pos)
						}
					}
				}
				if infix_expr.op in [.div, .mod] {
					match union infix_expr.right {
						ast.FloatLiteral {
							if infix_expr.right.val.f64() == 0.0 {
								oper := if infix_expr.op == .div { 'division' } else { 'modulo' }
								c.error('$oper by zero', infix_expr.right.pos)
							}
						}
						ast.IntegerLiteral {
							if infix_expr.right.val.int() == 0 {
								oper := if infix_expr.op == .div { 'division' } else { 'modulo' }
								c.error('$oper by zero', infix_expr.right.pos)
							}
						}
						else {}
					}
				}
				return_type = promoted_type
			}
		}
		.gt, .lt, .ge, .le {
			if left.kind in [.array, .array_fixed] && right.kind in [.array, .array_fixed] {
				c.error('only `==` and `!=` are defined on arrays', infix_expr.pos)
			}
		}
		.left_shift {
			if left.kind == .array {
				// `array << elm`
				infix_expr.auto_locked, _ = c.fail_if_immutable(infix_expr.left)
				left_value_type := c.table.value_type(left_type)
				left_value_sym := c.table.get_type_symbol(left_value_type)
				if left_value_sym.kind == .interface_ {
					if right.kind != .array {
						// []Animal << Cat
						c.type_implements(right_type, left_value_type, right_pos)
					} else {
						// []Animal << Cat
						c.type_implements(c.table.value_type(right_type), left_value_type,
							right_pos)
					}
					return table.void_type
				}
				// the expressions have different types (array_x and x)
				if c.check_types(right_type, left_value_type) { // , right_type) {
					// []T << T
					return table.void_type
				}
				if right.kind == .array &&
					c.check_types(left_value_type, c.table.value_type(right_type)) {
					// []T << []T
					return table.void_type
				}
				c.error('cannot append `$right.source_name` to `$left.source_name`', right_pos)
				return table.void_type
			} else {
				return c.check_shift(left_type, right_type, left_pos, right_pos)
			}
		}
		.right_shift {
			return c.check_shift(left_type, right_type, left_pos, right_pos)
		}
		.key_is, .not_is {
			type_expr := infix_expr.right as ast.Type
			typ_sym := c.table.get_type_symbol(type_expr.typ)
			if typ_sym.kind == .placeholder {
				c.error('$infix_expr.op.str(): type `$typ_sym.source_name` does not exist',
					type_expr.pos)
			}
			if left.kind !in [.interface_, .sum_type, .union_sum_type] {
				c.error('`$infix_expr.op.str()` can only be used with interfaces and sum types',
					infix_expr.pos)
			} else if left.kind == .union_sum_type {
				info := left.info as table.UnionSumType
				if type_expr.typ !in info.variants {
					c.error('`$left.source_name` has no variant `$right.source_name`',
						infix_expr.pos)
				}
			}
			return table.bool_type
		}
		.arrow { // `chan <- elem`
			if left.kind == .chan {
				chan_info := left.chan_info()
				elem_type := chan_info.elem_type
				if !c.check_types(right_type, elem_type) {
					c.error('cannot push `$right.name` on `$left.name`', right_pos)
				}
				if chan_info.is_mut {
					// TODO: The error message of the following could be more specific...
					c.fail_if_immutable(infix_expr.right)
				}
				if elem_type.is_ptr() && !right_type.is_ptr() {
					c.error('cannot push non-reference `$right.source_name` on `$left.source_name`',
						right_pos)
				}
			} else {
				c.error('cannot push on non-channel `$left.name`', left_pos)
			}
			return table.void_type
		}
		else {
			if infix_expr.op in [.and, .logical_or] {
				if infix_expr.left_type != table.bool_type_idx {
					c.error('left operand for `$infix_expr.op` is not a boolean', infix_expr.left.position())
				}
				if infix_expr.right_type != table.bool_type_idx {
					c.error('right operand for `$infix_expr.op` is not a boolean', infix_expr.right.position())
				}
			}
			// use `()` to make the boolean expression clear error
			// for example: `(a && b) || c` instead of `a && b || c`
			if infix_expr.op in [.logical_or, .and] {
				if infix_expr.left is ast.InfixExpr {
					if infix_expr.left.op in [.logical_or, .and] && infix_expr.left.op != infix_expr.op {
						c.error('use `()` to make the boolean expression clear', infix_expr.pos)
					}
				}
			}
		}
	}
	// TODO: Absorb this block into the above single side check block to accelerate.
	if left_type == table.bool_type && infix_expr.op !in [.eq, .ne, .logical_or, .and] {
		c.error('bool types only have the following operators defined: `==`, `!=`, `||`, and `&&`',
			infix_expr.pos)
	} else if left_type == table.string_type &&
		infix_expr.op !in [.plus, .eq, .ne, .lt, .gt, .le, .ge] {
		// TODO broken !in
		c.error('string types only have the following operators defined: `==`, `!=`, `<`, `>`, `<=`, `>=`, and `+`',
			infix_expr.pos)
	}
	// Dual sides check (compatibility check)
	if !c.symmetric_check(right_type, left_type) && !c.pref.translated {
		// for type-unresolved consts
		if left_type == table.void_type || right_type == table.void_type {
			return table.void_type
		}
		c.error('infix expr: cannot use `$right.name` (right expression) as `$left.name`',
			infix_expr.pos)
	}
	/*
	if (infix_expr.left is ast.InfixExpr &&
		(infix_expr.left as ast.InfixExpr).op == .inc) ||
		(infix_expr.right is ast.InfixExpr && (infix_expr.right as ast.InfixExpr).op == .inc) {
		c.warn('`++` and `--` are statements, not expressions', infix_expr.pos)
	}
	*/
	return if infix_expr.op.is_relational() {
		table.bool_type
	} else {
		return_type
	}
}

// returns name and position of variable that needs write lock
// also sets `is_changed` to true (TODO update the name to reflect this?)
fn (mut c Checker) fail_if_immutable(expr ast.Expr) (string, token.Position) {
	mut to_lock := '' // name of variable that needs lock
	mut pos := token.Position{} // and its position
	mut explicit_lock_needed := false
	match union mut expr {
		ast.CastExpr {
			// TODO
			return '', pos
		}
		ast.Ident {
			if expr.obj is ast.Var {
				mut v := expr.obj as ast.Var
				if !v.is_mut && !c.pref.translated && !c.inside_unsafe {
					c.error('`$expr.name` is immutable, declare it with `mut` to make it mutable',
						expr.pos)
				}
				v.is_changed = true
				if v.typ.share() == .shared_t {
					if expr.name !in c.locked_names {
						to_lock = expr.name
						pos = expr.pos
					}
				}
			} else if expr.name in c.const_names {
				c.error('cannot modify constant `$expr.name`', expr.pos)
			}
		}
		ast.IndexExpr {
			to_lock, pos = c.fail_if_immutable(expr.left)
		}
		ast.ParExpr {
			to_lock, pos = c.fail_if_immutable(expr.expr)
		}
		ast.PrefixExpr {
			to_lock, pos = c.fail_if_immutable(expr.right)
		}
		ast.SelectorExpr {
			// retrieve table.Field
			if expr.expr_type == 0 {
				c.error('0 type in SelectorExpr', expr.pos)
				return '', pos
			}
			mut typ_sym := c.table.get_type_symbol(c.unwrap_generic(expr.expr_type))
			if typ_sym.kind == .alias {
				alias_info := typ_sym.info as table.Alias
				typ_sym = c.table.get_type_symbol(alias_info.parent_type)
			}
			match typ_sym.kind {
				.struct_ {
					struct_info := typ_sym.info as table.Struct
					field_info := struct_info.find_field(expr.field_name) or {
						type_str := c.table.type_to_str(expr.expr_type)
						c.error('unknown field `${type_str}.$expr.field_name`', expr.pos)
						return '', pos
					}
					if !field_info.is_mut && !c.pref.translated {
						type_str := c.table.type_to_str(expr.expr_type)
						c.error('field `$expr.field_name` of struct `$type_str` is immutable',
							expr.pos)
					}
					to_lock, pos = c.fail_if_immutable(expr.expr)
					if to_lock != '' {
						// No automatic lock for struct access
						explicit_lock_needed = true
					}
				}
				.array, .string {
					// This should only happen in `builtin`
					// TODO Remove `crypto.rand` when possible (see vlib/crypto/rand/rand.v,
					// if `c_array_to_bytes_tmp` doesn't exist, then it's safe to remove it)
					if c.file.mod.name !in ['builtin', 'crypto.rand'] {
						c.error('`$typ_sym.kind` can not be modified', expr.pos)
					}
				}
				else {
					c.error('unexpected symbol `$typ_sym.kind`', expr.pos)
				}
			}
		}
		ast.CallExpr {
			// TODO: should only work for builtin method
			if expr.name == 'slice' {
				to_lock, pos = c.fail_if_immutable(expr.left)
				if to_lock != '' {
					// No automatic lock for array slicing (yet(?))
					explicit_lock_needed = true
				}
			} else {
				c.error('cannot use function call as mut', expr.pos)
			}
		}
		ast.ArrayInit {
			return '', pos
		}
		else {
			c.error('unexpected expression `${typeof(expr)}`', expr.position())
		}
	}
	if explicit_lock_needed {
		c.error('`$to_lock` is `shared` and needs explicit lock for `${typeof(expr)}`',
			pos)
		to_lock = ''
	}
	return to_lock, pos
}

pub fn (mut c Checker) call_expr(mut call_expr ast.CallExpr) table.Type {
	c.stmts(call_expr.or_block.stmts)
	// First check everything that applies to both fns and methods
	// TODO merge logic from call_method and call_fn
	/*
	for i, call_arg in call_expr.args {
		if call_arg.is_mut {
			c.fail_if_immutable(call_arg.expr)
			if !arg.is_mut {
				tok := call_arg.share.str()
				c.error('`$call_expr.name` parameter `$arg.name` is not `$tok`, `$tok` is not needed`',
					call_arg.expr.position())
			} else if arg.typ.share() != call_arg.share {
				c.error('wrong shared type', call_arg.expr.position())
			}
		} else {
			if arg.is_mut && (!call_arg.is_mut || arg.typ.share() != call_arg.share) {
				tok := call_arg.share.str()
				c.error('`$call_expr.name` parameter `$arg.name` is `$tok`, you need to provide `$tok` e.g. `$tok arg${i+1}`',
					call_arg.expr.position())
			}
		}
	}
	*/
	// Now call `call_method` or `call_fn` for specific checks.
	typ := if call_expr.is_method { c.call_method(mut call_expr) } else { c.call_fn(mut call_expr) }
	// autofree: mark args that have to be freed (after saving them in tmp exprs)
	free_tmp_arg_vars := c.pref.autofree && c.pref.experimental && !c.is_builtin_mod &&
		call_expr.args.len > 0 && !call_expr.args[0].typ.has_flag(.optional)
	if free_tmp_arg_vars {
		for i, arg in call_expr.args {
			if arg.typ != table.string_type {
				continue
			}
			if arg.expr is ast.Ident ||
				arg.expr is ast.StringLiteral || arg.expr is ast.SelectorExpr {
				// Simple expressions like variables, string literals, selector expressions
				// (`x.field`) can't result in allocations and don't need to be assigned to
				// temporary vars.
				// Only expressions like `str + 'b'` need to be freed.
				continue
			}
			call_expr.args[i].is_tmp_autofree = true
		}
		if call_expr.receiver_type == table.string_type && !(call_expr.left is ast.Ident ||
			call_expr.left is ast.StringLiteral) {
			call_expr.free_receiver = true
		}
	}
	return typ
}

fn (mut c Checker) check_map_and_filter(is_map bool, elem_typ table.Type, call_expr ast.CallExpr) {
	elem_sym := c.table.get_type_symbol(elem_typ)
	arg_expr := call_expr.args[0].expr
	match union arg_expr {
		ast.AnonFn {
			if arg_expr.decl.params.len > 1 {
				c.error('function needs exactly 1 argument', call_expr.pos)
			} else if is_map &&
				(arg_expr.decl.return_type != elem_typ || arg_expr.decl.params[0].typ != elem_typ) {
				c.error('type mismatch, should use `fn(a $elem_sym.source_name) $elem_sym.source_name {...}`',
					call_expr.pos)
			} else if !is_map &&
				(arg_expr.decl.return_type != table.bool_type || arg_expr.decl.params[0].typ != elem_typ) {
				c.error('type mismatch, should use `fn(a $elem_sym.source_name) bool {...}`',
					call_expr.pos)
			}
		}
		ast.Ident {
			if arg_expr.kind == .function {
				func := c.table.find_fn(arg_expr.name) or {
					c.error('$arg_expr.name is not exist', arg_expr.pos)
					return
				}
				if func.params.len > 1 {
					c.error('function needs exactly 1 argument', call_expr.pos)
				} else if is_map && (func.return_type != elem_typ || func.params[0].typ != elem_typ) {
					c.error('type mismatch, should use `fn(a $elem_sym.source_name) $elem_sym.source_name {...}`',
						call_expr.pos)
				} else if !is_map &&
					(func.return_type != table.bool_type || func.params[0].typ != elem_typ) {
					c.error('type mismatch, should use `fn(a $elem_sym.source_name) bool {...}`',
						call_expr.pos)
				}
			}
		}
		else {}
	}
}

pub fn (mut c Checker) call_method(mut call_expr ast.CallExpr) table.Type {
	left_type := c.expr(call_expr.left)
	is_generic := left_type.has_flag(.generic)
	call_expr.left_type = left_type
	// Set default values for .return_type & .receiver_type too,
	// or there will be hard to diagnose 0 type panics in cgen.
	call_expr.return_type = left_type
	call_expr.receiver_type = left_type
	left_type_sym := c.table.get_type_symbol(c.unwrap_generic(left_type))
	method_name := call_expr.name
	mut unknown_method_msg := 'unknown method: `${left_type_sym.source_name}.$method_name`'
	if left_type.has_flag(.optional) {
		c.error('optional type cannot be called directly', call_expr.left.position())
		return table.void_type
	}
	// TODO: remove this for actual methods, use only for compiler magic
	// FIXME: Argument count != 1 will break these
	if left_type_sym.kind == .array &&
		method_name in ['filter', 'clone', 'repeat', 'reverse', 'map', 'slice', 'sort'] {
		mut elem_typ := table.void_type
		is_filter_map := method_name in ['filter', 'map']
		is_sort := method_name == 'sort'
		if is_filter_map || is_sort {
			array_info := left_type_sym.info as table.Array
			mut scope := c.file.scope.innermost(call_expr.pos.pos)
			if is_filter_map {
				scope.update_var_type('it', array_info.elem_type)
			} else if is_sort {
				c.fail_if_immutable(call_expr.left)
				scope.update_var_type('a', array_info.elem_type)
				scope.update_var_type('b', array_info.elem_type)
				// Verify `.sort(a < b)`
				if call_expr.args.len > 0 {
					if call_expr.args[0].expr !is ast.InfixExpr {
						c.error('`.sort()` requires a `<` or `>` comparison as the first and only argument' +
							'\ne.g. `users.sort(a.id < b.id)`', call_expr.pos)
					}
				}
			}
			elem_typ = array_info.elem_type
		}
		// map/filter are supposed to have 1 arg only
		mut arg_type := left_type
		for arg in call_expr.args {
			arg_type = c.expr(arg.expr)
		}
		if method_name == 'map' {
			// check fn
			c.check_map_and_filter(true, elem_typ, call_expr)
			arg_sym := c.table.get_type_symbol(arg_type)
			// FIXME: match expr failed for now
			mut ret_type := 0
			match arg_sym.info as info {
				table.FnType { ret_type = info.func.return_type }
				else { ret_type = arg_type }
			}
			call_expr.return_type = c.table.find_or_register_array(ret_type, 1, c.mod)
		} else if method_name == 'filter' {
			// check fn
			c.check_map_and_filter(false, elem_typ, call_expr)
		} else if method_name == 'clone' {
			// need to return `array_xxx` instead of `array`
			// in ['clone', 'str'] {
			call_expr.receiver_type = left_type.to_ptr()
			// call_expr.return_type = call_expr.receiver_type
		} else if method_name == 'sort' {
			call_expr.return_type = table.void_type
		}
		return call_expr.return_type
	} else if left_type_sym.kind == .map && method_name == 'clone' {
		call_expr.return_type = left_type
		call_expr.receiver_type = left_type.to_ptr()
		return call_expr.return_type
	} else if left_type_sym.kind == .array && method_name in ['first', 'last', 'pop'] {
		info := left_type_sym.info as table.Array
		call_expr.return_type = info.elem_type
		if method_name == 'pop' {
			call_expr.receiver_type = left_type.to_ptr()
		} else {
			call_expr.receiver_type = left_type
		}
		return call_expr.return_type
	} else if left_type_sym.kind == .array && method_name in ['insert', 'prepend'] {
		array_info := left_type_sym.info as table.Array
		elem_sym := c.table.get_type_symbol(array_info.elem_type)
		arg_expr := if method_name == 'insert' { call_expr.args[1].expr } else { call_expr.args[0].expr }
		arg_sym := c.table.get_type_symbol(c.expr(arg_expr))
		if arg_sym.kind == .array {
			info := arg_sym.info as table.Array
			sym := c.table.get_type_symbol(info.elem_type)
			if sym.kind != elem_sym.kind &&
				((elem_sym.kind == .int && sym.kind != .any_int) ||
				(elem_sym.kind == .f64 && sym.kind != .any_float)) {
				c.error('type mismatch, should use `$elem_sym.source_name[]`', arg_expr.position())
			}
		} else {
			if arg_sym.kind != elem_sym.kind &&
				((elem_sym.kind == .int && arg_sym.kind != .any_int) ||
				(elem_sym.kind == .f64 && arg_sym.kind != .any_float)) {
				c.error('type mismatch, should use `$elem_sym.source_name`', arg_expr.position())
			}
		}
	}
	if method := c.table.type_find_method(left_type_sym, method_name) {
		if !method.is_pub && !c.is_builtin_mod && !c.pref.is_test && left_type_sym.mod != c.mod &&
			left_type_sym.mod != '' { // method.mod != c.mod {
			// If a private method is called outside of the module
			// its receiver type is defined in, show an error.
			// println('warn $method_name lef.mod=$left_type_sym.mod c.mod=$c.mod')
			c.error('method `${left_type_sym.source_name}.$method_name` is private', call_expr.pos)
		}
		if method.params[0].is_mut {
			c.fail_if_immutable(call_expr.left)
			// call_expr.is_mut = true
		}
		if method.return_type == table.void_type &&
			method.ctdefine.len > 0 && method.ctdefine !in c.pref.compile_defines {
			call_expr.should_be_skipped = true
		}
		nr_args := if method.params.len == 0 { 0 } else { method.params.len - 1 }
		min_required_args := method.params.len - if method.is_variadic && method.params.len >
			1 { 2 } else { 1 }
		if call_expr.args.len < min_required_args {
			c.error('too few arguments in call to `${left_type_sym.source_name}.$method_name` ($call_expr.args.len instead of $min_required_args)',
				call_expr.pos)
		} else if !method.is_variadic && call_expr.args.len > nr_args {
			c.error('too many arguments in call to `${left_type_sym.source_name}.$method_name` ($call_expr.args.len instead of $nr_args)',
				call_expr.pos)
			return method.return_type
		}
		// if method_name == 'clone' {
		// println('CLONE nr args=$method.args.len')
		// }
		// call_expr.args << method.args[0].typ
		// call_expr.exp_arg_types << method.args[0].typ
		for i, arg in call_expr.args {
			exp_arg_typ := if method.is_variadic && i >= method.params.len - 1 { method.params[method.params.len -
					1].typ } else { method.params[i + 1].typ }
			exp_arg_sym := c.table.get_type_symbol(exp_arg_typ)
			c.expected_type = exp_arg_typ
			got_arg_typ := c.expr(arg.expr)
			call_expr.args[i].typ = got_arg_typ
			if method.is_variadic && got_arg_typ.has_flag(.variadic) && call_expr.args.len - 1 > i {
				c.error('when forwarding a varg variable, it must be the final argument',
					call_expr.pos)
			}
			if exp_arg_sym.kind == .interface_ {
				c.type_implements(got_arg_typ, exp_arg_typ, arg.expr.position())
				continue
			}
			if !c.check_types(got_arg_typ, exp_arg_typ) {
				got_arg_sym := c.table.get_type_symbol(got_arg_typ)
				// str method, allow type with str method if fn arg is string
				// if exp_arg_sym.kind == .string && got_arg_sym.has_method('str') {
				// continue
				// }
				// same ancestor? let it be
				if exp_arg_sym.parent_idx == got_arg_sym.parent_idx {
					if got_arg_sym.parent_idx != 0 {
						continue
					}
				}
				if got_arg_typ != table.void_type {
					c.error('cannot use type `$got_arg_sym.source_name` as type `$exp_arg_sym.source_name` in argument ${i +
						1} to `${left_type_sym.source_name}.$method_name`', call_expr.pos)
				}
			}
			param := if method.is_variadic && i >= method.params.len - 1 { method.params[method.params.len -
					1] } else { method.params[i + 1] }
			if arg.is_mut {
				c.fail_if_immutable(arg.expr)
				if !param.is_mut {
					tok := arg.share.str()
					c.error('`$call_expr.name` parameter `$param.name` is not `$tok`, `$tok` is not needed`',
						arg.expr.position())
				} else if param.typ.share() != arg.share {
					c.error('wrong shared type', arg.expr.position())
				}
			} else {
				if param.is_mut && (!arg.is_mut || param.typ.share() != arg.share) {
					tok := arg.share.str()
					c.error('`$call_expr.name` parameter `$param.name` is `$tok`, you need to provide `$tok` e.g. `$tok arg${i +
						1}`', arg.expr.position())
				}
			}
		}
		if method.is_unsafe && !c.inside_unsafe {
			c.warn('method `${left_type_sym.source_name}.$method_name` must be called from an `unsafe` block',
				call_expr.pos)
		}
		// TODO: typ optimize.. this node can get processed more than once
		if call_expr.expected_arg_types.len == 0 {
			for i in 1 .. method.params.len {
				call_expr.expected_arg_types << method.params[i].typ
			}
		}
		if is_generic {
			// We need the receiver to be T in cgen.
			// TODO: cant we just set all these to the concrete type in checker? then no need in gen
			call_expr.receiver_type = left_type.derive(method.params[0].typ).set_flag(.generic)
		} else {
			call_expr.receiver_type = method.params[0].typ
		}
		call_expr.return_type = method.return_type
		return method.return_type
	} else {
		if left_type_sym.kind == .aggregate {
			// the error message contains the problematic type
			unknown_method_msg = err
		}
	}
	// TODO: str methods
	if method_name == 'str' {
		if left_type_sym.kind == .interface_ {
			iname := left_type_sym.source_name
			c.error('interface `$iname` does not have a .str() method. Use typeof() instead',
				call_expr.pos)
		}
		call_expr.receiver_type = left_type
		call_expr.return_type = table.string_type
		if call_expr.args.len > 0 {
			c.error('.str() method calls should have no arguments', call_expr.pos)
		}
		return table.string_type
	}
	// call struct field fn type
	// TODO: can we use SelectorExpr for all? this dosent really belong here
	if field := c.table.struct_find_field(left_type_sym, method_name) {
		field_type_sym := c.table.get_type_symbol(field.typ)
		if field_type_sym.kind == .function {
			// call_expr.is_method = false
			call_expr.is_field = true
			info := field_type_sym.info as table.FnType
			call_expr.return_type = info.func.return_type
			// TODO: check args (do it once for all of the above)
			for arg in call_expr.args {
				c.expr(arg.expr)
			}
			return info.func.return_type
		}
	}
	if left_type != table.void_type {
		suggestion := util.new_suggestion(method_name, left_type_sym.methods.map(it.name))
		c.error(suggestion.say(unknown_method_msg), call_expr.pos)
	}
	return table.void_type
}

pub fn (mut c Checker) call_fn(mut call_expr ast.CallExpr) table.Type {
	fn_name := call_expr.name
	if fn_name == 'main' {
		c.error('the `main` function cannot be called in the program', call_expr.pos)
	}
	if fn_name == 'typeof' {
		// TODO: impl typeof properly (probably not going to be a fn call)
		return table.string_type
	}
	if call_expr.generic_type.has_flag(.generic) {
		if c.mod != '' {
			// Need to prepend the module when adding a generic type to a function
			// `fn_gen_types['mymod.myfn'] == ['string', 'int']`
			c.table.register_fn_gen_type(c.mod + '.' + fn_name, c.cur_generic_type)
		} else {
			c.table.register_fn_gen_type(fn_name, c.cur_generic_type)
		}
		// call_expr.generic_type = c.unwrap_generic(call_expr.generic_type)
	}
	// if c.fileis('json_test.v') {
	// println(fn_name)
	// }
	if fn_name == 'json.encode' {
	} else if fn_name == 'json.decode' {
		expr := call_expr.args[0].expr
		if expr !is ast.Type {
			typ := typeof(expr)
			c.error('json.decode: first argument needs to be a type, got `$typ`', call_expr.pos)
			return table.void_type
		}
		c.expected_type = table.string_type
		call_expr.args[1].typ = c.expr(call_expr.args[1].expr)
		if call_expr.args[1].typ != table.string_type {
			c.error('json.decode: second argument needs to be a string', call_expr.pos)
		}
		typ := expr as ast.Type
		ret_type := typ.typ.set_flag(.optional)
		call_expr.return_type = ret_type
		return ret_type
	}
	// look for function in format `mod.fn` or `fn` (builtin)
	mut f := table.Fn{}
	mut found := false
	mut found_in_args := false
	// anon fn direct call
	if call_expr.left is ast.AnonFn {
		// it was set to anon for checker errors, clear for gen
		call_expr.name = ''
		c.expr(call_expr.left)
		anon_fn_sym := c.table.get_type_symbol(call_expr.left.typ)
		f = (anon_fn_sym.info as table.FnType).func
		found = true
	}
	// try prefix with current module as it would have never gotten prefixed
	if !found && !fn_name.contains('.') && call_expr.mod != 'builtin' {
		name_prefixed := '${call_expr.mod}.$fn_name'
		if f1 := c.table.find_fn(name_prefixed) {
			call_expr.name = name_prefixed
			found = true
			f = f1
		}
	}
	// already prefixed (mod.fn) or C/builtin/main
	if !found {
		if f1 := c.table.find_fn(fn_name) {
			found = true
			f = f1
		}
	}
	if c.pref.is_script && !found {
		os_name := 'os.$fn_name'
		if f1 := c.table.find_fn(os_name) {
			call_expr.name = os_name
			found = true
			f = f1
		}
	}
	// check for arg (var) of fn type
	if !found {
		scope := c.file.scope.innermost(call_expr.pos.pos)
		if v := scope.find_var(fn_name) {
			if v.typ != 0 {
				vts := c.table.get_type_symbol(v.typ)
				if vts.kind == .function {
					info := vts.info as table.FnType
					f = info.func
					found = true
					found_in_args = true
				}
			}
		}
	}
	if !found {
		c.error('unknown function: $fn_name', call_expr.pos)
		return table.void_type
	}
	if !found_in_args {
		scope := c.file.scope.innermost(call_expr.pos.pos)
		if _ := scope.find_var(fn_name) {
			c.error('ambiguous call to: `$fn_name`, may refer to fn `$fn_name` or variable `$fn_name`',
				call_expr.pos)
		}
	}
	if !f.is_pub && f.language == .v && f.name.len > 0 && f.mod.len > 0 && f.mod != c.mod {
		c.error('function `$f.name` is private. curmod=$c.mod fmod=$f.mod', call_expr.pos)
	}
	if f.is_deprecated {
		c.warn('function `$f.name` has been deprecated', call_expr.pos)
	}
	if f.is_unsafe && !c.inside_unsafe && f.language == .c && f.name[2] in [`m`, `s`] &&
		f.mod == 'builtin' {
		// builtin C.m*, C.s* only - temp
		c.warn('function `$f.name` must be called from an `unsafe` block', call_expr.pos)
	}
	if f.is_generic && f.return_type.has_flag(.generic) {
		rts := c.table.get_type_symbol(f.return_type)
		if rts.kind == .struct_ {
			rts_info := rts.info as table.Struct
			if rts_info.generic_types.len > 0 {
				// TODO: multiple generic types
				// for gt in rts_info.generic_types {
				// gtss := c.table.get_type_symbol(gt)
				// }
				gts := c.table.get_type_symbol(call_expr.generic_type)
				nrt := '$rts.name<$gts.name>'
				idx := c.table.type_idxs[nrt]
				if idx == 0 {
					c.error('unknown type: $nrt', call_expr.pos)
				}
				call_expr.return_type = table.new_type(idx).derive(f.return_type)
			}
		}
	} else {
		call_expr.return_type = f.return_type
	}
	if f.return_type == table.void_type &&
		f.ctdefine.len > 0 && f.ctdefine !in c.pref.compile_defines {
		call_expr.should_be_skipped = true
	}
	if f.language != .v || call_expr.language != .v {
		for arg in call_expr.args {
			c.expr(arg.expr)
		}
		return f.return_type
	}
	min_required_args := if f.is_variadic { f.params.len - 1 } else { f.params.len }
	if call_expr.args.len < min_required_args {
		c.error('too few arguments in call to `$fn_name` ($call_expr.args.len instead of $min_required_args)',
			call_expr.pos)
	} else if !f.is_variadic && call_expr.args.len > f.params.len {
		c.error('too many arguments in call to `$fn_name` ($call_expr.args.len instead of $f.params.len)',
			call_expr.pos)
		return f.return_type
	}
	// println can print anything
	if fn_name in ['println', 'print'] && call_expr.args.len > 0 {
		c.expected_type = table.string_type
		call_expr.args[0].typ = c.expr(call_expr.args[0].expr)
		// check optional argument
		if call_expr.args[0].typ.has_flag(.optional) {
			c.error('cannot print optional type', call_expr.args[0].expr.position())
		}
		/*
		// TODO: optimize `struct T{} fn (t &T) str() string {return 'abc'} mut a := []&T{} a << &T{} println(a[0])`
		// It currently generates:
		// `println(T_str_no_ptr(*(*(T**)array_get(a, 0))));`
		// ... which works, but could be just:
		// `println(T_str(*(T**)array_get(a, 0)));`
		prexpr := call_expr.args[0].expr
		prtyp := call_expr.args[0].typ
		prtyp_sym := c.table.get_type_symbol(prtyp)
		prtyp_is_ptr := prtyp.is_ptr()
		prhas_str, prexpects_ptr, prnr_args := prtyp_sym.str_method_info()
		eprintln('>>> println hack typ: ${prtyp} | sym.source_name: ${prtyp_sym.source_name} | is_ptr: $prtyp_is_ptr | has_str: $prhas_str | expects_ptr: $prexpects_ptr | nr_args: $prnr_args | expr: ${prexpr.str()} ')
		*/
		return f.return_type
	}
	// TODO: typ optimize.. this node can get processed more than once
	if call_expr.expected_arg_types.len == 0 {
		for param in f.params {
			call_expr.expected_arg_types << param.typ
		}
	}
	for i, call_arg in call_expr.args {
		arg := if f.is_variadic && i >= f.params.len - 1 { f.params[f.params.len - 1] } else { f.params[i] }
		c.expected_type = arg.typ
		typ := c.expr(call_arg.expr)
		call_expr.args[i].typ = typ
		typ_sym := c.table.get_type_symbol(typ)
		arg_typ_sym := c.table.get_type_symbol(arg.typ)
		if f.is_variadic && typ.has_flag(.variadic) && call_expr.args.len - 1 > i {
			c.error('when forwarding a varg variable, it must be the final argument',
				call_expr.pos)
		}
		if call_arg.is_mut {
			c.fail_if_immutable(call_arg.expr)
			if !arg.is_mut {
				tok := call_arg.share.str()
				c.error('`$call_expr.name` parameter `$arg.name` is not `$tok`, `$tok` is not needed`',
					call_arg.expr.position())
			} else if arg.typ.share() != call_arg.share {
				c.error('wrong shared type', call_arg.expr.position())
			}
		} else {
			if arg.is_mut && (!call_arg.is_mut || arg.typ.share() != call_arg.share) {
				tok := call_arg.share.str()
				c.error('`$call_expr.name` parameter `$arg.name` is `$tok`, you need to provide `$tok` e.g. `$tok arg${i +
					1}`', call_arg.expr.position())
			}
		}
		// Handle expected interface
		if arg_typ_sym.kind == .interface_ {
			c.type_implements(typ, arg.typ, call_arg.expr.position())
			continue
		}
		// Handle expected interface array
		/*
		if exp_type_sym.kind == .array && t.get_type_symbol(t.value_type(exp_idx)).kind == .interface_ {
			return true
		}
		*/
		c.check_expected(typ, arg.typ) or {
			// str method, allow type with str method if fn arg is string
			// Passing an int or a string array produces a c error here
			// Deleting this condition results in propper V error messages
			// if arg_typ_sym.kind == .string && typ_sym.has_method('str') {
			// continue
			// }
			if typ_sym.kind == .void && arg_typ_sym.kind == .string {
				continue
			}
			if f.is_generic {
				continue
			}
			c.error('invalid argument ${i + 1} to `$fn_name`: $err', call_arg.pos)
		}
	}
	if f.is_generic && call_expr.generic_type == table.void_type {
		// no type arguments given in call, attempt implicit instantiation
		c.infer_fn_types(f, mut call_expr)
	}
	if call_expr.generic_type != table.void_type && f.return_type != 0 { // table.t_type {
		// Handle `foo<T>() T` => `foo<int>() int` => return int
		return_sym := c.table.get_type_symbol(f.return_type)
		if return_sym.source_name == 'T' {
			mut typ := call_expr.generic_type
			typ = typ.set_nr_muls(f.return_type.nr_muls())
			if f.return_type.has_flag(.optional) {
				typ = typ.set_flag(.optional)
			}
			call_expr.return_type = typ
			return typ
		} else if return_sym.kind == .array {
			elem_info := return_sym.info as table.Array
			elem_sym := c.table.get_type_symbol(elem_info.elem_type)
			if elem_sym.source_name == 'T' {
				idx := c.table.find_or_register_array(call_expr.generic_type, 1, return_sym.mod)
				return table.new_type(idx)
			}
		}
	}
	if f.is_generic {
		return call_expr.return_type
	}
	return f.return_type
}

fn (mut c Checker) type_implements(typ table.Type, inter_typ table.Type, pos token.Position) bool {
	typ_sym := c.table.get_type_symbol(typ)
	inter_sym := c.table.get_type_symbol(inter_typ)
	styp := c.table.type_to_str(typ)
	for imethod in inter_sym.methods {
		if method := typ_sym.find_method(imethod.name) {
			if !imethod.is_same_method_as(method) {
				sig := c.table.fn_signature(imethod, {
					skip_receiver: true
				})
				c.error('`$styp` incorrectly implements method `$imethod.name` of interface `$inter_sym.source_name`, expected `$sig`',
					pos)
				return false
			}
			continue
		}
		c.error("`$styp` doesn't implement method `$imethod.name`", pos)
	}
	mut inter_info := inter_sym.info as table.Interface
	if typ !in inter_info.types && typ_sym.kind != .interface_ {
		inter_info.types << typ
	}
	return true
}

// return the actual type of the expression, once the optional is handled
pub fn (mut c Checker) check_expr_opt_call(expr ast.Expr, ret_type table.Type) table.Type {
	if expr is ast.CallExpr {
		if expr.return_type.has_flag(.optional) {
			if expr.or_block.kind == .absent {
				if ret_type != table.void_type {
					c.error('${expr.name}() returns an option, but you missed to add an `or {}` block to it',
						expr.pos)
				}
			} else {
				c.check_or_expr(expr.or_block, ret_type, expr.return_type.clear_flag(.optional))
			}
			// remove optional flag
			// return ret_type.clear_flag(.optional)
			// TODO: currently unwrapped in assign, would need to refactor assign to unwrap here
			return ret_type
		} else if expr.or_block.kind == .block {
			c.error('unexpected `or` block, the function `$expr.name` does not return an optional',
				expr.or_block.pos)
		} else if expr.or_block.kind == .propagate {
			c.error('unexpected `?`, the function `$expr.name`, does not return an optional',
				expr.or_block.pos)
		}
	}
	return ret_type
}

pub fn (mut c Checker) check_or_expr(or_expr ast.OrExpr, ret_type table.Type, expr_return_type table.Type) {
	if or_expr.kind == .propagate {
		if !c.cur_fn.return_type.has_flag(.optional) && c.cur_fn.name != 'main.main' {
			c.error('to propagate the optional call, `$c.cur_fn.name` must itself return an optional',
				or_expr.pos)
		}
		return
	}
	stmts_len := or_expr.stmts.len
	if stmts_len == 0 {
		if ret_type != table.void_type {
			// x := f() or {}
			c.error('assignment requires a non empty `or {}` block', or_expr.pos)
			return
		}
		// allow `f() or {}`
		return
	}
	last_stmt := or_expr.stmts[stmts_len - 1]
	if ret_type != table.void_type {
		match last_stmt {
			ast.ExprStmt {
				last_stmt_typ := c.expr(last_stmt.expr)
				type_fits := c.check_types(last_stmt_typ, ret_type)
				is_panic_or_exit := is_expr_panic_or_exit(last_stmt.expr)
				if type_fits || is_panic_or_exit {
					return
				}
				expected_type_name := c.table.type_to_str(ret_type.clear_flag(.optional))
				if last_stmt.typ == table.void_type {
					c.error('`or` block must provide a default value of type `$expected_type_name`, or return/exit/continue/break/panic',
						last_stmt.pos)
				} else {
					type_name := c.table.type_to_str(last_stmt_typ)
					c.error('wrong return type `$type_name` in the `or {}` block, expected `$expected_type_name`',
						last_stmt.pos)
				}
				return
			}
			ast.BranchStmt {
				if last_stmt.kind !in [.key_continue, .key_break] {
					c.error('only break/continue is allowed as a branch statement in the end of an `or {}` block',
						last_stmt.pos)
					return
				}
			}
			ast.Return {}
			else {
				expected_type_name := c.table.type_to_str(ret_type.clear_flag(.optional))
				c.error('last statement in the `or {}` block should be an expression of type `$expected_type_name` or exit parent scope',
					or_expr.pos)
				return
			}
		}
	} else {
		match last_stmt {
			ast.ExprStmt {
				if last_stmt.typ == table.void_type {
					return
				}
				if is_expr_panic_or_exit(last_stmt.expr) {
					return
				}
				if c.check_types(last_stmt.typ, expr_return_type) {
					return
				}
				// opt_returning_string() or { ... 123 }
				type_name := c.table.type_to_str(last_stmt.typ)
				expr_return_type_name := c.table.type_to_str(expr_return_type)
				c.error('the default expression type in the `or` block should be `$expr_return_type_name`, instead you gave a value of type `$type_name`',
					last_stmt.expr.position())
			}
			else {}
		}
	}
}

fn is_expr_panic_or_exit(expr ast.Expr) bool {
	match union expr {
		ast.CallExpr { return expr.name in ['panic', 'exit'] }
		else { return false }
	}
}

pub fn (mut c Checker) selector_expr(mut selector_expr ast.SelectorExpr) table.Type {
	prevent_sum_type_unwrapping_once := c.prevent_sum_type_unwrapping_once
	c.prevent_sum_type_unwrapping_once = false
<<<<<<< HEAD
=======
	// T.name, typeof(expr).name
	mut name_type := 0
	match selector_expr.expr as left {
		ast.Ident {
			if left.name == 'T' {
				name_type = table.Type(c.table.find_type_idx('T')).set_flag(.generic)
			}
		}
		// Note: in future typeof() should be a type known at compile-time
		// sum types should not be handled dynamically
		ast.TypeOf {
			name_type = c.expr(left.expr)
		}
		else {}
	}
	if name_type > 0 {
		if selector_expr.field_name != 'name' {
			c.error('invalid field `.$selector_expr.field_name` for type `$selector_expr.expr`',
				selector_expr.pos)
		}
		selector_expr.name_type = name_type
		return table.string_type
	}
>>>>>>> 6271798c
	typ := c.expr(selector_expr.expr)
	if typ == table.void_type_idx {
		c.error('unknown selector expression', selector_expr.pos)
		return table.void_type
	}
	selector_expr.expr_type = typ
	field_name := selector_expr.field_name
	utyp := c.unwrap_generic(typ)
	sym := c.table.get_type_symbol(utyp)
	if typ.has_flag(.variadic) || sym.kind == .array_fixed || sym.kind == .chan {
		if field_name == 'len' || (sym.kind == .chan && field_name == 'cap') {
			selector_expr.typ = table.int_type
			return table.int_type
		}
	}
	mut unknown_field_msg := 'type `$sym.source_name` has no field or method `$field_name`'
	if field := c.table.struct_find_field(sym, field_name) {
		if sym.mod != c.mod && !field.is_pub && sym.language != .c {
			c.error('field `${sym.source_name}.$field_name` is not public', selector_expr.pos)
		}
		field_sym := c.table.get_type_symbol(field.typ)
		if field_sym.kind == .union_sum_type {
			if !prevent_sum_type_unwrapping_once {
				scope := c.file.scope.innermost(selector_expr.pos.pos)
				if scope_field := scope.find_struct_field(utyp, field_name) {
					return scope_field.sum_type_cast
				}
			}
		}
		selector_expr.typ = field.typ
		return field.typ
	} else {
		if sym.kind == .aggregate {
			unknown_field_msg = err
		}
	}
	if sym.kind !in [.struct_, .aggregate] {
		if sym.kind != .placeholder {
			c.error('`$sym.source_name` is not a struct', selector_expr.pos)
		}
	} else {
		if sym.kind == .struct_ {
			sss := sym.info as table.Struct
			suggestion := util.new_suggestion(field_name, sss.fields.map(it.name))
			c.error(suggestion.say(unknown_field_msg), selector_expr.pos)
		}
		c.error(unknown_field_msg, selector_expr.pos)
	}
	return table.void_type
}

// TODO: non deferred
pub fn (mut c Checker) return_stmt(mut return_stmt ast.Return) {
	c.expected_type = c.cur_fn.return_type
	if return_stmt.exprs.len > 0 && c.expected_type == table.void_type {
		c.error('too many arguments to return, current function does not return anything',
			return_stmt.pos)
		return
	} else if return_stmt.exprs.len == 0 && !(c.expected_type == table.void_type ||
		c.table.get_type_symbol(c.expected_type).kind == .void) {
		c.error('too few arguments to return', return_stmt.pos)
		return
	}
	if return_stmt.exprs.len == 0 {
		return
	}
	expected_type := c.unwrap_generic(c.expected_type)
	expected_type_sym := c.table.get_type_symbol(expected_type)
	exp_is_optional := expected_type.has_flag(.optional)
	mut expected_types := [expected_type]
	if expected_type_sym.kind == .multi_return {
		mr_info := expected_type_sym.info as table.MultiReturn
		expected_types = mr_info.types
	}
	mut got_types := []table.Type{}
	for expr in return_stmt.exprs {
		typ := c.expr(expr)
		// Unpack multi return types
		sym := c.table.get_type_symbol(typ)
		if sym.kind == .multi_return {
			for t in sym.mr_info().types {
				got_types << t
			}
		} else {
			got_types << typ
		}
	}
	return_stmt.types = got_types
	// allow `none` & `error (Option)` return types for function that returns optional
	if exp_is_optional && got_types[0].idx() in [table.none_type_idx, c.table.type_idxs['Option']] {
		return
	}
	if expected_types.len > 0 && expected_types.len != got_types.len {
		c.error('wrong number of return arguments', return_stmt.pos)
		return
	}
	for i, exp_type in expected_types {
		got_typ := c.unwrap_generic(got_types[i])
		if got_typ.has_flag(.optional) &&
			(!exp_type.has_flag(.optional) || c.table.type_to_str(got_typ) != c.table.type_to_str(exp_type)) {
			pos := return_stmt.exprs[i].position()
			c.error('cannot use `${c.table.type_to_str(got_typ)}` as type `${c.table.type_to_str(exp_type)}` in return argument',
				pos)
		}
		if !c.check_types(got_typ, exp_type) {
			got_typ_sym := c.table.get_type_symbol(got_typ)
			mut exp_typ_sym := c.table.get_type_symbol(exp_type)
			pos := return_stmt.exprs[i].position()
			if exp_typ_sym.kind == .interface_ {
				c.type_implements(got_typ, exp_type, return_stmt.pos)
				continue
			}
			c.error('cannot use `$got_typ_sym.source_name` as type `$exp_typ_sym.source_name` in return argument',
				pos)
		}
		if got_typ.is_ptr() && !exp_type.is_ptr() {
			pos := return_stmt.exprs[i].position()
			c.error('fn `$c.cur_fn.name` expects you to return a non reference type `${c.table.type_to_str(exp_type)}`, but you are returning `${c.table.type_to_str(got_typ)}` instead',
				pos)
		}
	}
}

pub fn (mut c Checker) enum_decl(decl ast.EnumDecl) {
	c.check_valid_pascal_case(decl.name, 'enum name', decl.pos)
	mut seen := []int{}
	for i, field in decl.fields {
		if !c.pref.experimental && util.contains_capital(field.name) {
			// TODO C2V uses hundreds of enums with capitals, remove -experimental check once it's handled
			c.error('field name `$field.name` cannot contain uppercase letters, use snake_case instead',
				field.pos)
		}
		for j in 0 .. i {
			if field.name == decl.fields[j].name {
				c.error('field name `$field.name` duplicate', field.pos)
			}
		}
		if field.has_expr {
			match union field.expr {
				ast.IntegerLiteral {
					val := field.expr.val.i64()
					if val < int_min || val > int_max {
						c.error('enum value `$val` overflows int', field.expr.pos)
					} else if !decl.is_multi_allowed && int(val) in seen {
						c.error('enum value `$val` already exists', field.expr.pos)
					}
					seen << int(val)
				}
				ast.PrefixExpr {}
				else {
					if field.expr is ast.Ident {
						if field.expr.language == .c {
							continue
						}
					}
					mut pos := field.expr.position()
					if pos.pos == 0 {
						pos = field.pos
					}
					c.error('default value for enum has to be an integer', pos)
				}
			}
		} else {
			if seen.len > 0 {
				last := seen[seen.len - 1]
				if last == int_max {
					c.error('enum value overflows', field.pos)
				}
				seen << last + 1
			} else {
				seen << 0
			}
		}
	}
}

pub fn (mut c Checker) assign_stmt(mut assign_stmt ast.AssignStmt) {
	c.expected_type = table.none_type // TODO a hack to make `x := if ... work`
	defer {
		c.expected_type = table.void_type
	}
	right_first := assign_stmt.right[0]
	mut right_len := assign_stmt.right.len
	mut right_type0 := table.void_type
	if right_first is ast.CallExpr || right_first is ast.IfExpr || right_first is ast.MatchExpr {
		right_type0 = c.expr(right_first)
		assign_stmt.right_types = [
			c.check_expr_opt_call(right_first, right_type0),
		]
		right_type_sym0 := c.table.get_type_symbol(right_type0)
		if right_type_sym0.kind == .multi_return {
			assign_stmt.right_types = right_type_sym0.mr_info().types
			right_len = assign_stmt.right_types.len
		} else if right_type0 == table.void_type {
			right_len = 0
		}
	}
	if assign_stmt.left.len != right_len {
		if right_first is ast.CallExpr {
			c.error('assignment mismatch: $assign_stmt.left.len variable(s) but `${right_first.name}()` returns $right_len value(s)',
				assign_stmt.pos)
		} else {
			c.error('assignment mismatch: $assign_stmt.left.len variable(s) $right_len value(s)',
				assign_stmt.pos)
		}
		return
	}
	// Check `x := &y` and `mut x := <-ch`
	if right_first is ast.PrefixExpr {
		node := right_first
		left_first := assign_stmt.left[0]
		if left_first is ast.Ident {
			assigned_var := left_first
			if node.right is ast.Ident {
				scope := c.file.scope.innermost(node.pos.pos)
				if v := scope.find_var(node.right.name) {
					right_type0 = v.typ
					if node.op == .amp {
						if !v.is_mut && assigned_var.is_mut && !c.inside_unsafe {
							c.error('`$node.right.name` is immutable, cannot have a mutable reference to it',
								node.pos)
						}
					}
				}
			}
			if node.op == .arrow {
				if assigned_var.is_mut {
					right_sym := c.table.get_type_symbol(right_type0)
					if right_sym.kind == .chan {
						chan_info := right_sym.chan_info()
						if chan_info.elem_type.is_ptr() && !chan_info.is_mut {
							c.error('cannot have a mutable reference to object from `$right_sym.source_name`',
								node.pos)
						}
					}
				}
			}
		}
	}
	//
	is_decl := assign_stmt.op == .decl_assign
	for i, left in assign_stmt.left {
		if left is ast.CallExpr {
			c.error('cannot call function `${left.name}()` on the left side of an assignment',
				left.pos)
		}
		is_blank_ident := left.is_blank_ident()
		mut left_type := table.void_type
		if !is_decl && !is_blank_ident {
			if left is ast.Ident || left is ast.SelectorExpr {
				c.prevent_sum_type_unwrapping_once = true
			}
			left_type = c.expr(left)
			c.expected_type = c.unwrap_generic(left_type)
		}
		if assign_stmt.right_types.len < assign_stmt.left.len { // first type or multi return types added above
			right_type := c.expr(assign_stmt.right[i])
			if assign_stmt.right_types.len == i {
				assign_stmt.right_types << c.check_expr_opt_call(assign_stmt.right[i], right_type)
			}
		}
		right := if i < assign_stmt.right.len { assign_stmt.right[i] } else { assign_stmt.right[0] }
		mut right_type := assign_stmt.right_types[i]
		if is_decl {
			left_type = c.table.mktyp(right_type)
			if left_type == table.int_type {
				mut expr := right
				mut negative := false
				if right is ast.PrefixExpr {
					expr = right.right
					if right.op == .minus {
						negative = true
					}
				}
				if expr is ast.IntegerLiteral {
					mut is_large := false
					if expr.val.len > 8 {
						val := expr.val.i64()
						if (!negative && val > int_max) || (negative && -val < int_min) {
							is_large = true
						}
					}
					if is_large {
						c.error('overflow in implicit type `int`, use explicit type casting instead',
							expr.pos)
					}
				}
			}
			// we are unwrapping here instead if check_expr_opt_call currently
			if left_type.has_flag(.optional) {
				left_type = left_type.clear_flag(.optional)
			}
		} else {
			// Make sure the variable is mutable
			c.fail_if_immutable(left)
			// left_type = c.expr(left)
		}
		assign_stmt.left_types << left_type
		match union mut left {
			ast.Ident {
				if left.kind == .blank_ident {
					left_type = right_type
					assign_stmt.left_types[i] = right_type
					if assign_stmt.op !in [.assign, .decl_assign] {
						c.error('cannot modify blank `_` identifier', left.pos)
					}
				} else if left.info !is ast.IdentVar {
					c.error('cannot assign to $left.kind `$left.name`', left.pos)
				} else {
					if is_decl {
						c.check_valid_snake_case(left.name, 'variable name', left.pos)
					}
					mut ident_var_info := left.info as ast.IdentVar
					if ident_var_info.share == .shared_t {
						left_type = left_type.set_flag(.shared_f)
					}
					if ident_var_info.share == .atomic_t {
						left_type = left_type.set_flag(.atomic_f)
					}
					assign_stmt.left_types[i] = left_type
					ident_var_info.typ = left_type
					left.info = ident_var_info
					if left_type != 0 {
						match mut left.obj as v {
							ast.Var { v.typ = left_type }
							ast.GlobalField { v.typ = left_type }
							else {}
						}
						/*
						if left.obj is ast.Var as v {
							v.typ = left_type
						} else if left.obj is ast.GlobalDecl as v {
							v.typ = left_type
						}
						*/
					}
				}
			}
			ast.PrefixExpr {
				// Do now allow `*x = y` outside `unsafe`
				if left.op == .mul && !c.inside_unsafe {
					c.error('modifying variables via dereferencing can only be done in `unsafe` blocks',
						assign_stmt.pos)
				}
				if is_decl {
					c.error('non-name on the left side of `:=`', left.pos)
				}
			}
			else {
				if is_decl {
					c.error('non-name `$left` on left side of `:=`', left.position())
				}
			}
		}
		left_type_unwrapped := c.unwrap_generic(left_type)
		right_type_unwrapped := c.unwrap_generic(right_type)
		left_sym := c.table.get_type_symbol(left_type_unwrapped)
		right_sym := c.table.get_type_symbol(right_type_unwrapped)
		left_is_ptr := left_type.is_ptr() || left_sym.is_pointer()
		right_is_ptr := right_type.is_ptr() || right_sym.is_pointer()
		if left_is_ptr && assign_stmt.op !in [.assign, .decl_assign] && !c.inside_unsafe {
			// ptr op=
			c.warn('pointer arithmetic is only allowed in `unsafe` blocks', assign_stmt.pos)
		}
		if c.pref.translated {
			// TODO fix this in C2V instead, for example cast enums to int before using `|` on them.
			// TODO replace all c.pref.translated checks with `$if !translated` for performance
			continue
		}
		if left_is_ptr && (right is ast.StructInit || !right_is_ptr) && !right_sym.is_number() {
			left_name := c.table.type_to_str(left_type_unwrapped)
			mut rtype := right_type_unwrapped
			if rtype.is_ptr() {
				rtype = rtype.deref()
			}
			right_name := c.table.type_to_str(rtype)
			c.error('mismatched types `$left_name` and `$right_name`', assign_stmt.pos)
		}
		// Single side check
		match assign_stmt.op {
			.assign {} // No need to do single side check for =. But here put it first for speed.
			.plus_assign {
				if !left_sym.is_number() && left_type != table.string_type && !left_sym.is_pointer() {
					c.error('operator += not defined on left operand type `$left_sym.source_name`',
						left.position())
				} else if !right_sym.is_number() && right_type != table.string_type && !right_sym.is_pointer() {
					c.error('operator += not defined on right operand type `$right_sym.source_name`',
						right.position())
				}
				if right is ast.IntegerLiteral && right.str().int() == 1 {
					c.error('use `++` instead of `+= 1`', assign_stmt.pos)
				}
			}
			.minus_assign {
				if !left_sym.is_number() && !left_sym.is_pointer() {
					c.error('operator -= not defined on left operand type `$left_sym.source_name`',
						left.position())
				} else if !right_sym.is_number() && !right_sym.is_pointer() {
					c.error('operator -= not defined on right operand type `$right_sym.source_name`',
						right.position())
				}
				if right is ast.IntegerLiteral && right.str().int() == 1 {
					c.error('use `--` instead of `-= 1`', assign_stmt.pos)
				}
			}
			.mult_assign, .div_assign {
				if !left_sym.is_number() &&
					!c.table.get_final_type_symbol(left_type_unwrapped).is_int() {
					c.error('operator $assign_stmt.op.str() not defined on left operand type `$left_sym.source_name`',
						left.position())
				} else if !right_sym.is_number() &&
					!c.table.get_final_type_symbol(left_type_unwrapped).is_int() {
					c.error('operator $assign_stmt.op.str() not defined on right operand type `$right_sym.source_name`',
						right.position())
				}
			}
			.and_assign, .or_assign, .xor_assign, .mod_assign, .left_shift_assign, .right_shift_assign {
				if !left_sym.is_int() &&
					!c.table.get_final_type_symbol(left_type_unwrapped).is_int() {
					c.error('operator $assign_stmt.op.str() not defined on left operand type `$left_sym.source_name`',
						left.position())
				} else if !right_sym.is_int() &&
					!c.table.get_final_type_symbol(right_type_unwrapped).is_int() {
					c.error('operator $assign_stmt.op.str() not defined on right operand type `$right_sym.source_name`',
						right.position())
				}
			}
			else {}
		}
		if !is_blank_ident && right_sym.kind != .placeholder {
			// Assign to sum type if ordinary value
			mut final_left_type := left_type_unwrapped
			mut scope := c.file.scope.innermost(left.position().pos)
<<<<<<< HEAD
			match union left {
=======
			match left {
>>>>>>> 6271798c
				ast.SelectorExpr {
					if _ := scope.find_struct_field(left.expr_type, left.field_name) {
						final_left_type = right_type_unwrapped
						mut inner_scope := c.open_scope(mut scope, left.pos.pos)
						inner_scope.register_struct_field(ast.ScopeStructField{
							struct_type: left.expr_type
							name: left.field_name
							typ: final_left_type
							sum_type_cast: right_type_unwrapped
							pos: left.pos
						})
					}
				}
				ast.Ident {
					if v := scope.find_var(left.name) {
						if v.sum_type_cast != 0 &&
							c.table.sumtype_has_variant(final_left_type, right_type_unwrapped) {
							final_left_type = right_type_unwrapped
							mut inner_scope := c.open_scope(mut scope, left.pos.pos)
							inner_scope.register(left.name, ast.Var{
								name: left.name
								typ: final_left_type
								pos: left.pos
								is_used: true
								is_mut: left.is_mut
								sum_type_cast: right_type_unwrapped
							})
						}
					}
				}
				else {}
			}
			// Dual sides check (compatibility check)
			c.check_expected(right_type_unwrapped, final_left_type) or {
				c.error('cannot assign to `$left`: $err', right.position())
			}
		}
	}
}

fn (mut c Checker) open_scope(mut parent ast.Scope, start_pos int) &ast.Scope {
	mut s := ast.new_scope(parent, start_pos)
	s.end_pos = parent.end_pos
	parent.children << s
	return s
}

fn (mut c Checker) check_array_init_para_type(para string, expr ast.Expr, pos token.Position) {
	sym := c.table.get_type_symbol(c.expr(expr))
	if sym.kind !in [.int, .any_int] {
		c.error('array $para needs to be an int', pos)
	}
}

pub fn (mut c Checker) array_init(mut array_init ast.ArrayInit) table.Type {
	// println('checker: array init $array_init.pos.line_nr $c.file.path')
	mut elem_type := table.void_type
	// []string - was set in parser
	if array_init.typ != table.void_type {
		if array_init.exprs.len == 0 {
			if array_init.has_cap {
				c.check_array_init_para_type('cap', array_init.cap_expr, array_init.pos)
			}
			if array_init.has_len {
				c.check_array_init_para_type('len', array_init.len_expr, array_init.pos)
			}
		}
		sym := c.table.get_type_symbol(array_init.elem_type)
		if array_init.has_default {
			c.expr(array_init.default_expr)
		}
		if sym.kind == .placeholder {
			c.error('unknown type `$sym.source_name`', array_init.elem_type_pos)
		}
		return array_init.typ
	}
	// a = []
	if array_init.exprs.len == 0 {
		type_sym := c.table.get_type_symbol(c.expected_type)
		if type_sym.kind != .array {
			c.error('array_init: no type specified (maybe: `[]Type{}` instead of `[]`)',
				array_init.pos)
			return table.void_type
		}
		// TODO: seperate errors once bug is fixed with `x := if expr { ... } else { ... }`
		// if c.expected_type == table.void_type {
		// c.error('array_init: use `[]Type{}` instead of `[]`', array_init.pos)
		// return table.void_type
		// }
		array_info := type_sym.array_info()
		array_init.elem_type = array_info.elem_type
		return c.expected_type
	}
	// [1,2,3]
	if array_init.exprs.len > 0 && array_init.elem_type == table.void_type {
		mut expected_value_type := table.void_type
		mut expecting_interface_array := false
		cap := array_init.exprs.len
		mut interface_types := []table.Type{cap: cap}
		if c.expected_type != 0 {
			expected_value_type = c.table.value_type(c.expected_type)
			if c.table.get_type_symbol(expected_value_type).kind == .interface_ {
				// Array of interfaces? (`[dog, cat]`) Save the interface type (`Animal`)
				expecting_interface_array = true
				array_init.interface_type = expected_value_type
				array_init.is_interface = true
			}
		}
		// expecting_interface_array := c.expected_type != 0 &&
		// c.table.get_type_symbol(c.table.value_type(c.expected_type)).kind ==			.interface_
		//
		// if expecting_interface_array {
		// println('ex $c.expected_type')
		// }
		for i, expr in array_init.exprs {
			typ := c.expr(expr)
			if expecting_interface_array {
				if i == 0 {
					elem_type = expected_value_type
					c.expected_type = elem_type
				}
				interface_types << typ
				continue
			}
			// The first element's type
			if i == 0 {
				elem_type = c.table.mktyp(typ)
				c.expected_type = elem_type
				continue
			}
			if !c.check_types(typ, elem_type) {
				elem_type_sym := c.table.get_type_symbol(elem_type)
				c.error('expected array element with type `$elem_type_sym.source_name`',
					array_init.pos)
			}
		}
		if expecting_interface_array {
			array_init.interface_types = interface_types
		}
		if array_init.is_fixed {
			idx := c.table.find_or_register_array_fixed(elem_type, array_init.exprs.len,
				1)
			array_init.typ = table.new_type(idx)
		} else {
			sym := c.table.get_type_symbol(elem_type)
			idx := c.table.find_or_register_array(elem_type, 1, sym.mod)
			array_init.typ = table.new_type(idx)
		}
		array_init.elem_type = elem_type
	} else if array_init.is_fixed && array_init.exprs.len == 1 && array_init.elem_type != table.void_type {
		// [50]byte
		mut fixed_size := 1
		init_expr := array_init.exprs[0]
		match union init_expr {
			ast.IntegerLiteral {
				fixed_size = init_expr.val.int()
			}
			ast.Ident {
				// if obj := c.file.global_scope.find_const(init_expr.name) {
				// if  obj := scope.find(init_expr.name) {
				// scope := c.file.scope.innermost(array_init.pos.pos)
				// eprintln('scope: ${scope.str()}')
				// scope.find(init_expr.name) or {
				// c.error('undefined ident: `$init_expr.name`', array_init.pos)
				// }
				mut full_const_name := init_expr.mod + '.' + init_expr.name
				if obj := c.file.global_scope.find_const(full_const_name) {
					if cint := const_int_value(obj) {
						fixed_size = cint
					}
				} else {
					c.error('non existent integer const $full_const_name while initializing the size of a static array',
						array_init.pos)
				}
			}
			else {
				c.error('expecting `int` for fixed size', array_init.pos)
			}
		}
		idx := c.table.find_or_register_array_fixed(array_init.elem_type, fixed_size,
			1)
		array_type := table.new_type(idx)
		array_init.typ = array_type
	}
	return array_init.typ
}

fn const_int_value(cfield ast.ConstField) ?int {
	if cint := is_const_integer(cfield) {
		return cint.val.int()
	}
	return none
}

fn is_const_integer(cfield ast.ConstField) ?ast.IntegerLiteral {
	match union cfield.expr {
		ast.IntegerLiteral { return cfield.expr }
		else {}
	}
	return none
}

fn (mut c Checker) stmt(node ast.Stmt) {
	$if trace_checker ? {
		stmt_pos := node.position()
		eprintln('checking file: ${c.file.path:-30} | stmt pos: ${stmt_pos.str():-45} | stmt')
	}
	// c.expected_type = table.void_type
	match mut node {
		ast.AssertStmt {
			cur_exp_typ := c.expected_type
			assert_type := c.expr(node.expr)
			if assert_type != table.bool_type_idx {
				atype_name := c.table.get_type_symbol(assert_type).name
				c.error('assert can be used only with `bool` expressions, but found `$atype_name` instead',
					node.pos)
			}
			c.expected_type = cur_exp_typ
		}
		ast.AssignStmt {
			c.assign_stmt(mut node)
		}
		ast.Block {
			if node.is_unsafe {
				assert !c.inside_unsafe
				c.inside_unsafe = true
				c.stmts(node.stmts)
				c.inside_unsafe = false
			} else {
				c.stmts(node.stmts)
			}
		}
		ast.BranchStmt {
			if c.in_for_count == 0 {
				c.error('$node.kind.str() statement not within a loop', node.pos)
			}
		}
		ast.CompFor {
			// node.typ = c.expr(node.expr)
			c.stmts(node.stmts)
		}
		ast.ConstDecl {
			mut field_names := []string{}
			mut field_order := []int{}
			for i, field in node.fields {
				// TODO Check const name once the syntax is decided
				if field.name in c.const_names {
					c.error('duplicate const `$field.name`', field.pos)
				}
				c.const_names << field.name
				field_names << field.name
				field_order << i
			}
			mut needs_order := false
			mut done_fields := []int{}
			for i, field in node.fields {
				c.const_decl = field.name
				c.const_deps << field.name
				typ := c.expr(field.expr)
				node.fields[i].typ = c.table.mktyp(typ)
				for cd in c.const_deps {
					for j, f in node.fields {
						if j != i && cd in field_names && cd == f.name && j !in done_fields {
							needs_order = true
							x := field_order[j]
							field_order[j] = field_order[i]
							field_order[i] = x
							break
						}
					}
				}
				done_fields << i
				c.const_deps = []
			}
			if needs_order {
				mut ordered_fields := []ast.ConstField{}
				for order in field_order {
					ordered_fields << node.fields[order]
				}
				node.fields = ordered_fields
			}
		}
		ast.DeferStmt {
			c.stmts(node.stmts)
		}
		ast.EnumDecl {
			c.enum_decl(node)
		}
		ast.ExprStmt {
			node.typ = c.expr(node.expr)
			c.expected_type = table.void_type
			c.check_expr_opt_call(node.expr, table.void_type)
			// TODO This should work, even if it's prolly useless .-.
			// node.typ = c.check_expr_opt_call(node.expr, table.void_type)
		}
		ast.FnDecl {
			c.fn_decl(mut node)
		}
		ast.ForCStmt {
			c.in_for_count++
			c.stmt(node.init)
			c.expr(node.cond)
			c.stmt(node.inc)
			c.stmts(node.stmts)
			c.in_for_count--
		}
		ast.ForInStmt {
			c.in_for_count++
			typ := c.expr(node.cond)
			typ_idx := typ.idx()
			if node.key_var.len > 0 && node.key_var != '_' {
				c.check_valid_snake_case(node.key_var, 'variable name', node.pos)
			}
			if node.val_var.len > 0 && node.val_var != '_' {
				c.check_valid_snake_case(node.val_var, 'variable name', node.pos)
			}
			if node.is_range {
				high_type := c.expr(node.high)
				high_type_idx := high_type.idx()
				if typ_idx in table.integer_type_idxs && high_type_idx !in table.integer_type_idxs {
					c.error('range types do not match', node.cond.position())
				} else if typ_idx in table.float_type_idxs || high_type_idx in table.float_type_idxs {
					c.error('range type can not be float', node.cond.position())
				} else if typ_idx == table.bool_type_idx || high_type_idx == table.bool_type_idx {
					c.error('range type can not be bool', node.cond.position())
				} else if typ_idx == table.string_type_idx || high_type_idx == table.string_type_idx {
					c.error('range type can not be string', node.cond.position())
				}
			} else {
				mut scope := c.file.scope.innermost(node.pos.pos)
				sym := c.table.get_type_symbol(typ)
				if sym.kind == .map && !(node.key_var.len > 0 && node.val_var.len > 0) {
					c.error('declare a key and a value variable when ranging a map: `for key, val in map {`\n' +
						'use `_` if you do not need the variable', node.pos)
				}
				if node.key_var.len > 0 {
					key_type := match sym.kind {
						.map { sym.map_info().key_type }
						else { table.int_type }
					}
					node.key_type = key_type
					scope.update_var_type(node.key_var, key_type)
				}
				mut value_type := c.table.value_type(typ)
				if value_type == table.void_type || typ.has_flag(.optional) {
					if typ != table.void_type {
						c.error('for in: cannot index `${c.table.type_to_str(typ)}`',
							node.cond.position())
					}
				}
				if node.val_is_mut {
					value_type = value_type.to_ptr()
				}
				node.cond_type = typ
				node.kind = sym.kind
				node.val_type = value_type
				scope.update_var_type(node.val_var, value_type)
			}
			c.stmts(node.stmts)
			c.in_for_count--
		}
		ast.ForStmt {
			c.in_for_count++
			c.expected_type = table.bool_type
			typ := c.expr(node.cond)
			if !node.is_inf && typ.idx() != table.bool_type_idx && !c.pref.translated {
				c.error('non-bool used as for condition', node.pos)
			}
			// TODO: update loop var type
			// how does this work currenly?
			c.stmts(node.stmts)
			c.in_for_count--
		}
		ast.GlobalDecl {
			for field in node.fields {
				c.check_valid_snake_case(field.name, 'global name', field.pos)
				if field.name in c.global_names {
					c.error('duplicate global `$field.name`', field.pos)
				}
				c.global_names << field.name
			}
		}
		ast.GoStmt {
			if node.call_expr !is ast.CallExpr {
				c.error('expression in `go` must be a function call', node.call_expr.position())
			}
			c.expr(node.call_expr)
			if node.call_expr is ast.CallExpr {
				// Make sure there are no mutable arguments
				for arg in node.call_expr.args {
					if arg.is_mut && !arg.typ.is_ptr() {
						c.error('function in `go` statement cannot contain mutable non-reference arguments',
							arg.expr.position())
					}
				}
				if node.call_expr.is_method && node.call_expr.receiver_type.is_ptr() && !node.call_expr.left_type.is_ptr() {
					c.error('method in `go` statement cannot have non-reference mutable receiver',
						node.call_expr.left.position())
				}
			}
		}
		ast.GotoLabel {}
		ast.GotoStmt {}
		ast.HashStmt {
			c.hash_stmt(mut node)
		}
		ast.Import {
			c.import_stmt(node)
		}
		ast.InterfaceDecl {
			c.interface_decl(node)
		}
		ast.Module {
			c.mod = node.name
			c.is_builtin_mod = node.name in ['builtin', 'os', 'strconv']
			c.check_valid_snake_case(node.name, 'module name', node.pos)
		}
		ast.Return {
			// c.returns = true
			c.return_stmt(mut node)
			c.scope_returns = true
		}
		ast.SqlStmt {
			c.sql_stmt(mut node)
		}
		ast.StructDecl {
			c.struct_decl(node)
		}
		ast.TypeDecl {
			c.type_decl(node)
		}
	}
}

fn (mut c Checker) hash_stmt(mut node ast.HashStmt) {
	if c.skip_flags {
		return
	}
	if c.pref.backend == .js {
		if !c.file.path.ends_with('.js.v') {
			c.error('Hash statements are only allowed in backend specific files such "x.js.v"',
				node.pos)
		}
		if c.mod == 'main' {
			c.error('Hash statements are not allowed in the main module. Please place them in a separate module.',
				node.pos)
		}
		return
	}
	if node.kind == 'include' {
		mut flag := node.main
		if flag.contains('@VROOT') {
			vroot := util.resolve_vroot(flag, c.file.path) or {
				c.error(err, node.pos)
				return
			}
			node.val = 'include $vroot'
			node.main = vroot
		}
		flag_no_comment := flag.all_before('//').trim_space()
		if !((flag_no_comment.starts_with('"') && flag_no_comment.ends_with('"')) ||
			(flag_no_comment.starts_with('<') && flag_no_comment.ends_with('>'))) {
			c.error('including C files should use either `"header_file.h"` or `<header_file.h>` quoting',
				node.pos)
		}
	} else if node.kind == 'pkgconfig' {
		args := if node.main.contains('--') { node.main.split(' ') } else { '--cflags --libs $node.main'.split(' ') }
		mut m := pkgconfig.main(args) or {
			c.error(err, node.pos)
			return
		}
		cflags := m.run() or {
			c.error(err, node.pos)
			return
		}
		c.table.parse_cflag(cflags, c.mod, c.pref.compile_defines_all) or {
			c.error(err, node.pos)
			return
		}
	} else if node.kind == 'flag' {
		// #flag linux -lm
		mut flag := node.main
		// expand `@VROOT` to its absolute path
		if flag.contains('@VROOT') {
			flag = util.resolve_vroot(flag, c.file.path) or {
				c.error(err, node.pos)
				return
			}
		}
		for deprecated in ['@VMOD', '@VMODULE', '@VPATH', '@VLIB_PATH'] {
			if flag.contains(deprecated) {
				c.error('$deprecated had been deprecated, use @VROOT instead.', node.pos)
			}
		}
		// println('adding flag "$flag"')
		c.table.parse_cflag(flag, c.mod, c.pref.compile_defines_all) or {
			c.error(err, node.pos)
		}
	} else {
		if node.kind != 'define' {
			c.warn('expected `#define`, `#flag`, `#include` or `#pkgconfig` not $node.val',
				node.pos)
		}
	}
}

fn (mut c Checker) import_stmt(imp ast.Import) {
	for sym in imp.syms {
		name := '$imp.mod\.$sym.name'
		if sym.kind == .fn_ {
			c.table.find_fn(name) or {
				c.error('module `$imp.mod` has no public fn named `$sym.name\()`', sym.pos)
			}
		}
		if sym.kind == .type_ {
			if type_sym := c.table.find_type(name) {
				if type_sym.kind == .placeholder || !type_sym.is_public {
					c.error('module `$imp.mod` has no public type `$sym.name\{}`', sym.pos)
				}
			} else {
				c.error('module `$imp.mod` has no public type `$sym.name\{}`', sym.pos)
			}
		}
	}
}

fn (mut c Checker) stmts(stmts []ast.Stmt) {
	mut unreachable := token.Position{
		line_nr: -1
	}
	c.expected_type = table.void_type
	for stmt in stmts {
		if c.scope_returns {
			if unreachable.line_nr == -1 {
				unreachable = stmt.position()
			}
		}
		c.stmt(stmt)
	}
	if unreachable.line_nr >= 0 {
		c.error('unreachable code', unreachable)
	}
	c.scope_returns = false
	c.expected_type = table.void_type
}

[inline]
pub fn (c &Checker) unwrap_generic(typ table.Type) table.Type {
	if typ.has_flag(.generic) {
		// return c.cur_generic_type
		return c.cur_generic_type.derive(typ).clear_flag(.generic)
	}
	return typ
}

// TODO node must be mut
pub fn (mut c Checker) expr(node ast.Expr) table.Type {
	c.expr_level++
	defer {
		c.expr_level--
	}
	if c.expr_level > 200 {
		c.error('checker: too many expr levels: $c.expr_level ', node.position())
		return table.void_type
	}
	match union mut node {
		ast.CTempVar {
			return node.typ
		}
		ast.AnonFn {
			keep_fn := c.cur_fn
			c.cur_fn = &node.decl
			c.stmts(node.decl.stmts)
			c.cur_fn = keep_fn
			return node.typ
		}
		ast.ArrayInit {
			return c.array_init(mut node)
		}
		ast.AsCast {
			node.expr_type = c.expr(node.expr)
			expr_type_sym := c.table.get_type_symbol(node.expr_type)
			type_sym := c.table.get_type_symbol(node.typ)
			if expr_type_sym.kind == .sum_type || expr_type_sym.kind == .union_sum_type {
				if type_sym.kind == .placeholder {
					// Unknown type used in the right part of `as`
					c.error('unknown type `$type_sym.source_name`', node.pos)
				}
				if !c.table.sumtype_has_variant(node.expr_type, node.typ) {
					c.error('cannot cast `$expr_type_sym.source_name` to `$type_sym.source_name`',
						node.pos)
					// c.error('only $info.variants can be casted to `$typ`', node.pos)
				}
			} else {
				mut s := 'cannot cast non-sum type `$expr_type_sym.source_name` using `as`'
				if type_sym.kind == .sum_type || expr_type_sym.kind == .union_sum_type {
					s += ' - use e.g. `${type_sym.source_name}(some_expr)` instead.'
				}
				c.error(s, node.pos)
			}
			if expr_type_sym.kind == .union_sum_type {
				return node.typ
			}
			return node.typ.to_ptr()
		}
		ast.Assoc {
			scope := c.file.scope.innermost(node.pos.pos)
			v := scope.find_var(node.var_name) or {
				panic(err)
			}
			for i, _ in node.fields {
				c.expr(node.exprs[i])
			}
			node.typ = v.typ
			return v.typ
		}
		ast.BoolLiteral {
			return table.bool_type
		}
		ast.CastExpr {
			return c.cast_expr(mut node)
		}
		ast.CallExpr {
			return c.call_expr(mut node)
		}
		ast.ChanInit {
			return c.chan_init(mut node)
		}
		ast.CharLiteral {
			// return any_int, not rune, so that we can do "bytes << `A`" without a cast etc
			// return table.any_int_type
			return table.rune_type
			// return table.byte_type
		}
		ast.Comment {
			return table.void_type
		}
		ast.AtExpr {
			return c.at_expr(mut node)
		}
		ast.ComptimeCall {
			node.sym = c.table.get_type_symbol(c.unwrap_generic(c.expr(node.left)))
			if node.is_vweb {
				// TODO assoc parser bug
				pref := *c.pref
				pref2 := {
					pref |
					is_vweb: true
				}
				mut c2 := new_checker(c.table, pref2)
				c2.check(node.vweb_tmpl)
				c.warnings << c2.warnings
				c.errors << c2.errors
				c.nr_warnings += c2.nr_warnings
				c.nr_errors += c2.nr_errors
			}
			return c.table.find_type_idx('vweb.Result')
			// return table.void_type
		}
		ast.ConcatExpr {
			return c.concat_expr(mut node)
		}
		ast.EnumVal {
			return c.enum_val(mut node)
		}
		ast.FloatLiteral {
			return table.any_flt_type
		}
		ast.Ident {
			// c.checked_ident = node.name
			res := c.ident(mut node)
			// c.checked_ident = ''
			return res
		}
		ast.IfExpr {
			return c.if_expr(mut node)
		}
		ast.IfGuardExpr {
			node.expr_type = c.expr(node.expr)
			if !node.expr_type.has_flag(.optional) {
				c.error('expression should return an option', node.expr.position())
			}
			return table.bool_type
		}
		ast.IndexExpr {
			return c.index_expr(mut node)
		}
		ast.InfixExpr {
			return c.infix_expr(mut node)
		}
		ast.IntegerLiteral {
			return table.any_int_type
		}
		ast.LockExpr {
			return c.lock_expr(mut node)
		}
		ast.MapInit {
			return c.map_init(mut node)
		}
		ast.MatchExpr {
			return c.match_expr(mut node)
		}
		ast.PostfixExpr {
			return c.postfix_expr(mut node)
		}
		ast.PrefixExpr {
			right_type := c.expr(node.right)
			node.right_type = right_type
			// TODO: testing ref/deref strategy
			if node.op == .amp && !right_type.is_ptr() {
				if node.right is ast.IntegerLiteral {
					c.error('cannot take the address of an int', node.pos)
				}
				if node.right is ast.StringLiteral || node.right is ast.StringInterLiteral {
					c.error('cannot take the address of a string', node.pos)
				}
				if node.right is ast.IndexExpr {
					typ_sym := c.table.get_type_symbol(node.right.left_type)
					mut is_mut := false
					if node.right.left is ast.Ident {
						ident := node.right.left
						if ident.obj is ast.Var {
							v := ident.obj as ast.Var
							is_mut = v.is_mut
						}
					}
					if !c.inside_unsafe && is_mut {
						if typ_sym.kind == .map {
							c.error('cannot take the address of mutable map values outside unsafe blocks',
								node.right.pos)
						}
						if typ_sym.kind == .array {
							c.error('cannot take the address of mutable array elements outside unsafe blocks',
								node.right.pos)
						}
					}
				}
				return right_type.to_ptr()
			} else if node.op == .amp && node.right !is ast.CastExpr {
				return right_type.to_ptr()
			}
			if node.op == .mul {
				if right_type.is_ptr() {
					return right_type.deref()
				}
				if !right_type.is_pointer() {
					s := c.table.type_to_str(right_type)
					c.error('invalid indirect of `$s`', node.pos)
				}
			}
			if node.op == .bit_not && !right_type.is_int() && !c.pref.translated {
				c.error('operator ~ only defined on int types', node.pos)
			}
			if node.op == .not && right_type != table.bool_type_idx && !c.pref.translated {
				c.error('! operator can only be used with bool types', node.pos)
			}
			if node.op == .arrow {
				right := c.table.get_type_symbol(right_type)
				if right.kind == .chan {
					c.stmts(node.or_block.stmts)
					return right.chan_info().elem_type
				} else {
					c.error('<- operator can only be used with `chan` types', node.pos)
				}
			}
			return right_type
		}
		ast.None {
			return table.none_type
		}
		ast.OrExpr {
			// never happens
			return table.void_type
		}
		// ast.OrExpr2 {
		// return node.typ
		// }
		ast.ParExpr {
			return c.expr(node.expr)
		}
		ast.RangeExpr {
			// never happens
			return table.void_type
		}
		ast.SelectExpr {
			return c.select_expr(mut node)
		}
		ast.SelectorExpr {
			return c.selector_expr(mut node)
		}
		ast.SizeOf {
			return table.u32_type
		}
		ast.SqlExpr {
			return c.sql_expr(mut node)
		}
		ast.StringLiteral {
			if node.language == .c {
				return table.byteptr_type
			}
			return table.string_type
		}
		ast.StringInterLiteral {
			return c.string_inter_lit(mut node)
		}
		ast.StructInit {
			return c.struct_init(mut node)
		}
		ast.Type {
			return node.typ
		}
		ast.TypeOf {
			node.expr_type = c.expr(node.expr)
			return table.string_type
		}
		ast.UnsafeExpr {
			return c.unsafe_expr(mut node)
		}
		ast.Likely {
			ltype := c.expr(node.expr)
			if !c.check_types(ltype, table.bool_type) {
				ltype_sym := c.table.get_type_symbol(ltype)
				lname := if node.is_likely { '_likely_' } else { '_unlikely_' }
				c.error('`${lname}()` expects a boolean expression, instead it got `$ltype_sym.source_name`',
					node.pos)
			}
			return table.bool_type
		}
	}
	return table.void_type
}

pub fn (mut c Checker) cast_expr(mut node ast.CastExpr) table.Type {
	node.expr_type = c.expr(node.expr)
	from_type_sym := c.table.get_type_symbol(node.expr_type)
	to_type_sym := c.table.get_type_symbol(node.typ)
	expr_is_ptr := node.expr_type.is_ptr() || node.expr_type.idx() in table.pointer_type_idxs
	if expr_is_ptr && to_type_sym.kind == .string && !node.in_prexpr {
		if node.has_arg {
			c.warn('to convert a C string buffer pointer to a V string, please use x.vstring_with_len(len) instead of string(x,len)',
				node.pos)
		} else {
			c.warn('to convert a C string buffer pointer to a V string, please use x.vstring() instead of string(x)',
				node.pos)
		}
	}
	if node.expr_type == table.byte_type && to_type_sym.kind == .string {
		c.error('can not cast type `byte` to string, use `${node.expr.str()}.str()` instead.',
			node.pos)
	}
	if to_type_sym.kind == .sum_type || to_type_sym.kind == .union_sum_type {
		if node.expr_type in [table.any_int_type, table.any_flt_type] {
			node.expr_type = c.promote_num(node.expr_type, if node.expr_type == table.any_int_type { table.int_type } else { table.f64_type })
		}
		if !c.table.sumtype_has_variant(node.typ, node.expr_type) {
			c.error('cannot cast `$from_type_sym.source_name` to `$to_type_sym.source_name`',
				node.pos)
		}
	} else if to_type_sym.info is table.Alias as alias_info {
		if !c.check_types(node.expr_type, alias_info.parent_type) {
			parent_type_sym := c.table.get_type_symbol(alias_info.parent_type)
			c.error('cannot convert type `$from_type_sym.source_name` to `$to_type_sym.source_name` (alias to `$parent_type_sym.source_name`)',
				node.pos)
		}
	} else if node.typ == table.string_type &&
		(from_type_sym.kind in [.any_int, .int, .byte, .byteptr] ||
		(from_type_sym.kind == .array && from_type_sym.name == 'array_byte')) {
		type_name := c.table.type_to_str(node.expr_type)
		c.error('cannot cast type `$type_name` to string, use `x.str()` instead', node.pos)
	} else if node.expr_type == table.string_type {
		if to_type_sym.kind != .alias {
			mut error_msg := 'cannot cast a string'
			if node.expr is ast.StringLiteral {
				if node.expr.val.len == 1 {
					error_msg += ", for denoting characters use `$node.expr.val` instead of '$node.expr.val'"
				}
			}
			c.error(error_msg, node.pos)
		}
	} else if to_type_sym.kind == .byte &&
		node.expr_type != table.voidptr_type && from_type_sym.kind != .enum_ && !node.expr_type.is_int() &&
		!node.expr_type.is_float() && !node.expr_type.is_ptr() {
		type_name := c.table.type_to_str(node.expr_type)
		c.error('cannot cast type `$type_name` to `byte`', node.pos)
	} else if to_type_sym.kind == .struct_ && !node.typ.is_ptr() && !(to_type_sym.info as table.Struct).is_typedef {
		// For now we ignore C typedef because of `C.Window(C.None)` in vlib/clipboard
		if from_type_sym.kind == .struct_ && !node.expr_type.is_ptr() {
			from_type_info := from_type_sym.info as table.Struct
			to_type_info := to_type_sym.info as table.Struct
			if !c.check_struct_signature(from_type_info, to_type_info) {
				c.error('cannot convert struct `$from_type_sym.source_name` to struct `$to_type_sym.source_name`',
					node.pos)
			}
		} else {
			type_name := c.table.type_to_str(node.expr_type)
			c.error('cannot cast `$type_name` to struct', node.pos)
		}
	} else if node.typ == table.bool_type {
		c.error('cannot cast to bool - use e.g. `some_int != 0` instead', node.pos)
	} else if node.expr_type == table.none_type {
		type_name := c.table.type_to_str(node.typ)
		c.error('cannot cast `none` to `$type_name`', node.pos)
	}
	if node.has_arg {
		c.expr(node.arg)
	}
	node.typname = c.table.get_type_symbol(node.typ).name
	return node.typ
}

fn (mut c Checker) at_expr(mut node ast.AtExpr) table.Type {
	match node.kind {
		.fn_name {
			node.val = c.cur_fn.name.all_after_last('.')
		}
		.mod_name {
			node.val = c.cur_fn.mod
		}
		.struct_name {
			if c.cur_fn.is_method {
				node.val = c.table.type_to_str(c.cur_fn.receiver.typ).all_after_last('.')
			} else {
				node.val = ''
			}
		}
		.vexe_path {
			node.val = pref.vexe_path()
		}
		.file_path {
			node.val = os.real_path(c.file.path)
		}
		.line_nr {
			node.val = (node.pos.line_nr + 1).str()
		}
		.column_nr {
			_, column := util.filepath_pos_to_source_and_column(c.file.path, node.pos)
			node.val = (column + 1).str()
		}
		.vhash {
			node.val = util.vhash()
		}
		.vmod_file {
			if c.vmod_file_content.len == 0 {
				mut mcache := vmod.get_cache()
				vmod_file_location := mcache.get_by_file(c.file.path)
				if vmod_file_location.vmod_file.len == 0 {
					c.error('@VMOD_FILE can be used only in projects, that have v.mod file',
						node.pos)
				}
				vmod_content := os.read_file(vmod_file_location.vmod_file) or {
					''
				}
				$if windows {
					c.vmod_file_content = vmod_content.replace('\r\n', '\n')
				} $else {
					c.vmod_file_content = vmod_content
				}
			}
			node.val = c.vmod_file_content
		}
		.unknown {
			c.error('unknown @ identifier: ${node.name}. Available identifiers: $token.valid_at_tokens',
				node.pos)
		}
	}
	return table.string_type
}

pub fn (mut c Checker) ident(mut ident ast.Ident) table.Type {
	// TODO: move this
	if c.const_deps.len > 0 {
		mut name := ident.name
		if !name.contains('.') && ident.mod != 'builtin' {
			name = '${ident.mod}.$ident.name'
		}
		if name == c.const_decl {
			c.error('cycle in constant `$c.const_decl`', ident.pos)
			return table.void_type
		}
		c.const_deps << name
	}
	if ident.kind == .blank_ident {
		if ident.tok_kind !in [.assign, .decl_assign] {
			c.error('undefined ident: `_` (may only be used in assignments)', ident.pos)
		}
		return table.void_type
	}
	// second use
	if ident.kind in [.constant, .global, .variable] {
		info := ident.info as ast.IdentVar
		// if info.typ == table.t_type {
		// Got a var with type T, return current generic type
		// return c.cur_generic_type
		// }
		return info.typ
	} else if ident.kind == .function {
		info := ident.info as ast.IdentFn
		return info.typ
	} else if ident.kind == .unresolved {
		// first use
		if ident.tok_kind == .assign && ident.is_mut {
			c.error('`mut` not allowed with `=` (use `:=` to declare a variable)', ident.pos)
		}
		start_scope := c.file.scope.innermost(ident.pos.pos)
		if obj1 := start_scope.find(ident.name) {
			match mut obj1 as obj {
				ast.GlobalField {
					ident.kind = .global
					ident.info = ast.IdentVar{
						typ: obj.typ
					}
					ident.obj = obj1
					return obj.typ
				}
				ast.Var {
					// incase var was not marked as used yet (vweb tmpl)
					obj.is_used = true
					if ident.pos.pos < obj.pos.pos {
						c.error('undefined variable `$ident.name` (used before declaration)',
							ident.pos)
					}
					is_sum_type_cast := obj.sum_type_cast != 0 && !c.prevent_sum_type_unwrapping_once
					c.prevent_sum_type_unwrapping_once = false
					mut typ := if is_sum_type_cast { obj.sum_type_cast } else { obj.typ }
					if typ == 0 {
						if obj.expr is ast.Ident {
							if obj.expr.kind == .unresolved {
								c.error('unresolved variable: `$ident.name`', ident.pos)
								return table.void_type
							}
						}
						typ = c.expr(obj.expr)
					}
					is_optional := typ.has_flag(.optional)
					ident.kind = .variable
					ident.info = ast.IdentVar{
						typ: typ
						is_optional: is_optional
					}
					// if typ == table.t_type {
					// sym := c.table.get_type_symbol(c.cur_generic_type)
					// println('IDENT T unresolved $ident.name typ=$sym.source_name')
					// Got a var with type T, return current generic type
					// typ = c.cur_generic_type
					// }
					// } else {
					if !is_sum_type_cast {
						obj.typ = typ
					}
					ident.obj = obj1
					// unwrap optional (`println(x)`)
					if is_optional {
						return typ.clear_flag(.optional)
					}
					return typ
				}
				else {}
			}
		}
		// prepend mod to look for fn call or const
		mut name := ident.name
		if !name.contains('.') && ident.mod != 'builtin' {
			name = '${ident.mod}.$ident.name'
		}
		if obj1 := c.file.global_scope.find(name) {
			match mut obj1 as obj {
				ast.ConstField {
					mut typ := obj.typ
					if typ == 0 {
						typ = c.expr(obj.expr)
					}
					ident.name = name
					ident.kind = .constant
					ident.info = ast.IdentVar{
						typ: typ
					}
					obj.typ = typ
					ident.obj = obj1
					return typ
				}
				else {}
			}
		}
		// Non-anon-function object (not a call), e.g. `onclick(my_click)`
		if func := c.table.find_fn(name) {
			fn_type := table.new_type(c.table.find_or_register_fn_type(ident.mod, func,
				false, true))
			ident.name = name
			ident.kind = .function
			ident.info = ast.IdentFn{
				typ: fn_type
			}
			return fn_type
		}
	}
	if ident.language == .c {
		return table.int_type
	}
	if c.inside_sql {
		if field := c.table.struct_find_field(c.cur_orm_ts, ident.name) {
			return field.typ
		}
	}
	if ident.kind == .unresolved && ident.mod != 'builtin' {
		// search in the `builtin` idents, for example
		// main.compare_f32 may actually be builtin.compare_f32
		saved_mod := ident.mod
		ident.mod = 'builtin'
		builtin_type := c.ident(mut ident)
		if builtin_type != table.void_type {
			return builtin_type
		}
		ident.mod = saved_mod
	}
	if ident.tok_kind == .assign {
		c.error('undefined ident: `$ident.name` (use `:=` to declare a variable)', ident.pos)
	} else {
		c.error('undefined ident: `$ident.name`', ident.pos)
	}
	if c.table.known_type(ident.name) {
		// e.g. `User`  in `json.decode(User, '...')`
		return table.void_type
	}
	return table.void_type
}

pub fn (mut c Checker) concat_expr(mut concat_expr ast.ConcatExpr) table.Type {
	mut mr_types := []table.Type{}
	for expr in concat_expr.vals {
		mr_types << c.expr(expr)
	}
	if concat_expr.vals.len == 1 {
		typ := mr_types[0]
		concat_expr.return_type = typ
		return typ
	} else {
		typ := c.table.find_or_register_multi_return(mr_types)
		table.new_type(typ)
		concat_expr.return_type = typ
		return typ
	}
}

pub fn (mut c Checker) match_expr(mut node ast.MatchExpr) table.Type {
	node.is_expr = c.expected_type != table.void_type
	node.expected_type = c.expected_type
	cond_type := c.expr(node.cond)
	// we setting this here rather than at the end of the method
	// since it is used in c.match_exprs() it saves checking twice
	node.cond_type = cond_type
	if cond_type == 0 {
		c.error('compiler bug: match 0 cond type', node.pos)
	}
	cond_type_sym := c.table.get_type_symbol(cond_type)
	if cond_type_sym.kind !in [.sum_type, .interface_, .union_sum_type] {
		node.is_sum_type = false
	}
	c.match_exprs(mut node, cond_type_sym)
	c.expected_type = cond_type
	mut ret_type := table.void_type
	mut require_return := false
	mut branch_without_return := false
	for branch in node.branches {
		c.stmts(branch.stmts)
		if node.is_expr && branch.stmts.len > 0 {
			// ignore last statement - workaround
			// currently the last statement in a match branch does not have an
			// expected value set, so e.g. IfExpr.is_expr is not set.
			// probably any mismatch will be caught by not producing a value instead
			for st in branch.stmts[0..branch.stmts.len - 1] {
				// must not contain C statements
				st.check_c_expr() or {
					c.error('`match` expression branch has $err', st.position())
				}
			}
		}
		// If the last statement is an expression, return its type
		if branch.stmts.len > 0 {
			match mut branch.stmts[branch.stmts.len - 1] as stmt {
				ast.ExprStmt {
					ret_type = c.expr(stmt.expr)
					stmt.typ = ret_type
				}
				else {
					// TODO: ask alex about this
					// typ := c.expr(stmt.expr)
					// type_sym := c.table.get_type_symbol(typ)
					// p.warn('match expr ret $type_sym.source_name')
					// node.typ = typ
					// return typ
				}
			}
		}
		if has_return := c.has_return(branch.stmts) {
			if has_return {
				require_return = true
			} else {
				branch_without_return = true
			}
		}
	}
	if require_return && branch_without_return {
		c.returns = false
	} else {
		// if inner if branch has not covered all branches but this one
		c.returns = true
	}
	// if ret_type != table.void_type {
	// node.is_expr = c.expected_type != table.void_type
	// node.expected_type = c.expected_type
	// }
	node.return_type = ret_type
	if node.is_mut {
		// Mark `x` in `match mut x {` as changed, and ensure it's mutable
		// TODO2 enable when code is fixed
		// c.fail_if_immutable(node.cond)
	}
	return ret_type
}

fn (mut c Checker) match_exprs(mut node ast.MatchExpr, type_sym table.TypeSymbol) {
	// branch_exprs is a histogram of how many times
	// an expr was used in the match
	mut branch_exprs := map[string]int{}
	cond_type_sym := c.table.get_type_symbol(node.cond_type)
	for branch in node.branches {
		for expr in branch.exprs {
			mut key := ''
			if expr is ast.RangeExpr {
				mut low := 0
				mut high := 0
				c.expected_type = node.expected_type
				low_expr := expr.low
				high_expr := expr.high
				if low_expr is ast.IntegerLiteral {
					if high_expr is ast.IntegerLiteral {
						low = low_expr.val.int()
						high = high_expr.val.int()
					} else {
						c.error('mismatched range types', low_expr.pos)
					}
				} else if low_expr is ast.CharLiteral {
					if high_expr is ast.CharLiteral {
						low = low_expr.val[0]
						high = high_expr.val[0]
					} else {
						c.error('mismatched range types', low_expr.pos)
					}
				} else {
					typ := c.table.type_to_str(c.expr(expr.low))
					c.error('cannot use type `$typ` in match range', branch.pos)
				}
				for i in low .. high + 1 {
					key = i.str()
					val := if key in branch_exprs { branch_exprs[key] } else { 0 }
					if val == 1 {
						c.error('match case `$key` is handled more than once', branch.pos)
					}
					branch_exprs[key] = val + 1
				}
				continue
			}
<<<<<<< HEAD
			match union expr {
				ast.Type {
					key = c.table.type_to_str(expr.typ)
					if cond_type_sym.kind == .union_sum_type {
						mut scope := c.file.scope.innermost(branch.pos.pos)
						match union node.cond {
							ast.SelectorExpr { scope.register_struct_field(ast.ScopeStructField{
									struct_type: node.cond.expr_type
									name: node.cond.field_name
									typ: node.cond_type
									sum_type_cast: expr.typ
									pos: node.cond.pos
=======
			match expr {
				ast.Type {
					key = c.table.type_to_str(expr.typ)
					// smart cast only if one type is given (currently) // TODO make this work if types have same fields
					if branch.exprs.len == 1 && cond_type_sym.kind == .union_sum_type {
						mut scope := c.file.scope.innermost(branch.pos.pos)
						match node.cond as node_cond {
							ast.SelectorExpr { scope.register_struct_field(ast.ScopeStructField{
									struct_type: node_cond.expr_type
									name: node_cond.field_name
									typ: node.cond_type
									sum_type_cast: expr.typ
									pos: node_cond.pos
>>>>>>> 6271798c
								}) }
							ast.Ident { scope.register(node.var_name, ast.Var{
									name: node.var_name
									typ: node.cond_type
<<<<<<< HEAD
									pos: node.cond.pos
=======
									pos: node_cond.pos
>>>>>>> 6271798c
									is_used: true
									is_mut: node.is_mut
									sum_type_cast: expr.typ
								}) }
							else {}
						}
					}
				}
				ast.EnumVal {
					key = expr.val
				}
				else {
					key = expr.str()
				}
			}
			val := if key in branch_exprs { branch_exprs[key] } else { 0 }
			if val == 1 {
				c.error('match case `$key` is handled more than once', branch.pos)
			}
			c.expected_type = node.cond_type
			expr_type := c.expr(expr)
			if cond_type_sym.kind == .interface_ {
<<<<<<< HEAD
				c.type_implements(expr_type, c.expected_type, expr.position())
=======
				// TODO
				// This generates a memory issue with TCC
				// Needs to be checked later when TCC errors are fixed
				// Current solution is to move expr.position() to its own statement
				// c.type_implements(expr_type, c.expected_type, expr.position())
				expr_pos := expr.position()
				c.type_implements(expr_type, c.expected_type, expr_pos)
>>>>>>> 6271798c
			} else if cond_type_sym.info is table.UnionSumType as info {
				if expr_type !in info.variants {
					expr_str := c.table.type_to_str(expr_type)
					expect_str := c.table.type_to_str(c.expected_type)
					c.error('`$expect_str` has no variant `$expr_str`', expr.position())
				}
			} else if !c.check_types(expr_type, c.expected_type) {
				expr_str := c.table.type_to_str(expr_type)
				expect_str := c.table.type_to_str(c.expected_type)
				c.error('cannot match `$expr_str` with `$expect_str` condition', expr.position())
			}
			branch_exprs[key] = val + 1
		}
	}
	// check that expressions are exhaustive
	// this is achieved either by putting an else
	// or, when the match is on a sum type or an enum
	// by listing all variants or values
	mut is_exhaustive := true
	mut unhandled := []string{}
	match type_sym.info as info {
		table.SumType {
			for v in info.variants {
				v_str := c.table.type_to_str(v)
				if v_str !in branch_exprs {
					is_exhaustive = false
					unhandled << '`$v_str`'
				}
			}
		}
		table.UnionSumType {
			for v in info.variants {
				v_str := c.table.type_to_str(v)
				if v_str !in branch_exprs {
					is_exhaustive = false
					unhandled << '`$v_str`'
				}
			}
		}
		//
		table.Enum {
			for v in info.vals {
				if v !in branch_exprs {
					is_exhaustive = false
					unhandled << '`.$v`'
				}
			}
		}
		else {
			is_exhaustive = false
		}
	}
	mut else_branch := node.branches[node.branches.len - 1]
	mut has_else := else_branch.is_else
	if !has_else {
		for i, branch in node.branches {
			if branch.is_else && i != node.branches.len - 1 {
				c.error('`else` must be the last branch of `match`', branch.pos)
				else_branch = branch
				has_else = true
			}
		}
	}
	if is_exhaustive {
		if has_else {
			c.error('match expression is exhaustive, `else` is unnecessary', else_branch.pos)
		}
		return
	}
	if has_else {
		return
	}
	mut err_details := 'match must be exhaustive'
	if unhandled.len > 0 {
		err_details += ' (add match branches for: '
		if unhandled.len < match_exhaustive_cutoff_limit {
			err_details += unhandled.join(', ')
		} else {
			remaining := unhandled.len - match_exhaustive_cutoff_limit
			err_details += unhandled[0..match_exhaustive_cutoff_limit].join(', ')
			err_details += ', and $remaining others ...'
		}
		err_details += ' or `else {}` at the end)'
	} else {
		err_details += ' (add `else {}` at the end)'
	}
	c.error(err_details, node.pos)
}

pub fn (mut c Checker) select_expr(mut node ast.SelectExpr) table.Type {
	node.is_expr = c.expected_type != table.void_type
	node.expected_type = c.expected_type
	for branch in node.branches {
		c.stmt(branch.stmt)
		match branch.stmt as stmt {
			ast.ExprStmt {
				if branch.is_timeout {
					if !stmt.typ.is_int() {
						tsym := c.table.get_type_symbol(stmt.typ)
						c.error('invalid type `$tsym.name` for timeout - expected integer type aka `time.Duration`',
							stmt.pos)
					}
				} else {
					if stmt.expr is ast.InfixExpr {
						if stmt.expr.left !is ast.Ident &&
							stmt.expr.left !is ast.SelectorExpr && stmt.expr.left !is ast.IndexExpr {
							c.error('channel in `select` key must be predefined', stmt.expr.left.position())
						}
					} else {
						c.error('invalid expression for `select` key', stmt.expr.position())
					}
				}
			}
			ast.AssignStmt {
				expr := stmt.right[0]
				match union expr {
					ast.PrefixExpr {
						if expr.right !is ast.Ident &&
							expr.right !is ast.SelectorExpr && expr.right !is ast.IndexExpr {
							c.error('channel in `select` key must be predefined', expr.right.position())
						}
						if expr.or_block.kind != .absent {
							err_prefix := if expr.or_block.kind == .block { 'or block' } else { 'error propagation' }
							c.error('$err_prefix not allowed in `select` key', expr.or_block.pos)
						}
					}
					else {
						c.error('`<-` receive expression expected', stmt.right[0].position())
					}
				}
			}
			else {
				if !branch.is_else {
					c.error('receive or send statement expected as `select` key', branch.stmt.position())
				}
			}
		}
		c.stmts(branch.stmts)
	}
	return table.bool_type
}

pub fn (mut c Checker) lock_expr(mut node ast.LockExpr) table.Type {
	for i in 0 .. node.lockeds.len {
		c.ident(mut node.lockeds[i])
		id := node.lockeds[i]
		if id.obj is ast.Var as v {
			if v.typ.share() != .shared_t {
				c.error('`$id.name` must be declared `shared` to be locked', id.pos)
			}
		} else {
			c.error('`$id.name` is not a variable and cannot be locked', id.pos)
		}
		if id.name in c.locked_names {
			c.error('`$id.name` is already locked', id.pos)
		} else if id.name in c.rlocked_names {
			c.error('`$id.name` is already read-locked', id.pos)
		}
		if node.is_rlock {
			c.rlocked_names << id.name
		} else {
			c.locked_names << id.name
		}
	}
	c.stmts(node.stmts)
	if node.is_rlock {
		c.rlocked_names = c.rlocked_names[..c.rlocked_names.len - node.lockeds.len]
	} else {
		c.locked_names = c.locked_names[..c.locked_names.len - node.lockeds.len]
	}
	// void for now... maybe sometime `x := lock a { a.getval() }`
	return table.void_type
}

pub fn (mut c Checker) unsafe_expr(mut node ast.UnsafeExpr) table.Type {
	assert !c.inside_unsafe
	c.inside_unsafe = true
	t := c.expr(node.expr)
	c.inside_unsafe = false
	return t
}

pub fn (mut c Checker) if_expr(mut node ast.IfExpr) table.Type {
	if_kind := if node.is_comptime { '\$if' } else { 'if' }
	expr_required := c.expected_type != table.void_type
	former_expected_type := c.expected_type
	node.typ = table.void_type
	mut require_return := false
	mut branch_without_return := false
	mut should_skip := false // Whether the current branch should be skipped
	mut found_branch := false // Whether a matching branch was found- skip the rest
	for i in 0 .. node.branches.len {
		mut branch := node.branches[i]
		if branch.cond is ast.ParExpr {
			c.error('unnecessary `()` in `$if_kind` condition, use `$if_kind expr {` instead of `$if_kind (expr) {`.',
				branch.pos)
		}
		if !node.has_else || i < node.branches.len - 1 {
			if node.is_comptime {
				should_skip = c.comp_if_branch(branch.cond, branch.pos)
			} else {
				// check condition type is boolean
				c.expected_type = table.bool_type
				cond_typ := c.expr(branch.cond)
				if cond_typ.idx() !in [table.bool_type_idx, table.void_type_idx] && !c.pref.translated {
					// void types are skipped, because they mean the var was initialized incorrectly
					// (via missing function etc)
					typ_sym := c.table.get_type_symbol(cond_typ)
					c.error('non-bool type `$typ_sym.source_name` used as if condition',
						branch.pos)
				}
			}
		}
		// smartcast sumtypes and interfaces when using `is`
		if !node.is_comptime && branch.cond is ast.InfixExpr {
			infix := branch.cond as ast.InfixExpr
			if infix.op == .key_is {
				right_expr := infix.right as ast.Type
				left_sym := c.table.get_type_symbol(infix.left_type)
				expr_type := c.expr(infix.left)
				if left_sym.kind == .interface_ {
					c.type_implements(right_expr.typ, expr_type, branch.pos)
				} else if !c.check_types(expr_type, right_expr.typ) {
					expect_str := c.table.type_to_str(right_expr.typ)
					expr_str := c.table.type_to_str(expr_type)
					c.error('cannot use type `$expect_str` as type `$expr_str`', branch.pos)
				}
				if (infix.left is ast.Ident ||
					infix.left is ast.SelectorExpr) &&
					infix.right is ast.Type {
					is_variable := if infix.left is ast.Ident { infix.left.kind ==
							.variable } else { true }
					// Register shadow variable or `as` variable with actual type
					if is_variable {
						if left_sym.kind in [.sum_type, .interface_, .union_sum_type] {
							mut is_mut := false
							mut scope := c.file.scope.innermost(branch.body_pos.pos)
<<<<<<< HEAD
							if infix.left is ast.Ident {
								if v := scope.find_var(infix.left.name) {
=======
							if infix.left is ast.Ident as infix_left {
								if v := scope.find_var(infix_left.name) {
>>>>>>> 6271798c
									is_mut = v.is_mut
								}
								if left_sym.kind == .union_sum_type {
									scope.register(branch.left_as_name, ast.Var{
										name: branch.left_as_name
										typ: infix.left_type
										sum_type_cast: right_expr.typ
<<<<<<< HEAD
										pos: infix.left.pos
=======
										pos: infix.left.position()
>>>>>>> 6271798c
										is_used: true
										is_mut: is_mut
									})
								}
<<<<<<< HEAD
							} else if infix.left is ast.SelectorExpr {
								field := c.table.struct_find_field(left_sym, infix.left.field_name) or {
=======
							} else if infix.left is ast.SelectorExpr as selector {
								field := c.table.struct_find_field(left_sym, selector.field_name) or {
>>>>>>> 6271798c
									table.Field{}
								}
								is_mut = field.is_mut
								if left_sym.kind == .union_sum_type {
									scope.register_struct_field(ast.ScopeStructField{
<<<<<<< HEAD
										struct_type: infix.left.expr_type
										name: infix.left.field_name
										typ: infix.left_type
										sum_type_cast: right_expr.typ
										pos: infix.left.pos
=======
										struct_type: selector.expr_type
										name: selector.field_name
										typ: infix.left_type
										sum_type_cast: right_expr.typ
										pos: infix.left.position()
>>>>>>> 6271798c
									})
								}
							}
							if left_sym.kind != .union_sum_type && branch.left_as_name.len > 0 {
								scope.register(branch.left_as_name, ast.Var{
									name: branch.left_as_name
									typ: right_expr.typ.to_ptr()
									pos: infix.left.position()
									is_used: true
									is_mut: is_mut
								})
								node.branches[i].smartcast = true
							}
						}
					}
				}
			}
		}
		if node.is_comptime { // Skip checking if needed
			cur_skip_flags := c.skip_flags
			if found_branch {
				c.skip_flags = true
			} else if should_skip {
				c.skip_flags = true
				should_skip = false // Reset the value of `should_skip` for the next branch
			} else {
				found_branch = true // If a branch wasn't skipped, the rest must be
			}
			if !c.skip_flags || c.pref.output_cross_c {
				c.stmts(branch.stmts)
			} else {
				node.branches[i].stmts = []
			}
			c.skip_flags = cur_skip_flags
		} else {
			c.stmts(branch.stmts)
		}
		if expr_required {
			if branch.stmts.len > 0 && branch.stmts[branch.stmts.len - 1] is ast.ExprStmt {
				mut last_expr := branch.stmts[branch.stmts.len - 1] as ast.ExprStmt
				c.expected_type = former_expected_type
				last_expr.typ = c.expr(last_expr.expr)
				// if last_expr.typ != node.typ {
				// if !c.check_types(node.typ, last_expr.typ) {
				if !c.check_types(last_expr.typ, node.typ) {
					if node.typ == table.void_type {
						// first branch of if expression
						node.is_expr = true
						node.typ = last_expr.typ
						continue
					} else if node.typ in [table.any_flt_type, table.any_int_type] {
						if node.typ == table.any_int_type {
							if last_expr.typ.is_int() || last_expr.typ.is_float() {
								node.typ = last_expr.typ
								continue
							}
						} else { // node.typ == any_float
							if last_expr.typ.is_float() {
								node.typ = last_expr.typ
								continue
							}
						}
					}
					if last_expr.typ in [table.any_flt_type, table.any_int_type] {
						if last_expr.typ == table.any_int_type {
							if node.typ.is_int() || node.typ.is_float() {
								continue
							}
						} else { // expr_type == any_float
							if node.typ.is_float() {
								continue
							}
						}
					}
					c.error('mismatched types `${c.table.type_to_str(node.typ)}` and `${c.table.type_to_str(last_expr.typ)}`',
						node.pos)
				}
			} else {
				c.error('`$if_kind` expression requires an expression as the last statement of every branch',
					branch.pos)
			}
			for st in branch.stmts {
				// must not contain C statements
				st.check_c_expr() or {
					c.error('`if` expression branch has $err', st.position())
				}
			}
		}
		// Also check for returns inside a comp.if's statements, even if its contents aren't parsed
		if has_return := c.has_return(branch.stmts) {
			if has_return {
				require_return = true
			} else {
				branch_without_return = true
			}
		}
	}
	if require_return && (!node.has_else || branch_without_return) {
		c.returns = false
	} else {
		// if inner if branch has not covered all branches but this one
		c.returns = true
	}
	// if only untyped literals were given default to int/f64
	if node.typ == table.any_int_type {
		node.typ = table.int_type
	} else if node.typ == table.any_flt_type {
		node.typ = table.f64_type
	}
	if expr_required {
		if !node.has_else {
			d := if node.is_comptime { '$' } else { '' }
			c.error('`$if_kind` expression needs `${d}else` clause', node.pos)
		}
		return node.typ
	}
	return table.bool_type
}

// comp_if_branch checks the condition of a compile-time `if` branch. It returns a `bool` that
// saying whether that branch's contents should be skipped (targets a different os for example)
fn (mut c Checker) comp_if_branch(cond ast.Expr, pos token.Position) bool {
	// TODO: better error messages here
	match union cond {
		ast.ParExpr {
			return c.comp_if_branch(cond.expr, pos)
		}
		ast.PrefixExpr {
			if cond.op != .not {
				c.error('invalid `\$if` condition', cond.pos)
			}
			return !c.comp_if_branch(cond.right, cond.pos)
		}
		ast.PostfixExpr {
			if cond.op != .question {
				c.error('invalid \$if postfix operator', cond.pos)
			} else if cond.expr is ast.Ident {
				return cond.expr.name !in c.pref.compile_defines_all
			} else {
				c.error('invalid `\$if` condition', cond.pos)
			}
		}
		ast.InfixExpr {
			match cond.op {
				.and {
					l := c.comp_if_branch(cond.left, cond.pos)
					r := c.comp_if_branch(cond.right, cond.pos)
					return l || r // skip (return true) if at least one should be skipped
				}
				.logical_or {
					l := c.comp_if_branch(cond.left, cond.pos)
					r := c.comp_if_branch(cond.right, cond.pos)
					return l && r // skip (return true) only if both should be skipped
				}
				.key_is, .not_is {
					// $if method.@type is string
					// TODO better checks here, will be done in comp. for PR
					if cond.left !is ast.SelectorExpr || cond.right !is ast.Type {
						c.error('invalid `\$if` condition', cond.pos)
					}
				}
				.eq, .ne {
					// $if method.args.len == 1
					// TODO better checks here, will be done in comp. for PR
					if cond.left !is ast.SelectorExpr || cond.right !is ast.IntegerLiteral {
						c.error('invalid `\$if` condition', cond.pos)
					}
				}
				else {
					c.error('invalid `\$if` condition', cond.pos)
				}
			}
		}
		ast.Ident {
			if cond.name in valid_comp_if_os {
				return cond.name != c.pref.os.str().to_lower() // TODO hack
			} else if cond.name in valid_comp_if_compilers {
				return pref.cc_from_string(cond.name) != c.pref.ccompiler_type
			} else if cond.name in valid_comp_if_platforms {
				return false // TODO
			} else if cond.name in valid_comp_if_other {
				// TODO: This should probably be moved
				match cond.name as name {
					'js' { return c.pref.backend != .js }
					'debug' { return !c.pref.is_debug }
					'test' { return !c.pref.is_test }
					'glibc' { return false } // TODO
					'prealloc' { return !c.pref.prealloc }
					'no_bounds_checking' { return cond.name !in c.pref.compile_defines_all }
					else { return false }
				}
			} else {
				if cond.name !in c.pref.compile_defines_all {
					c.error('unknown \$if value', pos)
				}
			}
		}
		else {
			c.error('invalid `\$if` condition', pos)
		}
	}
	return false
}

fn (c &Checker) has_return(stmts []ast.Stmt) ?bool {
	// complexity means either more match or ifs
	mut has_complexity := false
	for s in stmts {
		if s is ast.ExprStmt {
			if s.expr is ast.IfExpr || s.expr is ast.MatchExpr {
				has_complexity = true
				break
			}
		}
	}
	// if the inner complexity covers all paths with returns there is no need for further checks
	if !has_complexity || !c.returns {
		return has_top_return(stmts)
	}
	return none
}

pub fn (mut c Checker) postfix_expr(mut node ast.PostfixExpr) table.Type {
	typ := c.expr(node.expr)
	typ_sym := c.table.get_type_symbol(typ)
	// if !typ.is_number() {
	if !typ_sym.is_number() {
		c.error('invalid operation: $node.op.str() (non-numeric type `$typ_sym.source_name`)',
			node.pos)
	} else {
		node.auto_locked, _ = c.fail_if_immutable(node.expr)
	}
	if (typ.is_ptr() || typ_sym.is_pointer()) && !c.inside_unsafe {
		c.warn('pointer arithmetic is only allowed in `unsafe` blocks', node.pos)
	}
	return typ
}

fn (mut c Checker) check_index_type(typ_sym &table.TypeSymbol, index_type table.Type, pos token.Position) {
	index_type_sym := c.table.get_type_symbol(index_type)
	// println('index expr left=$typ_sym.source_name $node.pos.line_nr')
	// if typ_sym.kind == .array && (!(table.type_idx(index_type) in table.number_type_idxs) &&
	// index_type_sym.kind != .enum_) {
	if typ_sym.kind in [.array, .array_fixed, .string, .ustring] {
		if !(index_type.is_number() || index_type_sym.kind == .enum_) {
			type_str := if typ_sym.kind in [.string, .ustring] { 'non-integer string index `$index_type_sym.source_name`' } else { 'non-integer index `$index_type_sym.source_name` (array type `$typ_sym.source_name`)' }
			c.error('$type_str', pos)
		}
		if index_type.has_flag(.optional) {
			type_str := if typ_sym.kind in [.string, .ustring] { '(type `$typ_sym.source_name`)' } else { '(array type `$typ_sym.source_name`)' }
			c.error('cannot use optional as index $type_str', pos)
		}
	}
}

pub fn (mut c Checker) index_expr(mut node ast.IndexExpr) table.Type {
	typ := c.expr(node.left)
	node.left_type = typ
	typ_sym := c.table.get_type_symbol(typ)
	if typ_sym.kind !in [.array, .array_fixed, .string, .map] && !typ.is_ptr() && !(!typ_sym.name[0].is_capital() &&
		typ_sym.name.ends_with('ptr')) && !typ.has_flag(.variadic) { // byteptr, charptr etc
		c.error('type `$typ_sym.source_name` does not support indexing', node.pos)
	}
	if typ_sym.kind == .string && !typ.is_ptr() && node.is_setter {
		c.error('cannot assign to s[i] since V strings are immutable\n' +
			'(note, that variables may be mutable but string values are always immutable, like in Go and Java)',
			node.pos)
	}
	if !c.inside_unsafe && (typ.is_ptr() || typ.is_pointer()) {
		mut is_ok := false
		if node.left is ast.Ident {
			scope := c.file.scope.innermost(node.left.pos.pos)
			if v := scope.find_var(node.left.name) {
				// `mut param []T` function parameter
				is_ok = v.is_mut && v.is_arg && !typ.deref().is_ptr()
			}
		}
		if !is_ok && !c.pref.translated {
			c.warn('pointer indexing is only allowed in `unsafe` blocks', node.pos)
		}
	}
	if node.index is ast.RangeExpr { // [1..2]
		if node.index.has_low {
			index_type := c.expr(node.index.low)
			c.check_index_type(typ_sym, index_type, node.pos)
		}
		if node.index.has_high {
			index_type := c.expr(node.index.high)
			c.check_index_type(typ_sym, index_type, node.pos)
		}
		// array[1..2] => array
		// fixed_array[1..2] => array
		if typ_sym.kind == .array_fixed {
			elem_type := c.table.value_type(typ)
			idx := c.table.find_or_register_array(elem_type, 1, c.mod)
			return table.new_type(idx)
		}
		return typ.set_nr_muls(0)
	} else { // [1]
		index_type := c.expr(node.index)
		c.check_index_type(typ_sym, index_type, node.pos)
		if typ_sym.kind == .map && index_type.idx() != table.string_type_idx {
			c.error('non-string map index (map type `$typ_sym.source_name`)', node.pos)
		}
		value_type := c.table.value_type(typ)
		if value_type != table.void_type {
			return value_type
		}
	}
	return typ
}

// `.green` or `Color.green`
// If a short form is used, `expected_type` needs to be an enum
// with this value.
pub fn (mut c Checker) enum_val(mut node ast.EnumVal) table.Type {
	typ_idx := if node.enum_name == '' {
		c.expected_type.idx()
	} else { //
		c.table.find_type_idx(node.enum_name)
	}
	// println('checker: enum_val: $node.enum_name typeidx=$typ_idx')
	if typ_idx == 0 {
		c.error('not an enum (name=$node.enum_name) (type_idx=0)', node.pos)
		return table.void_type
	}
	mut typ := table.new_type(typ_idx)
	if c.pref.translated {
		// TODO make more strict
		node.typ = typ
		return typ
	}
	if typ == table.void_type {
		c.error('not an enum', node.pos)
		return table.void_type
	}
	mut typ_sym := c.table.get_type_symbol(typ)
	// println('tname=$typ_sym.source_name $node.pos.line_nr $c.file.path')
	if typ_sym.kind == .array && node.enum_name.len == 0 {
		array_info := typ_sym.info as table.Array
		typ = array_info.elem_type
		typ_sym = c.table.get_type_symbol(typ)
	}
	if typ_sym.kind != .enum_ && !c.pref.translated {
		// TODO in C int fields can be compared to enums, need to handle that in C2V
		c.error('expected type is not an enum (`$typ_sym.source_name`)', node.pos)
		return table.void_type
	}
	if typ_sym.info !is table.Enum {
		c.error('not an enum', node.pos)
		return table.void_type
	}
	// info := typ_sym.info as table.Enum
	info := typ_sym.enum_info()
	// rintln('checker: x = $info.x enum val $c.expected_type $typ_sym.source_name')
	// println(info.vals)
	if node.val !in info.vals {
		c.error('enum `$typ_sym.source_name` does not have a value `$node.val`', node.pos)
	}
	node.typ = typ
	return typ
}

pub fn (mut c Checker) chan_init(mut node ast.ChanInit) table.Type {
	if node.typ != 0 {
		info := c.table.get_type_symbol(node.typ).chan_info()
		node.elem_type = info.elem_type
		if node.has_cap {
			c.check_array_init_para_type('cap', node.cap_expr, node.pos)
		}
		return node.typ
	} else {
		c.error('`chan` of unknown type', node.pos)
		return node.typ
	}
}

pub fn (mut c Checker) map_init(mut node ast.MapInit) table.Type {
	// `x := map[string]string` - set in parser
	if node.typ != 0 {
		info := c.table.get_type_symbol(node.typ).map_info()
		key_sym := c.table.get_type_symbol(info.key_type)
		value_sym := c.table.get_type_symbol(info.value_type)
		if key_sym.kind == .placeholder {
			c.error('unknown type `$key_sym.source_name`', node.pos)
		}
		if value_sym.kind == .placeholder {
			c.error('unknown type `$value_sym.source_name`', node.pos)
		}
		node.key_type = info.key_type
		node.value_type = info.value_type
		return node.typ
	}
	// `{'age': 20}`
	key0_type := c.table.mktyp(c.expr(node.keys[0]))
	val0_type := c.table.mktyp(c.expr(node.vals[0]))
	for i, key in node.keys {
		key_i := key as ast.StringLiteral
		for j in 0 .. i {
			key_j := node.keys[j] as ast.StringLiteral
			if key_i.val == key_j.val {
				c.error('duplicate key "$key_i.val" in map literal', key.position())
			}
		}
		if i == 0 {
			continue
		}
		val := node.vals[i]
		key_type := c.expr(key)
		val_type := c.expr(val)
		if !c.check_types(key_type, key0_type) {
			key0_type_sym := c.table.get_type_symbol(key0_type)
			key_type_sym := c.table.get_type_symbol(key_type)
			c.error('map init: cannot use `$key_type_sym.source_name` as `$key0_type_sym.source_name` for map key',
				node.pos)
		}
		if !c.check_types(val_type, val0_type) {
			val0_type_sym := c.table.get_type_symbol(val0_type)
			val_type_sym := c.table.get_type_symbol(val_type)
			c.error('map init: cannot use `$val_type_sym.source_name` as `$val0_type_sym.source_name` for map value',
				node.pos)
		}
	}
	map_type := table.new_type(c.table.find_or_register_map(key0_type, val0_type))
	node.typ = map_type
	node.key_type = key0_type
	node.value_type = val0_type
	return map_type
}

pub fn (mut c Checker) add_error_detail(s string) {
	c.error_details << s
}

pub fn (mut c Checker) warn(s string, pos token.Position) {
	allow_warnings := !(c.pref.is_prod || c.pref.warns_are_errors) // allow warnings only in dev builds
	c.warn_or_error(s, pos, allow_warnings) // allow warnings only in dev builds
}

pub fn (mut c Checker) error(message string, pos token.Position) {
	if c.pref.translated && message.starts_with('mismatched types') {
		// TODO move this
		return
	}
	if c.pref.is_verbose {
		print_backtrace()
	}
	msg := message.replace('`array_', '`[]')
	c.warn_or_error(msg, pos, false)
}

// check_struct_signature checks if both structs has the same signature / fields for casting
fn (c Checker) check_struct_signature(from table.Struct, to table.Struct) bool {
	if from.fields.len != to.fields.len {
		return false
	}
	for _, field in from.fields {
		filtered := to.fields.filter(it.name == field.name)
		if filtered.len != 1 {
			// field doesn't exist
			return false
		}
		counterpart := filtered[0]
		if field.typ != counterpart.typ {
			// field has different tye
			return false
		}
		if field.is_pub != counterpart.is_pub {
			// field is not public while the other one is
			return false
		}
		if field.is_mut != counterpart.is_mut {
			// field is not mutable while the other one is
			return false
		}
	}
	return true
}

fn (mut c Checker) warn_or_error(message string, pos token.Position, warn bool) {
	// add backtrace to issue struct, how?
	// if c.pref.is_verbose {
	// print_backtrace()
	// }
	mut details := ''
	if c.error_details.len > 0 {
		details = c.error_details.join('\n')
		c.error_details = []
	}
	if warn && !c.pref.skip_warnings {
		c.nr_warnings++
		wrn := errors.Warning{
			reporter: errors.Reporter.checker
			pos: pos
			file_path: c.file.path
			message: message
			details: details
		}
		c.file.warnings << wrn
		c.warnings << wrn
		return
	}
	if !warn {
		c.nr_errors++
		if pos.line_nr !in c.error_lines {
			err := errors.Error{
				reporter: errors.Reporter.checker
				pos: pos
				file_path: c.file.path
				message: message
				details: details
			}
			c.file.errors << err
			c.errors << err
			c.error_lines << pos.line_nr
		}
	}
}

// for debugging only
fn (c &Checker) fileis(s string) bool {
	return c.file.path.contains(s)
}

fn (mut c Checker) sql_expr(mut node ast.SqlExpr) table.Type {
	c.inside_sql = true
	defer {
		c.inside_sql = false
	}
	sym := c.table.get_type_symbol(node.table_type)
	if sym.kind == .placeholder {
		c.error('orm: unknown type `$sym.source_name`', node.pos)
		return table.void_type
	}
	c.cur_orm_ts = sym
	info := sym.info as table.Struct
	fields := c.fetch_and_verify_orm_fields(info, node.pos, node.table_name)
	node.fields = fields
	node.table_name = sym.name
	if node.has_where {
		c.expr(node.where_expr)
	}
	if node.has_offset {
		c.expr(node.offset_expr)
	}
	if node.has_limit {
		c.expr(node.limit_expr)
	}
	if node.has_order {
		c.expr(node.order_expr)
	}
	c.expr(node.db_expr)
	return node.typ
}

fn (mut c Checker) sql_stmt(mut node ast.SqlStmt) table.Type {
	c.inside_sql = true
	defer {
		c.inside_sql = false
	}
	if node.table_type == 0 {
		c.error('orm: unknown type `$node.table_name`', node.pos)
	}
	sym := c.table.get_type_symbol(node.table_type)
	if sym.kind == .placeholder {
		c.error('orm: unknown type `$sym.source_name`', node.pos)
		return table.void_type
	}
	c.cur_orm_ts = sym
	info := sym.info as table.Struct
	fields := c.fetch_and_verify_orm_fields(info, node.pos, node.table_name)
	node.fields = fields
	c.expr(node.db_expr)
	if node.kind == .update {
		for expr in node.update_exprs {
			c.expr(expr)
		}
	}
	c.expr(node.where_expr)
	return table.void_type
}

fn (mut c Checker) fetch_and_verify_orm_fields(info table.Struct, pos token.Position, table_name string) []table.Field {
	fields := info.fields.filter(it.typ in
		[table.string_type, table.int_type, table.bool_type] && !it.attrs.contains('skip'))
	if fields.len == 0 {
		c.error('V orm: select: empty fields in `$table_name`', pos)
	}
	if fields[0].name != 'id' {
		c.error('V orm: `id int` must be the first field in `$table_name`', pos)
	}
	return fields
}

fn (mut c Checker) post_process_generic_fns() {
	// Loop thru each generic function concrete type.
	// Check each specific fn instantiation.
	for i in 0 .. c.generic_funcs.len {
		if c.table.fn_gen_types.len == 0 {
			// no concrete types, so just skip:
			continue
		}
		mut node := c.generic_funcs[i]
		for gen_type in c.table.fn_gen_types[node.name] {
			c.cur_generic_type = gen_type
			c.fn_decl(mut node)
			if node.name in ['vweb.run_app', 'vweb.run'] {
				c.vweb_gen_types << gen_type
			}
		}
		c.cur_generic_type = 0
		c.generic_funcs[i] = 0
	}
	// The generic funtions for each file/mod should be
	// postprocessed just once in the checker, while the file/mod
	// context is still the same.
	c.generic_funcs = []
}

fn (mut c Checker) fn_decl(mut node ast.FnDecl) {
	c.returns = false
	if node.is_generic && c.cur_generic_type == 0 {
		// Just remember the generic function for now.
		// It will be processed later in c.post_process_generic_fns,
		// after all other normal functions are processed.
		// This is done so that all generic function calls can
		// have a chance to populate c.table.fn_gen_types with
		// the correct concrete types.
		c.generic_funcs << node
		return
	}
	if node.language == .v && !c.is_builtin_mod {
		c.check_valid_snake_case(node.name, 'function name', node.pos)
	}
	if node.is_method {
		mut sym := c.table.get_type_symbol(node.receiver.typ)
		if sym.kind == .interface_ {
			c.error('interfaces cannot be used as method receiver', node.receiver_pos)
		}
		// if sym.has_method(node.name) {
		// c.warn('duplicate method `$node.name`', node.pos)
		// }
		// Do not allow to modify types from other modules
		if sym.mod != c.mod && !c.is_builtin_mod && sym.mod != '' { // TODO remove != ''
			// remove the method to hide other related errors (`method is private` etc)
			mut idx := 0
			for i, m in sym.methods {
				if m.name == node.name {
					idx = i
					break
				}
			}
			sym.methods.delete(idx)
			//
			c.error('cannot define new methods on non-local `$sym.source_name` (' +
				'current module is `$c.mod`, `$sym.source_name` is from `$sym.mod`)', node.pos)
		}
		// needed for proper error reporting during vweb route checking
		sym.methods[node.method_idx].source_fn = voidptr(node)
	}
	if node.language == .v {
		// Make sure all types are valid
		for arg in node.params {
			sym := c.table.get_type_symbol(arg.typ)
			if sym.kind == .placeholder {
				c.error('unknown type `$sym.source_name`', node.pos)
			}
		}
	}
	if node.language == .v && node.is_method && node.name == 'str' {
		if node.return_type != table.string_type {
			c.error('.str() methods should return `string`', node.pos)
		}
		if node.params.len != 1 {
			c.error('.str() methods should have 0 arguments', node.pos)
		}
	}
	// TODO c.pref.is_vet
	if node.language == .v && !node.is_method && node.params.len == 0 && node.return_type == table.void_type_idx &&
		node.name.after('.').starts_with('test_') && !c.file.path.ends_with('_test.v') {
		// simple heuristic
		for st in node.stmts {
			if st is ast.AssertStmt {
				c.warn('tests will not be run because filename does not end with `_test.v`',
					node.pos)
				break
			}
		}
	}
	c.expected_type = table.void_type
	c.cur_fn = node
	// Add return if `fn(...) ? {...}` have no return at end
	if node.return_type != table.void_type && node.return_type.has_flag(.optional) &&
		(node.stmts.len == 0 || node.stmts[node.stmts.len - 1] !is ast.Return) {
		sym := c.table.get_type_symbol(node.return_type)
		if sym.kind == .void {
			node.stmts << ast.Return{
				pos: node.pos
			}
		} else {
			node.stmts << ast.Return{
				pos: node.pos
				exprs: [ast.Expr(ast.None{
					pos: node.pos
				})]
			}
		}
	}
	c.stmts(node.stmts)
	returns := c.returns || has_top_return(node.stmts)
	if node.language == .v && !node.no_body && node.return_type != table.void_type && !returns &&
		node.name !in ['panic', 'exit'] {
		c.error('missing return at end of function `$node.name`', node.pos)
	}
	c.returns = false
	node.source_file = c.file
}

fn has_top_return(stmts []ast.Stmt) bool {
	for stmt in stmts {
		if stmt is ast.Return {
			return true
		} else if stmt is ast.Block {
			if has_top_return(stmt.stmts) {
				return true
			}
		} else if stmt is ast.ExprStmt {
			if stmt.expr is ast.CallExpr {
				if stmt.expr.name in ['panic', 'exit'] {
					return true
				}
			}
		}
	}
	return false
}

fn (mut c Checker) verify_vweb_params_for_method(m table.Fn) (bool, int, int) {
	margs := m.params.len - 1 // first arg is the receiver/this
	if m.attrs.len == 0 {
		// allow non custom routed methods, with 1:1 mapping
		return true, -1, margs
	}
	mut route_attributes := 0
	for a in m.attrs {
		if a.name.starts_with('/') {
			route_attributes += a.name.count(':')
		}
	}
	return route_attributes == margs, route_attributes, margs
}

fn (mut c Checker) verify_all_vweb_routes() {
	if c.vweb_gen_types.len == 0 {
		return
	}
	typ_vweb_result := c.table.find_type_idx('vweb.Result')
	for vgt in c.vweb_gen_types {
		sym_app := c.table.get_type_symbol(vgt)
		for m in sym_app.methods {
			if m.return_type_source_name == 'vweb.Result' {
				is_ok, nroute_attributes, nargs := c.verify_vweb_params_for_method(m)
				if !is_ok {
					f := &ast.FnDecl(m.source_fn)
					if isnil(f) {
						continue
					}
					if f.return_type == typ_vweb_result &&
						f.receiver.typ == m.params[0].typ && f.name == m.name {
						c.file = f.source_file // setup of file path for the warning
						c.warn('mismatched parameters count between vweb method `${sym_app.name}.$m.name` ($nargs) and route attribute $m.attrs ($nroute_attributes)',
							f.pos)
					}
				}
			}
		}
	}
}<|MERGE_RESOLUTION|>--- conflicted
+++ resolved
@@ -1736,20 +1736,18 @@
 pub fn (mut c Checker) selector_expr(mut selector_expr ast.SelectorExpr) table.Type {
 	prevent_sum_type_unwrapping_once := c.prevent_sum_type_unwrapping_once
 	c.prevent_sum_type_unwrapping_once = false
-<<<<<<< HEAD
-=======
 	// T.name, typeof(expr).name
 	mut name_type := 0
-	match selector_expr.expr as left {
+	match union selector_expr.exp {
 		ast.Ident {
-			if left.name == 'T' {
+			if selector_expr.expr.name == 'T' {
 				name_type = table.Type(c.table.find_type_idx('T')).set_flag(.generic)
 			}
 		}
 		// Note: in future typeof() should be a type known at compile-time
 		// sum types should not be handled dynamically
 		ast.TypeOf {
-			name_type = c.expr(left.expr)
+			name_type = c.expr(selector_expr.expr.expr)
 		}
 		else {}
 	}
@@ -1761,7 +1759,6 @@
 		selector_expr.name_type = name_type
 		return table.string_type
 	}
->>>>>>> 6271798c
 	typ := c.expr(selector_expr.expr)
 	if typ == table.void_type_idx {
 		c.error('unknown selector expression', selector_expr.pos)
@@ -2195,11 +2192,7 @@
 			// Assign to sum type if ordinary value
 			mut final_left_type := left_type_unwrapped
 			mut scope := c.file.scope.innermost(left.position().pos)
-<<<<<<< HEAD
 			match union left {
-=======
-			match left {
->>>>>>> 6271798c
 				ast.SelectorExpr {
 					if _ := scope.find_struct_field(left.expr_type, left.field_name) {
 						final_left_type = right_type_unwrapped
@@ -3462,11 +3455,10 @@
 				}
 				continue
 			}
-<<<<<<< HEAD
 			match union expr {
 				ast.Type {
 					key = c.table.type_to_str(expr.typ)
-					if cond_type_sym.kind == .union_sum_type {
+					if branch.exprs.len == 1 && cond_type_sym.kind == .union_sum_type {
 						mut scope := c.file.scope.innermost(branch.pos.pos)
 						match union node.cond {
 							ast.SelectorExpr { scope.register_struct_field(ast.ScopeStructField{
@@ -3475,30 +3467,11 @@
 									typ: node.cond_type
 									sum_type_cast: expr.typ
 									pos: node.cond.pos
-=======
-			match expr {
-				ast.Type {
-					key = c.table.type_to_str(expr.typ)
-					// smart cast only if one type is given (currently) // TODO make this work if types have same fields
-					if branch.exprs.len == 1 && cond_type_sym.kind == .union_sum_type {
-						mut scope := c.file.scope.innermost(branch.pos.pos)
-						match node.cond as node_cond {
-							ast.SelectorExpr { scope.register_struct_field(ast.ScopeStructField{
-									struct_type: node_cond.expr_type
-									name: node_cond.field_name
-									typ: node.cond_type
-									sum_type_cast: expr.typ
-									pos: node_cond.pos
->>>>>>> 6271798c
 								}) }
 							ast.Ident { scope.register(node.var_name, ast.Var{
 									name: node.var_name
 									typ: node.cond_type
-<<<<<<< HEAD
 									pos: node.cond.pos
-=======
-									pos: node_cond.pos
->>>>>>> 6271798c
 									is_used: true
 									is_mut: node.is_mut
 									sum_type_cast: expr.typ
@@ -3521,9 +3494,6 @@
 			c.expected_type = node.cond_type
 			expr_type := c.expr(expr)
 			if cond_type_sym.kind == .interface_ {
-<<<<<<< HEAD
-				c.type_implements(expr_type, c.expected_type, expr.position())
-=======
 				// TODO
 				// This generates a memory issue with TCC
 				// Needs to be checked later when TCC errors are fixed
@@ -3531,7 +3501,6 @@
 				// c.type_implements(expr_type, c.expected_type, expr.position())
 				expr_pos := expr.position()
 				c.type_implements(expr_type, c.expected_type, expr_pos)
->>>>>>> 6271798c
 			} else if cond_type_sym.info is table.UnionSumType as info {
 				if expr_type !in info.variants {
 					expr_str := c.table.type_to_str(expr_type)
@@ -3769,13 +3738,8 @@
 						if left_sym.kind in [.sum_type, .interface_, .union_sum_type] {
 							mut is_mut := false
 							mut scope := c.file.scope.innermost(branch.body_pos.pos)
-<<<<<<< HEAD
 							if infix.left is ast.Ident {
 								if v := scope.find_var(infix.left.name) {
-=======
-							if infix.left is ast.Ident as infix_left {
-								if v := scope.find_var(infix_left.name) {
->>>>>>> 6271798c
 									is_mut = v.is_mut
 								}
 								if left_sym.kind == .union_sum_type {
@@ -3783,40 +3747,23 @@
 										name: branch.left_as_name
 										typ: infix.left_type
 										sum_type_cast: right_expr.typ
-<<<<<<< HEAD
 										pos: infix.left.pos
-=======
-										pos: infix.left.position()
->>>>>>> 6271798c
 										is_used: true
 										is_mut: is_mut
 									})
 								}
-<<<<<<< HEAD
 							} else if infix.left is ast.SelectorExpr {
 								field := c.table.struct_find_field(left_sym, infix.left.field_name) or {
-=======
-							} else if infix.left is ast.SelectorExpr as selector {
-								field := c.table.struct_find_field(left_sym, selector.field_name) or {
->>>>>>> 6271798c
 									table.Field{}
 								}
 								is_mut = field.is_mut
 								if left_sym.kind == .union_sum_type {
 									scope.register_struct_field(ast.ScopeStructField{
-<<<<<<< HEAD
 										struct_type: infix.left.expr_type
 										name: infix.left.field_name
 										typ: infix.left_type
 										sum_type_cast: right_expr.typ
 										pos: infix.left.pos
-=======
-										struct_type: selector.expr_type
-										name: selector.field_name
-										typ: infix.left_type
-										sum_type_cast: right_expr.typ
-										pos: infix.left.position()
->>>>>>> 6271798c
 									})
 								}
 							}
