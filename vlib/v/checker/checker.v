--- conflicted
+++ resolved
@@ -4600,14 +4600,10 @@
 }
 
 fn (mut c Checker) branch_stmt(node ast.BranchStmt) {
-<<<<<<< HEAD
 	if c.inside_defer {
 		c.error('`$node.kind.str()` is not allowed in defer statements', node.pos)
 	}
-	if c.in_for_count == 0 {
-=======
 	if c.in_for_count == 0 || c.inside_anon_fn {
->>>>>>> 26db3b09
 		c.error('$node.kind.str() statement not within a loop', node.pos)
 	}
 	if node.label.len > 0 {
