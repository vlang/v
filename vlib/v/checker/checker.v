--- conflicted
+++ resolved
@@ -1140,50 +1140,8 @@
 				}
 			}
 			// Check uninitialized refs/sum types
-<<<<<<< HEAD
 			c.check_init_struct_fields(node.pos, node.has_update_expr, node.is_short,
 				type_sym, inited_fields, type_sym.name)
-=======
-			for field in info.fields {
-				if field.has_default_expr || field.name in inited_fields {
-					continue
-				}
-				if field.typ.is_ptr() && !field.typ.has_flag(.shared_f) && !node.has_update_expr
-					&& !c.pref.translated {
-					c.error('reference field `${type_sym.name}.$field.name` must be initialized',
-						node.pos)
-				}
-				// Do not allow empty uninitialized interfaces
-				sym := c.table.get_type_symbol(field.typ)
-				if sym.kind == .interface_ {
-					// TODO error
-					c.warn('interface field `${type_sym.name}.$field.name` must be initialized',
-						node.pos)
-				}
-				// Do not allow empty uninitialized sum types
-				/*
-				sym := c.table.get_type_symbol(field.typ)
-				if sym.kind == .sum_type {
-					c.warn('sum type field `${type_sym.name}.$field.name` must be initialized',
-						node.pos)
-				}
-				*/
-				// Check for `[required]` struct attr
-				if field.attrs.contains('required') && !node.is_short && !node.has_update_expr {
-					mut found := false
-					for init_field in node.fields {
-						if field.name == init_field.name {
-							found = true
-							break
-						}
-					}
-					if !found {
-						c.error('field `${type_sym.name}.$field.name` must be initialized',
-							node.pos)
-					}
-				}
-			}
->>>>>>> ec92964b
 		}
 		else {}
 	}
@@ -1247,6 +1205,15 @@
 			&& !c.pref.translated && !field.attrs.contains('no_check') {
 			c.error('reference field `${prefix}.$field.name` must be initialized', pos)
 		}
+    
+    // Do not allow empty uninitialized interfaces
+		sym := c.table.get_type_symbol(field.typ)
+		if sym.kind == .interface_ {
+			// TODO error
+			c.warn('interface field `${type_sym.name}.$field.name` must be initialized',
+				node.pos)
+		}
+    
 		// Do not allow empty uninitialized sum types
 		/*
 		sym := c.table.get_type_symbol(field.typ)
