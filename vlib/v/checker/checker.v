--- conflicted
+++ resolved
@@ -515,14 +515,9 @@
 		}
 	}
 	// allow init structs from generic if they're private except the type is from builtin module
-<<<<<<< HEAD
-	if !type_sym.is_public && type_sym.kind != .placeholder && type_sym.language != .c &&
-		(type_sym.mod != c.mod && !(struct_init.typ.has_flag(.generic) && type_sym.mod != 'builtin')) {
-=======
 	if !type_sym.is_public && type_sym.kind != .placeholder && type_sym.language != .c
 		&& (type_sym.mod != c.mod && !(struct_init.typ.has_flag(.generic)
 		&& type_sym.mod != 'builtin')) {
->>>>>>> 2d563c93
 		c.error('type `$type_sym.name` is private', struct_init.pos)
 	}
 	if type_sym.kind == .struct_ {
