--- conflicted
+++ resolved
@@ -363,11 +363,7 @@
 				expr_type := c.expr(field.expr)
 				expr_type_sym := c.table.get_type_symbol(expr_type)
 				field_type_sym := c.table.get_type_symbol(info_field.typ)
-<<<<<<< HEAD
-				if !c.table.assign_check(expr_type, info_field.typ) {
-=======
-				if !c.check_types(expr_type, info_field.typ) {
->>>>>>> 06540f0e
+				if !c.assign_check(expr_type, info_field.typ) {
 					c.error('cannot assign `$expr_type_sym.name` as `$field_type_sym.name` for field `$info_field.name`',
 						field.pos)
 				}
@@ -420,7 +416,7 @@
 			match right.kind {
 				.array {
 					elem_type := right.array_info().elem_type
-					if c.table.promote(elem_type, left_type) != elem_type {
+					if c.promote(elem_type, left_type) != elem_type {
 						right_sym := c.table.get_type_symbol(elem_type)
 						c.error('the data type on the left of `$infix_expr.op.str()` (`$left.name`) does not match the array item type (`$right_sym.name`)',
 							infix_expr.pos)
@@ -428,7 +424,7 @@
 				}
 				.map {
 					key_type := right.map_info().key_type
-					if c.table.promote(key_type, left_type) != key_type {
+					if c.promote(key_type, left_type) != key_type {
 						key_sym := c.table.get_type_symbol(key_type)
 						c.error('the data type on the left of `$infix_expr.op.str()` (`$left.name`) does not match the map key type `$key_sym.name`',
 							infix_expr.pos)
@@ -461,7 +457,7 @@
 					c.error('mismatched types `$left.name` and `$right.name`', right_pos)
 				}
 			} else {
-				promoted_type := c.table.promote(c.table.unalias_num_type(left_type), c.table.unalias_num_type(right_type))
+				promoted_type := c.promote(c.table.unalias_num_type(left_type), c.table.unalias_num_type(right_type))
 				if promoted_type.idx() == table.void_type_idx {
 					c.error('mismatched types `$left.name` and `$right.name`', infix_expr.pos)
 				} else if promoted_type.is_float() {
@@ -544,11 +540,7 @@
 			infix_expr.pos)
 	}
 	// Dual sides check (compatibility check)
-<<<<<<< HEAD
-	if !c.table.symmetric_check(right_type, left_type) {
-=======
-	if !c.check_types(right_type, left_type) {
->>>>>>> 06540f0e
+	if !c.symmetric_check(right_type, left_type) {
 		// for type-unresolved consts
 		if left_type == table.void_type || right_type == table.void_type {
 			return table.void_type
@@ -687,11 +679,7 @@
 		else {}
 	}
 	// Dual sides check (compatibility check)
-<<<<<<< HEAD
-	if !c.table.assign_check(right_type, left_type) {
-=======
-	if !c.check_types(right_type, left_type) {
->>>>>>> 06540f0e
+	if !c.assign_check(right_type, left_type) {
 		left_type_sym := c.table.get_type_symbol(left_type)
 		right_type_sym := c.table.get_type_symbol(right_type)
 		c.error('cannot assign `$right_type_sym.name` to variable `${assign_expr.left.str()}` of type `$left_type_sym.name`',
@@ -1893,10 +1881,11 @@
 						is_optional: is_optional
 					}
 					if typ == table.t_type {
-						sym := c.table.get_type_symbol(c.cur_generic_type)
-						println('IDENT T unresolved $ident.name typ=$sym.name')
+						// *** TODO: this has to wait until cheader is committed
+						// *** sym := c.table.get_type_symbol(c.cur_generic_type)
+						// *** println('IDENT T unresolved $ident.name typ=$sym.name')
 						// Got a var with type T, return current generic type
-						// typ = c.cur_generic_type
+						typ = c.cur_generic_type // ***
 					}
 					// } else {
 					it.typ = typ
