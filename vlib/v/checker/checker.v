--- conflicted
+++ resolved
@@ -2963,11 +2963,8 @@
 	if_kind := if is_ct { '\$if' } else { 'if' }
 	mut expr_required := false
 	if c.expected_type != table.void_type {
-<<<<<<< HEAD
-=======
 		// sym := c.table.get_type_symbol(c.expected_type)
 		// println('$c.file.path  $node.pos.line_nr IF is expr: checker exp type = ' + sym.source_name)
->>>>>>> 99dd72ef
 		expr_required = true
 	}
 	former_expected_type := c.expected_type
@@ -2980,35 +2977,21 @@
 				branch.pos)
 		}
 		if !node.has_else || i < node.branches.len - 1 {
-<<<<<<< HEAD
 			if is_ct {
 				c.comp_if_branch(branch.cond, branch.pos)
 			} else {
 				// check condition type is boolean
 				cond_typ := c.expr(branch.cond)
-				if cond_typ.idx() !in [table.bool_type_idx, table.void_type_idx] {
+				if cond_typ.idx() !in [table.bool_type_idx, table.void_type_idx] && !c.pref.translated {
 					// void types are skipped, because they mean the var was initialized incorrectly
 					// (via missing function etc)
 					typ_sym := c.table.get_type_symbol(cond_typ)
-					c.error('non-bool type `$typ_sym.name` used as if condition', branch.pos)
+					c.error('non-bool type `$typ_sym.source_name` used as if condition', branch.pos)
 				}
 			}
 		}
 		// smartcast sumtypes when using `is`
 		if !is_ct && branch.cond is ast.InfixExpr {
-=======
-			// check condition type is boolean
-			cond_typ := c.expr(branch.cond)
-			if cond_typ.idx() !in [table.bool_type_idx, table.void_type_idx] && !c.pref.translated {
-				// void types are skipped, because they mean the var was initialized incorrectly
-				// (via missing function etc)
-				typ_sym := c.table.get_type_symbol(cond_typ)
-				c.error('non-bool type `$typ_sym.source_name` used as if condition', branch.pos)
-			}
-		}
-		// smartcast sumtypes and interfaces when using `is`
-		if branch.cond is ast.InfixExpr {
->>>>>>> 99dd72ef
 			infix := branch.cond as ast.InfixExpr
 			if infix.op == .key_is &&
 				(infix.left is ast.Ident || infix.left is ast.SelectorExpr) && infix.right is ast.Type {
@@ -3119,7 +3102,6 @@
 	return table.bool_type
 }
 
-<<<<<<< HEAD
 fn (mut c Checker) comp_if_branch(cond ast.Expr, pos token.Position) ast.Expr {
 	// TODO: better error messages here
 	match cond {
@@ -3168,21 +3150,10 @@
 	return cond
 }
 
-fn (c Checker) has_return(stmts []ast.Stmt) ?bool {
-	// complexity means either more match or ifs
-	exprs := stmts.filter(it is ast.ExprStmt).map(it as ast.ExprStmt)
-	contains_if_match := exprs.filter(it.expr is ast.IfExpr || it.expr is ast.MatchExpr).len > 0
-	// if the inner complexity covers all paths with returns there is no need for further checks
-	if !contains_if_match || !c.returns {
-=======
 fn (c &Checker) has_return(stmts []ast.Stmt) ?bool {
 	// complexity means either more match or ifs
 	mut has_complexity := false
 	for s in stmts {
-		if s is ast.CompIf {
-			has_complexity = true
-			break
-		}
 		if s is ast.ExprStmt {
 			if s.expr is ast.IfExpr || s.expr is ast.MatchExpr {
 				has_complexity = true
@@ -3192,7 +3163,6 @@
 	}
 	// if the inner complexity covers all paths with returns there is no need for further checks
 	if !has_complexity || !c.returns {
->>>>>>> 99dd72ef
 		return has_top_return(stmts)
 	}
 	return none
