// Copyright (c) 2019-2021 Alexander Medvednikov. All rights reserved.
// Use of this source code is governed by an MIT license
// that can be found in the LICENSE file.
module checker

import v.table
import v.token
import v.ast

pub fn (mut c Checker) check_expected_call_arg(got table.Type, expected_ table.Type) ? {
	mut expected := expected_
	// variadic
	if expected.has_flag(.variadic) {
		exp_type_sym := c.table.get_type_symbol(expected_)
		exp_info := exp_type_sym.info as table.Array
		expected = exp_info.elem_type
	}
	if c.check_types(got, expected) {
		return
	}
	return error('cannot use `${c.table.type_to_str(got.clear_flag(.variadic))}` as `${c.table.type_to_str(expected.clear_flag(.variadic))}`')
}

pub fn (mut c Checker) check_basic(got table.Type, expected table.Type) bool {
	if got == expected {
		return true
	}
	t := c.table
	got_idx := t.unalias_num_type(got).idx()
	exp_idx := t.unalias_num_type(expected).idx()
	// exp_is_optional := expected.has_flag(.optional)
	// got_is_optional := got.has_flag(.optional)
	// if (exp_is_optional && !got_is_optional) || (!exp_is_optional && got_is_optional) {
	// return false
	//}
	// println('check: $got_type_sym.name, $exp_type_sym.name')
	// # NOTE: use idxs here, and symbols below for perf
	// got_is_ptr := got.is_ptr()
	if got_idx == exp_idx {
		// this is returning true even if one type is a ptr
		// and the other is not, is this correct behaviour?
		return true
	}
	if got_idx == table.none_type_idx && expected.has_flag(.optional) {
		return false
	}
	exp_is_ptr := expected.is_ptr()
	// allow pointers to be initialized with 0. TODO: use none instead
	if exp_is_ptr && got_idx == table.int_type_idx {
		return true
	}
	if exp_idx == table.voidptr_type_idx || got_idx == table.voidptr_type_idx {
		return true
	}
	if exp_idx == table.any_type_idx || got_idx == table.any_type_idx {
		return true
	}
	// TODO i64 as int etc
	if (exp_idx in table.pointer_type_idxs || exp_idx in table.number_type_idxs)
		&& (got_idx in table.pointer_type_idxs || got_idx in table.number_type_idxs) {
		return true
	}
	// if exp_idx in pointer_type_idxs && got_idx in pointer_type_idxs {
	// return true
	// }
	// see hack in checker IndexExpr line #691
	if (got_idx == table.byte_type_idx && exp_idx == table.byteptr_type_idx)
		|| (exp_idx == table.byte_type_idx && got_idx == table.byteptr_type_idx) {
		return true
	}
	if (got_idx == table.char_type_idx && exp_idx == table.charptr_type_idx)
		|| (exp_idx == table.char_type_idx && got_idx == table.charptr_type_idx) {
		return true
	}
	// TODO: this should no longer be needed
	// if expected == table.t_type && got == table.t_type {
	// return true
	// }
	// # NOTE: use symbols from this point on for perf
	got_type_sym := t.get_type_symbol(got)
	exp_type_sym := t.get_type_symbol(expected)
	//
	if exp_type_sym.kind == .function && got_type_sym.kind == .int {
		// TODO temporary
		// fn == 0
		return true
	}
	// array fn
	if got_type_sym.kind == .array && exp_type_sym.kind == .array {
		if c.table.type_to_str(got) == c.table.type_to_str(expected) {
			return true
		}
	}
	if got_type_sym.kind == .array_fixed && exp_type_sym.kind == .byteptr {
		info := got_type_sym.info as table.ArrayFixed
		if info.elem_type.idx() == table.byte_type_idx {
			return true
		}
	}
	// TODO
	// if exp_type_sym.name == 'array' || got_type_sym.name == 'array' {
	if got_idx == table.array_type_idx || exp_idx == table.array_type_idx {
		return true
	}
	// TODO
	// accept [] when an expected type is an array
	if got_type_sym.kind == .array && exp_type_sym.kind == .array
		&& got_type_sym.name == 'array_void' {
		return true
	}
	// type alias
	if (got_type_sym.kind == .alias && got_type_sym.parent_idx == exp_idx)
		|| (exp_type_sym.kind == .alias && exp_type_sym.parent_idx == got_idx) {
		return true
	}
	// sum type
	if c.table.sumtype_has_variant(expected, c.table.mktyp(got)) {
		return true
	}
	// fn type
	if got_type_sym.kind == .function && exp_type_sym.kind == .function {
		return c.check_matching_function_symbols(got_type_sym, exp_type_sym)
	}
	return false
}

pub fn (mut c Checker) check_matching_function_symbols(got_type_sym &table.TypeSymbol, exp_type_sym &table.TypeSymbol) bool {
	got_info := got_type_sym.info as table.FnType
	exp_info := exp_type_sym.info as table.FnType
	got_fn := got_info.func
	exp_fn := exp_info.func
	// we are using check() to compare return type & args as they might include
	// functions themselves. TODO: optimize, only use check() when needed
	if got_fn.params.len != exp_fn.params.len {
		return false
	}
	if !c.check_basic(got_fn.return_type, exp_fn.return_type) {
		return false
	}
	for i, got_arg in got_fn.params {
		exp_arg := exp_fn.params[i]
		exp_arg_is_ptr := exp_arg.typ.is_ptr() || exp_arg.typ.is_pointer()
		got_arg_is_ptr := got_arg.typ.is_ptr() || got_arg.typ.is_pointer()
		if exp_arg_is_ptr != got_arg_is_ptr {
			exp_arg_pointedness := if exp_arg_is_ptr { 'a pointer' } else { 'NOT a pointer' }
			got_arg_pointedness := if got_arg_is_ptr { 'a pointer' } else { 'NOT a pointer' }
			c.add_error_detail("`$exp_fn.name`\'s expected fn argument: `$exp_arg.name` is $exp_arg_pointedness, but the passed fn argument: `$got_arg.name` is $got_arg_pointedness")
			return false
		}
		if !c.check_basic(got_arg.typ, exp_arg.typ) {
			return false
		}
	}
	return true
}

[inline]
fn (mut c Checker) check_shift(left_type table.Type, right_type table.Type, left_pos token.Position, right_pos token.Position) table.Type {
	if !left_type.is_int() {
		// maybe it's an int alias? TODO move this to is_int() ?
		sym := c.table.get_type_symbol(left_type)
		if sym.kind == .alias && (sym.info as table.Alias).parent_type.is_int() {
			return left_type
		}
		if c.pref.translated && left_type == table.bool_type {
			// allow `bool << 2` in translated C code
			return table.int_type
		}
		c.error('invalid operation: shift of type `$sym.name`', left_pos)
		return table.void_type
	} else if !right_type.is_int() {
		c.error('cannot shift non-integer type `${c.table.get_type_symbol(right_type).name}` into type `${c.table.get_type_symbol(left_type).name}`',
			right_pos)
		return table.void_type
	}
	return left_type
}

pub fn (c &Checker) promote(left_type table.Type, right_type table.Type) table.Type {
	if left_type.is_ptr() || left_type.is_pointer() {
		if right_type.is_int() {
			return left_type
		} else {
			return table.void_type
		}
	} else if right_type.is_ptr() || right_type.is_pointer() {
		if left_type.is_int() {
			return right_type
		} else {
			return table.void_type
		}
	}
	if left_type == right_type {
		return left_type // strings, self defined operators
	}
	if right_type.is_number() && left_type.is_number() {
		return c.promote_num(left_type, right_type)
	} else if left_type.has_flag(.optional) != right_type.has_flag(.optional) {
		// incompatible
		return table.void_type
	} else {
		return left_type // default to left if not automatic promotion possible
	}
}

fn (c &Checker) promote_num(left_type table.Type, right_type table.Type) table.Type {
	// sort the operands to save time
	mut type_hi := left_type
	mut type_lo := right_type
	if type_hi.idx() < type_lo.idx() {
		type_hi, type_lo = type_lo, type_hi
	}
	idx_hi := type_hi.idx()
	idx_lo := type_lo.idx()
	// the following comparisons rely on the order of the indices in atypes.v
	if idx_hi == table.int_literal_type_idx {
		return type_lo
	} else if idx_hi == table.float_literal_type_idx {
		if idx_lo in table.float_type_idxs {
			return type_lo
		} else {
			return table.void_type
		}
	} else if type_hi.is_float() {
		if idx_hi == table.f32_type_idx {
			if idx_lo in [table.i64_type_idx, table.u64_type_idx] {
				return table.void_type
			} else {
				return type_hi
			}
		} else { // f64, float_literal
			return type_hi
		}
	} else if idx_lo >= table.byte_type_idx { // both operands are unsigned
		return type_hi
	} else if idx_lo >= table.i8_type_idx
		&& (idx_hi <= table.i64_type_idx || idx_hi == table.rune_type_idx) { // both signed
		return if idx_lo == table.i64_type_idx {
			type_lo
		} else {
			type_hi
		}
	} else if idx_hi - idx_lo < (table.byte_type_idx - table.i8_type_idx) {
		return type_lo // conversion unsigned -> signed if signed type is larger
	} else {
		return table.void_type // conversion signed -> unsigned not allowed
	}
}

// TODO: promote(), check_types(), symmetric_check() and check() overlap - should be rearranged
pub fn (mut c Checker) check_types(got table.Type, expected table.Type) bool {
	if got == expected {
		return true
	}
	got_is_ptr := got.is_ptr()
	exp_is_ptr := expected.is_ptr()
	if got_is_ptr && exp_is_ptr {
		if got.nr_muls() != expected.nr_muls() {
			return false
		}
	}
	exp_idx := expected.idx()
	got_idx := got.idx()
	if exp_idx == got_idx {
		return true
	}
	if exp_idx == table.voidptr_type_idx || exp_idx == table.byteptr_type_idx {
		if got.is_ptr() || got.is_pointer() {
			return true
		}
	}
	// allow direct int-literal assignment for pointers for now
	// maybe in the future optionals should be used for that
	if expected.is_ptr() || expected.is_pointer() {
		if got == table.int_literal_type {
			return true
		}
	}
	if got_idx == table.voidptr_type_idx || got_idx == table.byteptr_type_idx {
		if expected.is_ptr() || expected.is_pointer() {
			return true
		}
	}
	if !c.check_basic(got, expected) { // TODO: this should go away...
		return false
	}
	if got.is_number() && expected.is_number() {
		if got == table.rune_type && expected == table.byte_type {
			return true
		} else if expected == table.rune_type && got == table.byte_type {
			return true
		}
		if c.promote_num(expected, got) != expected {
			// println('could not promote ${c.table.get_type_symbol(got).name} to ${c.table.get_type_symbol(expected).name}')
			return false
		}
	}
	return true
}

pub fn (mut c Checker) check_expected(got table.Type, expected table.Type) ? {
	if c.check_types(got, expected) {
		return
	}
	return error(c.expected_msg(got, expected))
}

[inline]
fn (c &Checker) expected_msg(got table.Type, expected table.Type) string {
	exps := c.table.type_to_str(expected)
	gots := c.table.type_to_str(got)
	return 'expected `$exps`, not `$gots`'
}

pub fn (mut c Checker) symmetric_check(left table.Type, right table.Type) bool {
	// allow direct int-literal assignment for pointers for now
	// maybe in the future optionals should be used for that
	if right.is_ptr() || right.is_pointer() {
		if left == table.int_literal_type {
			return true
		}
	}
	// allow direct int-literal assignment for pointers for now
	if left.is_ptr() || left.is_pointer() {
		if right == table.int_literal_type {
			return true
		}
	}
	return c.check_basic(left, right)
}

pub fn (c &Checker) get_default_fmt(ftyp table.Type, typ table.Type) byte {
	if ftyp.has_flag(.optional) {
		return `s`
	} else if typ.is_float() {
		return `g`
	} else if typ.is_signed() || typ.is_int_literal() {
		return `d`
	} else if typ.is_unsigned() {
		return `u`
	} else if typ.is_pointer() {
		return `p`
	} else {
		mut sym := c.table.get_type_symbol(c.unwrap_generic(ftyp))
		if sym.kind == .alias {
			// string aliases should be printable
			info := sym.info as table.Alias
			sym = c.table.get_type_symbol(info.parent_type)
			if info.parent_type == table.string_type {
				return `s`
			}
		}
		if sym.kind == .function {
			return `s`
		}
		if ftyp in [table.string_type, table.bool_type]
			|| sym.kind in [.enum_, .array, .array_fixed, .struct_, .map, .multi_return, .sum_type, .none_]
			|| ftyp.has_flag(.optional)|| sym.has_method('str') {
			return `s`
		} else {
			return `_`
		}
	}
}

pub fn (mut c Checker) string_inter_lit(mut node ast.StringInterLiteral) table.Type {
	for i, expr in node.exprs {
		ftyp := c.expr(expr)
		node.expr_types << ftyp
		typ := c.table.unalias_num_type(ftyp)
		mut fmt := node.fmts[i]
		// analyze and validate format specifier
		if fmt !in [`E`, `F`, `G`, `e`, `f`, `g`, `d`, `u`, `x`, `X`, `o`, `c`, `s`, `p`, `_`] {
			c.error('unknown format specifier `${fmt:c}`', node.fmt_poss[i])
		}
		if fmt == `_` { // set default representation for type if none has been given
			fmt = c.get_default_fmt(ftyp, typ)
			if fmt == `_` {
				if typ != table.void_type {
					c.error('no known default format for type `${c.table.get_type_name(ftyp)}`',
						node.fmt_poss[i])
				}
			} else {
				node.fmts[i] = fmt
				node.need_fmts[i] = false
			}
		} else { // check if given format specifier is valid for type
			if node.precisions[i] != 987698 && !typ.is_float() {
				c.error('precision specification only valid for float types', node.fmt_poss[i])
			}
			if node.pluss[i] && !typ.is_number() {
				c.error('plus prefix only allowed for numbers', node.fmt_poss[i])
			}
			if (typ.is_unsigned() && fmt !in [`u`, `x`, `X`, `o`, `c`])
				|| (typ.is_signed() && fmt !in [`d`, `x`, `X`, `o`, `c`])
				|| (typ.is_int_literal() && fmt !in [`d`, `c`, `x`, `X`, `o`, `u`, `x`, `X`, `o`])
				|| (typ.is_float() && fmt !in [`E`, `F`, `G`, `e`, `f`, `g`])
				|| (typ.is_pointer() && fmt !in [`p`, `x`, `X`])
				|| (typ.is_string() && fmt != `s`)
				|| (typ.idx() in [table.i64_type_idx, table.f64_type_idx] && fmt == `c`) {
				c.error('illegal format specifier `${fmt:c}` for type `${c.table.get_type_name(ftyp)}`',
					node.fmt_poss[i])
			}
			node.need_fmts[i] = fmt != c.get_default_fmt(ftyp, typ)
		}
		// check recursive str
		if c.cur_fn.is_method && c.cur_fn.name == 'str' && c.cur_fn.receiver.name == expr.str() {
			c.error('cannot call `str()` method recursively', expr.position())
		}
	}
	return table.string_type
}

pub fn (mut c Checker) infer_fn_types(f table.Fn, mut call_expr ast.CallExpr) {
	mut inferred_types := []table.Type{}
	for gi, gt_name in f.generic_names {
		// skip known types
		if gi < call_expr.generic_types.len {
			inferred_types << call_expr.generic_types[gi]
			continue
		}
<<<<<<< HEAD
		arg := if i != 0 && call_expr.is_method { call_expr.args[i - 1] } else { call_expr.args[i] }
		if param.typ.has_flag(.generic) {
			typ = arg.typ
			break
		}
		arg_sym := c.table.get_type_symbol(arg.typ)
		param_type_sym := c.table.get_type_symbol(param.typ)
		if arg_sym.kind == .array && param_type_sym.kind == .array {
			mut arg_elem_info := arg_sym.info as table.Array
			mut param_elem_info := param_type_sym.info as table.Array
			mut arg_elem_sym := c.table.get_type_symbol(arg_elem_info.elem_type)
			mut param_elem_sym := c.table.get_type_symbol(param_elem_info.elem_type)
			for {
				if arg_elem_sym.kind == .array && param_elem_sym.kind == .array
					&& param_elem_sym.name != 'T' {
					arg_elem_info = arg_elem_sym.info as table.Array
					arg_elem_sym = c.table.get_type_symbol(arg_elem_info.elem_type)
					param_elem_info = param_elem_sym.info as table.Array
					param_elem_sym = c.table.get_type_symbol(param_elem_info.elem_type)
				} else {
					typ = arg_elem_info.elem_type
					break
=======
		mut typ := table.void_type
		for i, param in f.params {
			if call_expr.args.len == 0 {
				break
			}
			arg := if i != 0 && call_expr.is_method {
				call_expr.args[i - 1]
			} else {
				call_expr.args[i]
			}
			if param.typ.has_flag(.generic) {
				typ = arg.typ
				break
			}
			arg_sym := c.table.get_type_symbol(arg.typ)
			param_type_sym := c.table.get_type_symbol(param.typ)
			if arg_sym.kind == .array && param_type_sym.kind == .array {
				mut arg_elem_info := arg_sym.info as table.Array
				mut param_elem_info := param_type_sym.info as table.Array
				mut arg_elem_sym := c.table.get_type_symbol(arg_elem_info.elem_type)
				mut param_elem_sym := c.table.get_type_symbol(param_elem_info.elem_type)
				for {
					if arg_elem_sym.kind == .array &&
						param_elem_sym.kind == .array && c.cur_fn.generic_params.filter(it.name ==
						param_elem_sym.name).len == 0
					{
						arg_elem_info = arg_elem_sym.info as table.Array
						arg_elem_sym = c.table.get_type_symbol(arg_elem_info.elem_type)
						param_elem_info = param_elem_sym.info as table.Array
						param_elem_sym = c.table.get_type_symbol(param_elem_info.elem_type)
					} else {
						typ = arg_elem_info.elem_type
						break
					}
>>>>>>> f2c6735d
				}
				break
			}
		}
		if typ == table.void_type {
			c.error('could not infer generic type `$gt_name` in call to `$f.name`', call_expr.pos)
		}
		if c.pref.is_verbose {
			s := c.table.type_to_str(typ)
			println('inferred `$f.name<$s>`')
		}
		inferred_types << typ
		call_expr.generic_types << typ
	}
	c.table.register_fn_gen_type(f.name, inferred_types)
}<|MERGE_RESOLUTION|>--- conflicted
+++ resolved
@@ -419,30 +419,6 @@
 			inferred_types << call_expr.generic_types[gi]
 			continue
 		}
-<<<<<<< HEAD
-		arg := if i != 0 && call_expr.is_method { call_expr.args[i - 1] } else { call_expr.args[i] }
-		if param.typ.has_flag(.generic) {
-			typ = arg.typ
-			break
-		}
-		arg_sym := c.table.get_type_symbol(arg.typ)
-		param_type_sym := c.table.get_type_symbol(param.typ)
-		if arg_sym.kind == .array && param_type_sym.kind == .array {
-			mut arg_elem_info := arg_sym.info as table.Array
-			mut param_elem_info := param_type_sym.info as table.Array
-			mut arg_elem_sym := c.table.get_type_symbol(arg_elem_info.elem_type)
-			mut param_elem_sym := c.table.get_type_symbol(param_elem_info.elem_type)
-			for {
-				if arg_elem_sym.kind == .array && param_elem_sym.kind == .array
-					&& param_elem_sym.name != 'T' {
-					arg_elem_info = arg_elem_sym.info as table.Array
-					arg_elem_sym = c.table.get_type_symbol(arg_elem_info.elem_type)
-					param_elem_info = param_elem_sym.info as table.Array
-					param_elem_sym = c.table.get_type_symbol(param_elem_info.elem_type)
-				} else {
-					typ = arg_elem_info.elem_type
-					break
-=======
 		mut typ := table.void_type
 		for i, param in f.params {
 			if call_expr.args.len == 0 {
@@ -477,7 +453,6 @@
 						typ = arg_elem_info.elem_type
 						break
 					}
->>>>>>> f2c6735d
 				}
 				break
 			}
