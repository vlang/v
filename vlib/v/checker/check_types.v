// Copyright (c) 2019-2024 Alexander Medvednikov. All rights reserved.
// Use of this source code is governed by an MIT license
// that can be found in the LICENSE file.
module checker

import v.ast
import v.token

// TODO: promote(), check_types(), symmetric_check() and check() overlap - should be rearranged
fn (mut c Checker) check_types(got ast.Type, expected ast.Type) bool {
	if got == expected {
		return true
	}
	exp_idx := expected.idx()
	got_idx := got.idx()
	if exp_idx == got_idx {
		return true
	}
	got_is_ptr := got.is_ptr()
	exp_is_ptr := expected.is_ptr()

	// allow int literals where any kind of real integers are expected:
	if (got == ast.int_literal_type && expected.is_pure_int())
		|| (expected == ast.int_literal_type && got.is_pure_int()) {
		return true
	}

	got_is_any_kind_of_pointer := got.is_any_kind_of_pointer()
	exp_is_any_kind_of_pointer := expected.is_any_kind_of_pointer()

	if c.pref.translated {
		got_is_int := got.is_int()
		exp_is_int := expected.is_int()

		if exp_is_int && got_is_int {
			return true
		}
		if expected == ast.byteptr_type {
			return true
		}
		if expected == ast.voidptr_type || expected == ast.nil_type {
			return true
		}
		if (expected == ast.bool_type && (got_is_int || got_is_any_kind_of_pointer))
			|| ((exp_is_int || exp_is_any_kind_of_pointer) && got == ast.bool_type) {
			return true
		}

		if exp_is_any_kind_of_pointer {
			// Allow `int` as `&i8` etc in C code.
			deref := expected.deref()
			// deref := expected.set_nr_muls(0)
			got_sym := c.table.sym(got)
			if deref.is_number() && (got_sym.is_number() || got_sym.kind == .enum) {
				return true
			}
		}

		// allow rune -> any int and vice versa
		if (expected == ast.rune_type && got_is_int) || (got == ast.rune_type && exp_is_int) {
			return true
		}
		got_sym := c.table.sym(got)
		expected_sym := c.table.sym(expected)

		// Allow `[N]anyptr` as `[N]anyptr`
		if got_sym.info is ast.Array && expected_sym.info is ast.Array {
			if got_sym.info.elem_type.is_any_kind_of_pointer()
				&& expected_sym.info.elem_type.is_any_kind_of_pointer() {
				return true
			}
		} else if got_sym.info is ast.ArrayFixed && expected_sym.info is ast.ArrayFixed {
			if got_sym.info.elem_type.is_any_kind_of_pointer()
				&& expected_sym.info.elem_type.is_any_kind_of_pointer() {
				return true
			}
			if c.check_types(got_sym.info.elem_type, expected_sym.info.elem_type) {
				return true
			}
		}

		if got_sym.kind == .enum {
			// Allow ints as enums
			if expected_sym.is_number() {
				return true
			}
		} else if got_sym.kind == .array_fixed {
			// Allow fixed arrays as `&i8` etc
			if expected_sym.is_number() || exp_is_any_kind_of_pointer {
				return true
			}
		} else if expected_sym.kind == .array_fixed {
			if got_sym.is_number() && got_is_any_kind_of_pointer {
				return true
			} else if got_sym.kind == .array {
				info := expected_sym.info as ast.ArrayFixed
				info2 := got_sym.info as ast.Array
				if c.check_types(info.elem_type, info2.elem_type) {
					return true
				}
			}
		} else if got_sym.kind == .array {
			if expected_sym.is_number() || exp_is_any_kind_of_pointer {
				return true
			}
		} else if expected_sym.kind == .array {
			if got_sym.is_number() && got_is_any_kind_of_pointer {
				return true
			}
		}
		if expected_sym.kind == .enum && got_sym.is_number() {
			// Allow enums as numbers
			return true
		}
		if got_is_ptr && exp_is_ptr && expected_sym.is_number() && got_sym.is_number() {
			// Allow `&&u8` used as `&&int` etc
			return true
		}
	}
	if got_is_ptr && exp_is_ptr && got.nr_muls() != expected.nr_muls() {
		return false
	}
	if got_is_any_kind_of_pointer && (exp_idx == ast.voidptr_type_idx
		|| exp_idx == ast.nil_type_idx || exp_idx == ast.byteptr_type_idx
		|| (exp_is_ptr && expected.deref().idx() == ast.u8_type_idx)) {
		return true
	}

	if (exp_idx == ast.nil_type_idx && got_idx == ast.string_type_idx)
		|| (got_idx == ast.nil_type_idx && exp_idx == ast.string_type_idx) {
		if expected.is_ptr() || got.is_ptr() {
			return true
		}
		got_sym := c.table.sym(got)
		exp_sym := c.table.sym(expected)
		if got_sym.language != .c || exp_sym.language != .c {
			return false
		}
	}

	// allow direct int-literal assignment for pointers for now
	// maybe in the future options should be used for that
	if exp_is_any_kind_of_pointer && got == ast.int_literal_type {
		return true
	}
	if exp_is_any_kind_of_pointer && (got_idx == ast.voidptr_type_idx
		|| got_idx == ast.nil_type_idx || got_idx == ast.byteptr_type_idx
		|| (got_idx == ast.u8_type_idx && got_is_ptr)) {
		return true
	}
	if expected == ast.charptr_type && got == ast.char_type.ref() {
		return true
	}
	if expected.has_option_or_result() {
		sym := c.table.sym(got)
		// Allow error() for Option and Result types
		// `none` for Option only
		if ((sym.idx == ast.error_type_idx || got in [ast.none_type, ast.error_type])
			&& expected.has_flag(.option))
			|| ((sym.idx == ast.error_type_idx || got == ast.error_type)
			&& expected.has_flag(.result)) {
			// IError
			return true
		} else if !c.check_basic(got, expected.clear_option_and_result()) {
			return false
		}
	}
	if !c.check_basic(got, expected) { // TODO: this should go away...
		return false
	}
	if got.is_number() && expected.is_number() {
		if (got == ast.rune_type && expected == ast.u8_type)
			|| (expected == ast.rune_type && got == ast.u8_type) {
			return true
		}
		if c.promote_num(expected, got) != expected {
			// println('could not promote ${c.table.sym(got).name} to ${c.table.sym(expected).name}')
			return false
		}
	}
	if expected.has_flag(.generic) && !got.has_flag(.generic) {
		return false
	}
	return true
}

fn (c &Checker) check_multiple_ptr_match(got ast.Type, expected ast.Type, param ast.Param, arg ast.CallArg) bool {
	param_nr_muls := if param.is_mut && !expected.is_ptr() { 1 } else { expected.nr_muls() }
	if got.is_ptr() && got.nr_muls() > 1 && got.nr_muls() != param_nr_muls {
		if arg.expr is ast.PrefixExpr && arg.expr.op == .amp {
			return false
		}
		if arg.expr is ast.UnsafeExpr {
			expr := arg.expr.expr
			if expr is ast.PrefixExpr && expr.op == .amp {
				return false
			}
		}
	}
	return true
}

fn (mut c Checker) check_expected_call_arg(got_ ast.Type, expected_ ast.Type, language ast.Language, arg ast.CallArg) ! {
	if got_ == 0 {
		return error('unexpected 0 type')
	}
	if got_ == expected_ {
		return
	}
	mut expected := c.table.unaliased_type(expected_)
	is_aliased := expected != expected_
	is_exp_sumtype := c.table.type_kind(expected_) == .sum_type
	got := c.table.unaliased_type(got_)
	// variadic
	if expected_.has_flag(.variadic) {
		exp_type_sym := c.table.sym(expected_)
		exp_info := exp_type_sym.info as ast.Array
		expected = exp_info.elem_type
	}
	if expected == got {
		return
	}
	got_is_ptr := got.is_ptr()
	exp_is_ptr := expected.is_ptr()
	if language == .c {
		// allow number types to be used interchangeably
		if got.is_number() && expected.is_number() {
			return
		}
		// allow bool & int to be used interchangeably for C functions
		if (got.idx() == ast.bool_type_idx
			&& expected.idx() in [ast.int_type_idx, ast.int_literal_type_idx])
			|| (expected.idx() == ast.bool_type_idx
			&& got.idx() in [ast.int_type_idx, ast.int_literal_type_idx]) {
			return
		}
		exp_sym := c.table.sym(expected)
		// unknown C types are set to int, allow int to be used for types like `&C.FILE`
		// eg. `C.fflush(C.stderr)` - error: cannot use `int` as `&C.FILE` in argument 1 to `C.fflush`
		if exp_is_ptr && exp_sym.language == .c && exp_sym.kind in [.placeholder, .struct]
			&& got == ast.int_type_idx {
			return
		}
	} else {
		// passing &expr where no-pointer is expected
		if expected != ast.voidptr_type && !exp_is_ptr && got_is_ptr && arg.expr.is_reference() {
			got_typ_str, expected_typ_str := c.get_string_names_of(got_, expected_)
			return error('cannot use `${got_typ_str}` as `${expected_typ_str}`')
		}
		if expected.has_flag(.option) {
			is_ptr := got_is_ptr
				|| (arg.expr is ast.Ident && (arg.expr as ast.Ident).is_mut())
				|| arg.expr is ast.None
			if (exp_is_ptr && !is_ptr) || (!exp_is_ptr && got_is_ptr) {
				got_typ_str, expected_typ_str := c.get_string_names_of(got_, expected_)
				return error('cannot use `${got_typ_str}` as `${expected_typ_str}`')
			}
		}

		// `fn foo(mut p &Expr); mut expr := Expr{}; foo(mut expr)`
		if arg.is_mut && expected.nr_muls() > 1 && got.nr_muls() < expected.nr_muls() {
			got_typ_str, expected_typ_str := c.get_string_names_of(got_, expected_)
			return error('cannot use `${got_typ_str}` as `${expected_typ_str}`')
		}

		exp_sym_idx := expected.idx()
		got_sym_idx := got.idx()

		if exp_is_ptr && got_is_ptr && exp_sym_idx != got_sym_idx
			&& exp_sym_idx in [ast.u8_type_idx, ast.byteptr_type_idx]
			&& got_sym_idx !in [ast.u8_type_idx, ast.byteptr_type_idx] {
			got_typ_str, expected_typ_str := c.get_string_names_of(got_, expected_)
			return error('cannot use `${got_typ_str}` as `${expected_typ_str}`')
		}

		is_expected_optional := if is_aliased {
			expected_.has_flag(.option)
		} else {
			expected.has_flag(.option)
		}
		if !is_expected_optional && got.has_flag(.option)
			&& (!(arg.expr is ast.Ident || arg.expr is ast.ComptimeSelector)
			|| (arg.expr is ast.Ident && c.comptime.get_ct_type_var(arg.expr) != .field_var)) {
			got_typ_str, expected_typ_str := c.get_string_names_of(got_, expected_)
			return error('cannot use `${got_typ_str}` as `${expected_typ_str}`, it must be unwrapped first')
		}
	}
	// check int signed/unsigned mismatch
	if got == ast.int_literal_type_idx && expected in ast.unsigned_integer_type_idxs
		&& arg.expr is ast.IntegerLiteral && arg.expr.val.i64() < 0 {
		expected_typ_str := c.table.type_to_str(expected.clear_flag(.variadic))
		return error('cannot use literal signed integer as `${expected_typ_str}`')
	}

	idx_got := got.idx()
	idx_expected := expected.idx()
	if idx_got in [ast.byteptr_type_idx, ast.charptr_type_idx]
		|| idx_expected in [ast.byteptr_type_idx, ast.charptr_type_idx] {
		muls_got := got.nr_muls()
		muls_expected := expected.nr_muls()
		if idx_got == ast.byteptr_type_idx && idx_expected == ast.u8_type_idx
			&& muls_got + 1 == muls_expected {
			return
		}
		if idx_expected == ast.byteptr_type_idx && idx_got == ast.u8_type_idx
			&& muls_expected + 1 == muls_got {
			return
		}
		if idx_got == ast.charptr_type_idx && idx_expected == ast.char_type_idx
			&& muls_got + 1 == muls_expected {
			return
		}
		if idx_expected == ast.charptr_type_idx && idx_got == ast.char_type_idx
			&& muls_expected + 1 == muls_got {
			return
		}
	}
<<<<<<< HEAD

	if c.check_types(got, expected) {
		if language != .v || expected.is_ptr() == got.is_ptr() || arg.is_mut
			|| arg.expr.is_auto_deref_var() || got.has_flag(.shared_f)
			|| c.table.sym(expected_).kind !in [.array, .map] {
			if !expected.has_flag(.option) || !arg.is_mut
				|| (arg.is_mut && expected.has_flag(.option)
				&& (expected.has_flag(.option_mut_param_t) || (expected.is_ptr() && got.is_ptr()))) {
				return
			}
=======
	exp_type := if !is_aliased || expected_.has_flag(.variadic) {
		expected
	} else {
		expected_
	}
	if c.check_types(if is_exp_sumtype { got_ } else { got }, exp_type) {
		if language == .v && idx_got == ast.voidptr_type_idx {
			if expected.is_int_valptr() || expected.is_int() || exp_is_ptr {
				return
			}
			exp_sym := c.table.final_sym(expected)
			if exp_sym.language == .v
				&& exp_sym.kind !in [.voidptr, .charptr, .byteptr, .function, .placeholder, .array_fixed, .sum_type, .struct] {
				got_typ_str, expected_typ_str := c.get_string_names_of(got_, exp_type)
				return error('cannot use `${got_typ_str}` as `${expected_typ_str}`')
			}
		}
		if language != .v || exp_is_ptr == got_is_ptr || arg.is_mut || arg.expr.is_auto_deref_var()
			|| got.has_flag(.shared_f) || c.table.sym(expected_).kind !in [.array, .map] {
			return
>>>>>>> e90c0a8e
		}
	} else {
		got_typ_sym := c.table.sym(c.unwrap_generic(got))
		expected_typ_sym := c.table.sym(c.unwrap_generic(expected))
		if expected_typ_sym.kind == .interface && c.type_implements(got, expected, token.Pos{}) {
			return
		}

		// Check on Generics types, there are some case where we have the following case
		// `&Type[int] == &Type[]`. This is a common case we are implementing a function
		// with generic parameters like `compare(bst Bst[T] node) {}`
		if got_typ_sym.symbol_name_except_generic() == expected_typ_sym.symbol_name_except_generic() {
			// Check if we are making a comparison between two different types of
			// the same type like `Type[int] and &Type[]`
			if got_is_ptr != exp_is_ptr || !c.check_same_module(got, expected)
				|| (!got_is_ptr && !exp_is_ptr && got_typ_sym.name != expected_typ_sym.name) {
				got_typ_str, expected_typ_str := c.get_string_names_of(got_, exp_type)
				return error('cannot use `${got_typ_str}` as `${expected_typ_str}`')
			}
			return
		}
		if got == ast.void_type {
			return error('`${arg.expr}` (no value) used as value')
		}
		if expected == ast.voidptr_type && got_typ_sym.kind == .array_fixed {
			return
		}
		got_typ_str, expected_typ_str := c.get_string_names_of(got_, exp_type)
		return error('cannot use `${got_typ_str}` as `${expected_typ_str}`')
	}

	if got != ast.void_type {
		got_typ_str, expected_typ_str := c.get_string_names_of(got_, exp_type)
		return error('cannot use `${got_typ_str}` as `${expected_typ_str}`')
	}
}

fn (c &Checker) get_string_names_of(got ast.Type, expected ast.Type) (string, string) {
	got_typ_str := c.table.type_to_str(got.clear_flag(.variadic))
	expected_typ_str := c.table.type_to_str(expected.clear_flag(.variadic))
	return got_typ_str, expected_typ_str
}

// helper method to check if the type is of the same module.
// FIXME(vincenzopalazzo) This is a work around to the issue
// explained in the https://github.com/vlang/v/pull/13718#issuecomment-1074517800
fn (c &Checker) check_same_module(got ast.Type, expected ast.Type) bool {
	clean_got_typ := c.table.clean_generics_type_str(got.clear_flag(.variadic)).all_before('<')
	clean_expected_typ := c.table.clean_generics_type_str(expected.clear_flag(.variadic)).all_before('<')
	if clean_got_typ == clean_expected_typ {
		return true
		// The following if confition should catch the bugs descripted in the issue
	} else if clean_expected_typ.all_after('.') == clean_got_typ.all_after('.') {
		return true
	}
	return false
}

fn (mut c Checker) check_basic(got ast.Type, expected ast.Type) bool {
	if got == expected {
		return true
	}
	unalias_got, unalias_expected := c.table.unalias_num_type(got), c.table.unalias_num_type(expected)
	if unalias_got.idx() == unalias_expected.idx() {
		// this is returning true even if one type is a ptr
		// and the other is not, is this correct behaviour?
		return true
	}
	if (unalias_expected.is_pointer() || unalias_expected.is_number())
		&& (unalias_got.is_pointer() || unalias_got.is_number()) {
		return true
	}
	// allow pointers to be initialized with 0. TODO: use none instead
	if expected.is_ptr() && unalias_got == ast.int_literal_type {
		return true
	}
	// TODO: use sym so it can be absorbed into below [.voidptr, .any] logic
	if (expected.idx() == ast.array_type_idx && c.table.final_sym(got).kind == .array)
		|| (got.idx() == ast.array_type_idx && c.table.final_sym(expected).kind == .array) {
		return true
	}
	got_sym, exp_sym := c.table.sym(got), c.table.sym(expected)
	// multi return
	if exp_sym.kind == .multi_return && got_sym.kind == .multi_return {
		exp_types := exp_sym.mr_info().types
		got_types := got_sym.mr_info().types.map(ast.mktyp(it))
		if exp_types.len != got_types.len {
			return false
		}
		for i in 0 .. exp_types.len {
			if !c.check_types(got_types[i], exp_types[i]) {
				return false
			}
		}
		return true
	}
	// array/map as argument
	if got_sym.kind in [.array, .map, .array_fixed] && exp_sym.kind == got_sym.kind {
		if c.table.type_to_str(got) == c.table.type_to_str(expected).trim('&') {
			return true
		}
	}
	if !unalias_got.is_ptr() && got_sym.kind == .array_fixed
		&& unalias_expected.is_any_kind_of_pointer() {
		// fixed array needs to be a struct, not a pointer
		return false
	}
	if exp_sym.kind in [.voidptr, .any] || got_sym.kind in [.voidptr, .any] {
		return true
	}
	// sum type
	if c.table.sumtype_has_variant(expected, ast.mktyp(got), false) {
		return true
	}
	// struct
	if exp_sym.kind == .struct && got_sym.kind == .struct {
		if c.table.type_to_str(expected) == c.table.type_to_str(got) {
			return true
		}
	}
	// type alias
	if (got_sym.kind == .alias && got_sym.parent_idx == expected.idx())
		|| (exp_sym.kind == .alias && exp_sym.parent_idx == got.idx()) {
		return true
	}
	// fn type
	if got_sym.kind == .function && exp_sym.kind == .function {
		return c.check_matching_function_symbols(got_sym, exp_sym)
	}
	// allow `return 0` in a function with `?int` return type
	expected_nonflagged := expected.clear_flags()
	if got == ast.int_literal_type && expected_nonflagged.is_int() {
		return true
	}
	// allow `return 0` in a function with `?f32` return type
	if got == ast.float_literal_type && expected_nonflagged.is_float() {
		return true
	}
	// decode and check array to aliased array type
	if got_sym.kind == .array && exp_sym.info is ast.Array {
		exp_elem_sym := c.table.sym(exp_sym.info.elem_type)
		if exp_elem_sym.info is ast.Alias {
			parent_elem_sym := c.table.sym(exp_elem_sym.info.parent_type)
			if parent_elem_sym.info is ast.Array {
				array_info := parent_elem_sym.array_info()
				elem_type := c.table.find_or_register_array_with_dims(array_info.elem_type,
					array_info.nr_dims + exp_sym.info.nr_dims)
				if c.table.type_to_str(got) == c.table.type_to_str(ast.idx_to_type(elem_type)) {
					return true
				}
			}
		}
	}
	return false
}

fn (mut c Checker) check_matching_function_symbols(got_type_sym &ast.TypeSymbol, exp_type_sym &ast.TypeSymbol) bool {
	if c.pref.translated {
		// TODO: too open
		return true
	}
	got_info := got_type_sym.info as ast.FnType
	exp_info := exp_type_sym.info as ast.FnType
	got_fn := got_info.func
	exp_fn := exp_info.func
	// we are using check() to compare return type & args as they might include
	// functions themselves. TODO: optimize, only use check() when needed
	if got_fn.params.len != exp_fn.params.len {
		return false
	}
	if got_fn.return_type.has_flag(.option) != exp_fn.return_type.has_flag(.option) {
		return false
	}
	if got_fn.return_type.has_flag(.result) != exp_fn.return_type.has_flag(.result) {
		return false
	}
	if !c.check_basic(got_fn.return_type, exp_fn.return_type) {
		return false
	}
	// The check for sumtype in c.check_basic() in the previous step is only for its variant to be subsumed
	// So we need to do a second, more rigorous check of the return value being sumtype.
	if c.table.final_sym(exp_fn.return_type).kind == .sum_type
		&& got_fn.return_type.idx() != exp_fn.return_type.idx() {
		return false
	}
	for i, got_arg in got_fn.params {
		exp_arg := exp_fn.params[i]
		exp_arg_typ := c.unwrap_generic(exp_arg.typ)
		got_arg_typ := c.unwrap_generic(got_arg.typ)
		exp_arg_is_ptr := exp_arg_typ.is_any_kind_of_pointer()
		got_arg_is_ptr := got_arg_typ.is_any_kind_of_pointer()
		if exp_arg.is_mut && !got_arg.is_mut {
			return false
		}
		if exp_arg_is_ptr != got_arg_is_ptr {
			exp_arg_pointedness := if exp_arg_is_ptr { 'a pointer' } else { 'NOT a pointer' }
			got_arg_pointedness := if got_arg_is_ptr { 'a pointer' } else { 'NOT a pointer' }
			if exp_fn.name == '' {
				c.add_error_detail('expected argument ${i + 1} to be ${exp_arg_pointedness}, but the passed argument ${
					i + 1} is ${got_arg_pointedness}')
			} else {
				c.add_error_detail('`${exp_fn.name}`\'s expected argument `${exp_arg.name}` to be ${exp_arg_pointedness}, but the passed argument `${got_arg.name}` is ${got_arg_pointedness}')
			}
			return false
		} else if exp_arg_is_ptr && got_arg_is_ptr {
			if exp_arg_typ.is_pointer() || got_arg_typ.is_pointer() {
				continue
			}
		}
		if c.table.unaliased_type(got_arg_typ).idx() != c.table.unaliased_type(exp_arg_typ).idx() {
			return false
		}
	}
	return true
}

fn (mut c Checker) check_shift(mut node ast.InfixExpr, left_type_ ast.Type, right_type_ ast.Type) ast.Type {
	left_type := c.unwrap_generic(left_type_)
	right_type := c.unwrap_generic(right_type_)
	if !left_type.is_int() {
		left_sym := c.table.sym(left_type)
		// maybe it's an int alias? TODO move this to is_int()?
		if left_sym.kind == .alias && (left_sym.info as ast.Alias).parent_type.is_int() {
			return left_type
		}
		if c.pref.translated && left_type == ast.bool_type {
			// allow `bool << 2` in translated C code
			return ast.int_type
		}
		c.error('invalid operation: shift on type `${left_sym.name}`', node.left.pos())
		return ast.void_type
	}
	if !right_type.is_int() && !c.pref.translated {
		left_sym := c.table.sym(left_type)
		right_sym := c.table.sym(right_type)
		c.error('cannot shift non-integer type `${right_sym.name}` into type `${left_sym.name}`',
			node.right.pos())
		return ast.void_type
	}
	// At this point, it is guaranteed that we have a `number1 << number2`, or `number1 >> number2`, or `number1 >>> number2`:
	if !node.ct_left_value_evaled {
		if lval := c.eval_comptime_const_expr(node.left, 0) {
			node.ct_left_value_evaled = true
			node.ct_left_value = lval
		}
	}
	if !node.ct_right_value_evaled {
		if rval := c.eval_comptime_const_expr(node.right, 0) {
			node.ct_right_value_evaled = true
			node.ct_right_value = rval
		}
	}
	// if node.ct_left_value_evaled && node.ct_right_value_evaled {
	//	c.note('>>> node.ct_left_value: $node.ct_left_value | node.ct_right_value: $node.ct_right_value', node.pos)
	// }
	match node.op {
		.left_shift, .right_shift, .unsigned_right_shift {
			// The following code tries to disallow C UBs and IDs at the V level.
			// From the C++ standard (see https://pvs-studio.com/en/docs/warnings/v610/):
			// 1. The type of the result is that of the promoted left operand.
			// The behavior is undefined (UB), if the right operand is negative,
			// or greater than or equal to the length in bits of the promoted left operand.
			// 2. The value of E1 << E2 is E1 left-shifted E2 bit positions;
			// vacated bits are zero-filled. If E1 has an unsigned type,
			// the value of the result is E1 * 2^E2, reduced modulo one more
			// than the maximum value representable in the result type.
			// Otherwise, if E1 has a signed type and non-negative value,
			// and E1*2^E2 is representable in the result type, then that is
			// the resulting value; otherwise, the behavior is undefined (UB).
			// 3. The value of E1 >> E2 is E1 right-shifted E2 bit positions.
			// If E1 has an unsigned type, or if E1 has a signed type and a
			// non-negative value, the value of the result is the integral
			// part of the quotient of E1/2^E2. If E1 has a signed type and
			// a negative value, the resulting value is implementation-defined (ID).
			left_sym_final := c.table.final_sym(left_type)
			left_type_final := ast.idx_to_type(left_sym_final.idx)
			if !(c.is_generated || c.inside_unsafe || c.file.is_translated || c.pref.translated) {
				if node.op == .left_shift && left_type_final.is_signed() {
					c.note('shifting a value from a signed type `${left_sym_final.name}` can change the sign',
						node.left.pos())
				}
			}
			if node.ct_right_value_evaled {
				if node.ct_right_value !is ast.EmptyExpr {
					ival := node.ct_right_value.i64() or { -999 }
					if ival < 0 {
						c.error('invalid negative shift count', node.right.pos())
						return left_type
					}
					moffset := match left_type_final {
						ast.char_type { 7 }
						ast.i8_type { 7 }
						ast.i16_type { 15 }
						ast.int_type { 31 }
						ast.i64_type { 63 }
						//
						ast.u8_type { 7 }
						// ast.u8_type { 7 }
						ast.u16_type { 15 }
						ast.u32_type { 31 }
						ast.u64_type { 63 }
						else { 64 }
					}
					if ival > moffset && !c.pref.translated && !c.file.is_translated {
						c.error('shift count for type `${left_sym_final.name}` too large (maximum: ${moffset} bits)',
							node.right.pos())
						return left_type
					}
					if !c.inside_unsafe {
						if node.ct_left_value_evaled {
							if lval := node.ct_left_value.i64() {
								if lval < 0 {
									c.error('invalid bitshift of a negative number', node.left.pos())
									return left_type
								}
							}
						}
					}
				} else {
					// c.note('can not evaluate "$node.right" at comptime, err: $err', node.pos)
					return left_type
				}
			}
		}
		else {
			c.error('unknown shift operator: ${node.op}', node.pos)
			return left_type
		}
	}
	return left_type
}

fn (mut c Checker) promote_keeping_aliases(left_type ast.Type, right_type ast.Type, left_kind ast.Kind,
	right_kind ast.Kind) ast.Type {
	if left_type == right_type && left_kind == .alias && right_kind == .alias {
		return left_type
	}
	return c.promote(left_type, right_type)
}

fn (mut c Checker) promote(left_type ast.Type, right_type ast.Type) ast.Type {
	if left_type == right_type {
		return left_type // strings, self defined operators
	}
	if left_type.is_any_kind_of_pointer() {
		if right_type.is_int() || c.pref.translated {
			return left_type
		} else {
			return ast.void_type
		}
	} else if right_type.is_any_kind_of_pointer() {
		if left_type.is_int() || c.pref.translated {
			return right_type
		} else {
			return ast.void_type
		}
	}
	if right_type.is_number() && left_type.is_number() {
		return c.promote_num(left_type, right_type)
	} else if left_type.has_flag(.option) != right_type.has_flag(.option) {
		// incompatible
		return ast.void_type
	} else if (left_type == ast.void_type && right_type != ast.void_type)
		|| (right_type == ast.void_type && left_type != ast.void_type) {
		// incompatible as well
		return ast.void_type
	} else {
		return left_type // default to left if not automatic promotion possible
	}
}

fn (c &Checker) promote_num(left_type ast.Type, right_type ast.Type) ast.Type {
	// sort the operands to save time
	mut type_hi := left_type
	mut type_lo := right_type
	if type_hi.idx() < type_lo.idx() {
		type_hi, type_lo = type_lo, type_hi
	}
	idx_hi := type_hi.idx()
	idx_lo := type_lo.idx()
	// the following comparisons rely on the order of the indices in table/types.v
	if idx_hi == ast.int_literal_type_idx {
		return type_lo
	} else if idx_hi == ast.float_literal_type_idx {
		if idx_lo in ast.float_type_idxs {
			return type_lo
		} else {
			return ast.void_type
		}
	} else if type_hi.is_float() {
		if idx_hi == ast.f32_type_idx {
			if idx_lo in [ast.i64_type_idx, ast.u64_type_idx] {
				return ast.void_type
			} else {
				return type_hi
			}
		} else { // f64, float_literal
			return type_hi
		}
	} else if idx_lo >= ast.u8_type_idx { // both operands are unsigned
		return type_hi
	} else if idx_lo >= ast.i8_type_idx
		&& (idx_hi <= ast.isize_type_idx || idx_hi == ast.rune_type_idx) { // both signed
		return if idx_lo == ast.i64_type_idx { type_lo } else { type_hi }
	} else if idx_hi == ast.u8_type_idx && idx_lo > ast.i8_type_idx {
		return type_lo // conversion unsigned u8 -> signed if signed type is larger
	} else if idx_hi == ast.u16_type_idx && idx_lo > ast.i16_type_idx {
		return type_lo // conversion unsigned u16 -> signed if signed type is larger
	} else if idx_hi == ast.u32_type_idx && idx_lo > ast.int_type_idx {
		return type_lo // conversion unsigned u32 -> signed if signed type is larger
	} else if idx_hi == ast.u64_type_idx && idx_lo >= ast.i64_type_idx {
		return type_lo // conversion unsigned u64 -> signed if signed type is larger
	} else if idx_hi == ast.usize_type_idx && idx_lo >= ast.isize_type_idx {
		return type_lo // conversion unsigned usize -> signed if signed type is larger
	} else if c.pref.translated {
		return type_hi
	} else {
		return ast.void_type // conversion signed -> unsigned not allowed
	}
}

fn (mut c Checker) check_expected(got ast.Type, expected ast.Type) ! {
	if !c.check_types(got, expected) {
		return error(c.expected_msg(got, expected))
	}
}

fn (c &Checker) expected_msg(got ast.Type, expected ast.Type) string {
	exps := c.table.type_to_str(expected)
	gots := c.table.type_to_str(got)
	return 'expected `${exps}`, not `${gots}`'
}

fn (mut c Checker) symmetric_check(left ast.Type, right ast.Type) bool {
	// allow direct int-literal assignment for pointers for now
	// maybe in the future options should be used for that
	if right.is_any_kind_of_pointer() {
		if left == ast.int_literal_type {
			return true
		}
	}
	// allow direct int-literal assignment for pointers for now
	if left.is_any_kind_of_pointer() {
		if right == ast.int_literal_type {
			return true
		}
	}
	return c.check_basic(left, right)
}

fn (mut c Checker) infer_struct_generic_types(typ ast.Type, node ast.StructInit) []ast.Type {
	mut concrete_types := []ast.Type{}
	sym := c.table.sym(typ)
	if sym.info is ast.Struct {
		generic_names := sym.info.generic_types.map(c.table.sym(it).name)
		gname: for gt_name in generic_names {
			for ft in sym.info.fields {
				field_sym := c.table.sym(ft.typ)
				if field_sym.name == gt_name {
					for t in node.init_fields {
						if ft.name == t.name && t.typ != 0 {
							concrete_types << ast.mktyp(t.typ)
							continue gname
						}
					}
				}
				if field_sym.info is ast.Array {
					for t in node.init_fields {
						if ft.name == t.name {
							init_sym := c.table.sym(t.typ)
							if init_sym.info is ast.Array {
								mut init_elem_typ, mut field_elem_typ := init_sym.info.elem_type, field_sym.info.elem_type
								mut init_elem_sym, mut field_elem_sym := c.table.sym(init_elem_typ), c.table.sym(field_elem_typ)
								for {
									if mut init_elem_sym.info is ast.Array
										&& mut field_elem_sym.info is ast.Array {
										init_elem_typ, field_elem_typ = init_elem_sym.info.elem_type, field_elem_sym.info.elem_type
										init_elem_sym, field_elem_sym = c.table.sym(init_elem_typ), c.table.sym(field_elem_typ)
									} else {
										if field_elem_sym.name == gt_name {
											mut elem_typ := init_elem_typ
											if field_elem_typ.nr_muls() > 0
												&& elem_typ.nr_muls() > 0 {
												elem_typ = elem_typ.set_nr_muls(0)
											}
											concrete_types << ast.mktyp(elem_typ)
											continue gname
										}
										break
									}
								}
							}
						}
					}
				} else if field_sym.info is ast.ArrayFixed {
					for t in node.init_fields {
						if ft.name == t.name {
							init_sym := c.table.sym(t.typ)
							if init_sym.info is ast.ArrayFixed {
								mut init_elem_typ, mut field_elem_typ := init_sym.info.elem_type, field_sym.info.elem_type
								mut init_elem_sym, mut field_elem_sym := c.table.sym(init_elem_typ), c.table.sym(field_elem_typ)
								for {
									if mut init_elem_sym.info is ast.ArrayFixed
										&& mut field_elem_sym.info is ast.ArrayFixed {
										init_elem_typ, field_elem_typ = init_elem_sym.info.elem_type, field_elem_sym.info.elem_type
										init_elem_sym, field_elem_sym = c.table.sym(init_elem_typ), c.table.sym(field_elem_typ)
									} else {
										if field_elem_sym.name == gt_name {
											mut elem_typ := init_elem_typ
											if field_elem_typ.nr_muls() > 0
												&& elem_typ.nr_muls() > 0 {
												elem_typ = elem_typ.set_nr_muls(0)
											}
											concrete_types << ast.mktyp(elem_typ)
											continue gname
										}
										break
									}
								}
							}
						}
					}
				} else if field_sym.info is ast.Map {
					for t in node.init_fields {
						if ft.name == t.name {
							init_sym := c.table.sym(t.typ)
							if init_sym.info is ast.Map {
								if field_sym.info.key_type.has_flag(.generic)
									&& c.table.sym(field_sym.info.key_type).name == gt_name {
									mut key_typ := init_sym.info.key_type
									if field_sym.info.key_type.nr_muls() > 0
										&& key_typ.nr_muls() > 0 {
										key_typ = key_typ.set_nr_muls(0)
									}
									concrete_types << ast.mktyp(key_typ)
									continue gname
								}
								if field_sym.info.value_type.has_flag(.generic)
									&& c.table.sym(field_sym.info.value_type).name == gt_name {
									mut val_typ := init_sym.info.value_type
									if field_sym.info.value_type.nr_muls() > 0
										&& val_typ.nr_muls() > 0 {
										val_typ = val_typ.set_nr_muls(0)
									}
									concrete_types << ast.mktyp(val_typ)
									continue gname
								}
							}
						}
					}
				} else if field_sym.info is ast.FnType {
					for t in node.init_fields {
						if ft.name == t.name {
							init_sym := c.table.sym(t.typ)
							if init_sym.info is ast.FnType {
								if field_sym.info.func.params.len == init_sym.info.func.params.len {
									for n, fn_param in field_sym.info.func.params {
										if fn_param.typ.has_flag(.generic)
											&& c.table.sym(fn_param.typ).name == gt_name {
											mut arg_typ := init_sym.info.func.params[n].typ
											if fn_param.typ.nr_muls() > 0 && arg_typ.nr_muls() > 0 {
												arg_typ = arg_typ.set_nr_muls(0)
											}
											concrete_types << ast.mktyp(arg_typ)
											continue gname
										}
									}
									if field_sym.info.func.return_type.has_flag(.generic)
										&& c.table.sym(field_sym.info.func.return_type).name == gt_name {
										mut ret_typ := init_sym.info.func.return_type
										if field_sym.info.func.return_type.nr_muls() > 0
											&& ret_typ.nr_muls() > 0 {
											ret_typ = ret_typ.set_nr_muls(0)
										}
										concrete_types << ast.mktyp(ret_typ)
										continue gname
									}
								}
							}
						}
					}
				}
			}
			c.error('could not infer generic type `${gt_name}` in generic struct `${sym.name}[${generic_names.join(', ')}]`',
				node.pos)
			return concrete_types
		}
	}
	return concrete_types
}

fn (g Checker) get_generic_array_element_type(array ast.Array) ast.Type {
	mut cparam_elem_info := array as ast.Array
	mut cparam_elem_sym := g.table.sym(cparam_elem_info.elem_type)
	mut typ := ast.void_type
	for {
		if cparam_elem_sym.kind == .array {
			cparam_elem_info = cparam_elem_sym.info as ast.Array
			cparam_elem_sym = g.table.sym(cparam_elem_info.elem_type)
		} else {
			return cparam_elem_info.elem_type.set_nr_muls(0)
		}
	}
	return typ
}

fn (mut c Checker) infer_fn_generic_types(func &ast.Fn, mut node ast.CallExpr) {
	mut inferred_types := []ast.Type{}
	mut arg_inferred := []int{}
	for gi, gt_name in func.generic_names {
		// skip known types
		if gi < node.concrete_types.len {
			inferred_types << node.concrete_types[gi]
			continue
		}
		mut typ := ast.void_type
		for i, param in func.params {
			// resolve generic struct receiver
			if node.is_method && i == 0 && param.typ.has_flag(.generic) {
				sym := c.table.final_sym(node.left_type)
				if node.left_type.has_flag(.generic) {
					match sym.info {
						ast.Struct, ast.Interface, ast.SumType {
							receiver_generic_names := sym.info.generic_types.map(c.table.sym(it).name)
							if gt_name in receiver_generic_names {
								idx := receiver_generic_names.index(gt_name)
								typ = sym.info.generic_types[idx]
							}
						}
						else {}
					}
				} else {
					match sym.info {
						ast.Struct, ast.Interface, ast.SumType {
							if c.table.cur_fn != unsafe { nil }
								&& c.table.cur_fn.generic_names.len > 0 { // in generic fn
								if gt_name in c.table.cur_fn.generic_names
									&& c.table.cur_fn.generic_names.len == c.table.cur_concrete_types.len {
									idx := c.table.cur_fn.generic_names.index(gt_name)
									typ = c.table.cur_concrete_types[idx]
								}
							} else { // in non-generic fn
								receiver_generic_names := sym.info.generic_types.map(c.table.sym(it).name)
								if gt_name in receiver_generic_names
									&& sym.info.generic_types.len == sym.info.concrete_types.len {
									idx := receiver_generic_names.index(gt_name)
									typ = sym.info.concrete_types[idx]
								}
							}
						}
						else {}
					}
				}
			}
			arg_i := if i != 0 && node.is_method { i - 1 } else { i }
			if node.args.len <= arg_i || typ != ast.void_type {
				break
			}
			arg := node.args[arg_i]
			param_sym := c.table.sym(param.typ)

			if param.typ.has_flag(.generic) && param_sym.name == gt_name {
				typ = ast.mktyp(arg.typ)
				sym := c.table.final_sym(arg.typ)
				if sym.info is ast.FnType {
					mut func_ := sym.info.func
					func_.name = ''
					idx := c.table.find_or_register_fn_type(func_, true, false)
					typ = ast.new_type(idx).derive(arg.typ)
				} else if c.comptime.comptime_for_field_var != '' && sym.kind in [.struct, .any]
					&& arg.expr is ast.ComptimeSelector {
					comptime_typ := c.type_resolver.get_comptime_selector_type(arg.expr,
						ast.void_type)
					if comptime_typ != ast.void_type {
						typ = comptime_typ
						if func.return_type.has_flag(.generic)
							&& gt_name == c.table.type_to_str(func.return_type) {
							node.comptime_ret_val = true
						}
					}
				}
				if arg.expr.is_auto_deref_var() {
					typ = typ.deref()
				}
				// resolve &T &&T ...
				if param.typ.nr_muls() > 0 && typ.nr_muls() > 0 {
					typ = typ.set_nr_muls(0)
				}
			} else if param.typ.has_flag(.generic) {
				arg_typ := if c.table.sym(arg.typ).kind == .any {
					c.unwrap_generic(arg.typ)
				} else {
					arg.typ
				}
				arg_sym := c.table.final_sym(arg_typ)
				if param.typ.has_flag(.variadic) {
					typ = ast.mktyp(arg_typ)
				} else if arg_sym.info is ast.Array && param_sym.info is ast.Array {
					mut arg_elem_typ, mut param_elem_typ := arg_sym.info.elem_type, param_sym.info.elem_type
					mut arg_elem_sym, mut param_elem_sym := c.table.sym(arg_elem_typ), c.table.sym(param_elem_typ)
					for {
						if mut arg_elem_sym.info is ast.Array
							&& mut param_elem_sym.info is ast.Array
							&& c.table.cur_fn != unsafe { nil }
							&& param_elem_sym.name !in c.table.cur_fn.generic_names {
							arg_elem_typ, param_elem_typ = arg_elem_sym.info.elem_type, param_elem_sym.info.elem_type
							arg_elem_sym, param_elem_sym = c.table.sym(arg_elem_typ), c.table.sym(param_elem_typ)
						} else {
							if param_elem_sym.name == gt_name {
								typ = arg_elem_typ
								if param_elem_typ.nr_muls() > 0 && typ.nr_muls() > 0 {
									typ = typ.set_nr_muls(0)
								}
							}
							break
						}
					}
				} else if arg_sym.info is ast.ArrayFixed && param_sym.info is ast.ArrayFixed {
					mut arg_elem_typ, mut param_elem_typ := arg_sym.info.elem_type, param_sym.info.elem_type
					mut arg_elem_sym, mut param_elem_sym := c.table.sym(arg_elem_typ), c.table.sym(param_elem_typ)
					for {
						if mut arg_elem_sym.info is ast.ArrayFixed
							&& mut param_elem_sym.info is ast.ArrayFixed
							&& c.table.cur_fn != unsafe { nil }
							&& param_elem_sym.name !in c.table.cur_fn.generic_names {
							arg_elem_typ, param_elem_typ = arg_elem_sym.info.elem_type, param_elem_sym.info.elem_type
							arg_elem_sym, param_elem_sym = c.table.sym(arg_elem_typ), c.table.sym(param_elem_typ)
						} else {
							if param_elem_sym.name == gt_name {
								typ = arg_elem_typ
								if param_elem_typ.nr_muls() > 0 && typ.nr_muls() > 0 {
									typ = typ.set_nr_muls(0)
								}
							}
							break
						}
					}
				} else if arg_sym.info is ast.Map && param_sym.info is ast.Map {
					if param_sym.info.key_type.has_flag(.generic)
						&& c.table.sym(param_sym.info.key_type).name == gt_name {
						typ = arg_sym.info.key_type
						if param_sym.info.key_type.nr_muls() > 0 && typ.nr_muls() > 0 {
							typ = typ.set_nr_muls(0)
						}
					}
					if param_sym.info.value_type.has_flag(.generic)
						&& c.table.sym(param_sym.info.value_type).name == gt_name {
						typ = arg_sym.info.value_type
						if param_sym.info.value_type.nr_muls() > 0 && typ.nr_muls() > 0 {
							typ = typ.set_nr_muls(0)
						}
					}
				} else if arg_sym.info is ast.FnType && param_sym.info is ast.FnType {
					if param_sym.info.func.params.len == arg_sym.info.func.params.len {
						for n, fn_param in param_sym.info.func.params {
							if fn_param.typ.has_flag(.generic)
								&& c.table.sym(fn_param.typ).name == gt_name {
								typ = arg_sym.info.func.params[n].typ
								if fn_param.typ.nr_muls() > 0 && typ.nr_muls() > 0 {
									typ = typ.set_nr_muls(0)
								}
							}
						}
						if param_sym.info.func.return_type.has_flag(.generic)
							&& c.table.sym(param_sym.info.func.return_type).name == gt_name {
							typ = arg_sym.info.func.return_type
							if param_sym.info.func.return_type.nr_muls() > 0 && typ.nr_muls() > 0 {
								typ = typ.set_nr_muls(0)
							}
							// resolve lambda with generic return type
							if arg.expr is ast.LambdaExpr && typ.has_flag(.generic) {
								typ = c.type_resolver.unwrap_generic_expr(arg.expr.expr,
									typ)
								if typ.has_flag(.generic) {
									lambda_ret_gt_name := c.table.type_to_str(typ)
									idx := func.generic_names.index(lambda_ret_gt_name)
									if idx < node.concrete_types.len {
										typ = node.concrete_types[idx]
									} else {
										typ = ast.void_type
									}
								}
							}
						}
					}
				} else if arg_sym.kind in [.struct, .interface, .sum_type] {
					mut generic_types := []ast.Type{}
					mut concrete_types := []ast.Type{}
					match arg_sym.info {
						ast.Struct, ast.Interface, ast.SumType {
							if param_sym.generic_types.len > 0 {
								generic_types = param_sym.generic_types.clone()
							} else {
								generic_types = arg_sym.info.generic_types.clone()
							}
							concrete_types = arg_sym.info.concrete_types.clone()
						}
						else {}
					}
					generic_names := generic_types.map(c.table.sym(it).name)
					if gt_name in generic_names && generic_types.len == concrete_types.len {
						idx := generic_names.index(gt_name)
						typ = concrete_types[idx]
					}
				} else if arg_sym.kind == .any && c.table.cur_fn.generic_names.len > 0
					&& c.table.cur_fn.params.len > 0 && func.generic_names.len > 0
					&& arg.expr is ast.Ident && arg_i !in arg_inferred {
					var_name := arg.expr.name
					for k, cur_param in c.table.cur_fn.params {
						if !cur_param.typ.has_flag(.generic) || k < gi || cur_param.name != var_name {
							continue
						}
						typ = cur_param.typ
						mut cparam_type_sym := c.table.sym(c.unwrap_generic(typ))
						if cparam_type_sym.kind == .array {
							typ = c.type_resolver.get_generic_array_element_type(cparam_type_sym.info as ast.Array)
						} else if cparam_type_sym.kind == .array_fixed {
							typ = c.type_resolver.get_generic_array_fixed_element_type(cparam_type_sym.info as ast.ArrayFixed)
						}
						typ = c.unwrap_generic(typ)
						break
					}
				}
			}
			if typ != ast.void_type {
				arg_inferred << arg_i
			}
		}
		if typ == ast.void_type {
			c.error('could not infer generic type `${gt_name}` in call to `${func.name}`',
				node.pos)
			return
		}
		if c.pref.is_verbose {
			s := c.table.type_to_str(typ)
			println('inferred `${func.name}[${s}]`')
		}
		inferred_types << c.unwrap_generic(typ)
		node.concrete_types << typ
	}

	if c.table.register_fn_concrete_types(func.fkey(), inferred_types) {
		c.need_recheck_generic_fns = true
	}
}

// is_contains_any_kind_of_pointer check that the type and submember types(arrays, fixed arrays, maps, struct fields, and so on)
// contain pointer types.
fn (mut c Checker) is_contains_any_kind_of_pointer(typ ast.Type, mut checked_types []ast.Type) bool {
	if typ.is_any_kind_of_pointer() {
		return true
	}
	if typ in checked_types {
		return false
	}
	checked_types << typ
	sym := c.table.sym(typ)
	match sym.info {
		ast.Array, ast.ArrayFixed {
			return c.is_contains_any_kind_of_pointer(sym.info.elem_type, mut checked_types)
		}
		ast.Map {
			return c.is_contains_any_kind_of_pointer(sym.info.value_type, mut checked_types)
		}
		ast.Alias {
			return c.is_contains_any_kind_of_pointer(sym.info.parent_type, mut checked_types)
		}
		ast.Struct {
			if sym.kind == .struct && sym.language == .v {
				fields := c.table.struct_fields(sym)
				for field in fields {
					ret := c.is_contains_any_kind_of_pointer(field.typ, mut checked_types)
					if ret {
						return true
					}
				}
			}
		}
		else {}
	}
	return false
}<|MERGE_RESOLUTION|>--- conflicted
+++ resolved
@@ -315,18 +315,6 @@
 			return
 		}
 	}
-<<<<<<< HEAD
-
-	if c.check_types(got, expected) {
-		if language != .v || expected.is_ptr() == got.is_ptr() || arg.is_mut
-			|| arg.expr.is_auto_deref_var() || got.has_flag(.shared_f)
-			|| c.table.sym(expected_).kind !in [.array, .map] {
-			if !expected.has_flag(.option) || !arg.is_mut
-				|| (arg.is_mut && expected.has_flag(.option)
-				&& (expected.has_flag(.option_mut_param_t) || (expected.is_ptr() && got.is_ptr()))) {
-				return
-			}
-=======
 	exp_type := if !is_aliased || expected_.has_flag(.variadic) {
 		expected
 	} else {
@@ -347,7 +335,6 @@
 		if language != .v || exp_is_ptr == got_is_ptr || arg.is_mut || arg.expr.is_auto_deref_var()
 			|| got.has_flag(.shared_f) || c.table.sym(expected_).kind !in [.array, .map] {
 			return
->>>>>>> e90c0a8e
 		}
 	} else {
 		got_typ_sym := c.table.sym(c.unwrap_generic(got))
