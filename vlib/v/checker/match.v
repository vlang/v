--- conflicted
+++ resolved
@@ -250,15 +250,12 @@
 			c.returns = false
 		}
 	}
-<<<<<<< HEAD
 	node.return_type = if must_be_option { ret_type.set_flag(.option) } else { ret_type }
-=======
 	if ret_type == ast.none_type {
 		c.error('invalid match expression, must supply at least one value other than `none`',
 			node.pos)
 	}
 	node.return_type = ret_type
->>>>>>> 2cd1f6e9
 	cond_var := c.get_base_name(&node.cond)
 	if cond_var != '' {
 		mut cond_is_auto_heap := false
