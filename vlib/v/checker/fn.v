--- conflicted
+++ resolved
@@ -1589,7 +1589,6 @@
 						comptime_args[i] = comptime_args[i].set_nr_muls(0)
 					}
 				}
-<<<<<<< HEAD
 			} else if call_arg.expr is ast.ComptimeSelector {
 				ct_value := c.get_comptime_var_type(call_arg.expr)
 				param_typ_sym := c.table.sym(param_typ)
@@ -1601,14 +1600,9 @@
 						comptime_args[i] = ct_value
 					}
 				}
-=======
-			} else if call_arg.expr is ast.ComptimeSelector
-				&& c.table.is_comptime_var(call_arg.expr) {
+		  } else if call_arg.expr is ast.ComptimeCall {
 				comptime_args[i] = c.get_comptime_var_type(call_arg.expr)
-			} else if call_arg.expr is ast.ComptimeCall {
-				comptime_args[i] = c.get_comptime_var_type(call_arg.expr)
->>>>>>> f941bb4a
-			}
+			}        
 		}
 	}
 	return comptime_args
@@ -2709,7 +2703,9 @@
 				c.lambda_expr_fix_type_of_param(mut node.args[0].expr, mut node.args[0].expr.params[0],
 					elem_typ)
 				le_type := c.expr(mut node.args[0].expr.expr)
-				// eprintln('>>>>> node.args[0].expr: ${ast.Expr(node.args[0].expr)} | elem_typ: ${elem_typ} | etype: ${le_type}')
+				// eprintln('
+        
+        >> node.args[0].expr: ${ast.Expr(node.args[0].expr)} | elem_typ: ${elem_typ} | etype: ${le_type}')
 				c.support_lambda_expr_one_param(elem_typ, le_type, mut node.args[0].expr)
 			} else {
 				c.support_lambda_expr_one_param(elem_typ, ast.bool_type, mut node.args[0].expr)
