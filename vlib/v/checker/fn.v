module checker

import strings
import v.ast
import v.util
import v.token
import os

const print_everything_fns = ['println', 'print', 'eprintln', 'eprint', 'panic']

fn (mut c Checker) fn_decl(mut node ast.FnDecl) {
	$if trace_post_process_generic_fns_types ? {
		if node.generic_names.len > 0 {
			eprintln('>>> post processing node.name: ${node.name:-30} | ${node.generic_names} <=> ${c.table.cur_concrete_types}')
		}
	}
	if node.language in [.c, .js] && node.generic_names.len > 0 {
		lang := if node.language == .c { 'C' } else { 'JS' }
		c.error('${lang} functions cannot be declared as generic', node.pos)
	}
	// record the veb route methods (public non-generic methods):
	if node.generic_names.len > 0 && node.is_pub {
		typ_vweb_result := c.table.find_type('veb.Result')
		if node.return_type == typ_vweb_result {
			rec_sym := c.table.sym(node.receiver.typ)
			if rec_sym.kind == .struct {
				if _ := c.table.find_field_with_embeds(rec_sym, 'Context') {
					// there is no point in the message here, for methods
					// that are not public; since they will not be available as routes anyway
					c.note('generic method routes of veb will be skipped', node.pos)
				}
			}
		}
	}
	if node.generic_names.len > 0 && c.table.cur_concrete_types.len == 0 {
		// Just remember the generic function for now.
		// It will be processed later in c.post_process_generic_fns,
		// after all other normal functions are processed.
		// This is done so that all generic function calls can
		// have a chance to populate c.table.fn_generic_types with
		// the correct concrete types.
		fkey := node.fkey()
		if !c.generic_fns[fkey] {
			c.need_recheck_generic_fns = true
			c.generic_fns[fkey] = true
			c.file.generic_fns << node
		}
		return
	}
	node.ninstances++
	// save all the state that fn_decl or inner  statements/expressions
	// could potentially modify, since functions can be nested, due to
	// anonymous function support, and ensure that it is restored, when
	// fn_decl returns:
	prev_fn_scope := c.fn_scope
	prev_in_for_count := c.in_for_count
	prev_inside_defer := c.inside_defer
	prev_inside_unsafe := c.inside_unsafe
	prev_inside_anon_fn := c.inside_anon_fn
	prev_returns := c.returns
	prev_stmt_level := c.stmt_level
	c.fn_level++
	c.in_for_count = 0
	c.inside_defer = false
	c.inside_unsafe = node.is_unsafe
	c.returns = false
	defer {
		c.stmt_level = prev_stmt_level
		c.fn_level--
		c.returns = prev_returns
		c.inside_anon_fn = prev_inside_anon_fn
		c.inside_unsafe = prev_inside_unsafe
		c.inside_defer = prev_inside_defer
		c.in_for_count = prev_in_for_count
		c.fn_scope = prev_fn_scope
	}
	// Check generics fn/method without generic type parameters
	mut need_generic_names := false
	if node.generic_names.len == 0 {
		if node.return_type.has_flag(.generic) {
			need_generic_names = true
		} else {
			for param in node.params {
				if param.typ.has_flag(.generic) {
					need_generic_names = true
					break
				}
			}
		}
		if need_generic_names {
			if node.is_method {
				c.add_error_detail('use `fn (r SomeType[T]) foo[T]() {`, not just `fn (r SomeType[T]) foo() {`')
				c.error('generic method declaration must specify generic type names',
					node.pos)
			} else {
				c.add_error_detail('use `fn foo[T](x T) {`, not just `fn foo(x T) {`')
				c.error('generic function declaration must specify generic type names',
					node.pos)
			}
		}
	}
	if node.language == .v && !c.is_builtin_mod && !node.is_anon {
		c.check_valid_snake_case(node.get_name(), 'function name', node.pos)
		if !node.is_method && node.mod == 'main' && node.short_name in c.table.builtin_pub_fns {
			c.error('cannot redefine builtin public function `${node.short_name}`', node.pos)
		}
	}
	if node.name == 'main.main' {
		c.main_fn_decl_node = *node
	}
	if node.language == .v && node.attrs.len > 0 {
		required_args_attr := ['export', '_linker_section']
		for attr_name in required_args_attr {
			if attr := node.attrs.find_first(attr_name) {
				if attr.arg == '' {
					c.error('missing argument for @[${attr_name}] attribute', attr.pos)
				}
			}
		}
	}
	if node.return_type == ast.no_type {
		c.error('invalid return type in fn `${node.name}`', node.pos)
		return
	}
	c.fn_return_type = node.return_type
	return_type_unaliased := c.table.unaliased_type(node.return_type)
	if node.return_type.has_flag(.option) && return_type_unaliased.has_flag(.result) {
		c.error('the fn returns ${c.error_type_name(node.return_type)}, but ${c.error_type_name(node.return_type.clear_flag(.option))} is a Result alias, you can not mix them',
			node.return_type_pos)
	}
	if node.return_type.has_flag(.result) && return_type_unaliased.has_flag(.option) {
		c.error('the fn returns ${c.error_type_name(node.return_type)}, but ${c.error_type_name(node.return_type.clear_flag(.result))} is an Option alias, you can not mix them',
			node.return_type_pos)
	}
	if node.return_type != ast.void_type {
		if node.language == .v && node.return_type.clear_option_and_result() == ast.any_type {
			c.error('cannot use type `any` here', node.return_type_pos)
		}
		if ct_attr_idx := node.attrs.find_comptime_define() {
			sexpr := node.attrs[ct_attr_idx].ct_expr.str()
			c.error('only functions that do NOT return values can have `[if ${sexpr}]` tags',
				node.pos)
		}
		if node.generic_names.len > 0 {
			gs := c.table.sym(node.return_type)
			if gs.info is ast.Struct {
				if gs.info.is_generic && !node.return_type.has_flag(.generic) {
					c.error('return generic struct `${gs.name}` in fn declaration must specify the generic type names, e.g. ${gs.name}[T]',
						node.return_type_pos)
				}
			}
			if gs.kind == .struct && c.needs_unwrap_generic_type(node.return_type) {
				// resolve generic Array[T], Map[T] generics, avoid recursive generic resolving type
				if c.ensure_generic_type_specify_type_names(node.return_type, node.return_type_pos,
					false, false)
				{
					c.table.unwrap_generic_type_ex(node.return_type, c.table.cur_fn.generic_names,
						c.table.cur_concrete_types, true)
				}
			}
		}
		return_sym := c.table.sym(node.return_type)
		if return_sym.info is ast.Alias {
			parent_sym := c.table.sym(return_sym.info.parent_type)
			if parent_sym.info is ast.ArrayFixed {
				c.table.find_or_register_array_fixed(parent_sym.info.elem_type, parent_sym.info.size,
					parent_sym.info.size_expr, true)
			}
			if return_sym.name == 'byte' {
				c.warn('byte is deprecated, use u8 instead', node.return_type_pos)
			}
		}
		final_return_sym := c.table.final_sym(node.return_type)
		if final_return_sym.info is ast.MultiReturn {
			for multi_type in final_return_sym.info.types {
				if multi_type == ast.error_type {
					c.error('type `IError` cannot be used in multi-return, return an Option instead',
						node.return_type_pos)
				} else if multi_type.has_flag(.result) {
					c.error('result cannot be used in multi-return, return a Result instead',
						node.return_type_pos)
				}
			}
		}
		// Ensure each generic type of the parameter was declared in the function's definition
		if node.return_type.has_flag(.generic) {
			generic_names := c.table.generic_type_names(node.return_type)
			for name in generic_names {
				if name !in node.generic_names {
					fn_generic_names := node.generic_names.join(', ')
					c.error('generic type name `${name}` is not mentioned in fn `${node.name}[${fn_generic_names}]`',
						node.return_type_pos)
				}
			}
		}
	} else {
		for mut a in node.attrs {
			if a.kind == .comptime_define {
				node.should_be_skipped = c.evaluate_once_comptime_if_attribute(mut a)
			}
		}
	}
	if node.is_method {
		if node.receiver.name in c.global_names {
			c.error('cannot use global variable name `${node.receiver.name}` as receiver',
				node.receiver_pos)
		}
		if node.receiver.typ.has_flag(.option) {
			c.error('option types cannot have methods', node.receiver_pos)
		}
		mut sym := c.table.sym(node.receiver.typ)
		if sym.kind == .array && !c.is_builtin_mod && node.name == 'map' {
			// TODO: `node.map in array_builtin_methods`
			c.error('method overrides built-in array method', node.pos)
		} else if sym.kind == .sum_type && node.name == 'type_name' {
			c.error('method overrides built-in sum type method', node.pos)
		} else if sym.kind == .sum_type && node.name == 'type_idx' {
			c.error('method overrides built-in sum type method', node.pos)
		} else if sym.kind == .multi_return {
			c.error('cannot define method on multi-value', node.method_type_pos)
		}
		if sym.name.len == 1 {
			// One letter types are reserved for generics.
			c.error('unknown type `${sym.name}`', node.receiver_pos)
			return
		}
		// make sure interface does not implement its own interface methods
		if mut sym.info is ast.Interface && sym.has_method(node.name) {
			// if the method is in info.methods then it is an interface method
			if sym.info.has_method(node.name) {
				c.error('interface `${sym.name}` cannot implement its own interface method `${node.name}`',
					node.pos)
			}
		}
		if mut sym.info is ast.Struct {
			if field := c.table.find_field(sym, node.name) {
				field_sym := c.table.sym(field.typ)
				if field_sym.kind == .function {
					c.error('type `${sym.name}` has both field and method named `${node.name}`',
						node.pos)
				}
			}
			if node.name == 'free' {
				if node.return_type != ast.void_type {
					c.error('`.free()` methods should not have a return type', node.return_type_pos)
				}
				if !node.receiver.typ.is_ptr() {
					tname := sym.name.after_char(`.`)
					c.error('`.free()` methods should be defined on either a `(mut x &${tname})`, or a `(x &${tname})` receiver',
						node.receiver_pos)
				}
				if node.params.len != 1 {
					c.error('`.free()` methods should have 0 arguments', node.pos)
				}
			}
		}
		// needed for proper error reporting during vweb route checking
		if node.method_idx < sym.methods.len {
			sym.methods[node.method_idx].source_fn = voidptr(node)
		} else {
			c.error('method index: ${node.method_idx} >= sym.methods.len: ${sym.methods.len}',
				node.pos)
		}
	}
	if node.language == .v {
		// Make sure all types are valid
		for mut param in node.params {
			if !c.ensure_type_exists(param.typ, param.type_pos) {
				return
			}
			if reserved_type_names_chk.matches(param.name) {
				c.error('invalid use of reserved type `${param.name}` as a parameter name',
					param.pos)
			}
			if param.typ.has_flag(.result) {
				c.error('result type arguments are not supported', param.type_pos)
			}
			arg_typ_sym := c.table.sym(param.typ)
			// resolve unresolved fixed array size e.g. [mod.const]array_type
			if arg_typ_sym.info is ast.ArrayFixed
				&& c.array_fixed_has_unresolved_size(arg_typ_sym.info) {
				mut size_expr := unsafe { arg_typ_sym.info.size_expr }
				param.typ = c.eval_array_fixed_sizes(mut size_expr, 0, arg_typ_sym.info.elem_type)
				mut v := node.scope.find_var(param.name) or { continue }
				v.typ = param.typ
			}
			if arg_typ_sym.info is ast.Struct {
				if !param.typ.is_ptr() && arg_typ_sym.info.is_heap { // set auto_heap to promote value parameter
					mut v := node.scope.find_var(param.name) or { continue }
					v.is_auto_heap = true
				}
				if arg_typ_sym.info.generic_types.len > 0 && !param.typ.has_flag(.generic)
					&& arg_typ_sym.info.concrete_types.len == 0 {
					pure_sym_name := arg_typ_sym.embed_name()
					c.error('generic struct `${pure_sym_name}` in fn declaration must specify the generic type names, e.g. ${pure_sym_name}[T]',
						param.type_pos)
				}
				if param.is_mut && arg_typ_sym.info.attrs.any(it.name == 'params') {
					c.error('declaring a mutable parameter that accepts a struct with the `@[params]` attribute is not allowed',
						param.type_pos)
				}
			} else if arg_typ_sym.info is ast.Interface {
				if arg_typ_sym.info.generic_types.len > 0 && !param.typ.has_flag(.generic)
					&& arg_typ_sym.info.concrete_types.len == 0 {
					pure_sym_name := arg_typ_sym.embed_name()
					c.error('generic interface `${pure_sym_name}` in fn declaration must specify the generic type names, e.g. ${pure_sym_name}[T]',
						param.type_pos)
				}
			} else if arg_typ_sym.info is ast.SumType {
				if arg_typ_sym.info.generic_types.len > 0 && !param.typ.has_flag(.generic)
					&& arg_typ_sym.info.concrete_types.len == 0 {
					pure_sym_name := arg_typ_sym.embed_name()
					c.error('generic sumtype `${pure_sym_name}` in fn declaration must specify the generic type names, e.g. ${pure_sym_name}[T]',
						param.type_pos)
				}
			}
			// Ensure each generic type of the parameter was declared in the function's definition
			if param.typ.has_flag(.generic) {
				generic_names := c.table.generic_type_names(param.typ)
				for name in generic_names {
					if name !in node.generic_names {
						fn_generic_names := node.generic_names.join(', ')
						c.error('generic type name `${name}` is not mentioned in fn `${node.name}[${fn_generic_names}]`',
							param.type_pos)
					}
				}
			}
			if param.name == node.mod && param.name != 'main' {
				c.error('duplicate of a module name `${param.name}`', param.pos)
			}
			// Check if parameter name is already registered as imported module symbol
			if c.check_import_sym_conflict(param.name) {
				c.error('duplicate of an import symbol `${param.name}`', param.pos)
			}
			if arg_typ_sym.kind == .alias && arg_typ_sym.name == 'byte' {
				c.warn('byte is deprecated, use u8 instead', param.type_pos)
			}
		}
		if !node.is_method {
			// Check if function name is already registered as imported module symbol
			if c.check_import_sym_conflict(node.short_name) {
				c.error('duplicate of an import symbol `${node.short_name}`', node.pos)
			}
			if node.params.len == 0 && node.name.after_char(`.`) == 'init' {
				if node.is_pub {
					c.error('fn `init` must not be public', node.pos)
				}
				if node.return_type != ast.void_type {
					c.error('fn `init` cannot have a return type', node.pos)
				}
			}
			if !c.is_builtin_mod && node.mod == 'main'
				&& node.name.after_char(`.`) in reserved_type_names {
				c.error('top level declaration cannot shadow builtin type', node.pos)
			}
			if node.is_static_type_method {
				if sym := c.table.find_sym(node.name.all_before('__static__')) {
					if sym.kind == .placeholder {
						c.error('unknown type `${sym.name}`', node.static_type_pos)
					}
				}
			}
		}
	}
	if node.return_type != ast.no_type {
		if !c.ensure_type_exists(node.return_type, node.return_type_pos) {
			return
		}
		if node.language == .v && node.is_method && node.name == 'str' {
			if node.return_type != ast.string_type {
				c.error('.str() methods should return `string`', node.pos)
			}
			if node.params.len != 1 {
				c.error('.str() methods should have 0 arguments', node.pos)
			}
		}
		if node.language == .v && node.is_method
			&& node.name in ['+', '-', '*', '%', '/', '<', '=='] {
			if node.params.len != 2 {
				c.error('operator methods should have exactly 1 argument', node.pos)
			} else {
				receiver_type := node.receiver.typ
				receiver_sym := c.table.sym(receiver_type)

				param_type := node.params[1].typ
				param_sym := c.table.sym(param_type)

				if param_sym.kind == .string && receiver_sym.kind == .string {
					// bypass check for strings
					// TODO: there must be a better way to handle that
				} else if param_sym.kind !in [.struct, .alias]
					|| receiver_sym.kind !in [.struct, .alias] {
					c.error('operator methods are only allowed for struct and type alias',
						node.pos)
				} else {
					parent_sym := c.table.final_sym(node.receiver.typ)
					if node.rec_mut {
						c.error('receiver cannot be `mut` for operator overloading', node.receiver_pos)
					} else if node.params[1].is_mut {
						c.error('argument cannot be `mut` for operator overloading', node.pos)
					} else if !c.check_same_type_ignoring_pointers(node.receiver.typ,
						node.params[1].typ) {
						c.error('expected `${receiver_sym.name}` not `${param_sym.name}` - both operands must be the same type for operator overloading',
							node.params[1].type_pos)
					} else if node.return_type != ast.bool_type && node.name in ['<', '=='] {
						c.error('operator comparison methods should return `bool`', node.pos)
					} else if parent_sym.is_primitive() {
						// aliases of primitive types are explicitly allowed
					} else if receiver_type != param_type {
						srtype := c.table.type_to_str(receiver_type)
						sptype := c.table.type_to_str(param_type)
						c.error('the receiver type `${srtype}` should be the same type as the operand `${sptype}`',
							node.pos)
					} else if node.return_type.has_option_or_result() {
						c.error('return type cannot be Option or Result', node.return_type_pos)
					}
				}
			}
		}
	}
	// TODO: c.pref.is_vet
	if c.file.is_test && (!node.is_method && (node.short_name.starts_with('test_')
		|| node.short_name.starts_with('testsuite_'))) {
		if !c.pref.is_test {
			// simple heuristic
			for st in node.stmts {
				if st is ast.AssertStmt {
					c.warn('tests will not be run, because filename does not end with `_test.v`',
						node.pos)
					break
				}
			}
		}

		if node.params.len != 0 {
			c.error('test functions should take 0 parameters', node.pos)
		}

		if node.return_type != ast.void_type_idx
			&& node.return_type.clear_flag(.option) != ast.void_type_idx
			&& node.return_type.clear_flag(.result) != ast.void_type_idx {
			c.error('test functions should either return nothing at all, or be marked to return `?` or `!`',
				node.pos)
		}
	}
	c.expected_type = ast.void_type
	c.table.cur_fn = unsafe { node }
	// c.table.cur_fn = node
	// Add return if `fn(...) ? {...}` have no return at end
	if node.return_type != ast.void_type && node.return_type.has_flag(.option)
		&& (node.stmts.len == 0 || node.stmts.last() !is ast.Return) {
		sym := c.table.sym(node.return_type)
		if sym.kind == .void {
			return_pos := if node.stmts.len == 0 {
				node.pos
			} else {
				node.stmts.last().pos
			}
			node.stmts << ast.Return{
				pos: return_pos // node.pos
			}
		}
	}
	// same for result `fn (...) ! { ... }`
	if node.return_type != ast.void_type && node.return_type.has_flag(.result)
		&& (node.stmts.len == 0 || node.stmts.last() !is ast.Return) {
		sym := c.table.sym(node.return_type)
		if sym.kind == .void {
			node.stmts << ast.Return{
				pos: node.pos
			}
		}
	}
	c.fn_scope = node.scope
	// Register implicit context var
	typ_veb_result := c.table.get_veb_result_type_idx() // c.table.find_type('veb.Result')
	if node.return_type == typ_veb_result {
		// Find a custom user Context type first
		mut ctx_idx := c.table.find_type('main.Context')
		if ctx_idx < 1 {
			// If it doesn't exist, use veb.Context
			ctx_idx = c.table.find_type('veb.Context')
		}
		typ_veb_context := ctx_idx.set_nr_muls(1)
		// No `ctx` param? Add it
		if !node.params.any(it.name == 'ctx') && node.params.len >= 1 {
			params := node.params.clone()
			ctx_param := ast.Param{
				name:   'ctx'
				typ:    typ_veb_context
				is_mut: true
			}
			node.params = [node.params[0], ctx_param]
			node.params << params[1..]
			// println('new params ${node.name}')
			// println(node.params)
			// We've added ctx to the FnDecl node.
			// Now update the existing method, already registered in Table.
			mut rec_sym := c.table.sym(node.receiver.typ)
			if mut m := c.table.find_method(rec_sym, node.name) {
				p := m.params.clone()
				m.params = [m.params[0], ctx_param]
				m.params << p[1..]
				rec_sym.update_method(m)
			}
		}
		// sym := c.table.sym(typ_veb_context)
		// println('reging ${typ_veb_context} ${sym}')
		// println(c.fn_scope)
		// println(node.params)
		// Finally add ctx to the scope
		c.fn_scope.register(ast.Var{
			name:         'ctx'
			typ:          typ_veb_context
			pos:          node.pos
			is_used:      true
			is_mut:       true
			is_stack_obj: false // true
		})
	}
	c.stmts(mut node.stmts)
	node_has_top_return := has_top_return(node.stmts)
	node.has_return = c.returns || node_has_top_return
	c.check_noreturn_fn_decl(mut node)
	if node.language == .v && !node.no_body && node.return_type != ast.void_type && !node.has_return
		&& !node.is_noreturn {
		if c.inside_anon_fn {
			c.error('missing return at the end of an anonymous function', node.pos)
		} else if !node.attrs.contains('_naked') {
			c.error('missing return at end of function `${node.name}`', node.pos)
		}
	}
	node.source_file = c.file

	if node.name in c.table.fns {
		if node.name != 'main.main' {
			mut dep_names := []string{}
			for stmt in node.stmts {
				dnames := c.table.dependent_names_in_stmt(stmt)
				for dname in dnames {
					if dname in dep_names {
						continue
					}
					dep_names << dname
				}
			}
			if dep_names.len > 0 {
				unsafe {
					c.table.fns[node.name].dep_names = dep_names
				}
			}
		}
		unsafe {
			c.table.fns[node.name].source_fn = voidptr(node)
		}
	}

	// vweb checks
	if node.attrs.len > 0 && c.file.imports.any(it.mod == 'vweb') {
		// If it's a vweb action (has the ['/url'] attribute), make sure it returns a vweb.Result
		for attr in node.attrs {
			if attr.name.starts_with('/') {
				if c.table.sym(node.return_type).name != 'vweb.Result' {
					c.error('vweb actions must return `vweb.Result`', node.pos)
				}
				break
			}
		}
	}
	if node.is_expand_simple_interpolation {
		match true {
			!node.is_method {
				c.error('@[expand_simple_interpolation] is supported only on methods',
					node.pos)
			}
			node.params.len != 2 {
				c.error('methods tagged with @[expand_simple_interpolation], should have exactly 1 argument',
					node.pos)
			}
			!node.params[1].typ.is_string() {
				c.error('methods tagged with @[expand_simple_interpolation], should accept a single string',
					node.pos)
			}
			else {}
		}
	}
}

// check_same_type_ignoring_pointers util function to check if the Types are the same, including all
// corner cases.
// FIXME: if the optimization is done after the checker, we can safely remove this util function
fn (c &Checker) check_same_type_ignoring_pointers(type_a ast.Type, type_b ast.Type) bool {
	// FIXME: if possible pass the ast.Node and check the property `is_auto_rec`
	if type_a != type_b {
		// before failing we must be sure that the parser didn't optimize the function
		clean_type_a := type_a.set_nr_muls(0)
		clean_type_b := type_b.set_nr_muls(0)
		return clean_type_a == clean_type_b
	}
	return true
}

fn (mut c Checker) anon_fn(mut node ast.AnonFn) ast.Type {
	keep_fn := c.table.cur_fn
	keep_inside_anon := c.inside_anon_fn
	keep_anon_fn := c.cur_anon_fn
	c.table.used_features.anon_fn = true
	defer {
		c.table.cur_fn = keep_fn
		c.inside_anon_fn = keep_inside_anon
		c.cur_anon_fn = keep_anon_fn
	}
	if node.decl.no_body {
		c.error('anonymous function must declare a body', node.decl.pos)
	}
	for param in node.decl.params {
		if param.name == '' {
			c.error('use `_` to name an unused parameter', param.pos)
		}
	}
	c.table.cur_fn = unsafe { &node.decl }
	c.inside_anon_fn = true
	c.cur_anon_fn = unsafe { &node }
	mut has_generic := false
	for mut var in node.inherited_vars {
		parent_var := node.decl.scope.parent.find_var(var.name) or {
			panic('unexpected checker error: cannot find parent of inherited variable `${var.name}`')
		}
		if var.is_mut && !parent_var.is_mut {
			c.error('original `${parent_var.name}` is immutable, declare it with `mut` to make it mutable',
				var.pos)
		}
		if parent_var.typ != ast.no_type {
			parent_var_sym := c.table.final_sym(parent_var.typ)
			if parent_var_sym.info is ast.FnType {
				ret_typ := c.unwrap_generic(parent_var_sym.info.func.return_type)
				if ret_typ.has_flag(.generic) {
					generic_names := c.table.generic_type_names(ret_typ)
					curr_list := c.table.cur_fn.generic_names.join(', ')
					for name in generic_names {
						if name !in c.table.cur_fn.generic_names {
							c.error('Add the generic type `${name}` to the anon fn generic list type, that is currently `[${curr_list}]`',
								var.pos)
						}
					}
				}
			}
		}
		if parent_var.expr is ast.IfGuardExpr {
			sym := c.table.sym(parent_var.expr.expr_type)
			if sym.info is ast.MultiReturn {
				for i, v in parent_var.expr.vars {
					if v.name == var.name {
						var.typ = sym.info.types[i]
						break
					}
				}
			} else {
				var.typ = parent_var.expr.expr_type.clear_option_and_result()
			}
		} else {
			var.typ = parent_var.typ
		}
		if var.typ.has_flag(.generic) {
			has_generic = true
		}
		node.decl.scope.update_var_type(var.name, var.typ)
	}
	if has_generic && node.decl.generic_names.len == 0 {
		c.error('generic closure fn must specify type parameter, e.g. fn [foo] [T]()',
			node.decl.pos)
	}
	c.stmts(mut node.decl.stmts)
	c.fn_decl(mut node.decl)
	return node.typ
}

fn (mut c Checker) call_expr(mut node ast.CallExpr) ast.Type {
	// Check whether the inner function definition is before the call
	if var := node.scope.find_var(node.name) {
		if var.expr is ast.AnonFn && var.pos.pos > node.pos.pos {
			c.error('unknown function: ${node.name}', node.pos)
		}
	}
	// If the left expr has an or_block, it needs to be checked for legal or_block statement.
	left_type := c.expr(mut node.left)
	c.check_expr_option_or_result_call(node.left, left_type)
	// TODO: merge logic from method_call and fn_call
	// First check everything that applies to both fns and methods
	old_inside_fn_arg := c.inside_fn_arg
	c.inside_fn_arg = true
	mut continue_check := true
	// Now call `method_call` or `fn_call` for specific checks.
	typ := if node.is_method {
		c.method_call(mut node, mut continue_check)
	} else {
		c.fn_call(mut node, mut continue_check)
	}
	if !continue_check {
		return ast.void_type
	}
	c.inside_fn_arg = old_inside_fn_arg
	// autofree: mark args that have to be freed (after saving them in tmp exprs)
	free_tmp_arg_vars := c.pref.autofree && !c.is_builtin_mod && node.args.len > 0
		&& !c.inside_const && !node.args[0].typ.has_flag(.option)
		&& !node.args[0].typ.has_flag(.result) && !(node.args[0].expr is ast.CallExpr
		&& (node.args[0].expr.return_type.has_flag(.option)
		|| node.args[0].expr.return_type.has_flag(.result)))
	if free_tmp_arg_vars {
		for i, arg in node.args {
			if arg.typ != ast.string_type {
				continue
			}
			if arg.expr in [ast.Ident, ast.StringLiteral, ast.SelectorExpr]
				|| (arg.expr is ast.CallExpr && arg.expr.or_block.kind != .absent) {
				// Simple expressions like variables, string literals, selector expressions
				// (`x.field`) can't result in allocations and don't need to be assigned to
				// temporary vars.
				// Only expressions like `str + 'b'` need to be freed.
				continue
			}
			if arg.expr is ast.CallExpr && arg.expr.name in ['json.encode', 'json.encode_pretty'] {
				continue
			}
			node.args[i].is_tmp_autofree = true
		}
		// TODO: copy pasta from above
		if node.receiver_type == ast.string_type
			&& node.left !in [ast.Ident, ast.StringLiteral, ast.SelectorExpr] {
			node.free_receiver = true
		}
	}
	if node.nr_ret_values == -1 && node.return_type != 0 {
		if node.return_type == ast.void_type {
			node.nr_ret_values = 0
		} else {
			ret_sym := c.table.sym(node.return_type)
			if ret_sym.info is ast.MultiReturn {
				node.nr_ret_values = ret_sym.info.types.len
			} else {
				node.nr_ret_values = 1
			}
		}
	}
	old_expected_or_type := c.expected_or_type
	c.expected_or_type = node.return_type.clear_flag(.result)
	c.stmts_ending_with_expression(mut node.or_block.stmts, c.expected_or_type)

	if node.or_block.kind == .block {
		old_inside_or_block_value := c.inside_or_block_value
		c.inside_or_block_value = true
		c.check_or_expr(node.or_block, typ, c.expected_or_type, node)
		c.inside_or_block_value = old_inside_or_block_value
	} else if node.or_block.kind == .propagate_option || node.or_block.kind == .propagate_result {
		if c.pref.skip_unused && !c.is_builtin_mod && c.mod != 'strings' {
			c.table.used_features.option_or_result = true
		}
	}
	c.expected_or_type = old_expected_or_type
	if c.pref.skip_unused && !c.is_builtin_mod && c.mod == 'main' {
		if node.is_method {
			type_str := c.table.type_to_str(node.left_type)
			if c.table.sym(node.left_type).is_builtin()
				&& type_str !in c.table.used_features.used_modules {
				c.table.used_features.used_modules[type_str] = true
			}
		} else if node.name.contains('.') {
			c.table.used_features.used_modules[node.name.all_before('.')] = true
		}
	}

	if !c.inside_const && c.table.cur_fn != unsafe { nil } && !c.table.cur_fn.is_main
		&& !c.table.cur_fn.is_test {
		// TODO: use just `if node.or_block.kind == .propagate_result && !c.table.cur_fn.return_type.has_flag(.result) {` after the deprecation for ?!Type
		if node.or_block.kind == .propagate_result && !c.table.cur_fn.return_type.has_flag(.result)
			&& !c.table.cur_fn.return_type.has_flag(.option) {
			c.add_instruction_for_result_type()
			c.error('to propagate the Result call, `${c.table.cur_fn.name}` must return a Result',
				node.or_block.pos)
		}
		if node.or_block.kind == .propagate_option && !c.table.cur_fn.return_type.has_flag(.option) {
			c.add_instruction_for_option_type()
			c.error('to propagate the Option call, `${c.table.cur_fn.name}` must return an Option',
				node.or_block.pos)
		}
	}
	return typ
}

fn (mut c Checker) builtin_args(mut node ast.CallExpr, fn_name string, func &ast.Fn) {
	c.inside_interface_deref = true
	c.expected_type = ast.string_type
	if !(node.language != .js && node.args[0].expr is ast.CallExpr) {
		node.args[0].typ = c.expr(mut node.args[0].expr)
	}
	arg := node.args[0]
	c.check_expr_option_or_result_call(arg.expr, arg.typ)
	if arg.typ.is_void() {
		c.error('`${fn_name}` can not print void expressions', node.pos)
	} else if arg.typ == ast.char_type && arg.typ.nr_muls() == 0 {
		c.error('`${fn_name}` cannot print type `char` directly, print its address or cast it to an integer instead',
			node.pos)
	} else if arg.expr is ast.ArrayDecompose {
		c.error('`${fn_name}` cannot print variadic values', node.pos)
	}
	c.fail_if_unreadable(arg.expr, arg.typ, 'argument to print')
	c.inside_interface_deref = false
	node.return_type = ast.void_type
	c.set_node_expected_arg_types(mut node, func)

	/*
	// TODO: optimize `struct T{} fn (t &T) str() string {return 'abc'} mut a := []&T{} a << &T{} println(a[0])`
	// It currently generates:
	// `println(T_str_no_ptr(*(*(T**)array_get(a, 0))));`
	// ... which works, but could be just:
	// `println(T_str(*(T**)array_get(a, 0)));`
	prexpr := node.args[0].expr
	prtyp := node.args[0].typ
	prtyp_sym := c.table.sym(prtyp)
	prtyp_is_ptr := prtyp.is_ptr()
	prhas_str, prexpects_ptr, prnr_args := prtyp_sym.str_method_info()
	eprintln('>>> println hack typ: ${prtyp} | sym.name: ${prtyp_sym.name} | is_ptr: $prtyp_is_ptr | has_str: $prhas_str | expects_ptr: $prexpects_ptr | nr_args: $prnr_args | expr: ${prexpr.str()} ')
	*/
}

fn (mut c Checker) needs_unwrap_generic_type(typ ast.Type) bool {
	if typ == 0 || !typ.has_flag(.generic) {
		return false
	}
	sym := c.table.sym(typ)
	match sym.info {
		ast.Struct, ast.Interface, ast.SumType {
			return true
		}
		ast.Array {
			return c.needs_unwrap_generic_type(sym.info.elem_type)
		}
		ast.ArrayFixed {
			return c.needs_unwrap_generic_type(sym.info.elem_type)
		}
		ast.Map {
			if c.needs_unwrap_generic_type(sym.info.key_type) {
				return true
			}
			if c.needs_unwrap_generic_type(sym.info.value_type) {
				return true
			}
		}
		ast.Chan {
			return c.needs_unwrap_generic_type(sym.info.elem_type)
		}
		ast.Thread {
			return c.needs_unwrap_generic_type(sym.info.return_type)
		}
		else {
			return false
		}
	}
	return false
}

fn (mut c Checker) fn_call(mut node ast.CallExpr, mut continue_check &bool) ast.Type {
	is_va_arg := node.name == 'C.va_arg'
	is_json_decode := node.name == 'json.decode'
	mut fn_name := node.name
	if node.is_static_method {
		// resolve static call T.name()
		if c.table.cur_fn != unsafe { nil } {
			node.left_type, fn_name = c.table.convert_generic_static_type_name(fn_name,
				c.table.cur_fn.generic_names, c.table.cur_concrete_types)
			c.table.used_features.comptime_calls[fn_name] = true
		}
	}
	if fn_name == 'main' {
		c.error('the `main` function cannot be called in the program', node.pos)
	}
	mut has_generic := false // foo[T]() instead of foo[int]()
	mut concrete_types := []ast.Type{}
	node.concrete_types = node.raw_concrete_types
	for concrete_type in node.concrete_types {
		if concrete_type.has_flag(.generic) {
			has_generic = true
			concrete_types << c.unwrap_generic(concrete_type)
		} else {
			concrete_types << concrete_type
		}
	}
	if c.table.cur_fn != unsafe { nil } && c.table.cur_concrete_types.len == 0 && has_generic {
		c.error('generic fn using generic types cannot be called outside of generic fn',
			node.pos)
	}
	if concrete_types.len > 0 {
		mut no_exists := true
		if fn_name.contains('.') {
			no_exists = c.table.register_fn_concrete_types(node.fkey(), concrete_types)
		} else {
			no_exists = c.table.register_fn_concrete_types(c.mod + '.' + node.fkey(),
				concrete_types)
			// if the generic fn does not exist in the current fn calling module, continue
			// to look in builtin module
			if !no_exists {
				no_exists = c.table.register_fn_concrete_types(node.fkey(), concrete_types)
			}
		}
		if no_exists {
			c.need_recheck_generic_fns = true
		}
	}
	if fn_name == 'JS.await' {
		if node.args.len > 1 {
			c.error('JS.await expects 1 argument, a promise value (e.g `JS.await(fs.read())`',
				node.pos)
			return ast.void_type
		}

		typ := c.expr(mut node.args[0].expr)
		tsym := c.table.sym(typ)

		if !tsym.name.starts_with('Promise[') {
			c.error('JS.await: first argument must be a promise, got `${tsym.name}`',
				node.pos)
			return ast.void_type
		}
		if c.table.cur_fn != unsafe { nil } {
			c.table.cur_fn.has_await = true
		}
		match tsym.info {
			ast.Struct {
				mut ret_type := tsym.info.concrete_types[0]
				ret_type = ret_type.set_flag(.option)
				node.return_type = ret_type
				return ret_type
			}
			else {
				c.error('JS.await: Promise must be a struct type', node.pos)
				return ast.void_type
			}
		}
		panic('unreachable')
	} else if node.args.len > 0 && node.args[0].typ.has_flag(.shared_f) && fn_name == 'json.encode' {
		c.error('json.encode cannot handle shared data', node.pos)
		return ast.void_type
	} else if node.args.len > 0 && (is_va_arg || is_json_decode) {
		if node.args.len != 2 {
			if is_json_decode {
				c.error("json.decode expects 2 arguments, a type and a string (e.g `json.decode(T, '')`)",
					node.pos)
			} else {
				c.error('C.va_arg expects 2 arguments, a type and va_list (e.g `C.va_arg(int, va)`)',
					node.pos)
			}
			return ast.void_type
		}
		mut expr := node.args[0].expr
		if mut expr is ast.TypeNode {
			expr.typ = c.expr(mut expr)
			mut unwrapped_typ := c.unwrap_generic(expr.typ)
			if c.needs_unwrap_generic_type(expr.typ) {
				unwrapped_typ = c.table.unwrap_generic_type(expr.typ, c.table.cur_fn.generic_names,
					c.table.cur_concrete_types)
			}
			sym := c.table.sym(unwrapped_typ)
			if c.table.known_type(sym.name) && sym.kind != .placeholder {
				mut kind := sym.kind
				if sym.info is ast.Alias {
					kind = c.table.sym(sym.info.parent_type).kind
				}
				if is_json_decode && kind !in [.struct, .sum_type, .map, .array] {
					c.error('${fn_name}: expected sum type, struct, map or array, found ${kind}',
						expr.pos)
				}
			} else {
				c.error('${fn_name}: unknown type `${sym.name}`', node.pos)
			}
		} else {
			typ := expr.type_name()
			c.error('${fn_name}: first argument needs to be a type, got `${typ}`', node.pos)
			return ast.void_type
		}
		c.expected_type = ast.string_type
		node.args[1].typ = c.expr(mut node.args[1].expr)
		if is_json_decode && node.args[1].typ != ast.string_type {
			c.error('json.decode: second argument needs to be a string', node.pos)
		}
		typ := expr as ast.TypeNode
		node.return_type = if is_json_decode { typ.typ.set_flag(.result) } else { typ.typ }
		return node.return_type
	} else if fn_name == '__addr' {
		if !c.inside_unsafe {
			c.error('`__addr` must be called from an unsafe block', node.pos)
		}
		if node.args.len != 1 {
			c.error('`__addr` requires 1 argument', node.pos)
			return ast.void_type
		}
		typ := c.expr(mut node.args[0].expr)
		node.args[0].typ = typ
		node.return_type = typ.ref()
		return node.return_type
	}
	// look for function in format `mod.fn` or `fn` (builtin)
	mut func := ast.Fn{}
	mut found := false
	mut found_in_args := false
	defer {
		if found {
			c.check_must_use_call_result(node, func, 'function')
		}
	}
	// anon fn direct call
	if node.left is ast.AnonFn {
		// it was set to anon for checker errors, clear for gen
		node.name = ''
		c.expr(mut node.left)
		left := node.left as ast.AnonFn
		if left.typ != ast.no_type {
			anon_fn_sym := c.table.sym(left.typ)
			func = (anon_fn_sym.info as ast.FnType).func
			found = true
		}
	}
	// try prefix with current module as it would have never gotten prefixed
	if !found && node.mod != 'builtin' && !fn_name.contains('.') {
		name_prefixed := '${node.mod}.${fn_name}'
		if f := c.table.find_fn(name_prefixed) {
			node.name = name_prefixed
			found = true
			func = f
			unsafe { c.table.fns[name_prefixed].usages++ }
		}
	}
	if !found && node.left is ast.IndexExpr {
		c.expr(mut node.left)
		left := node.left as ast.IndexExpr
		sym := c.table.final_sym(left.left_type)
		if sym.info is ast.Array {
			elem_sym := c.table.sym(sym.info.elem_type)
			if elem_sym.info is ast.FnType {
				func = elem_sym.info.func
				found = true
				node.is_fn_var = true
				node.fn_var_type = sym.info.elem_type
			} else {
				c.error('cannot call the element of the array, it is not a function',
					node.pos)
			}
		} else if sym.info is ast.Map {
			value_sym := c.table.sym(sym.info.value_type)
			if value_sym.info is ast.FnType {
				func = value_sym.info.func
				found = true
				node.is_fn_var = true
				node.fn_var_type = sym.info.value_type
			} else {
				c.error('cannot call the value of the map, it is not a function', node.pos)
			}
		} else if sym.info is ast.ArrayFixed {
			elem_sym := c.table.sym(sym.info.elem_type)
			if elem_sym.info is ast.FnType {
				func = elem_sym.info.func
				found = true
				node.is_fn_var = true
				node.fn_var_type = sym.info.elem_type
			} else {
				c.error('cannot call the element of the array, it is not a function',
					node.pos)
			}
		}
	}
	if !found && node.left is ast.CallExpr {
		c.expr(mut node.left)
		left := node.left as ast.CallExpr
		if left.return_type != 0 {
			sym := c.table.sym(left.return_type)
			if sym.info is ast.FnType {
				node.return_type = sym.info.func.return_type
				found = true
				func = sym.info.func
			}
		}
	}
	// already prefixed (mod.fn) or C/builtin/main
	if !found {
		if f := c.table.find_fn(fn_name) {
			found = true
			func = f
			unsafe { c.table.fns[fn_name].usages++ }
		}
	}

	// static method resolution
	if !found && node.is_static_method {
		if index := fn_name.index('__static__') {
			owner_name := fn_name#[..index]
			// already imported symbol (static Foo.new() in another module)
			for import_sym in c.file.imports.filter(it.syms.any(it.name == owner_name)) {
				qualified_name := '${import_sym.mod}.${fn_name}'
				if f := c.table.find_fn(qualified_name) {
					found = true
					func = f
					node.name = qualified_name
					unsafe { c.table.fns[qualified_name].usages++ }
					break
				}
			}
			if !found {
				// aliased static method on current mod
				full_type_name := if !fn_name.contains('.') {
					c.mod + '.' + owner_name
				} else {
					owner_name
				}
				typ := c.table.find_type(full_type_name)
				if typ != 0 {
					final_sym := c.table.final_sym(typ)
					// try to find the unaliased static method name
					orig_name := final_sym.name + fn_name#[index..]
					if f := c.table.find_fn(orig_name) {
						found = true
						func = f
						unsafe { c.table.fns[orig_name].usages++ }
						node.name = orig_name
						node.left_type = typ
					}
				}
			}
		}
		// Enum.from_string, `mod.Enum.from_string('item')`, `Enum.from_string('item')`
		if !found && fn_name.ends_with('__static__from_string') {
			enum_name := fn_name.all_before('__static__')
			mut full_enum_name := if !enum_name.contains('.') {
				c.mod + '.' + enum_name
			} else {
				enum_name
			}
			mut idx := c.table.type_idxs[full_enum_name]
			if idx > 0 {
				// is from another mod.
				if enum_name.contains('.') {
					if !c.check_type_and_visibility(full_enum_name, idx, .enum, node.pos) {
						return ast.void_type
					}
				} else {
					if !c.check_type_sym_kind(full_enum_name, idx, .enum, node.pos) {
						return ast.void_type
					}
				}
			} else if !enum_name.contains('.') {
				// find from another mods.
				for import_sym in c.file.imports {
					full_enum_name = '${import_sym.mod}.${enum_name}'
					idx = c.table.type_idxs[full_enum_name]
					if idx < 1 {
						continue
					}
					if !c.check_type_and_visibility(full_enum_name, idx, .enum, node.pos) {
						return ast.void_type
					}
					break
				}
			}
			if idx == 0 {
				c.error('unknown enum `${enum_name}`', node.pos)
				return ast.void_type
			}

			ret_typ := ast.idx_to_type(idx).set_flag(.option)
			if node.args.len != 1 {
				c.error('expected 1 argument, but got ${node.args.len}', node.pos)
			} else {
				node.args[0].typ = c.expr(mut node.args[0].expr)
				if node.args[0].typ != ast.string_type {
					styp := c.table.type_to_str(node.args[0].typ)
					c.error('expected `string` argument, but got `${styp}`', node.pos)
				}
			}
			node.return_type = ret_typ
			return ret_typ
		}
	}
	mut is_native_builtin := false
	if !found && c.pref.backend == .native {
		if fn_name in ast.native_builtins {
			unsafe { c.table.fns[fn_name].usages++ }
			found = true
			func = unsafe { c.table.fns[fn_name] }
			is_native_builtin = true
		}
	}
	if !found && c.pref.is_vsh {
		// TODO: test this hack more extensively
		os_name := 'os.${fn_name}'
		if f := c.table.find_fn(os_name) {
			if f.generic_names.len == node.concrete_types.len {
				node_alias_name := node.fkey()
				mut existing := c.table.fn_generic_types[os_name] or { [] }
				existing << c.table.fn_generic_types[node_alias_name]
				existing << node.concrete_types
				c.table.fn_generic_types[os_name] = existing
			}
			node.name = os_name
			found = true
			func = f
			unsafe { c.table.fns[os_name].usages++ }
		}
	}
	if is_native_builtin {
		if node.args.len > 0 && fn_name in print_everything_fns {
			c.builtin_args(mut node, fn_name, func)
			return func.return_type
		}
		return ast.void_type
	}
	// check for arg (var) of fn type
	if !found {
		mut typ := 0
		if mut obj := node.scope.find(node.name) {
			match mut obj {
				ast.GlobalField {
					typ = obj.typ
					node.is_fn_var = true
					node.fn_var_type = typ
				}
				ast.Var {
					if obj.smartcasts.len != 0 {
						typ = obj.smartcasts.last()
					} else {
						if obj.typ == 0 {
							if mut obj.expr is ast.IfGuardExpr {
								typ = c.expr(mut obj.expr.expr).clear_option_and_result()
							} else {
								typ = c.expr(mut obj.expr)
							}
						} else {
							typ = obj.typ
						}
					}
					node.is_fn_var = true
					node.fn_var_type = typ
				}
				else {}
			}
		}

		// XTODO document
		if typ != 0 {
			generic_vts := c.table.final_sym(typ)
			if generic_vts.info is ast.FnType {
				func = generic_vts.info.func
				found = true
				found_in_args = true
			} else {
				vts := c.table.sym(c.unwrap_generic(typ))
				if vts.info is ast.FnType {
					func = vts.info.func
					found = true
					found_in_args = true
				}
			}
		}
	}
	// global fn?
	if !found {
		if obj := c.file.global_scope.find(fn_name) {
			if obj.typ != 0 {
				sym := c.table.sym(obj.typ)
				if sym.info is ast.FnType {
					func = sym.info.func
					found = true
				}
			}
		}
	}
	// a same module constant?
	if !found {
		// allow for `const abc = myfunc`, then calling `abc()`
		qualified_const_name := if fn_name.contains('.') { fn_name } else { '${c.mod}.${fn_name}' }
		if mut obj := c.table.global_scope.find_const(qualified_const_name) {
			if obj.typ == 0 {
				obj.typ = c.expr(mut obj.expr)
			}
			if obj.typ != 0 {
				sym := c.table.sym(obj.typ)
				if sym.info is ast.FnType {
					// at this point, the const metadata should be already known,
					// and we are sure that it is just a function
					unsafe { c.table.fns[qualified_const_name].usages++ }
					unsafe { c.table.fns[func.name].usages++ }
					found = true
					func = sym.info.func
					node.is_fn_a_const = true
					node.fn_var_type = obj.typ
					node.const_name = qualified_const_name
				}
			}
		}
	}

	if !found {
		continue_check = false
		if dot_index := fn_name.index('.') {
			if !fn_name[0].is_capital() {
				mod_name := fn_name#[..dot_index]
				mut mod_func_names := []string{}
				for ctfnk, ctfnv in c.table.fns {
					if ctfnv.is_pub && ctfnk.starts_with(mod_name) {
						mod_func_names << ctfnk
					}
				}
				suggestion := util.new_suggestion(fn_name, mod_func_names)
				c.error(suggestion.say('unknown function: ${fn_name} '), node.pos)
				return ast.void_type
			}
		}
		name := node.get_name()
		if c.pref.experimental && name.starts_with('C.') {
			println('unknown function ${name}, ' +
				'searching for the C definition in one of the #includes')
			mut includes := []string{cap: 5}
			for stmt in c.file.stmts {
				if stmt is ast.HashStmt {
					if stmt.kind == 'include' {
						includes << '#include ${stmt.main}'
					}
				}
			}
			mut tmp_c_file_with_includes := os.create('tmp.c') or { panic(err) }
			tmp_c_file_with_includes.write_string(includes.join('\n')) or { panic(err) }
			tmp_c_file_with_includes.close()

			os.execute('v translate fndef ${name[2..]} tmp.c')
			x := os.read_file('__cdefs_autogen.v') or {
				for mut arg in node.args {
					c.expr(mut arg.expr)
				}
				return ast.void_type
			}
			if x.contains('fn ${name}') {
				println(
					'function definition for ${name} has been generated in __cdefs_autogen.v. ' +
					'Please re-run the compilation with `v .` or `v run .`')
				os.rm('tmp.c') or {}
				exit(0)
			} else {
				println('Failed to generate function definition. Please report it via github.com/vlang/v/issues')
			}
			os.rm('tmp.c') or {}
		}
		for mut arg in node.args {
			c.expr(mut arg.expr)
		}
		c.error('unknown function: ${node.get_name()}', node.pos)
		return ast.void_type
	}

	node.is_file_translated = func.is_file_translated
	node.is_noreturn = func.is_noreturn
	node.is_expand_simple_interpolation = func.is_expand_simple_interpolation
	node.is_ctor_new = func.is_ctor_new
	if !found_in_args {
		if node.scope.known_var(fn_name) {
			c.error('ambiguous call to: `${fn_name}`, may refer to fn `${fn_name}` or variable `${fn_name}`',
				node.pos)
		}
	}
	if !func.is_pub && func.language == .v && func.name != '' && func.mod.len > 0
		&& func.mod != c.mod && !c.pref.is_test {
		c.error('function `${func.name}` is private', node.pos)
	}
	if c.table.cur_fn != unsafe { nil } && !c.table.cur_fn.is_deprecated && func.is_deprecated {
		c.deprecate('function', func.name, func.attrs, node.pos)
	}
	if func.is_unsafe && !c.inside_unsafe
		&& (func.language != .c || (func.name[2] in [`m`, `s`] && func.mod == 'builtin')) {
		// builtin C.m*, C.s* only - temp
		if !c.pref.translated && !c.file.is_translated {
			c.warn('function `${func.name}` must be called from an `unsafe` block', node.pos)
		}
	}
	node.is_keep_alive = func.is_keep_alive
	if func.language == .v && func.no_body && !c.pref.translated && !c.file.is_translated
		&& !func.is_unsafe && !func.is_file_translated && func.mod != 'builtin' {
		c.error('cannot call a function that does not have a body', node.pos)
	}
	if node.concrete_types.len > 0 && func.generic_names.len > 0
		&& node.concrete_types.len != func.generic_names.len {
		plural := if func.generic_names.len == 1 { '' } else { 's' }
		c.error('expected ${func.generic_names.len} generic parameter${plural}, got ${node.concrete_types.len}',
			node.concrete_list_pos)
	}
	for concrete_type in node.concrete_types {
		c.ensure_type_exists(concrete_type, node.concrete_list_pos)
	}
	if func.generic_names.len > 0 && node.args.len == 0 && node.concrete_types.len == 0 {
		c.error('no argument generic function must add concrete types, e.g. foo[int]()',
			node.pos)
		return func.return_type
	}
	if func.return_type == ast.void_type && func.is_conditional
		&& func.ctdefine_idx != ast.invalid_type_idx {
		node.should_be_skipped = c.evaluate_once_comptime_if_attribute(mut func.attrs[func.ctdefine_idx])
	}

	// dont check number of args for JS functions since arguments are not required
	if node.language != .js {
		for i, mut call_arg in node.args {
			if call_arg.expr is ast.CallExpr {
				node.args[i].typ = c.expr(mut call_arg.expr)
			} else if mut call_arg.expr is ast.LambdaExpr {
				if node.concrete_types.len > 0 {
					call_arg.expr.call_ctx = unsafe { node }
				}
			}
		}
		c.check_expected_arg_count(mut node, func) or { return func.return_type }
	}
	// println / eprintln / panic can print anything
	if node.args.len > 0 && fn_name in print_everything_fns {
		c.builtin_args(mut node, fn_name, func)
		if c.pref.skip_unused && !c.is_builtin_mod && c.mod != 'math.bits'
			&& node.args[0].expr !is ast.StringLiteral {
			if !c.table.sym(c.unwrap_generic(node.args[0].typ)).has_method('str') {
				c.table.used_features.auto_str = true
			} else {
				c.table.used_features.print_types[node.args[0].typ.idx()] = true
			}
			if node.args[0].typ.is_ptr() {
				c.table.used_features.auto_str_ptr = true
			}
		}
		return func.return_type
	}
	// `return error(err)` -> `return err`
	if node.args.len == 1 && fn_name == 'error' {
		mut arg := node.args[0]
		node.args[0].typ = c.expr(mut arg.expr)
		if node.args[0].typ == ast.error_type {
			c.warn('`error(${arg})` can be shortened to just `${arg}`', node.pos)
		}
	}
	c.set_node_expected_arg_types(mut node, func)
	if !c.pref.backend.is_js() && node.args.len > 0 && func.params.len == 0 {
		c.error('too many arguments in call to `${func.name}` (non-js backend: ${c.pref.backend})',
			node.pos)
	}
	mut has_decompose := false
	for i, mut call_arg in node.args {
		if func.params.len == 0 {
			continue
		}
		if !func.is_variadic && has_decompose {
			c.error('cannot have parameter after array decompose', node.pos)
		}
		param := if func.is_variadic && i >= func.params.len - 1 {
			func.params.last()
		} else {
			func.params[i]
		}
		// registers if the arg must be passed by ref to disable auto deref args
		call_arg.should_be_ptr = param.typ.is_ptr() && !param.is_mut
		if func.is_variadic && call_arg.expr is ast.ArrayDecompose {
			if i > func.params.len - 1 {
				c.error('too many arguments in call to `${func.name}`', node.pos)
			}
		}
		has_decompose = call_arg.expr is ast.ArrayDecompose
		already_checked := node.language != .js && call_arg.expr is ast.CallExpr
		if func.is_variadic && i >= func.params.len - 1 {
			param_sym := c.table.sym(param.typ)
			mut expected_type := param.typ
			if param_sym.info is ast.Array {
				expected_type = param_sym.info.elem_type
				c.expected_type = expected_type
			}
			typ := if already_checked && mut call_arg.expr is ast.CallExpr {
				node.args[i].typ
			} else {
				c.expr(mut call_arg.expr)
			}
			if i == node.args.len - 1 {
				if c.table.sym(typ).kind == .array && call_arg.expr !is ast.ArrayDecompose
					&& c.table.sym(expected_type).kind !in [.sum_type, .interface]
					&& !param.typ.has_flag(.generic) && expected_type != typ {
					styp := c.table.type_to_str(typ)
					elem_styp := c.table.type_to_str(expected_type)
					c.error('to pass `${call_arg.expr}` (${styp}) to `${func.name}` (which accepts type `...${elem_styp}`), use `...${call_arg.expr}`',
						node.pos)
				} else if call_arg.expr is ast.ArrayDecompose
					&& c.table.sym(expected_type).kind == .sum_type
					&& expected_type.idx() != typ.idx() {
					expected_type_str := c.table.type_to_str(expected_type)
					got_type_str := c.table.type_to_str(typ)
					c.error('cannot use `...${got_type_str}` as `...${expected_type_str}` in argument ${
						i + 1} to `${fn_name}`', call_arg.pos)
				}
			}
		} else {
			c.expected_type = param.typ
		}

		e_sym := c.table.sym(c.expected_type)
		if call_arg.expr is ast.MapInit && e_sym.kind == .struct {
			c.error('cannot initialize a struct with a map', call_arg.pos)
			continue
		} else if call_arg.expr is ast.StructInit && e_sym.kind == .map {
			c.error('cannot initialize a map with a struct', call_arg.pos)
			continue
		}
		mut arg_typ := c.check_expr_option_or_result_call(call_arg.expr, if already_checked {
			node.args[i].typ
		} else {
			c.expr(mut call_arg.expr)
		})
		if call_arg.expr is ast.StructInit {
			arg_typ = c.expr(mut call_arg.expr)
		}
		node.args[i].typ = arg_typ
		if c.comptime.comptime_for_field_var != '' {
			if mut call_arg.expr is ast.Ident {
				if mut call_arg.expr.obj is ast.Var {
					node.args[i].typ = call_arg.expr.obj.typ
				}
			}
		}
		arg_typ_sym := c.table.sym(arg_typ)
		if arg_typ_sym.kind == .none && param.typ.has_flag(.generic) {
			c.error('cannot use `none` as generic argument', call_arg.pos)
		}
		param_typ_sym := c.table.sym(param.typ)
		if func.is_variadic && arg_typ.has_flag(.variadic) && node.args.len - 1 > i {
			c.error('when forwarding a variadic variable, it must be the final argument',
				call_arg.pos)
		}
		arg_share := param.typ.share()
		if arg_share == .shared_t && (c.locked_names.len > 0 || c.rlocked_names.len > 0) {
			c.error('function with `shared` arguments cannot be called inside `lock`/`rlock` block',
				call_arg.pos)
		}
		if call_arg.is_mut {
			to_lock, pos := c.fail_if_immutable(mut call_arg.expr)
			if !call_arg.expr.is_lvalue() {
				if call_arg.expr is ast.StructInit {
					c.error('cannot pass a struct initialization as `mut`, you may want to use a variable `mut var := ${call_arg.expr}`',
						call_arg.expr.pos())
				} else {
					c.error('cannot pass expression as `mut`', call_arg.expr.pos())
				}
			}
			if !param.is_mut {
				tok := call_arg.share.str()
				c.error('`${node.name}` parameter `${param.name}` is not `${tok}`, `${tok}` is not needed`',
					call_arg.expr.pos())
			} else {
				if param.typ.share() != call_arg.share {
					c.error('wrong shared type `${call_arg.share.str()}`, expected: `${param.typ.share().str()}`',
						call_arg.expr.pos())
				}
				if to_lock != '' && !param.typ.has_flag(.shared_f) {
					c.error('${to_lock} is `shared` and must be `lock`ed to be passed as `mut`',
						pos)
				}
			}
		} else {
			if param.is_mut {
				tok := param.specifier()
				param_sym := c.table.sym(param.typ)
				if !(param_sym.info is ast.Struct && param_sym.info.attrs.any(it.name == 'params')) {
					c.error('function `${node.name}` parameter `${param.name}` is `${tok}`, so use `${tok} ${call_arg.expr}` instead',
						call_arg.expr.pos())
				}
			} else {
				c.fail_if_unreadable(call_arg.expr, arg_typ, 'argument')
			}
		}
		mut final_param_sym := unsafe { param_typ_sym }
		mut final_param_typ := param.typ
		if func.is_variadic && param_typ_sym.info is ast.Array {
			final_param_typ = param_typ_sym.info.elem_type
			final_param_sym = c.table.sym(final_param_typ)
		}
		// Note: Casting to voidptr is used as an escape mechanism, so:
		// 1. allow passing *explicit* voidptr (native or through cast) to functions
		// expecting voidptr or ...voidptr
		// ... but 2. disallow passing non-pointers - that is very rarely what the user wanted,
		// it can lead to codegen errors (except for 'magic' functions like `json.encode` that,
		// the compiler has special codegen support for), so it should be opt in, that is it
		// should require an explicit voidptr(x) cast (and probably unsafe{} ?) .
		if call_arg.typ != param.typ && (param.typ == ast.voidptr_type
			|| final_param_sym.idx == ast.voidptr_type_idx
			|| param.typ == ast.nil_type || final_param_sym.idx == ast.nil_type_idx)
			&& !call_arg.typ.is_any_kind_of_pointer() && func.language == .v
			&& !call_arg.expr.is_lvalue() && !c.pref.translated && !c.file.is_translated
			&& func.name !in ['json.encode', 'json.encode_pretty'] {
			c.error('expression cannot be passed as `voidptr`', call_arg.expr.pos())
		}
		// Handle expected interface
		if final_param_sym.kind == .interface {
			if c.type_implements(arg_typ, final_param_typ, call_arg.expr.pos()) {
				if !arg_typ.is_any_kind_of_pointer() && !c.inside_unsafe
					&& arg_typ_sym.kind != .interface {
					c.mark_as_referenced(mut &call_arg.expr, true)
				}
			}

			if arg_typ !in [ast.voidptr_type, ast.nil_type]
				&& !c.check_multiple_ptr_match(arg_typ, param.typ, param, call_arg) {
				got_typ_str, expected_typ_str := c.get_string_names_of(arg_typ, param.typ)
				c.error('cannot use `${got_typ_str}` as `${expected_typ_str}` in argument ${i + 1} to `${fn_name}`',
					call_arg.pos)
			}
			continue
		}
		if param.typ.is_ptr() && !param.is_mut && !call_arg.typ.is_any_kind_of_pointer()
			&& call_arg.expr.is_literal() && func.language == .v && !c.pref.translated {
			c.error('literal argument cannot be passed as reference parameter `${c.table.type_to_str(param.typ)}`',
				call_arg.pos)
		}
		c.check_expected_call_arg(arg_typ, c.unwrap_generic(param.typ), node.language,
			call_arg) or {
			if param.typ.has_flag(.generic) {
				continue
			}
			if param_typ_sym.info is ast.Array && arg_typ_sym.info is ast.Array {
				param_elem_type := c.table.unaliased_type(param_typ_sym.info.elem_type)
				arg_elem_type := c.table.unaliased_type(arg_typ_sym.info.elem_type)
				param_nr_muls := param.typ.nr_muls()
				arg_nr_muls := if call_arg.is_mut {
					arg_typ.nr_muls() + 1
				} else {
					arg_typ.nr_muls()
				}
				if param_nr_muls == arg_nr_muls
					&& param_typ_sym.info.nr_dims == arg_typ_sym.info.nr_dims
					&& param_elem_type == arg_elem_type {
					continue
				}
			} else if arg_typ_sym.info is ast.MultiReturn {
				arg_typs := arg_typ_sym.info.types
				out: for n in 0 .. arg_typ_sym.info.types.len {
					curr_arg := arg_typs[n]
					multi_param := if func.is_variadic && i >= func.params.len - 1 {
						func.params.last()
					} else {
						func.params[n + i]
					}
					c.check_expected_call_arg(curr_arg, c.unwrap_generic(multi_param.typ),
						node.language, call_arg) or {
						c.error('${err.msg()} in argument ${i + n + 1} to `${fn_name}` from ${c.table.type_to_str(arg_typ)}',
							call_arg.pos)
						continue out
					}
				}
				continue
			}
			if c.pref.translated || c.file.is_translated {
				// in case of variadic make sure to use array elem type for checks
				// check_expected_call_arg already does this before checks also.
				param_type := if param.typ.has_flag(.variadic) {
					param_typ_sym.array_info().elem_type
				} else {
					param.typ
				}
				// TODO: duplicated logic in check_types() (check_types.v)
				// Allow enums to be used as ints and vice versa in translated code
				if param_type.idx() in ast.integer_type_idxs && arg_typ_sym.kind == .enum {
					continue
				}
				if arg_typ.idx() in ast.integer_type_idxs && param_typ_sym.kind == .enum {
					continue
				}

				if (arg_typ == ast.bool_type && param_type.is_int())
					|| (arg_typ.is_int() && param_type == ast.bool_type) {
					continue
				}

				// In C unsafe number casts are used all the time (e.g. `char*` where
				// `int*` is expected etc), so just allow them all.
				mut param_is_number := c.table.unaliased_type(param_type).is_number()
				if param_type.is_ptr() {
					param_is_number = param_type.deref().is_number()
				}
				mut typ_is_number := c.table.unaliased_type(arg_typ).is_number()
				if arg_typ.is_ptr() {
					typ_is_number = arg_typ.deref().is_number()
				}
				if param_is_number && typ_is_number {
					continue
				}
				// Allow voidptrs for everything
				if param_type == ast.voidptr_type_idx || param_type == ast.nil_type_idx
					|| arg_typ == ast.voidptr_type_idx || arg_typ == ast.nil_type_idx {
					continue
				}
				if param_type.is_any_kind_of_pointer() && arg_typ.is_any_kind_of_pointer() {
					continue
				}
				unaliased_param_sym := c.table.sym(c.table.unaliased_type(param_type))
				unaliased_arg_sym := c.table.sym(c.table.unaliased_type(arg_typ))
				// Allow `[32]i8` as `&i8` etc
				if ((unaliased_arg_sym.kind == .array_fixed || unaliased_arg_sym.kind == .array)
					&& (param_is_number
					|| c.table.unaliased_type(param_type).is_any_kind_of_pointer()))
					|| ((unaliased_param_sym.kind == .array_fixed
					|| unaliased_param_sym.kind == .array)
					&& (typ_is_number || c.table.unaliased_type(arg_typ).is_any_kind_of_pointer())) {
					continue
				}
				// Allow `[N]anyptr` as `[N]anyptr`
				if unaliased_arg_sym.info is ast.Array && unaliased_param_sym.info is ast.Array {
					if unaliased_arg_sym.info.elem_type.is_any_kind_of_pointer()
						&& unaliased_param_sym.info.elem_type.is_any_kind_of_pointer() {
						continue
					}
				} else if unaliased_arg_sym.info is ast.ArrayFixed
					&& unaliased_param_sym.info is ast.ArrayFixed {
					if unaliased_arg_sym.info.elem_type.is_any_kind_of_pointer()
						&& unaliased_param_sym.info.elem_type.is_any_kind_of_pointer() {
						continue
					}
				}
				// Allow `int` as `&i8`
				if param_type.is_any_kind_of_pointer() && typ_is_number {
					continue
				}
				// Allow `&i8` as `int`
				if arg_typ.is_any_kind_of_pointer() && param_is_number {
					continue
				}
			}
			// if first_sym.name == 'VContext' && f.params[0].name == 'ctx' { // TODO use int comparison for perf
			//}
			/*
			if param_typ_sym.info is ast.Struct && param_typ_sym.name == 'VContext' {
				c.note('ok', call_arg.pos)
				continue
			}
			*/
			c.error('${err.msg()} in argument ${i + 1} to `${fn_name}`', call_arg.pos)
		}
		if final_param_sym.kind == .struct && arg_typ !in [ast.voidptr_type, ast.nil_type]
			&& !c.check_multiple_ptr_match(arg_typ, param.typ, param, call_arg) {
			got_typ_str, expected_typ_str := c.get_string_names_of(arg_typ, param.typ)
			c.error('cannot use `${got_typ_str}` as `${expected_typ_str}` in argument ${i + 1} to `${fn_name}`',
				call_arg.pos)
		}
		// Warn about automatic (de)referencing, which will be removed soon.
		if func.language != .c && !c.inside_unsafe && arg_typ.nr_muls() != param.typ.nr_muls()
			&& !(call_arg.is_mut && param.is_mut) && !(!call_arg.is_mut && !param.is_mut)
			&& param.typ !in [ast.byteptr_type, ast.charptr_type, ast.voidptr_type, ast.nil_type] {
			c.warn('automatic referencing/dereferencing is deprecated and will be removed soon (got: ${arg_typ.nr_muls()} references, expected: ${param.typ.nr_muls()} references)',
				call_arg.pos)
		}
	}
	if func.generic_names.len != node.concrete_types.len {
		// no type arguments given in call, attempt implicit instantiation
		c.infer_fn_generic_types(func, mut node)
		concrete_types = node.concrete_types.map(c.unwrap_generic(it))
		c.resolve_fn_generic_args(func, mut node)
	}
	if func.generic_names.len > 0 {
		for i, mut call_arg in node.args {
			param := if func.is_variadic && i >= func.params.len - 1 {
				func.params.last()
			} else {
				func.params[i]
			}
			if param.typ.has_flag(.generic) {
				if unwrap_typ := c.table.convert_generic_type(param.typ, func.generic_names,
					concrete_types)
				{
					c.expected_type = unwrap_typ
				}
			} else {
				c.expected_type = param.typ
			}
			already_checked := node.language != .js && call_arg.expr is ast.CallExpr
			typ := c.check_expr_option_or_result_call(call_arg.expr, if already_checked
				&& mut call_arg.expr is ast.CallExpr {
				call_arg.expr.return_type
			} else {
				c.expr(mut call_arg.expr)
			})

			if param.typ.has_flag(.generic) && func.generic_names.len == node.concrete_types.len {
				if unwrap_typ := c.table.convert_generic_type(param.typ, func.generic_names,
					concrete_types)
				{
					utyp := c.unwrap_generic(typ)
					unwrap_sym := c.table.sym(unwrap_typ)
					if unwrap_sym.kind == .interface {
						if c.type_implements(utyp, unwrap_typ, call_arg.expr.pos()) {
							if !utyp.is_any_kind_of_pointer() && !c.inside_unsafe
								&& c.table.sym(utyp).kind != .interface {
								c.mark_as_referenced(mut &call_arg.expr, true)
							}
						}
						continue
					}
					c.check_expected_call_arg(utyp, unwrap_typ, node.language, call_arg) or {
						if c.comptime.type_map.len > 0 {
							continue
						}
						if mut call_arg.expr is ast.LambdaExpr {
							// Calling fn is generic and lambda arg also is generic
							if node.concrete_types.len > 0 && call_arg.expr.func != unsafe { nil }
								&& call_arg.expr.func.decl.generic_names.len > 0 {
								call_arg.expr.call_ctx = unsafe { node }
								if c.table.register_fn_concrete_types(call_arg.expr.func.decl.fkey(),
									node.concrete_types)
								{
									call_arg.expr.func.decl.ninstances++
								}
							}
							continue
						}
						c.error('${err.msg()} in argument ${i + 1} to `${fn_name}`', call_arg.pos)
					}
				}
			}
		}
	}

	// resolve return generics struct to concrete type
	if func.generic_names.len > 0 && func.return_type.has_flag(.generic)
		&& c.table.cur_fn != unsafe { nil } && c.table.cur_fn.generic_names.len == 0 {
		node.return_type = c.table.unwrap_generic_type(func.return_type, func.generic_names,
			concrete_types)
	} else {
		node.return_type = func.return_type
	}
	if func.return_type.has_flag(.generic) {
		node.return_type_generic = func.return_type
	}
	if node.concrete_types.len > 0 && func.return_type != 0 && c.table.cur_fn != unsafe { nil }
		&& c.table.cur_fn.generic_names.len == 0 {
		if typ := c.table.convert_generic_type(func.return_type, func.generic_names, concrete_types) {
			node.return_type = typ
			c.register_trace_call(node, func)
			return typ
		}
	}
	if node.concrete_types.len > 0 && func.generic_names.len == 0 {
		c.error('a non generic function called like a generic one', node.concrete_list_pos)
	}

	// resolve generic fn return type
	if func.generic_names.len > 0 && node.return_type != ast.void_type {
		ret_type := c.resolve_fn_return_type(func, node)
		c.register_trace_call(node, func)
		node.return_type = ret_type
		return ret_type
	}
	c.register_trace_call(node, func)
	return func.return_type
}

// register_trace_call registers the wrapper funcs for calling funcs for callstack feature
fn (mut c Checker) register_trace_call(node &ast.CallExpr, func &ast.Fn) {
	if !(c.pref.is_callstack || c.pref.is_trace) || c.table.cur_fn == unsafe { nil }
		|| node.language != .v {
		return
	}
	if node.name in ['v.debug.callstack', 'v.debug.add_after_call', 'v.debug.add_before_call',
		'v.debug.remove_after_call', 'v.debug.remove_before_call'] {
		return
	}
	if !c.file.imports.any(it.mod == 'v.debug') {
		return
	}
	hash_fn, fn_name := c.table.get_trace_fn_name(c.table.cur_fn, node)
	calling_fn := if func.is_method {
		'${c.table.type_to_str(c.unwrap_generic(node.left_type))}_${fn_name}'
	} else {
		fn_name
	}
	c.table.cur_fn.trace_fns[hash_fn] = ast.FnTrace{
		name:        calling_fn
		file:        c.file.path
		line:        node.pos.line_nr + 1
		return_type: node.return_type
		func:        &ast.Fn{
			...func
		}
		is_fn_var:   node.is_fn_var
	}
}

// is_generic_expr checks if the expr relies on fn generic argument
fn (mut c Checker) is_generic_expr(node ast.Expr) bool {
	return match node {
		ast.Ident {
			// variable declared as generic type
			c.comptime.is_generic_param_var(node)
		}
		ast.IndexExpr {
			// generic_var[N]
			c.comptime.is_generic_param_var(node.left)
		}
		ast.CallExpr {
			// fn which has any generic dependent expr
			if node.args.any(c.comptime.is_generic_param_var(it.expr)) {
				return true
			}
			if node.is_static_method && node.left_type.has_flag(.generic) {
				return true
			}
			// fn[T]() or generic_var.fn[T]()
			node.concrete_types.any(it.has_flag(.generic))
		}
		ast.SelectorExpr {
			// generic_var.property
			c.comptime.is_generic_param_var(node.expr)
		}
		else {
			false
		}
	}
}

fn (mut c Checker) resolve_comptime_args(func &ast.Fn, node_ ast.CallExpr, concrete_types []ast.Type) map[int]ast.Type {
	mut comptime_args := map[int]ast.Type{}
	has_dynamic_vars := (c.table.cur_fn != unsafe { nil } && c.table.cur_fn.generic_names.len > 0)
		|| c.comptime.comptime_for_field_var != ''
	if has_dynamic_vars {
		offset := if func.is_method { 1 } else { 0 }
		mut k := -1
		for i, call_arg in node_.args {
			param := if func.is_variadic && i >= func.params.len - (offset + 1) {
				func.params.last()
			} else {
				func.params[offset + i]
			}
			if !param.typ.has_flag(.generic) {
				continue
			}
			k++
			param_typ := param.typ
			if call_arg.expr is ast.Ident {
				if call_arg.expr.obj is ast.Var {
					if call_arg.expr.obj.ct_type_var !in [.generic_var, .generic_param, .no_comptime] {
						mut ctyp := c.comptime.get_type(call_arg.expr)
						if ctyp != ast.void_type {
							arg_sym := c.table.sym(ctyp)
							param_sym := c.table.final_sym(param_typ)
							if arg_sym.info is ast.Array && param_typ.has_flag(.generic)
								&& param_sym.kind == .array {
								ctyp = arg_sym.info.elem_type
							} else if arg_sym.info is ast.Map && param_typ.has_flag(.generic)
								&& param_sym.info is ast.Map {
								if param_sym.info.key_type.has_flag(.generic) {
									ctyp = c.unwrap_generic(arg_sym.info.key_type)
									if param_sym.info.value_type.has_flag(.generic) {
										comptime_args[k] = ctyp
										k++
										ctyp = c.unwrap_generic(arg_sym.info.key_type)
									}
								} else if param_sym.info.value_type.has_flag(.generic) {
									ctyp = c.unwrap_generic(arg_sym.info.value_type)
								}
							}
							comptime_args[k] = ctyp
						}
					} else if call_arg.expr.obj.ct_type_var == .generic_param {
						mut ctyp := c.comptime.get_type(call_arg.expr)
						if ctyp != ast.void_type {
							arg_sym := c.table.final_sym(call_arg.typ)
							param_typ_sym := c.table.sym(param_typ)
							if param_typ.has_flag(.variadic) {
								ctyp = ast.mktyp(ctyp)
								comptime_args[k] = ctyp
							} else if arg_sym.info is ast.Array && param_typ.has_flag(.generic)
								&& param_typ_sym.kind == .array {
								ctyp = c.get_generic_array_element_type(arg_sym.info)
								comptime_args[k] = ctyp
							} else if arg_sym.kind in [.struct, .interface, .sum_type] {
								mut generic_types := []ast.Type{}
								match arg_sym.info {
									ast.Struct, ast.Interface, ast.SumType {
										if param_typ_sym.generic_types.len > 0 {
											generic_types = param_typ_sym.generic_types.clone()
										} else {
											generic_types = arg_sym.info.generic_types.clone()
										}
									}
									else {}
								}
								generic_names := generic_types.map(c.table.sym(it).name)
								for _, gt_name in c.table.cur_fn.generic_names {
									if gt_name in generic_names
										&& generic_types.len == concrete_types.len {
										idx := generic_names.index(gt_name)
										comptime_args[k] = concrete_types[idx]
										break
									}
								}
							} else if arg_sym.kind == .any {
								cparam_type_sym := c.table.sym(c.unwrap_generic(ctyp))
								if param_typ_sym.kind == .array && cparam_type_sym.info is ast.Array {
									comptime_args[k] = cparam_type_sym.info.elem_type
								} else if param_typ_sym.info is ast.Map
									&& cparam_type_sym.info is ast.Map {
									key_is_generic := param_typ_sym.info.key_type.has_flag(.generic)
									if key_is_generic {
										comptime_args[k] = cparam_type_sym.info.key_type
									}
									if param_typ_sym.info.value_type.has_flag(.generic) {
										k2 := if key_is_generic { k + 1 } else { k }
										comptime_args[k2] = cparam_type_sym.info.value_type
										if key_is_generic {
											k++
										}
									}
								} else {
									if node_.args[i].expr.is_auto_deref_var() {
										ctyp = ctyp.deref()
									}
									if ctyp.nr_muls() > 0 && param_typ.nr_muls() > 0 {
										ctyp = ctyp.set_nr_muls(0)
									}
									comptime_args[k] = ctyp
								}
							} else {
								comptime_args[k] = ctyp
							}
						}
					} else if call_arg.expr.obj.ct_type_var == .generic_var {
						mut ctyp := c.comptime.get_type(call_arg.expr)
						if node_.args[i].expr.is_auto_deref_var() {
							ctyp = ctyp.deref()
						}
						if ctyp.nr_muls() > 0 && param_typ.nr_muls() > 0 {
							ctyp = ctyp.set_nr_muls(0)
						}
						comptime_args[k] = ctyp
					}
				}
			} else if call_arg.expr is ast.PrefixExpr {
				if call_arg.expr.right is ast.ComptimeSelector {
					comptime_args[k] = c.comptime.get_type(call_arg.expr.right)
					comptime_args[k] = comptime_args[k].deref()
					if comptime_args[k].nr_muls() > 0 && param_typ.nr_muls() > 0 {
						comptime_args[k] = comptime_args[k].set_nr_muls(0)
					}
				}
			} else if call_arg.expr is ast.ComptimeSelector {
				ct_value := c.comptime.get_type(call_arg.expr)
				param_typ_sym := c.table.sym(param_typ)
				if ct_value != ast.void_type {
					arg_sym := c.table.final_sym(call_arg.typ)
					cparam_type_sym := c.table.sym(c.unwrap_generic(ct_value))
					if param_typ_sym.kind == .array && cparam_type_sym.info is ast.Array {
						comptime_args[k] = cparam_type_sym.info.elem_type
					} else if arg_sym.info is ast.Map && param_typ.has_flag(.generic)
						&& c.table.final_sym(param_typ).kind == .map {
						map_info := c.table.final_sym(param_typ).info as ast.Map
						key_is_generic := map_info.key_type.has_flag(.generic)
						if key_is_generic {
							comptime_args[k] = c.unwrap_generic(arg_sym.info.key_type)
						}
						if map_info.value_type.has_flag(.generic) {
							if key_is_generic {
								k++
							}
							comptime_args[k] = c.unwrap_generic(arg_sym.info.key_type)
						}
					} else {
						comptime_args[k] = ct_value
					}
				}
			} else if call_arg.expr is ast.ComptimeCall {
				comptime_args[k] = c.comptime.get_type(call_arg.expr)
			}
		}
	}
	return comptime_args
}

fn (mut c Checker) resolve_fn_generic_args(func &ast.Fn, mut node ast.CallExpr) []ast.Type {
	mut concrete_types := node.concrete_types.map(c.unwrap_generic(it))

	// dynamic values from comptime and generic parameters
	// overwrite concrete_types[ receiver_concrete_type + arg number ]
	if concrete_types.len > 0 {
		mut rec_len := 0
		// discover receiver concrete_type len
		if func.is_method && node.left_type.has_flag(.generic) {
			rec_sym := c.table.final_sym(c.unwrap_generic(node.left_type))
			match rec_sym.info {
				ast.Struct, ast.Interface, ast.SumType {
					rec_len += rec_sym.info.generic_types.len
				}
				else {}
			}
		}
		mut comptime_args := c.resolve_comptime_args(func, node, concrete_types)
		if comptime_args.len > 0 {
			for k, v in comptime_args {
				if (rec_len + k) < concrete_types.len {
					concrete_types[rec_len + k] = c.unwrap_generic(v)
				}
			}
			if c.table.register_fn_concrete_types(func.fkey(), concrete_types) {
				c.need_recheck_generic_fns = true
			}
		}
	}

	return concrete_types
}

// cast_fixed_array_ret casts a ArrayFixed type created to return to a non returning one
fn (mut c Checker) cast_fixed_array_ret(typ ast.Type, sym ast.TypeSymbol) ast.Type {
	if sym.info is ast.ArrayFixed && sym.info.is_fn_ret {
		return c.table.find_or_register_array_fixed(sym.info.elem_type, sym.info.size,
			sym.info.size_expr, false)
	}
	return typ
}

// cast_to_fixed_array_ret casts a ArrayFixed type created to do not return to a returning one
fn (mut c Checker) cast_to_fixed_array_ret(typ ast.Type, sym ast.TypeSymbol) ast.Type {
	if sym.info is ast.ArrayFixed && !sym.info.is_fn_ret {
		return c.table.find_or_register_array_fixed(sym.info.elem_type, sym.info.size,
			sym.info.size_expr, true)
	}
	return typ
}

// checks if a symbol kind is an expected kind
fn (mut c Checker) check_type_sym_kind(name string, type_idx int, expected_kind &ast.Kind, pos &token.Pos) bool {
	mut sym := c.table.sym_by_idx(type_idx)
	if sym.kind == .alias {
		parent_type := (sym.info as ast.Alias).parent_type
		sym = c.table.sym(parent_type)
	}
	if sym.kind != expected_kind {
		c.error('expected ${expected_kind}, but `${name}` is ${sym.kind}', pos)
		return false
	}
	return true
}

// checks if a type from another module is as expected and visible(`is_pub`)
fn (mut c Checker) check_type_and_visibility(name string, type_idx int, expected_kind &ast.Kind, pos &token.Pos) bool {
	mut sym := c.table.sym_by_idx(type_idx)
	if sym.kind == .alias {
		parent_type := (sym.info as ast.Alias).parent_type
		sym = c.table.sym(parent_type)
	}
	if sym.kind != expected_kind {
		c.error('expected ${expected_kind}, but `${name}` is ${sym.kind}', pos)
		return false
	}
	if !sym.is_pub {
		c.error('module `${sym.mod}` type `${sym.name}` is private', pos)
		return false
	}
	return true
}

fn (mut c Checker) method_call(mut node ast.CallExpr, mut continue_check &bool) ast.Type {
	// `(if true { 'foo.bar' } else { 'foo.bar.baz' }).all_after('foo.')`
	mut left_expr := node.left
	for mut left_expr is ast.ParExpr {
		left_expr = left_expr.expr
	}
	if mut left_expr is ast.IfExpr {
		if left_expr.branches.len > 0 && left_expr.has_else {
			mut last_stmt := left_expr.branches[0].stmts.last()
			if mut last_stmt is ast.ExprStmt {
				c.expected_type = c.expr(mut last_stmt.expr)
			}
		}
	}
	left_type := c.expr(mut node.left)
	if left_type == ast.void_type {
		// c.error('cannot call a method using an invalid expression', node.pos)
		continue_check = false
		return ast.void_type
	}
	if c.pref.skip_unused {
		if !left_type.has_flag(.generic) && mut left_expr is ast.Ident {
			if left_expr.obj is ast.Var && left_expr.obj.ct_type_var == .smartcast {
				c.table.used_features.comptime_calls['${int(left_type)}.${node.name}'] = true
			}
		} else if left_type.has_flag(.generic) {
			c.table.used_features.comptime_calls['${int(c.unwrap_generic(left_type))}.${node.name}'] = true
		}
	}
	c.expected_type = left_type
	mut is_generic := left_type.has_flag(.generic)
	node.left_type = left_type
	// Set default values for .return_type & .receiver_type too,
	// or there will be hard tRo diagnose 0 type panics in cgen.
	node.return_type = left_type
	node.receiver_type = left_type

	if c.table.cur_fn != unsafe { nil } && c.table.cur_fn.generic_names.len > 0 {
		c.table.unwrap_generic_type(left_type, c.table.cur_fn.generic_names, c.table.cur_concrete_types)
	}
	unwrapped_left_type := c.unwrap_generic(left_type)
	left_sym := c.table.sym(unwrapped_left_type)
	final_left_sym := c.table.final_sym(unwrapped_left_type)

	method_name := node.name
	if left_type.has_flag(.option) && method_name != 'str' {
		c.error('Option type cannot be called directly', node.left.pos())
		return ast.void_type
	} else if left_type.has_flag(.result) {
		c.error('Result type cannot be called directly', node.left.pos())
		return ast.void_type
	}
	if left_sym.kind in [.sum_type, .interface] {
		if method_name == 'type_name' {
			return ast.string_type
		}
		if method_name == 'type_idx' {
			return ast.int_type
		}
	}
	if left_type == ast.void_type {
		// No need to print this error, since this means that the variable is unknown,
		// and there already was an error before.
		// c.error('`void` type has no methods', node.left.pos())
		continue_check = false
		return ast.void_type
	}
	if final_left_sym.kind == .array && array_builtin_methods_chk.matches(method_name)
		&& !(left_sym.kind == .alias && left_sym.has_method(method_name)) {
		return c.array_builtin_method_call(mut node, left_type)
	} else if final_left_sym.kind == .array_fixed
		&& fixed_array_builtin_methods_chk.matches(method_name) && !(left_sym.kind == .alias
		&& left_sym.has_method(method_name)) {
		return c.fixed_array_builtin_method_call(mut node, left_type)
	} else if final_left_sym.kind == .map
		&& method_name in ['clone', 'keys', 'values', 'move', 'delete'] && !(left_sym.kind == .alias
		&& left_sym.has_method(method_name)) {
		unaliased_left_type := c.table.unaliased_type(left_type)
		return c.map_builtin_method_call(mut node, unaliased_left_type)
	} else if c.pref.backend.is_js() && left_sym.name.starts_with('Promise[')
		&& method_name == 'wait' {
		info := left_sym.info as ast.Struct
		if node.args.len > 0 {
			c.error('wait() does not have any arguments', node.args[0].pos)
		}
		if c.table.cur_fn != unsafe { nil } {
			c.table.cur_fn.has_await = true
		}
		node.return_type = info.concrete_types[0]
		node.return_type.set_flag(.option)
		return node.return_type
	} else if left_sym.info is ast.Thread && method_name == 'wait' {
		if node.args.len > 0 {
			c.error('wait() does not have any arguments', node.args[0].pos)
		}
		node.return_type = left_sym.info.return_type
		return left_sym.info.return_type
	} else if left_sym.kind == .char && left_type.nr_muls() == 0 && method_name == 'str' {
		c.error('calling `.str()` on type `char` is not allowed, use its address or cast it to an integer instead',
			node.left.pos().extend(node.pos))
		return ast.void_type
	}

	mut unknown_method_msg := ''
	mut method := ast.Fn{}
	mut has_method := false
	mut is_method_from_embed := false
	defer {
		if has_method && node.is_method {
			c.check_must_use_call_result(node, method, 'method')
		}
	}
	if m := c.table.find_method(left_sym, method_name) {
		method = m
		has_method = true
		if left_sym.kind == .interface && m.from_embedded_type != 0 {
			is_method_from_embed = true
			node.from_embed_types = [m.from_embedded_type]
		}
	} else {
		if final_left_sym.kind in [.struct, .sum_type, .interface, .array] {
			mut parent_type := ast.void_type
			match final_left_sym.info {
				ast.Struct, ast.SumType, ast.Interface {
					parent_type = final_left_sym.info.parent_type
				}
				ast.Array {
					typ := c.table.unaliased_type(final_left_sym.info.elem_type)
					parent_type = ast.idx_to_type(c.table.find_or_register_array(typ))
				}
				else {}
			}
			if parent_type != 0 {
				type_sym := c.table.sym(parent_type)
				if m := c.table.find_method(type_sym, method_name) {
					method = m
					has_method = true
					is_generic = true
					if left_sym.kind == .interface && m.from_embedded_type != 0 {
						is_method_from_embed = true
						node.from_embed_types = [m.from_embedded_type]
					}
				}
			}
		}
		if !has_method {
			has_method = true
			mut embed_types := []ast.Type{}
			method, embed_types = c.table.find_method_from_embeds(final_left_sym, method_name) or {
				emsg := err.str()
				if emsg != '' {
					c.error(emsg, node.pos)
				}
				has_method = false
				ast.Fn{}, []ast.Type{}
			}
			if embed_types.len != 0 {
				is_method_from_embed = true
				node.from_embed_types = embed_types
				if c.pref.skip_unused && node.left_type.has_flag(.generic) {
					c.table.used_features.comptime_calls['${int(method.receiver_type)}.${method.name}'] = true
				}
			}
		}
		if final_left_sym.kind == .aggregate {
			// the error message contains the problematic type
			unknown_method_msg = err.msg()
		}
	}

	if !has_method {
		// TODO: str methods
		if method_name == 'str' {
			if left_sym.kind == .interface {
				iname := left_sym.name
				c.error('interface `${iname}` does not have a .str() method. Use typeof() instead',
					node.pos)
			}
			node.receiver_type = left_type
			node.return_type = ast.string_type
			if node.args.len > 0 {
				c.error('.str() method calls should have no arguments', node.pos)
			}
			c.fail_if_unreadable(node.left, left_type, 'receiver')
			if !c.is_builtin_mod {
				c.table.used_features.auto_str = true
			}
			return ast.string_type
		} else if method_name == 'free' {
			if !c.is_builtin_mod && !c.inside_unsafe && !method.is_unsafe {
				c.warn('manual memory management with `free()` is only allowed in unsafe code',
					node.pos)
			}
			if left_sym.kind == .array_fixed {
				name := left_sym.symbol_name_except_generic().replace_each(['<', '[', '>', ']'])
				c.error('unknown method or field: ${name}.free()', node.pos)
			}
			return ast.void_type
		}
		// call struct field fn type
		// TODO: can we use SelectorExpr for all? this dosent really belong here
		if field := c.table.find_field_with_embeds(left_sym, method_name) {
			if field.typ.has_flag(.option) {
				c.error('Option function field must be unwrapped first', node.pos)
			}
			field_sym := c.table.sym(c.unwrap_generic(field.typ))
			if field_sym.kind == .function {
				node.is_method = false
				node.is_field = true
				info := field_sym.info as ast.FnType

				c.check_expected_arg_count(mut node, info.func) or { return info.func.return_type }
				node.return_type = info.func.return_type
				mut earg_types := []ast.Type{}

				for i, mut arg in node.args {
					targ := c.check_expr_option_or_result_call(arg.expr, c.expr(mut arg.expr))
					arg.typ = targ

					param := if info.func.is_variadic && i >= info.func.params.len - 1 {
						info.func.params.last()
					} else {
						info.func.params[i]
					}
					// registers if the arg must be passed by ref to disable auto deref args
					arg.should_be_ptr = param.typ.is_ptr() && !param.is_mut
					if c.table.sym(param.typ).kind == .interface {
						// cannot hide interface expected type to make possible to pass its interface type automatically
						earg_types << if targ.idx() != param.typ.idx() { param.typ } else { targ }
					} else {
						earg_types << param.typ
					}
					param_share := param.typ.share()
					if param_share == .shared_t
						&& (c.locked_names.len > 0 || c.rlocked_names.len > 0) {
						c.error('method with `shared` arguments cannot be called inside `lock`/`rlock` block',
							arg.pos)
					}
					if arg.is_mut {
						to_lock, pos := c.fail_if_immutable(mut arg.expr)
						if !param.is_mut {
							tok := arg.share.str()
							c.error('`${node.name}` parameter ${i + 1} is not `${tok}`, `${tok}` is not needed`',
								arg.expr.pos())
						} else {
							if param_share != arg.share {
								c.error('wrong shared type `${arg.share.str()}`, expected: `${param_share.str()}`',
									arg.expr.pos())
							}
							if to_lock != '' && param_share != .shared_t {
								c.error('${to_lock} is `shared` and must be `lock`ed to be passed as `mut`',
									pos)
							}
						}
					} else {
						if param.is_mut {
							tok := param.specifier()
							c.error('method `${node.name}` parameter ${i + 1} is `${tok}`, so use `${tok} ${arg.expr}` instead',
								arg.expr.pos())
						} else {
							c.fail_if_unreadable(arg.expr, targ, 'argument')
						}
					}

					if i < info.func.params.len {
						exp_arg_typ := info.func.params[i].typ
						c.check_expected_call_arg(targ, c.unwrap_generic(exp_arg_typ),
							node.language, arg) or {
							if targ != ast.void_type {
								c.error('${err.msg()} in argument ${i + 1} to `${left_sym.name}.${method_name}`',
									arg.pos)
							}
						}
					}
				}
				node.expected_arg_types = earg_types
				node.is_method = true
				_, node.from_embed_types = c.table.find_field_from_embeds(left_sym, method_name) or {
					return info.func.return_type
				}
				return info.func.return_type
			}
		}
		if left_sym.kind in [.struct, .aggregate, .interface, .sum_type] {
			if c.smartcast_mut_pos != token.Pos{} {
				c.note('smartcasting requires either an immutable value, or an explicit mut keyword before the value',
					c.smartcast_mut_pos)
			}
			if c.smartcast_cond_pos != token.Pos{} {
				c.note('smartcast can only be used on the ident or selector, e.g. match foo, match foo.bar',
					c.smartcast_cond_pos)
			}
		}
		if left_type != ast.void_type {
			suggestion := util.new_suggestion(method_name, left_sym.methods.map(it.name))
			if unknown_method_msg == '' {
				if field := c.table.find_field(left_sym, method_name) {
					unknown_method_msg = 'unknown method `${field.name}` did you mean to access the field with the same name instead?'
				} else {
					sname := left_sym.symbol_name_except_generic()
					name := sname.replace_each(['<', '[', '>', ']'])
					unknown_method_msg = 'unknown method or field: `${name}.${method_name}`'
				}
			}
			c.error(suggestion.say(unknown_method_msg), node.pos)
		}
		return ast.void_type
	}

	// x is Bar[T], x.foo() -> x.foo[T]()
	rec_sym := if is_method_from_embed {
		c.table.final_sym(node.from_embed_types.last())
	} else {
		c.table.final_sym(node.left_type)
	}
	rec_is_generic := if is_method_from_embed {
		node.from_embed_types.last().has_flag(.generic)
	} else {
		left_type.has_flag(.generic)
	}
	mut rec_concrete_types := []ast.Type{}
	match rec_sym.info {
		ast.Struct, ast.SumType, ast.Interface {
			if rec_sym.info.concrete_types.len > 0 {
				rec_concrete_types = rec_sym.info.concrete_types.clone()
			}
			if rec_is_generic && node.concrete_types.len == 0
				&& method.generic_names.len == rec_sym.info.generic_types.len {
				node.concrete_types = rec_sym.info.generic_types
			} else if rec_is_generic && node.concrete_types.len > 0
				&& method.generic_names.len > node.concrete_types.len
				&& rec_sym.info.generic_types.len + node.concrete_types.len == method.generic_names.len {
				t_concrete_types := node.concrete_types.clone()
				node.concrete_types = rec_sym.info.generic_types
				node.concrete_types << t_concrete_types
			} else if !rec_is_generic && rec_sym.info.concrete_types.len > 0
				&& node.concrete_types.len > 0
				&& rec_sym.info.concrete_types.len + node.concrete_types.len == method.generic_names.len {
				t_concrete_types := node.concrete_types.clone()
				node.concrete_types = rec_sym.info.concrete_types
				node.concrete_types << t_concrete_types
			} else if !rec_is_generic && rec_concrete_types.len > 0
				&& method.generic_names.len == rec_concrete_types.len {
				node.concrete_types = rec_concrete_types
			}
		}
		else {}
	}
	mut concrete_types := node.concrete_types.map(c.unwrap_generic(it))
	if concrete_types.len > 0 && c.table.register_fn_concrete_types(method.fkey(), concrete_types) {
		c.need_recheck_generic_fns = true
	}
	node.is_noreturn = method.is_noreturn
	node.is_expand_simple_interpolation = method.is_expand_simple_interpolation
	node.is_ctor_new = method.is_ctor_new
	node.return_type = method.return_type
	if method.return_type.has_flag(.generic) {
		node.return_type_generic = method.return_type
	}
	if !method.is_pub && method.mod != c.mod {
		// If a private method is called outside of the module
		// its receiver type is defined in, show an error.
		// println('warn $method_name lef.mod=$left_type_sym.mod c.mod=$c.mod')
		c.error('method `${left_sym.name}.${method_name}` is private', node.pos)
	}
	rec_share := method.params[0].typ.share()
	if rec_share == .shared_t && (c.locked_names.len > 0 || c.rlocked_names.len > 0) {
		c.error('method with `shared` receiver cannot be called inside `lock`/`rlock` block',
			node.pos)
	}
	if method.params[0].is_mut {
		to_lock, pos := c.check_for_mut_receiver(mut node.left)
		// node.is_mut = true
		if to_lock != '' && rec_share != .shared_t {
			c.error('${to_lock} is `shared` and must be `lock`ed to be passed as `mut`',
				pos)
		}
	} else {
		c.fail_if_unreadable(node.left, left_type, 'receiver')
	}
	if left_sym.language != .js && (!left_sym.is_builtin() && method.mod != 'builtin')
		&& method.language == .v && method.no_body {
		c.error('cannot call a method that does not have a body', node.pos)
	}
	if node.concrete_types.len > 0 && method.generic_names.len > 0
		&& node.concrete_types.len != method.generic_names.len {
		plural := if method.generic_names.len == 1 { '' } else { 's' }
		c.error('expected ${method.generic_names.len} generic parameter${plural}, got ${node.concrete_types.len}',
			node.concrete_list_pos)
	}
	for concrete_type in node.concrete_types {
		c.ensure_type_exists(concrete_type, node.concrete_list_pos)
	}
	if method.return_type == ast.void_type && method.is_conditional
		&& method.ctdefine_idx != ast.invalid_type_idx {
		node.should_be_skipped = c.evaluate_once_comptime_if_attribute(mut method.attrs[method.ctdefine_idx])
	}
	c.check_expected_arg_count(mut node, method) or { return method.return_type }
	mut exp_arg_typ := ast.no_type // type of 1st arg for special builtin methods
	mut param_is_mut := false
	mut no_type_promotion := false
	if left_sym.info is ast.Chan {
		if method_name == 'try_push' {
			exp_arg_typ = left_sym.info.elem_type.ref()
		} else if method_name == 'try_pop' {
			exp_arg_typ = left_sym.info.elem_type
			param_is_mut = true
			no_type_promotion = true
		}
	}

	for i, mut arg in node.args {
		if i > 0 || exp_arg_typ == ast.no_type {
			exp_arg_typ = if method.is_variadic && i >= method.params.len - 1 {
				method.params.last().typ
			} else {
				method.params[i + 1].typ
			}
			// If initialize a generic struct with short syntax,
			// need to get the parameter information from the original generic method
			if is_method_from_embed && arg.expr is ast.StructInit {
				expr := arg.expr as ast.StructInit
				is_short_syntax := expr.is_short_syntax && expr.typ == ast.void_type
				if is_short_syntax {
					embed_type := node.from_embed_types.last()
					embed_sym := c.table.sym(embed_type)
					if embed_sym.info is ast.Struct {
						info := embed_sym.info as ast.Struct
						if info.concrete_types.len > 0 {
							parent_type := info.parent_type
							parent_sym := c.table.sym(parent_type)
							if parent_sym.info is ast.Struct && parent_sym.info.is_generic {
								if f := parent_sym.find_method(method_name) {
									exp_arg_typ = if f.is_variadic && i >= f.params.len - 1 {
										f.params.last().typ
									} else {
										f.params[i + 1].typ
									}
								}
							}
						}
					}
				}
			}
			param_is_mut = false
			no_type_promotion = false
		}
		exp_arg_sym := c.table.sym(exp_arg_typ)
		c.expected_type = exp_arg_typ

		mut got_arg_typ := c.check_expr_option_or_result_call(arg.expr, c.expr(mut arg.expr))
		node.args[i].typ = got_arg_typ
		if no_type_promotion {
			if got_arg_typ != exp_arg_typ {
				c.error('cannot use `${c.table.sym(got_arg_typ).name}` as argument for `${method.name}` (`${exp_arg_sym.name}` expected)',
					arg.pos)
			}
		}
		if method.is_variadic && got_arg_typ.has_flag(.variadic) && node.args.len - 1 > i {
			c.error('when forwarding a variadic variable, it must be the final argument',
				arg.pos)
		}
		mut final_arg_sym := unsafe { exp_arg_sym }
		mut final_arg_typ := exp_arg_typ
		if method.is_variadic && exp_arg_sym.info is ast.Array {
			final_arg_typ = exp_arg_sym.info.elem_type
			final_arg_sym = c.table.sym(final_arg_typ)
		}
		param := if method.is_variadic && i >= method.params.len - 1 {
			method.params.last()
		} else {
			method.params[i + 1]
		}

		if method.is_variadic && arg.expr is ast.ArrayDecompose {
			if i > method.params.len - 2 {
				c.error('too many arguments in call to `${method.name}`', node.pos)
			}
		}
		if method.is_variadic && i >= method.params.len - 2 {
			param_sym := c.table.sym(param.typ)
			mut expected_type := param.typ
			if param_sym.kind == .array {
				info := param_sym.array_info()
				expected_type = info.elem_type
				c.expected_type = expected_type
			}
			typ := c.expr(mut arg.expr)
			if i == node.args.len - 1 {
				if c.table.sym(typ).kind == .array && arg.expr !is ast.ArrayDecompose
					&& c.table.sym(expected_type).kind !in [.sum_type, .interface]
					&& !param.typ.has_flag(.generic) && expected_type != typ {
					styp := c.table.type_to_str(typ)
					elem_styp := c.table.type_to_str(expected_type)
					c.error('to pass `${arg.expr}` (${styp}) to `${method.name}` (which accepts type `...${elem_styp}`), use `...${arg.expr}`',
						node.pos)
				} else if arg.expr is ast.ArrayDecompose
					&& c.table.sym(expected_type).kind == .sum_type
					&& expected_type.idx() != typ.idx() {
					expected_type_str := c.table.type_to_str(expected_type)
					got_type_str := c.table.type_to_str(typ)
					c.error('cannot use `...${got_type_str}` as `...${expected_type_str}` in argument ${
						i + 1} to `${method_name}`', arg.pos)
				}
			}
		} else {
			c.expected_type = param.typ
		}

		param_is_mut = param_is_mut || param.is_mut
		param_share := param.typ.share()
		if param_share == .shared_t && (c.locked_names.len > 0 || c.rlocked_names.len > 0) {
			c.error('method with `shared` arguments cannot be called inside `lock`/`rlock` block',
				arg.pos)
		}
		if arg.is_mut {
			to_lock, pos := c.fail_if_immutable(mut arg.expr)
			if !param_is_mut {
				tok := arg.share.str()
				c.error('`${node.name}` parameter `${param.name}` is not `${tok}`, `${tok}` is not needed`',
					arg.expr.pos())
			} else {
				if param_share != arg.share {
					c.error('wrong shared type `${arg.share.str()}`, expected: `${param_share.str()}`',
						arg.expr.pos())
				}
				if to_lock != '' && param_share != .shared_t {
					c.error('${to_lock} is `shared` and must be `lock`ed to be passed as `mut`',
						pos)
				}
			}
		} else {
			if param_is_mut {
				tok := if param.typ.has_flag(.shared_f) { 'shared' } else { arg.share.str() }
				c.error('method `${node.name}` parameter `${param.name}` is `${tok}`, so use `${tok} ${arg.expr}` instead',
					arg.expr.pos())
			} else {
				c.fail_if_unreadable(arg.expr, got_arg_typ, 'argument')
			}
		}
		if concrete_types.len > 0 && method.generic_names.len != rec_concrete_types.len {
			concrete_types = c.resolve_fn_generic_args(method, mut node)
			if !concrete_types[0].has_flag(.generic) {
				c.table.register_fn_concrete_types(method.fkey(), concrete_types)
			}
		}
		if exp_arg_typ.has_flag(.generic) {
			method_concrete_types := if method.generic_names.len == rec_concrete_types.len {
				rec_concrete_types
			} else {
				concrete_types
			}
			if exp_utyp := c.table.convert_generic_type(exp_arg_typ, method.generic_names,
				method_concrete_types)
			{
				exp_arg_typ = exp_utyp
			} else {
				continue
			}
			if got_arg_typ.has_flag(.generic) {
				if c.table.cur_fn != unsafe { nil } && c.table.cur_concrete_types.len > 0 {
					got_arg_typ = c.unwrap_generic(got_arg_typ)
				} else {
					if got_utyp := c.table.convert_generic_type(got_arg_typ, method.generic_names,
						method_concrete_types)
					{
						got_arg_typ = got_utyp
					} else {
						continue
					}
				}
			}
		}
		// Handle expected interface
		if final_arg_sym.kind == .interface {
			if c.type_implements(got_arg_typ, final_arg_typ, arg.expr.pos()) {
				if !got_arg_typ.is_any_kind_of_pointer() && !c.inside_unsafe {
					got_arg_typ_sym := c.table.sym(got_arg_typ)
					if got_arg_typ_sym.kind != .interface {
						c.mark_as_referenced(mut &arg.expr, true)
					}
				}
			}

			if got_arg_typ !in [ast.voidptr_type, ast.nil_type]
				&& !c.check_multiple_ptr_match(got_arg_typ, param.typ, param, arg) {
				got_typ_str, expected_typ_str := c.get_string_names_of(got_arg_typ, param.typ)
				c.error('cannot use `${got_typ_str}` as `${expected_typ_str}` in argument ${i + 1} to `${method_name}`',
					arg.pos)
			}
			continue
		}
		if final_arg_sym.kind == .none && param.typ.has_flag(.generic) {
			c.error('cannot use `none` as generic argument', arg.pos)
		}
		if param.typ.is_ptr() && !arg.typ.is_any_kind_of_pointer() && arg.expr.is_literal()
			&& !c.pref.translated {
			c.error('literal argument cannot be passed as reference parameter `${c.table.type_to_str(param.typ)}`',
				arg.pos)
		}
		c.check_expected_call_arg(c.unwrap_generic(got_arg_typ), exp_arg_typ, node.language,
			arg) or {
			// str method, allow type with str method if fn arg is string
			// Passing an int or a string array produces a c error here
			// Deleting this condition results in proper V error messages
			// if arg_typ_sym.kind == .string && typ_sym.has_method('str') {
			// continue
			// }
			param_typ_sym := c.table.sym(exp_arg_typ)
			arg_typ_sym := c.table.sym(got_arg_typ)
			if param_typ_sym.info is ast.Array && arg_typ_sym.info is ast.Array {
				param_elem_type := c.table.unaliased_type(param_typ_sym.info.elem_type)
				arg_elem_type := c.table.unaliased_type(arg_typ_sym.info.elem_type)
				if exp_arg_typ.nr_muls() == got_arg_typ.nr_muls()
					&& param_typ_sym.info.nr_dims == arg_typ_sym.info.nr_dims
					&& param_elem_type == arg_elem_type {
					continue
				}
			}
			c.error('${err.msg()} in argument ${i + 1} to `${left_sym.name}.${method_name}`',
				arg.pos)
		}
		param_typ_sym := c.table.sym(exp_arg_typ)
		if param_typ_sym.kind == .struct && got_arg_typ !in [ast.voidptr_type, ast.nil_type]
			&& !c.check_multiple_ptr_match(got_arg_typ, param.typ, param, arg) {
			got_typ_str, expected_typ_str := c.get_string_names_of(got_arg_typ, param.typ)
			c.error('cannot use `${got_typ_str}` as `${expected_typ_str}` in argument ${i + 1} to `${method_name}`',
				arg.pos)
		}
	}
	if method.is_unsafe && !c.inside_unsafe {
		if !c.pref.translated && !c.file.is_translated {
			c.warn('method `${left_sym.name}.${method_name}` must be called from an `unsafe` block',
				node.pos)
		}
	}
	if c.table.cur_fn != unsafe { nil } && !c.table.cur_fn.is_deprecated && method.is_deprecated {
		c.deprecate('method', '${left_sym.name}.${method.name}', method.attrs, node.pos)
	}
	c.set_node_expected_arg_types(mut node, method)
	if is_method_from_embed {
		node.receiver_type = node.from_embed_types.last().derive(method.params[0].typ)
	} else if is_generic {
		// if receiver is generic, then cgen requires `receiver_type` to be T.
		// and the concrete type is stored in `receiver_concrete_type` below.
		node.receiver_type = left_type.derive(method.params[0].typ).set_flag(.generic)
	} else {
		node.receiver_type = method.params[0].typ
	}
	// if receiver_type is T, then `receiver_concrete_type` is concrete type, otherwise it is the same as `receiver_type`.
	node.receiver_concrete_type = if is_method_from_embed {
		node.from_embed_types.last().derive(method.params[0].typ)
	} else {
		method.params[0].typ
	}
	if left_sym.kind == .interface && is_method_from_embed && method.return_type.has_flag(.generic)
		&& method.generic_names.len == 0 {
		method.generic_names = c.table.get_generic_names((rec_sym.info as ast.Interface).generic_types)
	}
	if method.generic_names.len != node.concrete_types.len {
		// no type arguments given in call, attempt implicit instantiation
		c.infer_fn_generic_types(method, mut node)
		concrete_types = node.concrete_types.map(c.unwrap_generic(it))
	}
	if concrete_types.len > 0 && !concrete_types[0].has_flag(.generic) {
		c.table.register_fn_concrete_types(method.fkey(), concrete_types)
		c.resolve_fn_generic_args(method, mut node)
	}

	if node.concrete_types.len > 0 && method.generic_names.len == 0 {
		c.error('a non generic function called like a generic one', node.concrete_list_pos)
	}
	// resolve return generics struct to concrete type
	if method.generic_names.len > 0 && method.return_type.has_flag(.generic)
		&& c.table.cur_fn != unsafe { nil } && c.table.cur_fn.generic_names.len == 0 {
		node.return_type = c.table.unwrap_generic_type(method.return_type, method.generic_names,
			concrete_types)
	} else {
		node.return_type = method.return_type
	}
	// resolve generic fn return type
	if method.generic_names.len > 0 && method.return_type.has_flag(.generic) {
		ret_type := c.resolve_fn_return_type(method, node)
		c.register_trace_call(node, method)
		node.return_type = ret_type
		return ret_type
	}
	if method.generic_names.len > 0 {
		if !left_type.has_flag(.generic) {
			if left_sym.info is ast.Struct {
				if method.generic_names.len == left_sym.info.concrete_types.len {
					node.concrete_types = left_sym.info.concrete_types
				}
			}
		}
	}
	c.register_trace_call(node, method)
	return node.return_type
}

fn (mut c Checker) spawn_expr(mut node ast.SpawnExpr) ast.Type {
	ret_type := c.call_expr(mut node.call_expr)
	if node.call_expr.or_block.kind != .absent {
		c.error('option handling cannot be done in `spawn` call. Do it when calling `.wait()`',
			node.call_expr.or_block.pos)
	}
	// Make sure there are no mutable arguments
	for arg in node.call_expr.args {
		if arg.is_mut && !arg.typ.is_ptr() {
			if arg.typ == 0 {
				c.error('invalid expr', node.pos)
				return 0
			}
			if c.table.final_sym(arg.typ).kind == .array {
				// allow mutable []array to be passed as mut
				continue
			}
			c.error('function in `spawn` statement cannot contain mutable non-reference arguments',
				arg.expr.pos())
		}
	}
	if node.call_expr.is_method && node.call_expr.receiver_type.is_ptr()
		&& !node.call_expr.left_type.is_ptr() {
		c.error('method in `spawn` statement cannot have non-reference mutable receiver',
			node.call_expr.left.pos())
	}

	if c.pref.backend.is_js() {
		return c.table.find_or_register_promise(c.unwrap_generic(ret_type))
	} else {
		return c.table.find_or_register_thread(c.unwrap_generic(ret_type))
	}
}

fn (mut c Checker) go_expr(mut node ast.GoExpr) ast.Type {
	// TODO: copypasta from spawn_expr
	ret_type := c.call_expr(mut node.call_expr)
	if node.call_expr.or_block.kind != .absent {
		c.error('option handling cannot be done in `go` call. Do it when calling `.wait()`',
			node.call_expr.or_block.pos)
	}
	// Make sure there are no mutable arguments
	for arg in node.call_expr.args {
		if arg.is_mut && !arg.typ.is_ptr() {
			c.error('function in `go` statement cannot contain mutable non-reference arguments',
				arg.expr.pos())
		}
	}
	if node.call_expr.is_method && node.call_expr.receiver_type.is_ptr()
		&& !node.call_expr.left_type.is_ptr() {
		c.error('method in `go` statement cannot have non-reference mutable receiver',
			node.call_expr.left.pos())
	}

	if c.pref.backend.is_js() {
		return c.table.find_or_register_promise(c.unwrap_generic(ret_type))
	} else {
		return c.table.find_or_register_thread(c.unwrap_generic(ret_type))
	}
}

@[direct_array_access]
fn (mut c Checker) set_node_expected_arg_types(mut node ast.CallExpr, func &ast.Fn) {
	if node.expected_arg_types.len == 0 {
		start_idx := if func.is_method { 1 } else { 0 }
		for i in start_idx .. func.params.len {
			node.expected_arg_types << func.params[i].typ
		}
	}
}

fn (mut c Checker) post_process_generic_fns() ! {
	mut all_generic_fns := map[string]int{}
	// Loop thru each generic function concrete type.
	// Check each specific fn instantiation.
	for i in 0 .. c.file.generic_fns.len {
		mut node := c.file.generic_fns[i]
		c.mod = node.mod
		fkey := node.fkey()
		all_generic_fns[fkey]++
		if all_generic_fns[fkey] > generic_fn_cutoff_limit_per_fn {
			c.error('${fkey} generic function visited more than ${generic_fn_cutoff_limit_per_fn} times',
				node.pos)
			return error('fkey: ${fkey}')
		}
		gtypes := c.table.fn_generic_types[fkey]
		$if trace_post_process_generic_fns ? {
			eprintln('> post_process_generic_fns ${node.mod} | ${node.name} | fkey: ${fkey} | gtypes: ${gtypes} | c.file.generic_fns.len: ${c.file.generic_fns.len}')
		}
		for concrete_types in gtypes {
			c.table.cur_concrete_types = concrete_types
			c.fn_decl(mut node)
			if node.name in ['veb.run', 'veb.run_at', 'x.vweb.run', 'x.vweb.run_at', 'vweb.run',
				'vweb.run_at'] {
				for ct in concrete_types {
					if ct !in c.vweb_gen_types {
						c.vweb_gen_types << ct
					}
				}
			}
		}
		c.table.cur_concrete_types = []
		$if trace_post_process_generic_fns ? {
			if node.generic_names.len > 0 {
				eprintln('       > fn_decl node.name: ${node.name} | generic_names: ${node.generic_names} | ninstances: ${node.ninstances}')
			}
		}
	}
}

fn (mut c Checker) check_expected_arg_count(mut node ast.CallExpr, f &ast.Fn) ! {
	mut nr_args := node.args.len
	nr_params := if node.is_method && f.params.len > 0 { f.params.len - 1 } else { f.params.len }
	mut min_required_params := f.params.len
	if node.is_method {
		min_required_params--
	}
	if f.is_variadic {
		min_required_params--
		if c.pref.skip_unused && !c.is_builtin_mod {
			c.table.used_features.arr_init = true
		}
	} else {
		has_decompose := node.args.any(it.expr is ast.ArrayDecompose)
		if has_decompose {
			// if call(...args) is present
			min_required_params = nr_args - 1
		}
	}
	// check if multi-return is used as unique argument to the function
	if node.args.len == 1 && mut node.args[0].expr is ast.CallExpr {
		is_multi := node.args[0].expr.nr_ret_values > 1
		if is_multi && node.name !in print_everything_fns {
			// it is a multi-return argument
			nr_args = node.args[0].expr.nr_ret_values
			if nr_args != nr_params {
				unexpected_args_pos := node.args[0].pos.extend(node.args.last().pos)
				// TODO use this here as well
				/*
				c.fn_call_error_have_want(
					nr_params: min_required_params
					nr_args:   nr_args
					params:    f.params
					args:      node.args
					pos:       node.pos
				)
				*/
				c.error('expected ${min_required_params} arguments, but got ${nr_args} from multi-return ${c.table.type_to_str(node.args[0].expr.return_type)}',
					unexpected_args_pos)
				return error('')
			}
		}
	}
	if min_required_params < 0 {
		min_required_params = 0
	}
	if nr_args < min_required_params {
		if min_required_params == nr_args + 1 {
			// params struct?
			last_typ := f.params.last().typ
			last_sym := c.table.sym(last_typ)
			if last_sym.info is ast.Struct {
				is_params := last_sym.info.attrs.any(it.name == 'params' && !it.has_arg)
				if is_params {
					// allow empty trailing struct syntax arg (`f()` where `f` is `fn(ConfigStruct)`)
					node.args << ast.CallArg{
						expr: ast.StructInit{
							typ: last_typ
						}
					}
					return
				}
			}
			// Implicit context first arg?
			/*
			first_typ := f.params[0].typ
			first_sym := c.table.sym(first_typ)
			*/
			if last_sym.info is ast.Struct {
				if last_sym.name == 'main.Context' && f.params.last().name == 'ctx' { // TODO use int comparison for perf
					// c.error('got ctx ${first_sym.name}', node.pos)
					return
				}
			}
		}
		c.fn_call_error_have_want(
			nr_params: min_required_params
			nr_args:   nr_args
			params:    f.params
			args:      node.args
			pos:       node.pos
		)
		return error('')
	} else if !f.is_variadic && nr_args > nr_params {
		unexpected_args_pos := node.args[min_required_params].pos.extend(node.args.last().pos)
		// c.error('3expected ${min_required_params} arguments, but got ${nr_args}', unexpected_args_pos)
		c.fn_call_error_have_want(
			nr_params: min_required_params
			nr_args:   nr_args
			params:    f.params
			args:      node.args
			pos:       unexpected_args_pos
		)
		return error('')
	}
}

@[params]
struct HaveWantParams {
	nr_params int
	nr_args   int
	args      []ast.CallArg
	params    []ast.Param
	pos       token.Pos
}

fn (mut c Checker) fn_call_error_have_want(p HaveWantParams) {
	mut sb := strings.new_builder(20)
	sb.write_string('have (')
	// Fetch arg types, they are always 0 at this point
	// Duplicate logic, but we don't care, since this is an error, so no perf cost
	mut arg_types := []ast.Type{len: p.args.len}
	for i, arg in p.args {
		mut e := arg.expr
		arg_types[i] = c.expr(mut e)
	}
	// Args provided by the user
	for i, _ in p.args {
		if arg_types[i] == 0 { // arg.typ == 0 {
			// Arguments can have an unknown (invalid) type
			// This should never happen.
			sb.write_string('?')
		} else {
			sb.write_string(c.table.type_to_str(arg_types[i])) // arg.typ
		}
		if i < p.args.len - 1 {
			sb.write_string(', ')
		}
	}
	sb.write_string(')')
	c.add_error_detail(sb.str())
	// Actual parameters we expect
	sb.write_string('         want (')
	for i, param in p.params {
		if i == 0 && p.nr_params == p.params.len - 1 {
			// Skip receiver
			continue
		}
		sb.write_string(c.table.type_to_str(param.typ))
		if i < p.params.len - 1 {
			sb.write_string(', ')
		}
	}
	sb.write_string(')')
	c.add_error_detail(sb.str())
	args_plural := if p.nr_params == 1 { 'argument' } else { 'arguments' }
	c.error('expected ${p.nr_params} ${args_plural}, but got ${p.nr_args}', p.pos)
}

fn (mut c Checker) check_map_and_filter(is_map bool, elem_typ ast.Type, node ast.CallExpr) {
	if node.args.len != 1 {
		c.error('expected 1 argument, but got ${node.args.len}', node.pos)
		// Finish early so that it doesn't fail later
		return
	}
	elem_sym := c.table.sym(elem_typ)
	arg_expr := node.args[0].expr
	match arg_expr {
		ast.AnonFn {
			if arg_expr.decl.return_type.has_flag(.option) {
				c.error('option needs to be unwrapped before using it in map/filter',
					node.args[0].pos)
			}
			if arg_expr.decl.params.len > 1 {
				c.error('function needs exactly 1 argument', arg_expr.decl.pos)
			} else if is_map && (arg_expr.decl.return_type == ast.void_type
				|| arg_expr.decl.params[0].typ != elem_typ) {
				c.error('type mismatch, should use `fn(a ${elem_sym.name}) T {...}`',
					arg_expr.decl.pos)
			} else if !is_map && (arg_expr.decl.return_type != ast.bool_type
				|| arg_expr.decl.params[0].typ != elem_typ) {
				c.error('type mismatch, should use `fn(a ${elem_sym.name}) bool {...}`',
					arg_expr.decl.pos)
			}
		}
		ast.Ident {
			if arg_expr.kind == .function {
				func := c.table.find_fn(arg_expr.name) or {
					c.error('${arg_expr.name} does not exist', arg_expr.pos)
					return
				}
				if func.return_type.has_flag(.option) {
					c.error('option needs to be unwrapped before using it in map/filter',
						node.pos)
				}
				if func.params.len > 1 {
					c.error('function needs exactly 1 argument', node.pos)
				} else if is_map
					&& (func.return_type == ast.void_type || func.params[0].typ != elem_typ) {
					c.error('type mismatch, should use `fn(a ${elem_sym.name}) T {...}`',
						arg_expr.pos)
				} else if !is_map
					&& (func.return_type != ast.bool_type || func.params[0].typ != elem_typ) {
					c.error('type mismatch, should use `fn(a ${elem_sym.name}) bool {...}`',
						arg_expr.pos)
				}
			} else if arg_expr.kind == .variable {
				if arg_expr.obj is ast.Var {
					expr := arg_expr.obj.expr
					if expr is ast.AnonFn {
						// copied from above
						if expr.decl.return_type.has_flag(.option) {
							c.error('option needs to be unwrapped before using it in map/filter',
								arg_expr.pos)
						}
						if expr.decl.params.len > 1 {
							c.error('function needs exactly 1 argument', expr.decl.pos)
						} else if is_map && (expr.decl.return_type == ast.void_type
							|| expr.decl.params[0].typ != elem_typ) {
							c.error('type mismatch, should use `fn(a ${elem_sym.name}) T {...}`',
								expr.decl.pos)
						} else if !is_map && (expr.decl.return_type != ast.bool_type
							|| expr.decl.params[0].typ != elem_typ) {
							c.error('type mismatch, should use `fn(a ${elem_sym.name}) bool {...}`',
								expr.decl.pos)
						}
						return
					}
				}
				// NOTE: bug accessing typ field on sumtype variant (not cast properly).
				// leaving this here as the resulting issue is notoriously hard to debug.
				// if !is_map && arg_expr.info.typ != ast.bool_type {
				if !is_map && arg_expr.var_info().typ != ast.bool_type {
					c.error('type mismatch, should be bool', arg_expr.pos)
				}
			}
		}
		ast.CallExpr {
			if is_map && arg_expr.return_type in [ast.void_type, 0] {
				c.error('type mismatch, `${arg_expr.name}` does not return anything',
					arg_expr.pos)
			} else if !is_map && arg_expr.return_type != ast.bool_type {
				if arg_expr.or_block.kind != .absent && (arg_expr.return_type.has_flag(.option)
					|| arg_expr.return_type.has_flag(.result))
					&& arg_expr.return_type.clear_option_and_result() == ast.bool_type {
					return
				}
				c.error('type mismatch, `${arg_expr.name}` must return a bool', arg_expr.pos)
			}
			if arg_expr.return_type.has_flag(.result) && arg_expr.or_block.kind != .block {
				if arg_expr.return_type.clear_option_and_result() in [ast.void_type, 0] {
					c.error('cannot use Result type in `${node.name}`', arg_expr.pos)
				}
			}
		}
		ast.StringLiteral, ast.StringInterLiteral {
			if !is_map {
				c.error('type mismatch, should use e.g. `${node.name}(it > 2)`', arg_expr.pos)
			}
		}
		ast.InfixExpr {
			if arg_expr.op == .left_shift && arg_expr.is_stmt
				&& c.table.final_sym(arg_expr.left_type).kind == .array {
				c.error('array append cannot be used in an expression', arg_expr.pos)
			}
		}
		ast.LambdaExpr {
			if arg_expr.expr is ast.CallExpr && is_map
				&& arg_expr.expr.return_type in [ast.void_type, 0] {
				c.error('type mismatch, `${arg_expr.expr.name}` does not return anything',
					arg_expr.expr.pos)
			}
		}
		else {}
	}
}

fn (mut c Checker) map_builtin_method_call(mut node ast.CallExpr, left_type_ ast.Type) ast.Type {
	method_name := node.name
	mut ret_type := ast.void_type
	// resolve T
	left_type := if c.table.final_sym(left_type_).kind == .any {
		c.unwrap_generic(left_type_)
	} else {
		left_type_
	}
	left_sym := c.table.final_sym(left_type)
	match method_name {
		'clone', 'move' {
			if node.args.len != 0 {
				c.error('`.${method_name}()` does not have any arguments', node.args[0].pos)
			}
			if method_name[0] == `m` {
				c.check_for_mut_receiver(mut node.left)
			}
			if node.left.is_auto_deref_var() || left_type.has_flag(.shared_f) {
				ret_type = node.left_type.deref()
			} else {
				ret_type = node.left_type
			}
			ret_type = ret_type.clear_flag(.shared_f)
		}
		'keys', 'values' {
			if node.args.len != 0 {
				c.error('`.${method_name}()` does not have any arguments', node.args[0].pos)
			}
			info := left_sym.info as ast.Map
			typ := if method_name == 'keys' {
				c.table.find_or_register_array(info.key_type)
			} else {
				c.table.find_or_register_array(info.value_type)
			}
			ret_type = ast.idx_to_type(typ)
			if info.key_type.has_flag(.generic) && method_name == 'keys' {
				ret_type = ret_type.set_flag(.generic)
			}
			if info.value_type.has_flag(.generic) && method_name == 'values' {
				ret_type = ret_type.set_flag(.generic)
			}
		}
		'delete' {
			c.check_for_mut_receiver(mut node.left)
			if node.args.len != 1 {
				c.error('expected 1 argument, but got ${node.args.len}', node.pos)
			}
			info := left_sym.info as ast.Map
			arg_type := c.expr(mut node.args[0].expr)
			c.check_expected_call_arg(arg_type, info.key_type, node.language, node.args[0]) or {
				c.error('${err.msg()} in argument 1 to `Map.delete`', node.args[0].pos)
			}
		}
		else {}
	}
	node.receiver_type = node.left_type.ref()
	node.return_type = ret_type
	return node.return_type
}

// ensure_same_array_return_type makes sure, that the return type of .clone(), .sorted(), .sorted_with_compare() etc,
// is `array_xxx`, instead of the plain `array` .
fn (mut c Checker) ensure_same_array_return_type(mut node ast.CallExpr, left_type ast.Type) {
	node.receiver_type = left_type.ref()
	if node.left.is_auto_deref_var() {
		node.return_type = left_type.deref()
	} else {
		node.return_type = node.receiver_type.set_nr_muls(0)
	}
	if node.return_type.has_flag(.shared_f) {
		node.return_type = node.return_type.clear_flag(.shared_f)
	}
}

fn (mut c Checker) array_builtin_method_call(mut node ast.CallExpr, left_type ast.Type) ast.Type {
	left_sym := c.table.final_sym(left_type)
	method_name := node.name
	mut elem_typ := ast.void_type
	if !c.is_builtin_mod && method_name == 'slice' {
		c.error('.slice() is a private method, use `x[start..end]` instead', node.pos)
		return ast.void_type
	}
	unwrapped_left_type := c.unwrap_generic(left_type)
	unaliased_left_type := c.table.unaliased_type(unwrapped_left_type)
	array_info := if left_sym.info is ast.Array {
		left_sym.info as ast.Array
	} else {
		c.table.sym(unaliased_left_type).info as ast.Array
	}
	elem_typ = array_info.elem_type
	if method_name in ['filter', 'map', 'any', 'all'] {
		if node.args.len > 0 && mut node.args[0].expr is ast.LambdaExpr {
			if node.args[0].expr.params.len != 1 {
				c.error('lambda expressions used in the builtin array methods require exactly 1 parameter',
					node.args[0].expr.pos)
				return ast.void_type
			}
			if method_name == 'map' {
				c.lambda_expr_fix_type_of_param(mut node.args[0].expr, mut node.args[0].expr.params[0],
					elem_typ)
				le_type := c.expr(mut node.args[0].expr.expr)
				// eprintln('>>>>> node.args[0].expr: ${ast.Expr(node.args[0].expr)} | elem_typ: ${elem_typ} | etype: ${le_type}')
				c.support_lambda_expr_one_param(elem_typ, le_type, mut node.args[0].expr)
			} else {
				c.support_lambda_expr_one_param(elem_typ, ast.bool_type, mut node.args[0].expr)
			}
		} else {
			// position of `it` doesn't matter
			scope_register_it(mut node.scope, node.pos, elem_typ)
		}
	} else if method_name in ['insert', 'prepend'] {
		if method_name == 'insert' {
			if node.args.len != 2 {
				c.error('`array.insert()` should have 2 arguments, e.g. `insert(1, val)`',
					node.pos)
				return ast.void_type
			} else {
				arg_type := c.expr(mut node.args[0].expr)
				if arg_type !in [ast.int_type, ast.int_literal_type] {
					c.error('the first argument of `array.insert()` should be integer',
						node.args[0].expr.pos())
					return ast.void_type
				}
			}
			c.table.used_features.arr_insert = true
		} else {
			c.table.used_features.arr_prepend = true
			if node.args.len != 1 {
				c.error('`array.prepend()` should have 1 argument, e.g. `prepend(val)`',
					node.pos)
				return ast.void_type
			}
		}
		c.check_for_mut_receiver(mut node.left)
		info := left_sym.info as ast.Array
		mut arg_expr := if method_name == 'insert' {
			node.args[1].expr
		} else {
			node.args[0].expr
		}
		arg_type := c.expr(mut arg_expr)
		arg_sym := c.table.sym(arg_type)
		if !c.check_types(arg_type, info.elem_type) && !c.check_types(left_type, arg_type) {
			c.error('cannot ${method_name} `${arg_sym.name}` to `${left_sym.name}`', arg_expr.pos())
		}
		for i, mut arg in node.args {
			node.args[i].typ = c.expr(mut arg.expr)
		}
		node.receiver_type = ast.array_type.ref()
		node.return_type = ast.void_type
		if method := c.table.find_method(left_sym, method_name) {
			for i, arg in node.args {
				c.check_expected_call_arg(arg.typ, method.params[i + 1].typ, node.language,
					arg) or {
					c.error('${err.msg()} in argument ${i + 1} to `${left_sym.name}.${method_name}`',
						node.args[i].pos)
				}
			}
		}
	} else if method_name in ['sort_with_compare', 'sorted_with_compare'] {
		if node.args.len != 1 {
			c.error('`.${method_name}()` expected 1 argument, but got ${node.args.len}',
				node.pos)
		} else {
			if mut node.args[0].expr is ast.LambdaExpr {
				c.support_lambda_expr_in_sort(elem_typ.ref(), ast.int_type, mut node.args[0].expr)
			}
			arg_type := c.expr(mut node.args[0].expr)
			arg_sym := c.table.sym(arg_type)
			if arg_sym.kind == .function {
				func_info := arg_sym.info as ast.FnType
				if func_info.func.params.len == 2 {
					if func_info.func.params[0].typ.nr_muls() != elem_typ.nr_muls() + 1 {
						arg_typ_str := c.table.type_to_str(func_info.func.params[0].typ)
						expected_typ_str := c.table.type_to_str(elem_typ.ref())
						c.error('${method_name} callback function parameter `${func_info.func.params[0].name}` with type `${arg_typ_str}` should be `${expected_typ_str}`',
							func_info.func.params[0].type_pos)
					}
					if func_info.func.params[1].typ.nr_muls() != elem_typ.nr_muls() + 1 {
						arg_typ_str := c.table.type_to_str(func_info.func.params[1].typ)
						expected_typ_str := c.table.type_to_str(elem_typ.ref())
						c.error('${method_name} callback function parameter `${func_info.func.params[1].name}` with type `${arg_typ_str}` should be `${expected_typ_str}`',
							func_info.func.params[1].type_pos)
					}
				}
			}
			node.args[0].typ = arg_type
			if method := c.table.find_method(left_sym, method_name) {
				c.check_expected_call_arg(arg_type, method.params[1].typ, node.language,
					node.args[0]) or {
					c.error('${err.msg()} in argument 1 to `${left_sym.name}.${method_name}`',
						node.args[0].pos)
				}
			}
			if method_name == 'sort_with_compare' {
				c.check_for_mut_receiver(mut node.left)
				node.return_type = ast.void_type
				node.receiver_type = node.left_type.ref()
			} else {
				node.return_type = node.left_type
				node.receiver_type = node.left_type
			}
		}
	} else if method_name in ['sort', 'sorted'] {
		if method_name == 'sort' {
			if node.left is ast.CallExpr {
				c.error('the `sort()` method can be called only on mutable receivers, but `${node.left}` is a call expression',
					node.pos)
			}
			c.check_for_mut_receiver(mut node.left)
		}
		// position of `a` and `b` doesn't matter, they're the same
		scope_register_a_b(mut node.scope, node.pos, elem_typ)

		if node.args.len > 1 {
			c.error('expected 0 or 1 argument, but got ${node.args.len}', node.pos)
		} else if node.args.len == 1 {
			if mut node.args[0].expr is ast.LambdaExpr {
				c.support_lambda_expr_in_sort(elem_typ.ref(), ast.bool_type, mut node.args[0].expr)
			} else if node.args[0].expr is ast.InfixExpr {
				c.check_sort_external_variable_access(node.args[0].expr)
				if node.args[0].expr.op !in [.gt, .lt] {
					c.error('`.${method_name}()` can only use `<` or `>` comparison',
						node.pos)
				}
				left_name := '${node.args[0].expr.left}'[0]
				right_name := '${node.args[0].expr.right}'[0]
				if left_name !in [`a`, `b`] || right_name !in [`a`, `b`] {
					c.error('`.${method_name}()` can only use `a` or `b` as argument, e.g. `arr.${method_name}(a < b)`',
						node.pos)
				} else if left_name == right_name {
					c.error('`.${method_name}()` cannot use same argument', node.pos)
				}
				if node.args[0].expr.left !in [ast.CallExpr, ast.Ident, ast.SelectorExpr, ast.IndexExpr]
					|| node.args[0].expr.right !in [ast.CallExpr, ast.Ident, ast.SelectorExpr, ast.IndexExpr] {
					c.error('`.${method_name}()` can only use ident, index, selector or call as argument, \ne.g. `arr.${method_name}(a < b)`, `arr.${method_name}(a.id < b.id)`, `arr.${method_name}(a[0] < b[0])`',
						node.pos)
				}
			} else {
				c.error(
					'`.${method_name}()` requires a `<` or `>` comparison as the first and only argument' +
					'\ne.g. `users.${method_name}(a.id < b.id)`', node.pos)
			}
		} else if !(c.table.sym(elem_typ).has_method('<')
			|| c.table.unalias_num_type(elem_typ) in [ast.int_type, ast.int_type.ref(), ast.string_type, ast.string_type.ref(), ast.i8_type, ast.i16_type, ast.i64_type, ast.u8_type, ast.rune_type, ast.u16_type, ast.u32_type, ast.u64_type, ast.f32_type, ast.f64_type, ast.char_type, ast.bool_type, ast.float_literal_type, ast.int_literal_type]) {
			c.error('custom sorting condition must be supplied for type `${c.table.type_to_str(elem_typ)}`',
				node.pos)
		}
	} else if method_name == 'wait' {
		elem_sym := c.table.sym(elem_typ)
		if elem_sym.kind == .thread {
			if node.args.len != 0 {
				c.error('`.wait()` does not have any arguments', node.args[0].pos)
			}
			thread_ret_type := c.unwrap_generic(elem_sym.thread_info().return_type)
			if thread_ret_type.has_flag(.option) {
				c.error('`.wait()` cannot be called for an array when thread functions return options. Iterate over the arrays elements instead and handle each returned option with `or`.',
					node.pos)
			} else if thread_ret_type.has_flag(.result) {
				c.error('`.wait()` cannot be called for an array when thread functions return results. Iterate over the arrays elements instead and handle each returned result with `or`.',
					node.pos)
			}
			node.return_type = c.table.find_or_register_array(thread_ret_type)
		} else {
			c.error('`${left_sym.name}` has no method `wait()` (only thread handles and arrays of them have)',
				node.left.pos())
		}
	}
	// map/filter are supposed to have 1 arg only
	mut arg_type := unaliased_left_type
	for mut arg in node.args {
		arg_type = c.check_expr_option_or_result_call(arg.expr, c.expr(mut arg.expr))
	}
	if method_name == 'map' {
		// eprintln('>>>>>>> map node.args[0].expr: ${node.args[0].expr}, left_type: ${left_type} | elem_typ: ${elem_typ} | arg_type: ${arg_type}')
		// check fn
		c.check_map_and_filter(true, elem_typ, node)
		arg_sym := c.table.sym(arg_type)
		ret_type := match arg_sym.info {
			ast.FnType {
				if node.args[0].expr is ast.SelectorExpr {
					arg_type
				} else {
					arg_sym.info.func.return_type
				}
			}
			else {
				arg_type
			}
		}
		node.return_type = c.table.find_or_register_array(c.unwrap_generic(ret_type))
		if node.return_type.has_flag(.shared_f) {
			node.return_type = node.return_type.clear_flag(.shared_f).deref()
		}
		ret_sym := c.table.sym(ret_type)
		if ret_sym.kind == .multi_return {
			c.error('returning multiple values is not supported in .map() calls', node.pos)
		}
	} else if method_name == 'filter' {
		// check fn
		if node.return_type.has_flag(.shared_f) {
			node.return_type = node.return_type.clear_flag(.shared_f).deref()
		} else if node.left.is_auto_deref_var() {
			node.return_type = node.return_type.deref()
		}
		c.check_map_and_filter(false, elem_typ, node)
	} else if method_name in ['any', 'all'] {
		c.check_map_and_filter(false, elem_typ, node)
		node.return_type = ast.bool_type
	} else if method_name == 'clone' {
		if node.args.len != 0 {
			c.error('`.clone()` does not have any arguments', node.args[0].pos)
		}
		c.ensure_same_array_return_type(mut node, left_type)
	} else if method_name == 'sorted' {
		c.ensure_same_array_return_type(mut node, left_type)
	} else if method_name in ['sort_with_compare', 'sorted_with_compare'] {
		if method_name == 'sorted_with_compare' {
			c.ensure_same_array_return_type(mut node, left_type)
		}
		// Inject a (voidptr) cast for the callback argument, to pass -cstrict, otherwise:
		// error: incompatible function pointer types passing
		//                            'int (string *, string *)'  (aka 'int (struct string *, struct string *)')
		//       to parameter of type 'int (*)(voidptr, voidptr)' (aka 'int (*)(void *, void *)')
		node.args[0].expr = ast.CastExpr{
			expr:      node.args[0].expr
			typ:       ast.voidptr_type
			typname:   'voidptr'
			expr_type: c.expr(mut node.args[0].expr)
			pos:       node.pos
		}
	} else if method_name == 'sort' {
		node.return_type = ast.void_type
	} else if method_name == 'contains' {
		// c.warn('use `value in arr` instead of `arr.contains(value)`', node.pos)
		if node.args.len != 1 {
			c.error('`.contains()` expected 1 argument, but got ${node.args.len}', node.pos)
		} else if !left_sym.has_method('contains') {
			arg_typ := c.expr(mut node.args[0].expr)
			c.check_expected_call_arg(arg_typ, elem_typ, node.language, node.args[0]) or {
				c.error('${err.msg()} in argument 1 to `.contains()`', node.args[0].pos)
			}
		}
		for i, mut arg in node.args {
			node.args[i].typ = c.expr(mut arg.expr)
		}
		node.return_type = ast.bool_type
	} else if method_name == 'index' {
		if node.args.len != 1 {
			c.error('`.index()` expected 1 argument, but got ${node.args.len}', node.pos)
		} else if !left_sym.has_method('index') {
			arg_typ := c.expr(mut node.args[0].expr)
			c.check_expected_call_arg(arg_typ, elem_typ, node.language, node.args[0]) or {
				c.error('${err.msg()} in argument 1 to `.index()`', node.args[0].pos)
			}
		}
		for i, mut arg in node.args {
			node.args[i].typ = c.expr(mut arg.expr)
		}
		node.return_type = ast.int_type
	} else if method_name in ['first', 'last', 'pop'] {
		if c.pref.skip_unused && !c.is_builtin_mod {
			if method_name == 'first' {
				c.table.used_features.arr_first = true
			}
			if method_name == 'last' {
				c.table.used_features.arr_last = true
			}
			if method_name == 'pop' {
				c.table.used_features.arr_pop = true
			}
		}
		if node.args.len != 0 {
			c.error('`.${method_name}()` does not have any arguments', node.args[0].pos)
		}
		node.return_type = array_info.elem_type
		if method_name == 'pop' {
			c.check_for_mut_receiver(mut node.left)
			node.receiver_type = node.left_type.ref()
		} else {
			node.receiver_type = node.left_type
		}
	} else if method_name == 'delete' {
		if c.pref.skip_unused && !c.is_builtin_mod {
			c.table.used_features.arr_delete = true
		}
		c.check_for_mut_receiver(mut node.left)
		unwrapped_left_sym := c.table.sym(unwrapped_left_type)
		if method := c.table.find_method(unwrapped_left_sym, method_name) {
			node.receiver_type = method.receiver_type
		}
		if node.args.len != 1 {
			c.error('`.delete()` expected 1 argument, but got ${node.args.len}', node.pos)
		} else {
			arg_typ := c.expr(mut node.args[0].expr)
			c.check_expected_call_arg(arg_typ, ast.int_type, node.language, node.args[0]) or {
				c.error('${err.msg()} in argument 1 to `.delete()`', node.args[0].pos)
			}
		}
		node.return_type = ast.void_type
<<<<<<< HEAD
	} else if method_name == 'delete_many' {
		if node.args.len != 2 {
			c.error('`.delete_many()` expected 2 arguments, but got ${node.args.len}',
				node.pos)
		} else {
			for i, mut arg in node.args {
				arg_typ := c.expr(mut arg.expr)
				c.check_expected_call_arg(arg_typ, ast.int_type, node.language, arg) or {
					c.error('${err.msg()} in argument ${i + 1} to `.delete_many()`', arg.pos)
				}
			}
		}
		node.return_type = ast.void_type
=======
	} else if method_name == 'reverse' {
		c.table.used_features.arr_reverse = true
>>>>>>> 40dc7759
	}
	return node.return_type
}

fn (mut c Checker) fixed_array_builtin_method_call(mut node ast.CallExpr, left_type ast.Type) ast.Type {
	left_sym := c.table.final_sym(left_type)
	method_name := node.name
	unwrapped_left_type := c.unwrap_generic(left_type)
	unaliased_left_type := c.table.unaliased_type(unwrapped_left_type)
	array_info := if left_sym.info is ast.ArrayFixed {
		left_sym.info as ast.ArrayFixed
	} else {
		c.table.sym(unaliased_left_type).info as ast.ArrayFixed
	}
	elem_typ := array_info.elem_type
	if method_name == 'index' {
		if node.args.len != 1 {
			c.error('`.index()` expected 1 argument, but got ${node.args.len}', node.pos)
			return ast.int_type
		} else if !left_sym.has_method('index') {
			arg_typ := c.expr(mut node.args[0].expr)
			c.check_expected_call_arg(arg_typ, elem_typ, node.language, node.args[0]) or {
				c.error('${err.msg()} in argument 1 to `.index()`', node.args[0].pos)
				return ast.int_type
			}
		}
		for i, mut arg in node.args {
			node.args[i].typ = c.expr(mut arg.expr)
		}
		node.return_type = ast.int_type
	} else if method_name == 'contains' {
		if node.args.len != 1 {
			c.error('`.contains()` expected 1 argument, but got ${node.args.len}', node.pos)
			return ast.bool_type
		} else if !left_sym.has_method('contains') {
			arg_typ := c.expr(mut node.args[0].expr)
			c.check_expected_call_arg(arg_typ, elem_typ, node.language, node.args[0]) or {
				c.error('${err.msg()} in argument 1 to `.contains()`', node.args[0].pos)
				return ast.bool_type
			}
		}
		for i, mut arg in node.args {
			node.args[i].typ = c.expr(mut arg.expr)
		}
		node.return_type = ast.bool_type
	} else if method_name in ['any', 'all'] {
		if node.args.len != 1 {
			c.error('`.${method_name}` expected 1 argument, but got ${node.args.len}',
				node.pos)
			return ast.bool_type
		}
		if node.args.len > 0 && mut node.args[0].expr is ast.LambdaExpr {
			if node.args[0].expr.params.len != 1 {
				c.error('lambda expressions used in the builtin array methods require exactly 1 parameter',
					node.args[0].expr.pos)
				return ast.bool_type
			}
			c.support_lambda_expr_one_param(elem_typ, ast.bool_type, mut node.args[0].expr)
		} else {
			// position of `it` doesn't matter
			scope_register_it(mut node.scope, node.pos, elem_typ)
		}
		c.expr(mut node.args[0].expr)
		c.check_map_and_filter(false, elem_typ, node)
		node.return_type = ast.bool_type
	} else if method_name == 'wait' {
		elem_sym := c.table.sym(elem_typ)
		if elem_sym.kind == .thread {
			if node.args.len != 0 {
				c.error('`.wait()` does not have any arguments', node.args[0].pos)
			}
			thread_ret_type := c.unwrap_generic(elem_sym.thread_info().return_type)
			if thread_ret_type.has_flag(.option) {
				c.error('`.wait()` cannot be called for an array when thread functions return options. Iterate over the arrays elements instead and handle each returned option with `or`.',
					node.pos)
			} else if thread_ret_type.has_flag(.result) {
				c.error('`.wait()` cannot be called for an array when thread functions return results. Iterate over the arrays elements instead and handle each returned result with `or`.',
					node.pos)
			}
			node.return_type = c.table.find_or_register_array(thread_ret_type)
		} else {
			c.error('`${left_sym.name}` has no method `wait()` (only thread handles and arrays of them have)',
				node.left.pos())
		}
	} else if method_name == 'map' {
		if node.args.len != 1 {
			c.error('`.${method_name}` expected 1 argument, but got ${node.args.len}',
				node.pos)
			return ast.void_type
		}
		if mut node.args[0].expr is ast.LambdaExpr {
			if node.args[0].expr.params.len != 1 {
				c.error('lambda expressions used in the builtin array methods require exactly 1 parameter',
					node.args[0].expr.pos)
				return ast.void_type
			}
			c.lambda_expr_fix_type_of_param(mut node.args[0].expr, mut node.args[0].expr.params[0],
				elem_typ)
			le_type := c.expr(mut node.args[0].expr.expr)
			c.support_lambda_expr_one_param(elem_typ, le_type, mut node.args[0].expr)
		} else {
			// position of `it` doesn't matter
			scope_register_it(mut node.scope, node.pos, elem_typ)
		}

		c.check_map_and_filter(true, elem_typ, node)
		arg_type := c.check_expr_option_or_result_call(node.args[0].expr, c.expr(mut node.args[0].expr))
		arg_sym := c.table.sym(arg_type)
		ret_type := match arg_sym.info {
			ast.FnType {
				if node.args[0].expr is ast.SelectorExpr {
					arg_type
				} else {
					arg_sym.info.func.return_type
				}
			}
			else {
				arg_type
			}
		}
		node.return_type = c.table.find_or_register_array_fixed(c.unwrap_generic(ret_type),
			array_info.size, array_info.size_expr, false)
		if node.return_type.has_flag(.shared_f) {
			node.return_type = node.return_type.clear_flag(.shared_f).deref()
		}
		ret_sym := c.table.sym(ret_type)
		if ret_sym.kind == .multi_return {
			c.error('returning multiple values is not supported in .map() calls', node.pos)
		}
	} else if method_name in ['sort', 'sorted'] {
		if method_name == 'sort' {
			if node.left is ast.CallExpr {
				c.error('the `sort()` method can be called only on mutable receivers, but `${node.left}` is a call expression',
					node.pos)
			}
			c.check_for_mut_receiver(mut node.left)
		}
		// position of `a` and `b` doesn't matter, they're the same
		scope_register_a_b(mut node.scope, node.pos, elem_typ)

		if node.args.len > 1 {
			c.error('expected 0 or 1 argument, but got ${node.args.len}', node.pos)
		} else if node.args.len == 1 {
			if mut node.args[0].expr is ast.LambdaExpr {
				c.support_lambda_expr_in_sort(elem_typ.ref(), ast.bool_type, mut node.args[0].expr)
			} else if node.args[0].expr is ast.InfixExpr {
				c.check_sort_external_variable_access(node.args[0].expr)
				if node.args[0].expr.op !in [.gt, .lt] {
					c.error('`.${method_name}()` can only use `<` or `>` comparison',
						node.pos)
				}
				left_name := '${node.args[0].expr.left}'[0]
				right_name := '${node.args[0].expr.right}'[0]
				if left_name !in [`a`, `b`] || right_name !in [`a`, `b`] {
					c.error('`.${method_name}()` can only use `a` or `b` as argument, e.g. `arr.${method_name}(a < b)`',
						node.pos)
				} else if left_name == right_name {
					c.error('`.${method_name}()` cannot use same argument', node.pos)
				}
				if node.args[0].expr.left !in [ast.Ident, ast.SelectorExpr, ast.IndexExpr]
					|| node.args[0].expr.right !in [ast.Ident, ast.SelectorExpr, ast.IndexExpr] {
					c.error('`.${method_name}()` can only use ident, index or selector as argument, \ne.g. `arr.${method_name}(a < b)`, `arr.${method_name}(a.id < b.id)`, `arr.${method_name}(a[0] < b[0])`',
						node.pos)
				}
			} else {
				c.error(
					'`.${method_name}()` requires a `<` or `>` comparison as the first and only argument' +
					'\ne.g. `users.${method_name}(a.id < b.id)`', node.pos)
			}
		} else if !(c.table.sym(elem_typ).has_method('<')
			|| c.table.unalias_num_type(elem_typ) in [ast.int_type, ast.int_type.ref(), ast.string_type, ast.string_type.ref(), ast.i8_type, ast.i16_type, ast.i64_type, ast.u8_type, ast.rune_type, ast.u16_type, ast.u32_type, ast.u64_type, ast.f32_type, ast.f64_type, ast.char_type, ast.bool_type, ast.float_literal_type, ast.int_literal_type]) {
			c.error('custom sorting condition must be supplied for type `${c.table.type_to_str(elem_typ)}`',
				node.pos)
		}
		for mut arg in node.args {
			c.check_expr_option_or_result_call(arg.expr, c.expr(mut arg.expr))
		}
		if method_name == 'sort' {
			node.return_type = ast.void_type
		} else {
			node.return_type = node.left_type
		}
	} else if method_name in ['sort_with_compare', 'sorted_with_compare'] {
		if node.args.len != 1 {
			c.error('`.${method_name}()` expected 1 argument, but got ${node.args.len}',
				node.pos)
		} else {
			if mut node.args[0].expr is ast.LambdaExpr {
				c.support_lambda_expr_in_sort(elem_typ.ref(), ast.int_type, mut node.args[0].expr)
			}
			arg_type := c.expr(mut node.args[0].expr)
			arg_sym := c.table.sym(arg_type)
			if arg_sym.kind == .function {
				func_info := arg_sym.info as ast.FnType
				if func_info.func.params.len == 2 {
					if func_info.func.params[0].typ.nr_muls() != elem_typ.nr_muls() + 1 {
						arg_typ_str := c.table.type_to_str(func_info.func.params[0].typ)
						expected_typ_str := c.table.type_to_str(elem_typ.ref())
						c.error('${method_name} callback function parameter `${func_info.func.params[0].name}` with type `${arg_typ_str}` should be `${expected_typ_str}`',
							func_info.func.params[0].type_pos)
					}
					if func_info.func.params[1].typ.nr_muls() != elem_typ.nr_muls() + 1 {
						arg_typ_str := c.table.type_to_str(func_info.func.params[1].typ)
						expected_typ_str := c.table.type_to_str(elem_typ.ref())
						c.error('${method_name} callback function parameter `${func_info.func.params[1].name}` with type `${arg_typ_str}` should be `${expected_typ_str}`',
							func_info.func.params[1].type_pos)
					}
				}
			}
			node.args[0].typ = arg_type
			if method := c.table.find_method(left_sym, method_name) {
				c.check_expected_call_arg(arg_type, method.params[1].typ, node.language,
					node.args[0]) or {
					c.error('${err.msg()} in argument 1 to `${left_sym.name}.${method_name}`',
						node.args[0].pos)
				}
			}
			for mut arg in node.args {
				c.check_expr_option_or_result_call(arg.expr, c.expr(mut arg.expr))
			}
			if method_name == 'sort_with_compare' {
				c.check_for_mut_receiver(mut node.left)
				node.return_type = ast.void_type
				node.receiver_type = node.left_type.ref()
			} else {
				node.return_type = node.left_type
				node.receiver_type = node.left_type
			}
		}
	} else if method_name in ['reverse', 'reverse_in_place'] {
		if node.args.len != 0 {
			c.error('`.${method_name}` does not have any arguments', node.args[0].pos)
		} else {
			if method_name == 'reverse' {
				node.return_type = node.left_type
			} else {
				c.check_for_mut_receiver(mut node.left)
				node.return_type = ast.void_type
			}
		}
	}
	return node.return_type
}

fn (mut c Checker) check_for_mut_receiver(mut expr ast.Expr) (string, token.Pos) {
	to_lock, pos := c.fail_if_immutable(mut expr)
	if !expr.is_lvalue() {
		c.error('cannot pass expression as `mut`', expr.pos())
	}
	return to_lock, pos
}

fn scope_register_it(mut s ast.Scope, pos token.Pos, typ ast.Type) {
	scope_register_var_name(mut s, pos, typ, 'it')
}

fn scope_register_a_b(mut s ast.Scope, pos token.Pos, typ ast.Type) {
	scope_register_var_name(mut s, pos, typ.ref(), 'a')
	scope_register_var_name(mut s, pos, typ.ref(), 'b')
}

fn scope_register_var_name(mut s ast.Scope, pos token.Pos, typ ast.Type, name string) {
	s.register(ast.Var{
		name:    name
		pos:     pos
		typ:     typ
		is_used: true
	})
}

// resolve_fn_return_type resolves the generic return type of fn with its related CallExpr
fn (mut c Checker) resolve_fn_return_type(func &ast.Fn, node ast.CallExpr) ast.Type {
	mut ret_type := func.return_type
	if node.is_method {
		// resolve possible generic types
		concrete_types := node.concrete_types.map(c.unwrap_generic(it))
		// generic method being called from a non-generic func
		if func.generic_names.len > 0 && func.return_type.has_flag(.generic)
			&& c.table.cur_fn != unsafe { nil } && c.table.cur_fn.generic_names.len == 0 {
			ret_type = c.table.unwrap_generic_type(func.return_type, func.generic_names,
				concrete_types)
		}
		// generic method called without generic type to be resolved on call
		if node.concrete_types.len > 0 && node.concrete_types.all(!it.has_flag(.generic))
			&& func.return_type.has_flag(.generic) && func.generic_names.len > 0
			&& func.generic_names.len == node.concrete_types.len {
			if typ := c.table.convert_generic_type(func.return_type, func.generic_names,
				concrete_types)
			{
				return typ
			} else {
				return c.table.unwrap_generic_type(func.return_type, func.generic_names,
					concrete_types)
			}
		}
	} else {
		concrete_types := node.concrete_types.map(c.unwrap_generic(it))
		// generic func called from non-generic func
		if node.concrete_types.len > 0 && func.return_type != 0 && c.table.cur_fn != unsafe { nil }
			&& c.table.cur_fn.generic_names.len == 0 {
			if typ := c.table.convert_generic_type(func.return_type, func.generic_names,
				concrete_types)
			{
				return typ
			}
			return ret_type
		}
		if func.generic_names.len > 0 {
			has_generic := node.raw_concrete_types.any(it.has_flag(.generic))
			has_any_generic := node.concrete_types.any(it.has_flag(.generic))
			// fn call with any generic type to be resolved on call (e.g. foo[T]())
			if has_generic || has_any_generic {
				if typ := c.table.convert_generic_type(func.return_type, func.generic_names,
					node.concrete_types)
				{
					if typ.has_flag(.generic) {
						return typ
					}
				}
			} else {
				// fn call with all generic types already resolved to its concrete ones (e.g. foo[int]())
				if node.concrete_types.len > 0 && !has_any_generic {
					if typ := c.table.convert_generic_type(func.return_type, func.generic_names,
						node.concrete_types)
					{
						return typ
					}
				}
				// use fresh resolved concrete_types list
				if typ := c.table.convert_generic_type(func.return_type, func.generic_names,
					concrete_types)
				{
					return typ
				}
			}
		}
	}
	return ret_type
}

// resolve_return_type resolves the generic return type of CallExpr
fn (mut c Checker) resolve_return_type(node ast.CallExpr) ast.Type {
	if node.is_method {
		left_sym := c.table.sym(c.unwrap_generic(node.left_type))
		if method := c.table.find_method(left_sym, node.name) {
			return c.resolve_fn_return_type(method, node)
		}
	} else if node.is_static_method {
		if c.table.cur_fn != unsafe { nil } {
			_, name := c.table.convert_generic_static_type_name(node.name, c.table.cur_fn.generic_names,
				c.table.cur_concrete_types)
			if func := c.table.find_fn(name) {
				return c.resolve_fn_return_type(func, node)
			}
		}
	} else {
		if func := c.table.find_fn(node.name) {
			return c.resolve_fn_return_type(func, node)
		}
	}
	return node.return_type
}

fn (mut c Checker) check_must_use_call_result(node &ast.CallExpr, f &ast.Fn, label string) {
	if node.is_return_used {
		return
	}
	if f.return_type == ast.void_type {
		return
	}
	if f.is_must_use {
		c.warn('return value must be used, ${label} `${f.name}` was tagged with `@[must_use]`',
			node.pos)
		return
	}
	if c.pref.is_check_return {
		c.note('return value must be used', node.pos)
	}
}<|MERGE_RESOLUTION|>--- conflicted
+++ resolved
@@ -3637,7 +3637,6 @@
 			}
 		}
 		node.return_type = ast.void_type
-<<<<<<< HEAD
 	} else if method_name == 'delete_many' {
 		if node.args.len != 2 {
 			c.error('`.delete_many()` expected 2 arguments, but got ${node.args.len}',
@@ -3651,10 +3650,8 @@
 			}
 		}
 		node.return_type = ast.void_type
-=======
 	} else if method_name == 'reverse' {
 		c.table.used_features.arr_reverse = true
->>>>>>> 40dc7759
 	}
 	return node.return_type
 }
