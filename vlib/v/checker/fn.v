--- conflicted
+++ resolved
@@ -1410,26 +1410,7 @@
 	if node.args.len > 0 && fn_name in print_everything_fns {
 		node.args[0].ct_expr = c.comptime.is_comptime(node.args[0].expr)
 		c.builtin_args(mut node, fn_name, func)
-<<<<<<< HEAD
-		if c.pref.skip_unused && !c.is_builtin_mod && c.mod != 'math.bits'
-			&& node.args[0].expr !is ast.StringLiteral {
-			if (node.args[0].expr is ast.CallExpr && node.args[0].expr.is_method
-				&& node.args[0].expr.name == 'str')
-				|| !c.table.sym(c.unwrap_generic(node.args[0].typ)).has_method('str') {
-				c.table.used_features.auto_str = true
-			} else {
-				if node.args[0].typ.has_option_or_result() {
-					c.table.used_features.option_or_result = true
-				}
-				c.table.used_features.print_types[node.args[0].typ.idx()] = true
-			}
-			if node.args[0].typ.is_ptr() {
-				c.table.used_features.auto_str_ptr = true
-			}
-		}
-=======
 		c.markused_fn_call(mut node)
->>>>>>> 1b9f15d6
 		return func.return_type
 	}
 	// `return error(err)` -> `return err`
