module checker

import strings
import v.ast
import v.util
import v.token
import os

const print_everything_fns = ['println', 'print', 'eprintln', 'eprint', 'panic']

fn (mut c Checker) fn_decl(mut node ast.FnDecl) {
	$if trace_post_process_generic_fns_types ? {
		if node.generic_names.len > 0 {
			eprintln('>>> post processing node.name: ${node.name:-30} | ${node.generic_names} <=> ${c.table.cur_concrete_types}')
		}
	}
	if node.language in [.c, .js] && node.generic_names.len > 0 {
		lang := if node.language == .c { 'C' } else { 'JS' }
		c.error('${lang} functions cannot be declared as generic', node.pos)
	}
	// record the veb route methods (public non-generic methods):
	if node.generic_names.len > 0 && node.is_pub {
		typ_vweb_result := c.table.find_type('veb.Result')
		if node.return_type == typ_vweb_result {
			rec_sym := c.table.sym(node.receiver.typ)
			if rec_sym.kind == .struct {
				if _ := c.table.find_field_with_embeds(rec_sym, 'Context') {
					// there is no point in the message here, for methods
					// that are not public; since they will not be available as routes anyway
					c.note('generic method routes of veb will be skipped', node.pos)
				}
			}
		}
	}
	if node.generic_names.len > 0 && c.table.cur_concrete_types.len == 0 {
		// Just remember the generic function for now.
		// It will be processed later in c.post_process_generic_fns,
		// after all other normal functions are processed.
		// This is done so that all generic function calls can
		// have a chance to populate c.table.fn_generic_types with
		// the correct concrete types.
		fkey := node.fkey()
		if !c.generic_fns[fkey] {
			c.need_recheck_generic_fns = true
			c.generic_fns[fkey] = true
			c.file.generic_fns << node
		}
		return
	}
	node.ninstances++
	// save all the state that fn_decl or inner  statements/expressions
	// could potentially modify, since functions can be nested, due to
	// anonymous function support, and ensure that it is restored, when
	// fn_decl returns:
	prev_fn_scope := c.fn_scope
	prev_in_for_count := c.in_for_count
	prev_inside_defer := c.inside_defer
	prev_inside_unsafe := c.inside_unsafe
	prev_inside_anon_fn := c.inside_anon_fn
	prev_returns := c.returns
	prev_stmt_level := c.stmt_level
	c.fn_level++
	c.in_for_count = 0
	c.inside_defer = false
	c.inside_unsafe = node.is_unsafe
	c.returns = false
	defer {
		c.stmt_level = prev_stmt_level
		c.fn_level--
		c.returns = prev_returns
		c.inside_anon_fn = prev_inside_anon_fn
		c.inside_unsafe = prev_inside_unsafe
		c.inside_defer = prev_inside_defer
		c.in_for_count = prev_in_for_count
		c.fn_scope = prev_fn_scope
	}
	// Check generics fn/method without generic type parameters
	mut need_generic_names := false
	if node.generic_names.len == 0 {
		if node.return_type.has_flag(.generic) {
			need_generic_names = true
		} else {
			for param in node.params {
				if param.typ.has_flag(.generic) {
					need_generic_names = true
					break
				}
			}
		}
		if need_generic_names {
			if node.is_method {
				c.add_error_detail('use `fn (r SomeType[T]) foo[T]() {`, not just `fn (r SomeType[T]) foo() {`')
				c.error('generic method declaration must specify generic type names',
					node.pos)
			} else {
				c.add_error_detail('use `fn foo[T](x T) {`, not just `fn foo(x T) {`')
				c.error('generic function declaration must specify generic type names',
					node.pos)
			}
		}
	}
	if node.language == .v && !c.is_builtin_mod && !node.is_anon {
		c.check_valid_snake_case(node.get_name(), 'function name', node.pos)
		if !node.is_method && node.mod == 'main' && node.short_name in c.table.builtin_pub_fns {
			c.error('cannot redefine builtin public function `${node.short_name}`', node.pos)
		}
	}
	if node.name == 'main.main' {
		c.main_fn_decl_node = *node
	}
	if node.language == .v && node.attrs.len > 0 {
		required_args_attr := ['export', '_linker_section']
		for attr_name in required_args_attr {
			if attr := node.attrs.find_first(attr_name) {
				if attr.arg == '' {
					c.error('missing argument for @[${attr_name}] attribute', attr.pos)
				}
			}
		}
	}
	if node.return_type == ast.no_type {
		c.error('invalid return type in fn `${node.name}`', node.pos)
		return
	}
	c.fn_return_type = node.return_type
	return_type_unaliased := c.table.unaliased_type(node.return_type)
	if node.return_type.has_flag(.option) && return_type_unaliased.has_flag(.result) {
		c.error('the fn returns ${c.error_type_name(node.return_type)}, but ${c.error_type_name(node.return_type.clear_flag(.option))} is a Result alias, you can not mix them',
			node.return_type_pos)
	}
	if node.return_type.has_flag(.result) && return_type_unaliased.has_flag(.option) {
		c.error('the fn returns ${c.error_type_name(node.return_type)}, but ${c.error_type_name(node.return_type.clear_flag(.result))} is an Option alias, you can not mix them',
			node.return_type_pos)
	}
	if node.return_type != ast.void_type {
		if node.language == .v && node.return_type.clear_option_and_result() == ast.any_type {
			c.error('cannot use type `any` here', node.return_type_pos)
		}
		if ct_attr_idx := node.attrs.find_comptime_define() {
			sexpr := node.attrs[ct_attr_idx].ct_expr.str()
			c.error('only functions that do NOT return values can have `[if ${sexpr}]` tags',
				node.pos)
		}
		if node.generic_names.len > 0 {
			gs := c.table.sym(node.return_type)
			if gs.info is ast.Struct {
				if gs.info.is_generic && !node.return_type.has_flag(.generic) {
					c.error('return generic struct `${gs.name}` in fn declaration must specify the generic type names, e.g. ${gs.name}[T]',
						node.return_type_pos)
				}
			}
			if gs.kind == .struct && c.needs_unwrap_generic_type(node.return_type) {
				// resolve generic Array[T], Map[T] generics, avoid recursive generic resolving type
				if c.ensure_generic_type_specify_type_names(node.return_type, node.return_type_pos,
					false, false)
				{
					c.table.unwrap_generic_type_ex(node.return_type, c.table.cur_fn.generic_names,
						c.table.cur_concrete_types, true)
				}
			}
		}
		return_sym := c.table.sym(node.return_type)
		if return_sym.info is ast.Alias {
			parent_sym := c.table.sym(return_sym.info.parent_type)
			if parent_sym.info is ast.ArrayFixed {
				c.table.find_or_register_array_fixed(parent_sym.info.elem_type, parent_sym.info.size,
					parent_sym.info.size_expr, true)
			}
			if return_sym.name == 'byte' {
				c.warn('byte is deprecated, use u8 instead', node.return_type_pos)
			}
		}
		final_return_sym := c.table.final_sym(node.return_type)
		if final_return_sym.info is ast.MultiReturn {
			for multi_type in final_return_sym.info.types {
				if multi_type == ast.error_type {
					c.error('type `IError` cannot be used in multi-return, return an Option instead',
						node.return_type_pos)
				} else if multi_type.has_flag(.result) {
					c.error('result cannot be used in multi-return, return a Result instead',
						node.return_type_pos)
				}
			}
		}
		// Ensure each generic type of the parameter was declared in the function's definition
		if node.return_type.has_flag(.generic) {
			generic_names := c.table.generic_type_names(node.return_type)
			for name in generic_names {
				if name !in node.generic_names {
					fn_generic_names := node.generic_names.join(', ')
					c.error('generic type name `${name}` is not mentioned in fn `${node.name}[${fn_generic_names}]`',
						node.return_type_pos)
				}
			}
		}
	} else {
		for mut a in node.attrs {
			if a.kind == .comptime_define {
				node.should_be_skipped = c.evaluate_once_comptime_if_attribute(mut a)
			}
		}
	}
	if node.is_method {
		if node.receiver.name in c.global_names {
			c.error('cannot use global variable name `${node.receiver.name}` as receiver',
				node.receiver_pos)
		}
		if node.receiver.typ.has_flag(.option) {
			c.error('option types cannot have methods', node.receiver_pos)
		}
		mut sym := c.table.sym(node.receiver.typ)
		if sym.kind == .array && !c.is_builtin_mod && node.name == 'map' {
			// TODO: `node.map in array_builtin_methods`
			c.error('method overrides built-in array method', node.pos)
		} else if sym.kind == .sum_type && node.name == 'type_name' {
			c.error('method overrides built-in sum type method', node.pos)
		} else if sym.kind == .sum_type && node.name == 'type_idx' {
			c.error('method overrides built-in sum type method', node.pos)
		} else if sym.kind == .multi_return {
			c.error('cannot define method on multi-value', node.method_type_pos)
		}
		if sym.name.len == 1 {
			// One letter types are reserved for generics.
			c.error('unknown type `${sym.name}`', node.receiver_pos)
			return
		}
		// make sure interface does not implement its own interface methods
		if mut sym.info is ast.Interface && sym.has_method(node.name) {
			// if the method is in info.methods then it is an interface method
			if sym.info.has_method(node.name) {
				c.error('interface `${sym.name}` cannot implement its own interface method `${node.name}`',
					node.pos)
			}
		}
		if mut sym.info is ast.Struct {
			if field := c.table.find_field(sym, node.name) {
				field_sym := c.table.sym(field.typ)
				if field_sym.kind == .function {
					c.error('type `${sym.name}` has both field and method named `${node.name}`',
						node.pos)
				}
			}
			if node.name == 'free' {
				if node.return_type != ast.void_type {
					c.error('`.free()` methods should not have a return type', node.return_type_pos)
				}
				if !node.receiver.typ.is_ptr() {
					tname := sym.name.after_char(`.`)
					c.error('`.free()` methods should be defined on either a `(mut x &${tname})`, or a `(x &${tname})` receiver',
						node.receiver_pos)
				}
				if node.params.len != 1 {
					c.error('`.free()` methods should have 0 arguments', node.pos)
				}
			}
		}
		// needed for proper error reporting during vweb route checking
		if node.method_idx < sym.methods.len {
			sym.methods[node.method_idx].source_fn = voidptr(node)
		} else {
			c.error('method index: ${node.method_idx} >= sym.methods.len: ${sym.methods.len}',
				node.pos)
		}
	}
	if node.language == .v {
		// Make sure all types are valid
		for mut param in node.params {
			if !c.ensure_type_exists(param.typ, param.type_pos) {
				return
			}
			if reserved_type_names_chk.matches(param.name) {
				c.error('invalid use of reserved type `${param.name}` as a parameter name',
					param.pos)
			}
			if param.typ.has_flag(.result) {
				c.error('result type arguments are not supported', param.type_pos)
			}
			arg_typ_sym := c.table.sym(param.typ)
			// resolve unresolved fixed array size e.g. [mod.const]array_type
			if arg_typ_sym.info is ast.ArrayFixed
				&& c.array_fixed_has_unresolved_size(arg_typ_sym.info) {
				mut size_expr := unsafe { arg_typ_sym.info.size_expr }
				param.typ = c.eval_array_fixed_sizes(mut size_expr, 0, arg_typ_sym.info.elem_type)
				mut v := node.scope.find_var(param.name) or { continue }
				v.typ = param.typ
			}
			if arg_typ_sym.info is ast.Struct {
				if !param.typ.is_ptr() && arg_typ_sym.info.is_heap { // set auto_heap to promote value parameter
					mut v := node.scope.find_var(param.name) or { continue }
					v.is_auto_heap = true
				}
				if arg_typ_sym.info.generic_types.len > 0 && !param.typ.has_flag(.generic)
					&& arg_typ_sym.info.concrete_types.len == 0 {
					pure_sym_name := arg_typ_sym.embed_name()
					c.error('generic struct `${pure_sym_name}` in fn declaration must specify the generic type names, e.g. ${pure_sym_name}[T]',
						param.type_pos)
				}
				if param.is_mut && arg_typ_sym.info.attrs.any(it.name == 'params') {
					c.error('declaring a mutable parameter that accepts a struct with the `@[params]` attribute is not allowed',
						param.type_pos)
				}
			} else if arg_typ_sym.info is ast.Interface {
				if arg_typ_sym.info.generic_types.len > 0 && !param.typ.has_flag(.generic)
					&& arg_typ_sym.info.concrete_types.len == 0 {
					pure_sym_name := arg_typ_sym.embed_name()
					c.error('generic interface `${pure_sym_name}` in fn declaration must specify the generic type names, e.g. ${pure_sym_name}[T]',
						param.type_pos)
				}
			} else if arg_typ_sym.info is ast.SumType {
				if arg_typ_sym.info.generic_types.len > 0 && !param.typ.has_flag(.generic)
					&& arg_typ_sym.info.concrete_types.len == 0 {
					pure_sym_name := arg_typ_sym.embed_name()
					c.error('generic sumtype `${pure_sym_name}` in fn declaration must specify the generic type names, e.g. ${pure_sym_name}[T]',
						param.type_pos)
				}
			}
			// Ensure each generic type of the parameter was declared in the function's definition
			if param.typ.has_flag(.generic) {
				generic_names := c.table.generic_type_names(param.typ)
				for name in generic_names {
					if name !in node.generic_names {
						fn_generic_names := node.generic_names.join(', ')
						c.error('generic type name `${name}` is not mentioned in fn `${node.name}[${fn_generic_names}]`',
							param.type_pos)
					}
				}
			}
			if param.name == node.mod && param.name != 'main' {
				c.error('duplicate of a module name `${param.name}`', param.pos)
			}
			// Check if parameter name is already registered as imported module symbol
			if c.check_import_sym_conflict(param.name) {
				c.error('duplicate of an import symbol `${param.name}`', param.pos)
			}
			if arg_typ_sym.kind == .alias && arg_typ_sym.name == 'byte' {
				c.warn('byte is deprecated, use u8 instead', param.type_pos)
			}
		}
		if !node.is_method {
			// Check if function name is already registered as imported module symbol
			if c.check_import_sym_conflict(node.short_name) {
				c.error('duplicate of an import symbol `${node.short_name}`', node.pos)
			}
			if node.params.len == 0 && node.name.after_char(`.`) == 'init' {
				if node.is_pub {
					c.error('fn `init` must not be public', node.pos)
				}
				if node.return_type != ast.void_type {
					c.error('fn `init` cannot have a return type', node.pos)
				}
			}
			if !c.is_builtin_mod && node.mod == 'main'
				&& node.name.after_char(`.`) in reserved_type_names {
				c.error('top level declaration cannot shadow builtin type', node.pos)
			}
			if node.is_static_type_method {
				if sym := c.table.find_sym(node.name.all_before('__static__')) {
					if sym.kind == .placeholder {
						c.error('unknown type `${sym.name}`', node.static_type_pos)
					}
				}
			}
		}
	}
	if node.return_type != ast.no_type {
		if !c.ensure_type_exists(node.return_type, node.return_type_pos) {
			return
		}
		if node.language == .v && node.is_method && node.name == 'str' {
			if node.return_type != ast.string_type {
				c.error('.str() methods should return `string`', node.pos)
			}
			if node.params.len != 1 {
				c.error('.str() methods should have 0 arguments', node.pos)
			}
		}
		if node.language == .v && node.is_method
			&& node.name in ['+', '-', '*', '%', '/', '<', '=='] {
			if node.params.len != 2 {
				c.error('operator methods should have exactly 1 argument', node.pos)
			} else {
				receiver_type := node.receiver.typ
				receiver_sym := c.table.sym(receiver_type)

				param_type := node.params[1].typ
				param_sym := c.table.sym(param_type)

				if param_sym.kind == .string && receiver_sym.kind == .string {
					// bypass check for strings
					// TODO: there must be a better way to handle that
				} else if param_sym.kind !in [.struct, .alias]
					|| receiver_sym.kind !in [.struct, .alias] {
					c.error('operator methods are only allowed for struct and type alias',
						node.pos)
				} else {
					parent_sym := c.table.final_sym(node.receiver.typ)
					if node.rec_mut {
						c.error('receiver cannot be `mut` for operator overloading', node.receiver_pos)
					} else if node.params[1].is_mut {
						c.error('argument cannot be `mut` for operator overloading', node.pos)
					} else if !c.check_same_type_ignoring_pointers(node.receiver.typ,
						node.params[1].typ) {
						c.error('expected `${receiver_sym.name}` not `${param_sym.name}` - both operands must be the same type for operator overloading',
							node.params[1].type_pos)
					} else if node.return_type != ast.bool_type && node.name in ['<', '=='] {
						c.error('operator comparison methods should return `bool`', node.pos)
					} else if parent_sym.is_primitive() {
						// aliases of primitive types are explicitly allowed
					} else if receiver_type != param_type {
						srtype := c.table.type_to_str(receiver_type)
						sptype := c.table.type_to_str(param_type)
						c.error('the receiver type `${srtype}` should be the same type as the operand `${sptype}`',
							node.pos)
					} else if node.return_type.has_option_or_result() {
						c.error('return type cannot be Option or Result', node.return_type_pos)
					}
				}
			}
		}
	}
	// TODO: c.pref.is_vet
	if c.file.is_test && (!node.is_method && (node.short_name.starts_with('test_')
		|| node.short_name.starts_with('testsuite_'))) {
		if !c.pref.is_test {
			// simple heuristic
			for st in node.stmts {
				if st is ast.AssertStmt {
					c.warn('tests will not be run, because filename does not end with `_test.v`',
						node.pos)
					break
				}
			}
		}

		if node.params.len != 0 {
			c.error('test functions should take 0 parameters', node.pos)
		}

		if node.return_type != ast.void_type_idx
			&& node.return_type.clear_flag(.option) != ast.void_type_idx
			&& node.return_type.clear_flag(.result) != ast.void_type_idx {
			c.error('test functions should either return nothing at all, or be marked to return `?` or `!`',
				node.pos)
		}
	}
	c.expected_type = ast.void_type
	c.table.cur_fn = unsafe { node }
	// c.table.cur_fn = node
	// Add return if `fn(...) ? {...}` have no return at end
	if node.return_type != ast.void_type && node.return_type.has_flag(.option)
		&& (node.stmts.len == 0 || node.stmts.last() !is ast.Return) {
		sym := c.table.sym(node.return_type)
		if sym.kind == .void {
			return_pos := if node.stmts.len == 0 {
				node.pos
			} else {
				node.stmts.last().pos
			}
			node.stmts << ast.Return{
				pos: return_pos // node.pos
			}
		}
	}
	// same for result `fn (...) ! { ... }`
	if node.return_type != ast.void_type && node.return_type.has_flag(.result)
		&& (node.stmts.len == 0 || node.stmts.last() !is ast.Return) {
		sym := c.table.sym(node.return_type)
		if sym.kind == .void {
			node.stmts << ast.Return{
				pos: node.pos
			}
		}
	}
	c.fn_scope = node.scope
	// Register implicit context var
	typ_veb_result := c.table.get_veb_result_type_idx() // c.table.find_type('veb.Result')
	if node.return_type == typ_veb_result {
		// Find a custom user Context type first
		mut ctx_idx := c.table.find_type('main.Context')
		if ctx_idx < 1 {
			// If it doesn't exist, use veb.Context
			ctx_idx = c.table.find_type('veb.Context')
		}
		typ_veb_context := ctx_idx.set_nr_muls(1)
		// No `ctx` param? Add it
		if !node.params.any(it.name == 'ctx') && node.params.len >= 1 {
			params := node.params.clone()
			ctx_param := ast.Param{
				name:   'ctx'
				typ:    typ_veb_context
				is_mut: true
			}
			node.params = [node.params[0], ctx_param]
			node.params << params[1..]
			// println('new params ${node.name}')
			// println(node.params)
			// We've added ctx to the FnDecl node.
			// Now update the existing method, already registered in Table.
			mut rec_sym := c.table.sym(node.receiver.typ)
			if mut m := c.table.find_method(rec_sym, node.name) {
				p := m.params.clone()
				m.params = [m.params[0], ctx_param]
				m.params << p[1..]
				rec_sym.update_method(m)
			}
		}
		// sym := c.table.sym(typ_veb_context)
		// println('reging ${typ_veb_context} ${sym}')
		// println(c.fn_scope)
		// println(node.params)
		// Finally add ctx to the scope
		c.fn_scope.register(ast.Var{
			name:         'ctx'
			typ:          typ_veb_context
			pos:          node.pos
			is_used:      true
			is_mut:       true
			is_stack_obj: false // true
		})
	}
	c.stmts(mut node.stmts)
	node_has_top_return := has_top_return(node.stmts)
	node.has_return = c.returns || node_has_top_return
	c.check_noreturn_fn_decl(mut node)
	if node.language == .v && !node.no_body && node.return_type != ast.void_type && !node.has_return
		&& !node.is_noreturn {
		if c.inside_anon_fn {
			c.error('missing return at the end of an anonymous function', node.pos)
		} else if !node.attrs.contains('_naked') {
			c.error('missing return at end of function `${node.name}`', node.pos)
		}
	}
	node.source_file = c.file

	if node.name in c.table.fns {
		if node.name != 'main.main' {
			mut dep_names := []string{}
			for stmt in node.stmts {
				dnames := c.table.dependent_names_in_stmt(stmt)
				for dname in dnames {
					if dname in dep_names {
						continue
					}
					dep_names << dname
				}
			}
			if dep_names.len > 0 {
				unsafe {
					c.table.fns[node.name].dep_names = dep_names
				}
			}
		}
		unsafe {
			c.table.fns[node.name].source_fn = voidptr(node)
		}
	}

	// vweb checks
	if node.attrs.len > 0 && c.file.imports.any(it.mod == 'vweb') {
		// If it's a vweb action (has the ['/url'] attribute), make sure it returns a vweb.Result
		for attr in node.attrs {
			if attr.name.starts_with('/') {
				if c.table.sym(node.return_type).name != 'vweb.Result' {
					c.error('vweb actions must return `vweb.Result`', node.pos)
				}
				break
			}
		}
	}
	if node.is_expand_simple_interpolation {
		match true {
			!node.is_method {
				c.error('@[expand_simple_interpolation] is supported only on methods',
					node.pos)
			}
			node.params.len != 2 {
				c.error('methods tagged with @[expand_simple_interpolation], should have exactly 1 argument',
					node.pos)
			}
			!node.params[1].typ.is_string() {
				c.error('methods tagged with @[expand_simple_interpolation], should accept a single string',
					node.pos)
			}
			else {}
		}
	}
}

// check_same_type_ignoring_pointers util function to check if the Types are the same, including all
// corner cases.
// FIXME: if the optimization is done after the checker, we can safely remove this util function
fn (c &Checker) check_same_type_ignoring_pointers(type_a ast.Type, type_b ast.Type) bool {
	// FIXME: if possible pass the ast.Node and check the property `is_auto_rec`
	if type_a != type_b {
		// before failing we must be sure that the parser didn't optimize the function
		clean_type_a := type_a.set_nr_muls(0)
		clean_type_b := type_b.set_nr_muls(0)
		return clean_type_a == clean_type_b
	}
	return true
}

fn (mut c Checker) anon_fn(mut node ast.AnonFn) ast.Type {
	keep_fn := c.table.cur_fn
	keep_inside_anon := c.inside_anon_fn
	keep_anon_fn := c.cur_anon_fn
	c.table.used_features.anon_fn = true
	defer {
		c.table.cur_fn = keep_fn
		c.inside_anon_fn = keep_inside_anon
		c.cur_anon_fn = keep_anon_fn
	}
	if node.decl.no_body {
		c.error('anonymous function must declare a body', node.decl.pos)
	}
	for param in node.decl.params {
		if param.name == '' {
			c.error('use `_` to name an unused parameter', param.pos)
		}
	}
	c.table.cur_fn = unsafe { &node.decl }
	c.inside_anon_fn = true
	c.cur_anon_fn = unsafe { &node }
	mut has_generic := false
	for mut var in node.inherited_vars {
		parent_var := node.decl.scope.parent.find_var(var.name) or {
			panic('unexpected checker error: cannot find parent of inherited variable `${var.name}`')
		}
		if var.is_mut && !parent_var.is_mut {
			c.error('original `${parent_var.name}` is immutable, declare it with `mut` to make it mutable',
				var.pos)
		}
		if parent_var.typ != ast.no_type {
			parent_var_sym := c.table.final_sym(parent_var.typ)
			if parent_var_sym.info is ast.FnType {
				ret_typ := c.unwrap_generic(parent_var_sym.info.func.return_type)
				if ret_typ.has_flag(.generic) {
					generic_names := c.table.generic_type_names(ret_typ)
					curr_list := c.table.cur_fn.generic_names.join(', ')
					for name in generic_names {
						if name !in c.table.cur_fn.generic_names {
							c.error('Add the generic type `${name}` to the anon fn generic list type, that is currently `[${curr_list}]`',
								var.pos)
						}
					}
				}
			}
		}
		if parent_var.expr is ast.IfGuardExpr {
			sym := c.table.sym(parent_var.expr.expr_type)
			if sym.info is ast.MultiReturn {
				for i, v in parent_var.expr.vars {
					if v.name == var.name {
						var.typ = sym.info.types[i]
						break
					}
				}
			} else {
				var.typ = parent_var.expr.expr_type.clear_option_and_result()
			}
		} else {
			var.typ = parent_var.typ
		}
		if var.typ.has_flag(.generic) {
			has_generic = true
		}
		node.decl.scope.update_var_type(var.name, var.typ)
	}
	if has_generic && node.decl.generic_names.len == 0 {
		c.error('generic closure fn must specify type parameter, e.g. fn [foo] [T]()',
			node.decl.pos)
	}
	c.stmts(mut node.decl.stmts)
	c.fn_decl(mut node.decl)
	return node.typ
}

fn (mut c Checker) call_expr(mut node ast.CallExpr) ast.Type {
	// Check whether the inner function definition is before the call
	if var := node.scope.find_var(node.name) {
		if var.expr is ast.AnonFn && var.pos.pos > node.pos.pos {
			c.error('unknown function: ${node.name}', node.pos)
		}
	}
	// If the left expr has an or_block, it needs to be checked for legal or_block statement.
	left_type := c.expr(mut node.left)
	c.check_expr_option_or_result_call(node.left, left_type)
	// TODO: merge logic from method_call and fn_call
	// First check everything that applies to both fns and methods
	old_inside_fn_arg := c.inside_fn_arg
	c.inside_fn_arg = true
	mut continue_check := true
	// Now call `method_call` or `fn_call` for specific checks.
	typ := if node.is_method {
		c.method_call(mut node, mut continue_check)
	} else {
		c.fn_call(mut node, mut continue_check)
	}
	if !continue_check {
		return ast.void_type
	}
	c.inside_fn_arg = old_inside_fn_arg
	// autofree: mark args that have to be freed (after saving them in tmp exprs)
	free_tmp_arg_vars := c.pref.autofree && !c.is_builtin_mod && node.args.len > 0
		&& !c.inside_const && !node.args[0].typ.has_flag(.option)
		&& !node.args[0].typ.has_flag(.result) && !(node.args[0].expr is ast.CallExpr
		&& (node.args[0].expr.return_type.has_flag(.option)
		|| node.args[0].expr.return_type.has_flag(.result)))
	if free_tmp_arg_vars {
		for i, arg in node.args {
			if arg.typ != ast.string_type {
				continue
			}
			if arg.expr in [ast.Ident, ast.StringLiteral, ast.SelectorExpr]
				|| (arg.expr is ast.CallExpr && arg.expr.or_block.kind != .absent) {
				// Simple expressions like variables, string literals, selector expressions
				// (`x.field`) can't result in allocations and don't need to be assigned to
				// temporary vars.
				// Only expressions like `str + 'b'` need to be freed.
				continue
			}
			if arg.expr is ast.CallExpr && arg.expr.name in ['json.encode', 'json.encode_pretty'] {
				continue
			}
			node.args[i].is_tmp_autofree = true
		}
		// TODO: copy pasta from above
		if node.receiver_type == ast.string_type
			&& node.left !in [ast.Ident, ast.StringLiteral, ast.SelectorExpr] {
			node.free_receiver = true
		}
	}
	if node.nr_ret_values == -1 && node.return_type != 0 {
		if node.return_type == ast.void_type {
			node.nr_ret_values = 0
		} else {
			ret_sym := c.table.sym(node.return_type)
			if ret_sym.info is ast.MultiReturn {
				node.nr_ret_values = ret_sym.info.types.len
			} else {
				node.nr_ret_values = 1
			}
		}
	}
	old_expected_or_type := c.expected_or_type
	c.expected_or_type = node.return_type.clear_flag(.result)
	c.stmts_ending_with_expression(mut node.or_block.stmts, c.expected_or_type)

	if node.or_block.kind == .block {
		old_inside_or_block_value := c.inside_or_block_value
		c.inside_or_block_value = true
		c.check_or_expr(node.or_block, typ, c.expected_or_type, node)
		c.inside_or_block_value = old_inside_or_block_value
	} else if node.or_block.kind == .propagate_option || node.or_block.kind == .propagate_result {
		if c.pref.skip_unused && !c.is_builtin_mod && c.mod != 'strings' {
			c.table.used_features.option_or_result = true
		}
	}
	c.expected_or_type = old_expected_or_type
	if c.pref.skip_unused && !c.is_builtin_mod && c.mod == 'main' {
		if node.is_method {
			type_str := c.table.type_to_str(node.left_type)
			if c.table.sym(node.left_type).is_builtin()
				&& type_str !in c.table.used_features.used_modules {
				c.table.used_features.used_modules[type_str] = true
			}
		} else if node.name.contains('.') {
			c.table.used_features.used_modules[node.name.all_before('.')] = true
		}
	}

	if !c.inside_const && c.table.cur_fn != unsafe { nil } && !c.table.cur_fn.is_main
		&& !c.table.cur_fn.is_test {
		// TODO: use just `if node.or_block.kind == .propagate_result && !c.table.cur_fn.return_type.has_flag(.result) {` after the deprecation for ?!Type
		if node.or_block.kind == .propagate_result && !c.table.cur_fn.return_type.has_flag(.result)
			&& !c.table.cur_fn.return_type.has_flag(.option) {
			c.add_instruction_for_result_type()
			c.error('to propagate the Result call, `${c.table.cur_fn.name}` must return a Result',
				node.or_block.pos)
		}
		if node.or_block.kind == .propagate_option && !c.table.cur_fn.return_type.has_flag(.option) {
			c.add_instruction_for_option_type()
			c.error('to propagate the Option call, `${c.table.cur_fn.name}` must return an Option',
				node.or_block.pos)
		}
	}
	return typ
}

fn (mut c Checker) builtin_args(mut node ast.CallExpr, fn_name string, func &ast.Fn) {
	c.inside_interface_deref = true
	c.expected_type = ast.string_type
	if !(node.language != .js && node.args[0].expr is ast.CallExpr) {
		node.args[0].typ = c.expr(mut node.args[0].expr)
	}
	arg := node.args[0]
	c.check_expr_option_or_result_call(arg.expr, arg.typ)
	if arg.typ.is_void() {
		c.error('`${fn_name}` can not print void expressions', node.pos)
	} else if arg.typ == ast.char_type && arg.typ.nr_muls() == 0 {
		c.error('`${fn_name}` cannot print type `char` directly, print its address or cast it to an integer instead',
			node.pos)
	} else if arg.expr is ast.ArrayDecompose {
		c.error('`${fn_name}` cannot print variadic values', node.pos)
	}
	c.fail_if_unreadable(arg.expr, arg.typ, 'argument to print')
	c.inside_interface_deref = false
	node.return_type = ast.void_type
	c.set_node_expected_arg_types(mut node, func)

	/*
	// TODO: optimize `struct T{} fn (t &T) str() string {return 'abc'} mut a := []&T{} a << &T{} println(a[0])`
	// It currently generates:
	// `println(T_str_no_ptr(*(*(T**)array_get(a, 0))));`
	// ... which works, but could be just:
	// `println(T_str(*(T**)array_get(a, 0)));`
	prexpr := node.args[0].expr
	prtyp := node.args[0].typ
	prtyp_sym := c.table.sym(prtyp)
	prtyp_is_ptr := prtyp.is_ptr()
	prhas_str, prexpects_ptr, prnr_args := prtyp_sym.str_method_info()
	eprintln('>>> println hack typ: ${prtyp} | sym.name: ${prtyp_sym.name} | is_ptr: $prtyp_is_ptr | has_str: $prhas_str | expects_ptr: $prexpects_ptr | nr_args: $prnr_args | expr: ${prexpr.str()} ')
	*/
}

fn (mut c Checker) needs_unwrap_generic_type(typ ast.Type) bool {
	if typ == 0 || !typ.has_flag(.generic) {
		return false
	}
	sym := c.table.sym(typ)
	match sym.info {
		ast.Struct, ast.Interface, ast.SumType {
			return true
		}
		ast.Array {
			return c.needs_unwrap_generic_type(sym.info.elem_type)
		}
		ast.ArrayFixed {
			return c.needs_unwrap_generic_type(sym.info.elem_type)
		}
		ast.Map {
			if c.needs_unwrap_generic_type(sym.info.key_type) {
				return true
			}
			if c.needs_unwrap_generic_type(sym.info.value_type) {
				return true
			}
		}
		ast.Chan {
			return c.needs_unwrap_generic_type(sym.info.elem_type)
		}
		ast.Thread {
			return c.needs_unwrap_generic_type(sym.info.return_type)
		}
		else {
			return false
		}
	}
	return false
}

fn (mut c Checker) fn_call(mut node ast.CallExpr, mut continue_check &bool) ast.Type {
	is_va_arg := node.name == 'C.va_arg'
	is_json_decode := node.name == 'json.decode'
	mut fn_name := node.name
	if node.is_static_method {
		// resolve static call T.name()
		if c.table.cur_fn != unsafe { nil } {
			node.left_type, fn_name = c.table.convert_generic_static_type_name(fn_name,
				c.table.cur_fn.generic_names, c.table.cur_concrete_types)
		}
	}
	if fn_name == 'main' {
		c.error('the `main` function cannot be called in the program', node.pos)
	}
	mut has_generic := false // foo[T]() instead of foo[int]()
	mut concrete_types := []ast.Type{}
	node.concrete_types = node.raw_concrete_types
	for concrete_type in node.concrete_types {
		if concrete_type.has_flag(.generic) {
			has_generic = true
			concrete_types << c.unwrap_generic(concrete_type)
		} else {
			concrete_types << concrete_type
		}
	}
	if c.table.cur_fn != unsafe { nil } && c.table.cur_concrete_types.len == 0 && has_generic {
		c.error('generic fn using generic types cannot be called outside of generic fn',
			node.pos)
	}
	if concrete_types.len > 0 {
		mut no_exists := true
		if fn_name.contains('.') {
			no_exists = c.table.register_fn_concrete_types(node.fkey(), concrete_types)
		} else {
			no_exists = c.table.register_fn_concrete_types(c.mod + '.' + node.fkey(),
				concrete_types)
			// if the generic fn does not exist in the current fn calling module, continue
			// to look in builtin module
			if !no_exists {
				no_exists = c.table.register_fn_concrete_types(node.fkey(), concrete_types)
			}
		}
		if no_exists {
			c.need_recheck_generic_fns = true
		}
	}
	if fn_name == 'JS.await' {
		if node.args.len > 1 {
			c.error('JS.await expects 1 argument, a promise value (e.g `JS.await(fs.read())`',
				node.pos)
			return ast.void_type
		}

		typ := c.expr(mut node.args[0].expr)
		tsym := c.table.sym(typ)

		if !tsym.name.starts_with('Promise[') {
			c.error('JS.await: first argument must be a promise, got `${tsym.name}`',
				node.pos)
			return ast.void_type
		}
		if c.table.cur_fn != unsafe { nil } {
			c.table.cur_fn.has_await = true
		}
		match tsym.info {
			ast.Struct {
				mut ret_type := tsym.info.concrete_types[0]
				ret_type = ret_type.set_flag(.option)
				node.return_type = ret_type
				return ret_type
			}
			else {
				c.error('JS.await: Promise must be a struct type', node.pos)
				return ast.void_type
			}
		}
		panic('unreachable')
	} else if node.args.len > 0 && node.args[0].typ.has_flag(.shared_f) && fn_name == 'json.encode' {
		c.error('json.encode cannot handle shared data', node.pos)
		return ast.void_type
	} else if node.args.len > 0 && (is_va_arg || is_json_decode) {
		if node.args.len != 2 {
			if is_json_decode {
				c.error("json.decode expects 2 arguments, a type and a string (e.g `json.decode(T, '')`)",
					node.pos)
			} else {
				c.error('C.va_arg expects 2 arguments, a type and va_list (e.g `C.va_arg(int, va)`)',
					node.pos)
			}
			return ast.void_type
		}
		mut expr := node.args[0].expr
		if mut expr is ast.TypeNode {
			expr.typ = c.expr(mut expr)
			mut unwrapped_typ := c.unwrap_generic(expr.typ)
			if c.needs_unwrap_generic_type(expr.typ) {
				unwrapped_typ = c.table.unwrap_generic_type(expr.typ, c.table.cur_fn.generic_names,
					c.table.cur_concrete_types)
			}
			sym := c.table.sym(unwrapped_typ)
			if c.table.known_type(sym.name) && sym.kind != .placeholder {
				mut kind := sym.kind
				if sym.info is ast.Alias {
					kind = c.table.sym(sym.info.parent_type).kind
				}
				if is_json_decode && kind !in [.struct, .sum_type, .map, .array] {
					c.error('${fn_name}: expected sum type, struct, map or array, found ${kind}',
						expr.pos)
				}
			} else {
				c.error('${fn_name}: unknown type `${sym.name}`', node.pos)
			}
		} else {
			typ := expr.type_name()
			c.error('${fn_name}: first argument needs to be a type, got `${typ}`', node.pos)
			return ast.void_type
		}
		c.expected_type = ast.string_type
		node.args[1].typ = c.expr(mut node.args[1].expr)
		if is_json_decode && node.args[1].typ != ast.string_type {
			c.error('json.decode: second argument needs to be a string', node.pos)
		}
		typ := expr as ast.TypeNode
		node.return_type = if is_json_decode { typ.typ.set_flag(.result) } else { typ.typ }
		return node.return_type
	} else if fn_name == '__addr' {
		if !c.inside_unsafe {
			c.error('`__addr` must be called from an unsafe block', node.pos)
		}
		if node.args.len != 1 {
			c.error('`__addr` requires 1 argument', node.pos)
			return ast.void_type
		}
		typ := c.expr(mut node.args[0].expr)
		node.args[0].typ = typ
		node.return_type = typ.ref()
		return node.return_type
	}
	// look for function in format `mod.fn` or `fn` (builtin)
	mut func := ast.Fn{}
	mut found := false
	mut found_in_args := false
	defer {
		if found {
			c.check_must_use_call_result(node, func, 'function')
		}
	}
	// anon fn direct call
	if node.left is ast.AnonFn {
		// it was set to anon for checker errors, clear for gen
		node.name = ''
		c.expr(mut node.left)
		left := node.left as ast.AnonFn
		if left.typ != ast.no_type {
			anon_fn_sym := c.table.sym(left.typ)
			func = (anon_fn_sym.info as ast.FnType).func
			found = true
		}
	}
	// try prefix with current module as it would have never gotten prefixed
	if !found && node.mod != 'builtin' && !fn_name.contains('.') {
		name_prefixed := '${node.mod}.${fn_name}'
		if f := c.table.find_fn(name_prefixed) {
			node.name = name_prefixed
			found = true
			func = f
			unsafe { c.table.fns[name_prefixed].usages++ }
		}
	}
	if !found && node.left is ast.IndexExpr {
		c.expr(mut node.left)
		left := node.left as ast.IndexExpr
		sym := c.table.final_sym(left.left_type)
		if sym.info is ast.Array {
			elem_sym := c.table.sym(sym.info.elem_type)
			if elem_sym.info is ast.FnType {
				func = elem_sym.info.func
				found = true
				node.is_fn_var = true
				node.fn_var_type = sym.info.elem_type
			} else {
				c.error('cannot call the element of the array, it is not a function',
					node.pos)
			}
		} else if sym.info is ast.Map {
			value_sym := c.table.sym(sym.info.value_type)
			if value_sym.info is ast.FnType {
				func = value_sym.info.func
				found = true
				node.is_fn_var = true
				node.fn_var_type = sym.info.value_type
			} else {
				c.error('cannot call the value of the map, it is not a function', node.pos)
			}
		} else if sym.info is ast.ArrayFixed {
			elem_sym := c.table.sym(sym.info.elem_type)
			if elem_sym.info is ast.FnType {
				func = elem_sym.info.func
				found = true
				node.is_fn_var = true
				node.fn_var_type = sym.info.elem_type
			} else {
				c.error('cannot call the element of the array, it is not a function',
					node.pos)
			}
		}
	}
	if !found && node.left is ast.CallExpr {
		c.expr(mut node.left)
		left := node.left as ast.CallExpr
		if left.return_type != 0 {
			sym := c.table.sym(left.return_type)
			if sym.info is ast.FnType {
				node.return_type = sym.info.func.return_type
				found = true
				func = sym.info.func
			}
		}
	}
	// already prefixed (mod.fn) or C/builtin/main
	if !found {
		if f := c.table.find_fn(fn_name) {
			found = true
			func = f
			unsafe { c.table.fns[fn_name].usages++ }
		}
	}

	// static method resolution
	if !found && node.is_static_method {
		if index := fn_name.index('__static__') {
			owner_name := fn_name#[..index]
			// already imported symbol (static Foo.new() in another module)
			for import_sym in c.file.imports.filter(it.syms.any(it.name == owner_name)) {
				qualified_name := '${import_sym.mod}.${fn_name}'
				if f := c.table.find_fn(qualified_name) {
					found = true
					func = f
					node.name = qualified_name
					unsafe { c.table.fns[qualified_name].usages++ }
					break
				}
			}
			if !found {
				// aliased static method on current mod
				full_type_name := if !fn_name.contains('.') {
					c.mod + '.' + owner_name
				} else {
					owner_name
				}
				typ := c.table.find_type(full_type_name)
				if typ != 0 {
					final_sym := c.table.final_sym(typ)
					// try to find the unaliased static method name
					orig_name := final_sym.name + fn_name#[index..]
					if f := c.table.find_fn(orig_name) {
						found = true
						func = f
						unsafe { c.table.fns[orig_name].usages++ }
						node.name = orig_name
						node.left_type = typ
					}
				}
			}
		}
		// Enum.from_string, `mod.Enum.from_string('item')`, `Enum.from_string('item')`
		if !found && fn_name.ends_with('__static__from_string') {
			enum_name := fn_name.all_before('__static__')
			mut full_enum_name := if !enum_name.contains('.') {
				c.mod + '.' + enum_name
			} else {
				enum_name
			}
			mut idx := c.table.type_idxs[full_enum_name]
			if idx > 0 {
				// is from another mod.
				if enum_name.contains('.') {
					if !c.check_type_and_visibility(full_enum_name, idx, .enum, node.pos) {
						return ast.void_type
					}
				} else {
					if !c.check_type_sym_kind(full_enum_name, idx, .enum, node.pos) {
						return ast.void_type
					}
				}
			} else if !enum_name.contains('.') {
				// find from another mods.
				for import_sym in c.file.imports {
					full_enum_name = '${import_sym.mod}.${enum_name}'
					idx = c.table.type_idxs[full_enum_name]
					if idx < 1 {
						continue
					}
					if !c.check_type_and_visibility(full_enum_name, idx, .enum, node.pos) {
						return ast.void_type
					}
					break
				}
			}
			if idx == 0 {
				c.error('unknown enum `${enum_name}`', node.pos)
				return ast.void_type
			}

			ret_typ := ast.idx_to_type(idx).set_flag(.option)
			if node.args.len != 1 {
				c.error('expected 1 argument, but got ${node.args.len}', node.pos)
			} else {
				node.args[0].typ = c.expr(mut node.args[0].expr)
				if node.args[0].typ != ast.string_type {
					styp := c.table.type_to_str(node.args[0].typ)
					c.error('expected `string` argument, but got `${styp}`', node.pos)
				}
			}
			node.return_type = ret_typ
			return ret_typ
		}
	}
	mut is_native_builtin := false
	if !found && c.pref.backend == .native {
		if fn_name in ast.native_builtins {
			unsafe { c.table.fns[fn_name].usages++ }
			found = true
			func = unsafe { c.table.fns[fn_name] }
			is_native_builtin = true
		}
	}
	if !found && c.pref.is_vsh {
		// TODO: test this hack more extensively
		os_name := 'os.${fn_name}'
		if f := c.table.find_fn(os_name) {
			if f.generic_names.len == node.concrete_types.len {
				node_alias_name := node.fkey()
				mut existing := c.table.fn_generic_types[os_name] or { [] }
				existing << c.table.fn_generic_types[node_alias_name]
				existing << node.concrete_types
				c.table.fn_generic_types[os_name] = existing
			}
			node.name = os_name
			found = true
			func = f
			unsafe { c.table.fns[os_name].usages++ }
		}
	}
	if is_native_builtin {
		if node.args.len > 0 && fn_name in print_everything_fns {
			c.builtin_args(mut node, fn_name, func)
			return func.return_type
		}
		return ast.void_type
	}
	// check for arg (var) of fn type
	if !found {
		mut typ := 0
		if mut obj := node.scope.find(node.name) {
			match mut obj {
				ast.GlobalField {
					typ = obj.typ
					node.is_fn_var = true
					node.fn_var_type = typ
				}
				ast.Var {
					if obj.smartcasts.len != 0 {
						typ = obj.smartcasts.last()
					} else {
						if obj.typ == 0 {
							if mut obj.expr is ast.IfGuardExpr {
								typ = c.expr(mut obj.expr.expr).clear_option_and_result()
							} else {
								typ = c.expr(mut obj.expr)
							}
						} else {
							typ = obj.typ
						}
					}
					node.is_fn_var = true
					node.fn_var_type = typ
				}
				else {}
			}
		}

		// XTODO document
		if typ != 0 {
			generic_vts := c.table.final_sym(typ)
			if generic_vts.info is ast.FnType {
				func = generic_vts.info.func
				found = true
				found_in_args = true
			} else {
				vts := c.table.sym(c.unwrap_generic(typ))
				if vts.info is ast.FnType {
					func = vts.info.func
					found = true
					found_in_args = true
				}
			}
		}
	}
	// global fn?
	if !found {
		if obj := c.file.global_scope.find(fn_name) {
			if obj.typ != 0 {
				sym := c.table.sym(obj.typ)
				if sym.info is ast.FnType {
					func = sym.info.func
					found = true
				}
			}
		}
	}
	// a same module constant?
	if !found {
		// allow for `const abc = myfunc`, then calling `abc()`
		qualified_const_name := if fn_name.contains('.') { fn_name } else { '${c.mod}.${fn_name}' }
		if mut obj := c.table.global_scope.find_const(qualified_const_name) {
			if obj.typ == 0 {
				obj.typ = c.expr(mut obj.expr)
			}
			if obj.typ != 0 {
				sym := c.table.sym(obj.typ)
				if sym.info is ast.FnType {
					// at this point, the const metadata should be already known,
					// and we are sure that it is just a function
					unsafe { c.table.fns[qualified_const_name].usages++ }
					unsafe { c.table.fns[func.name].usages++ }
					found = true
					func = sym.info.func
					node.is_fn_a_const = true
					node.fn_var_type = obj.typ
					node.const_name = qualified_const_name
				}
			}
		}
	}

	if !found {
		continue_check = false
		if dot_index := fn_name.index('.') {
			if !fn_name[0].is_capital() {
				mod_name := fn_name#[..dot_index]
				mut mod_func_names := []string{}
				for ctfnk, ctfnv in c.table.fns {
					if ctfnv.is_pub && ctfnk.starts_with(mod_name) {
						mod_func_names << ctfnk
					}
				}
				suggestion := util.new_suggestion(fn_name, mod_func_names)
				c.error(suggestion.say('unknown function: ${fn_name} '), node.pos)
				return ast.void_type
			}
		}
		name := node.get_name()
		if c.pref.experimental && name.starts_with('C.') {
			println('unknown function ${name}, ' +
				'searching for the C definition in one of the #includes')
			mut includes := []string{cap: 5}
			for stmt in c.file.stmts {
				if stmt is ast.HashStmt {
					if stmt.kind == 'include' {
						includes << '#include ${stmt.main}'
					}
				}
			}
			mut tmp_c_file_with_includes := os.create('tmp.c') or { panic(err) }
			tmp_c_file_with_includes.write_string(includes.join('\n')) or { panic(err) }
			tmp_c_file_with_includes.close()

			os.execute('v translate fndef ${name[2..]} tmp.c')
			x := os.read_file('__cdefs_autogen.v') or {
				for mut arg in node.args {
					c.expr(mut arg.expr)
				}
				return ast.void_type
			}
			if x.contains('fn ${name}') {
				println(
					'function definition for ${name} has been generated in __cdefs_autogen.v. ' +
					'Please re-run the compilation with `v .` or `v run .`')
				os.rm('tmp.c') or {}
				exit(0)
			} else {
				println('Failed to generate function definition. Please report it via github.com/vlang/v/issues')
			}
			os.rm('tmp.c') or {}
		}
		for mut arg in node.args {
			c.expr(mut arg.expr)
		}
		c.error('unknown function: ${node.get_name()}', node.pos)
		return ast.void_type
	}

	node.is_file_translated = func.is_file_translated
	node.is_noreturn = func.is_noreturn
	node.is_expand_simple_interpolation = func.is_expand_simple_interpolation
	node.is_ctor_new = func.is_ctor_new
	if !found_in_args {
		if node.scope.known_var(fn_name) {
			c.error('ambiguous call to: `${fn_name}`, may refer to fn `${fn_name}` or variable `${fn_name}`',
				node.pos)
		}
	}
	if !func.is_pub && func.language == .v && func.name != '' && func.mod.len > 0
		&& func.mod != c.mod && !c.pref.is_test {
		c.error('function `${func.name}` is private', node.pos)
	}
	if c.table.cur_fn != unsafe { nil } && !c.table.cur_fn.is_deprecated && func.is_deprecated {
		c.deprecate('function', func.name, func.attrs, node.pos)
	}
	if func.is_unsafe && !c.inside_unsafe
		&& (func.language != .c || (func.name[2] in [`m`, `s`] && func.mod == 'builtin')) {
		// builtin C.m*, C.s* only - temp
		if !c.pref.translated && !c.file.is_translated {
			c.warn('function `${func.name}` must be called from an `unsafe` block', node.pos)
		}
	}
	node.is_keep_alive = func.is_keep_alive
	if func.language == .v && func.no_body && !c.pref.translated && !c.file.is_translated
		&& !func.is_unsafe && !func.is_file_translated && func.mod != 'builtin' {
		c.error('cannot call a function that does not have a body', node.pos)
	}
	if node.concrete_types.len > 0 && func.generic_names.len > 0
		&& node.concrete_types.len != func.generic_names.len {
		plural := if func.generic_names.len == 1 { '' } else { 's' }
		c.error('expected ${func.generic_names.len} generic parameter${plural}, got ${node.concrete_types.len}',
			node.concrete_list_pos)
	}
	for concrete_type in node.concrete_types {
		c.ensure_type_exists(concrete_type, node.concrete_list_pos)
	}
	if func.generic_names.len > 0 && node.args.len == 0 && node.concrete_types.len == 0 {
		c.error('no argument generic function must add concrete types, e.g. foo[int]()',
			node.pos)
		return func.return_type
	}
	if func.return_type == ast.void_type && func.is_conditional
		&& func.ctdefine_idx != ast.invalid_type_idx {
		node.should_be_skipped = c.evaluate_once_comptime_if_attribute(mut func.attrs[func.ctdefine_idx])
	}

	// dont check number of args for JS functions since arguments are not required
	if node.language != .js {
		for i, mut call_arg in node.args {
			if call_arg.expr is ast.CallExpr {
				node.args[i].typ = c.expr(mut call_arg.expr)
			} else if mut call_arg.expr is ast.LambdaExpr {
				if node.concrete_types.len > 0 {
					call_arg.expr.call_ctx = unsafe { node }
				}
			}
		}
		c.check_expected_arg_count(mut node, func) or { return func.return_type }
	}
	// println / eprintln / panic can print anything
	if node.args.len > 0 && fn_name in print_everything_fns {
		c.builtin_args(mut node, fn_name, func)
		if c.pref.skip_unused && !c.is_builtin_mod && c.mod != 'math.bits'
			&& node.args[0].expr !is ast.StringLiteral {
			if !c.table.sym(c.unwrap_generic(node.args[0].typ)).has_method('str') {
				c.table.used_features.auto_str = true
				if node.args[0].typ.is_ptr() {
					c.table.used_features.auto_str_ptr = true
				}
			} else {
				c.table.used_features.print_types[node.args[0].typ.idx()] = true
			}
		}
		return func.return_type
	}
	// `return error(err)` -> `return err`
	if node.args.len == 1 && fn_name == 'error' {
		mut arg := node.args[0]
		node.args[0].typ = c.expr(mut arg.expr)
		if node.args[0].typ == ast.error_type {
			c.warn('`error(${arg})` can be shortened to just `${arg}`', node.pos)
		}
	}
	c.set_node_expected_arg_types(mut node, func)
	if !c.pref.backend.is_js() && node.args.len > 0 && func.params.len == 0 {
		c.error('too many arguments in call to `${func.name}` (non-js backend: ${c.pref.backend})',
			node.pos)
	}
	mut has_decompose := false
	for i, mut call_arg in node.args {
		if func.params.len == 0 {
			continue
		}
		if !func.is_variadic && has_decompose {
			c.error('cannot have parameter after array decompose', node.pos)
		}
		param := if func.is_variadic && i >= func.params.len - 1 {
			func.params.last()
		} else {
			func.params[i]
		}
		// registers if the arg must be passed by ref to disable auto deref args
		call_arg.should_be_ptr = param.typ.is_ptr() && !param.is_mut
		if func.is_variadic && call_arg.expr is ast.ArrayDecompose {
			if i > func.params.len - 1 {
				c.error('too many arguments in call to `${func.name}`', node.pos)
			}
		}
		has_decompose = call_arg.expr is ast.ArrayDecompose
		already_checked := node.language != .js && call_arg.expr is ast.CallExpr
		if func.is_variadic && i >= func.params.len - 1 {
			param_sym := c.table.sym(param.typ)
			mut expected_type := param.typ
			if param_sym.info is ast.Array {
				expected_type = param_sym.info.elem_type
				c.expected_type = expected_type
			}
			typ := if already_checked && mut call_arg.expr is ast.CallExpr {
				node.args[i].typ
			} else {
				c.expr(mut call_arg.expr)
			}
			if i == node.args.len - 1 {
				if c.table.sym(typ).kind == .array && call_arg.expr !is ast.ArrayDecompose
					&& c.table.sym(expected_type).kind !in [.sum_type, .interface]
					&& !param.typ.has_flag(.generic) && expected_type != typ {
					styp := c.table.type_to_str(typ)
					elem_styp := c.table.type_to_str(expected_type)
					c.error('to pass `${call_arg.expr}` (${styp}) to `${func.name}` (which accepts type `...${elem_styp}`), use `...${call_arg.expr}`',
						node.pos)
				} else if call_arg.expr is ast.ArrayDecompose
					&& c.table.sym(expected_type).kind == .sum_type
					&& expected_type.idx() != typ.idx() {
					expected_type_str := c.table.type_to_str(expected_type)
					got_type_str := c.table.type_to_str(typ)
					c.error('cannot use `...${got_type_str}` as `...${expected_type_str}` in argument ${
						i + 1} to `${fn_name}`', call_arg.pos)
				}
			}
		} else {
			c.expected_type = param.typ
		}

		e_sym := c.table.sym(c.expected_type)
		if call_arg.expr is ast.MapInit && e_sym.kind == .struct {
			c.error('cannot initialize a struct with a map', call_arg.pos)
			continue
		} else if call_arg.expr is ast.StructInit && e_sym.kind == .map {
			c.error('cannot initialize a map with a struct', call_arg.pos)
			continue
		}
		mut arg_typ := c.check_expr_option_or_result_call(call_arg.expr, if already_checked {
			node.args[i].typ
		} else {
			c.expr(mut call_arg.expr)
		})
		if call_arg.expr is ast.StructInit {
			arg_typ = c.expr(mut call_arg.expr)
		}
		node.args[i].typ = arg_typ
		if c.comptime.comptime_for_field_var != '' {
			if mut call_arg.expr is ast.Ident {
				if mut call_arg.expr.obj is ast.Var {
					node.args[i].typ = call_arg.expr.obj.typ
				}
			}
		}
		arg_typ_sym := c.table.sym(arg_typ)
		if arg_typ_sym.kind == .none && param.typ.has_flag(.generic) {
			c.error('cannot use `none` as generic argument', call_arg.pos)
		}
		param_typ_sym := c.table.sym(param.typ)
		if func.is_variadic && arg_typ.has_flag(.variadic) && node.args.len - 1 > i {
			c.error('when forwarding a variadic variable, it must be the final argument',
				call_arg.pos)
		}
		arg_share := param.typ.share()
		if arg_share == .shared_t && (c.locked_names.len > 0 || c.rlocked_names.len > 0) {
			c.error('function with `shared` arguments cannot be called inside `lock`/`rlock` block',
				call_arg.pos)
		}
		if call_arg.is_mut {
			to_lock, pos := c.fail_if_immutable(mut call_arg.expr)
			if !call_arg.expr.is_lvalue() {
				if call_arg.expr is ast.StructInit {
					c.error('cannot pass a struct initialization as `mut`, you may want to use a variable `mut var := ${call_arg.expr}`',
						call_arg.expr.pos())
				} else {
					c.error('cannot pass expression as `mut`', call_arg.expr.pos())
				}
			}
			if !param.is_mut {
				tok := call_arg.share.str()
				c.error('`${node.name}` parameter `${param.name}` is not `${tok}`, `${tok}` is not needed`',
					call_arg.expr.pos())
			} else {
				if param.typ.share() != call_arg.share {
					c.error('wrong shared type `${call_arg.share.str()}`, expected: `${param.typ.share().str()}`',
						call_arg.expr.pos())
				}
				if to_lock != '' && !param.typ.has_flag(.shared_f) {
					c.error('${to_lock} is `shared` and must be `lock`ed to be passed as `mut`',
						pos)
				}
			}
		} else {
			if param.is_mut {
				tok := param.specifier()
				param_sym := c.table.sym(param.typ)
				if !(param_sym.info is ast.Struct && param_sym.info.attrs.any(it.name == 'params')) {
					c.error('function `${node.name}` parameter `${param.name}` is `${tok}`, so use `${tok} ${call_arg.expr}` instead',
						call_arg.expr.pos())
				}
			} else {
				c.fail_if_unreadable(call_arg.expr, arg_typ, 'argument')
			}
		}
		mut final_param_sym := unsafe { param_typ_sym }
		mut final_param_typ := param.typ
		if func.is_variadic && param_typ_sym.info is ast.Array {
			final_param_typ = param_typ_sym.info.elem_type
			final_param_sym = c.table.sym(final_param_typ)
		}
		// Note: Casting to voidptr is used as an escape mechanism, so:
		// 1. allow passing *explicit* voidptr (native or through cast) to functions
		// expecting voidptr or ...voidptr
		// ... but 2. disallow passing non-pointers - that is very rarely what the user wanted,
		// it can lead to codegen errors (except for 'magic' functions like `json.encode` that,
		// the compiler has special codegen support for), so it should be opt in, that is it
		// should require an explicit voidptr(x) cast (and probably unsafe{} ?) .
		if call_arg.typ != param.typ && (param.typ == ast.voidptr_type
			|| final_param_sym.idx == ast.voidptr_type_idx
			|| param.typ == ast.nil_type || final_param_sym.idx == ast.nil_type_idx)
			&& !call_arg.typ.is_any_kind_of_pointer() && func.language == .v
			&& !call_arg.expr.is_lvalue() && !c.pref.translated && !c.file.is_translated
			&& func.name !in ['json.encode', 'json.encode_pretty'] {
			c.error('expression cannot be passed as `voidptr`', call_arg.expr.pos())
		}
		// Handle expected interface
		if final_param_sym.kind == .interface {
			if c.type_implements(arg_typ, final_param_typ, call_arg.expr.pos()) {
				if !arg_typ.is_any_kind_of_pointer() && !c.inside_unsafe
					&& arg_typ_sym.kind != .interface {
					c.mark_as_referenced(mut &call_arg.expr, true)
				}
			}

			if arg_typ !in [ast.voidptr_type, ast.nil_type]
				&& !c.check_multiple_ptr_match(arg_typ, param.typ, param, call_arg) {
				got_typ_str, expected_typ_str := c.get_string_names_of(arg_typ, param.typ)
				c.error('cannot use `${got_typ_str}` as `${expected_typ_str}` in argument ${i + 1} to `${fn_name}`',
					call_arg.pos)
			}
			continue
		}
		if param.typ.is_ptr() && !param.is_mut && !call_arg.typ.is_any_kind_of_pointer()
			&& call_arg.expr.is_literal() && func.language == .v && !c.pref.translated {
			c.error('literal argument cannot be passed as reference parameter `${c.table.type_to_str(param.typ)}`',
				call_arg.pos)
		}
		c.check_expected_call_arg(arg_typ, c.unwrap_generic(param.typ), node.language,
			call_arg) or {
			if param.typ.has_flag(.generic) {
				continue
			}
			if param_typ_sym.info is ast.Array && arg_typ_sym.info is ast.Array {
				param_elem_type := c.table.unaliased_type(param_typ_sym.info.elem_type)
				arg_elem_type := c.table.unaliased_type(arg_typ_sym.info.elem_type)
				param_nr_muls := param.typ.nr_muls()
				arg_nr_muls := if call_arg.is_mut {
					arg_typ.nr_muls() + 1
				} else {
					arg_typ.nr_muls()
				}
				if param_nr_muls == arg_nr_muls
					&& param_typ_sym.info.nr_dims == arg_typ_sym.info.nr_dims
					&& param_elem_type == arg_elem_type {
					continue
				}
			} else if arg_typ_sym.info is ast.MultiReturn {
				arg_typs := arg_typ_sym.info.types
				out: for n in 0 .. arg_typ_sym.info.types.len {
					curr_arg := arg_typs[n]
					multi_param := if func.is_variadic && i >= func.params.len - 1 {
						func.params.last()
					} else {
						func.params[n + i]
					}
					c.check_expected_call_arg(curr_arg, c.unwrap_generic(multi_param.typ),
						node.language, call_arg) or {
						c.error('${err.msg()} in argument ${i + n + 1} to `${fn_name}` from ${c.table.type_to_str(arg_typ)}',
							call_arg.pos)
						continue out
					}
				}
				continue
			}
			if c.pref.translated || c.file.is_translated {
				// in case of variadic make sure to use array elem type for checks
				// check_expected_call_arg already does this before checks also.
				param_type := if param.typ.has_flag(.variadic) {
					param_typ_sym.array_info().elem_type
				} else {
					param.typ
				}
				// TODO: duplicated logic in check_types() (check_types.v)
				// Allow enums to be used as ints and vice versa in translated code
				if param_type.idx() in ast.integer_type_idxs && arg_typ_sym.kind == .enum {
					continue
				}
				if arg_typ.idx() in ast.integer_type_idxs && param_typ_sym.kind == .enum {
					continue
				}

				if (arg_typ == ast.bool_type && param_type.is_int())
					|| (arg_typ.is_int() && param_type == ast.bool_type) {
					continue
				}

				// In C unsafe number casts are used all the time (e.g. `char*` where
				// `int*` is expected etc), so just allow them all.
				mut param_is_number := c.table.unaliased_type(param_type).is_number()
				if param_type.is_ptr() {
					param_is_number = param_type.deref().is_number()
				}
				mut typ_is_number := c.table.unaliased_type(arg_typ).is_number()
				if arg_typ.is_ptr() {
					typ_is_number = arg_typ.deref().is_number()
				}
				if param_is_number && typ_is_number {
					continue
				}
				// Allow voidptrs for everything
				if param_type == ast.voidptr_type_idx || param_type == ast.nil_type_idx
					|| arg_typ == ast.voidptr_type_idx || arg_typ == ast.nil_type_idx {
					continue
				}
				if param_type.is_any_kind_of_pointer() && arg_typ.is_any_kind_of_pointer() {
					continue
				}
				unaliased_param_sym := c.table.sym(c.table.unaliased_type(param_type))
				unaliased_arg_sym := c.table.sym(c.table.unaliased_type(arg_typ))
				// Allow `[32]i8` as `&i8` etc
				if ((unaliased_arg_sym.kind == .array_fixed || unaliased_arg_sym.kind == .array)
					&& (param_is_number
					|| c.table.unaliased_type(param_type).is_any_kind_of_pointer()))
					|| ((unaliased_param_sym.kind == .array_fixed
					|| unaliased_param_sym.kind == .array)
					&& (typ_is_number || c.table.unaliased_type(arg_typ).is_any_kind_of_pointer())) {
					continue
				}
				// Allow `[N]anyptr` as `[N]anyptr`
				if unaliased_arg_sym.info is ast.Array && unaliased_param_sym.info is ast.Array {
					if unaliased_arg_sym.info.elem_type.is_any_kind_of_pointer()
						&& unaliased_param_sym.info.elem_type.is_any_kind_of_pointer() {
						continue
					}
				} else if unaliased_arg_sym.info is ast.ArrayFixed
					&& unaliased_param_sym.info is ast.ArrayFixed {
					if unaliased_arg_sym.info.elem_type.is_any_kind_of_pointer()
						&& unaliased_param_sym.info.elem_type.is_any_kind_of_pointer() {
						continue
					}
				}
				// Allow `int` as `&i8`
				if param_type.is_any_kind_of_pointer() && typ_is_number {
					continue
				}
				// Allow `&i8` as `int`
				if arg_typ.is_any_kind_of_pointer() && param_is_number {
					continue
				}
			}
			// if first_sym.name == 'VContext' && f.params[0].name == 'ctx' { // TODO use int comparison for perf
			//}
			/*
			if param_typ_sym.info is ast.Struct && param_typ_sym.name == 'VContext' {
				c.note('ok', call_arg.pos)
				continue
			}
			*/
			c.error('${err.msg()} in argument ${i + 1} to `${fn_name}`', call_arg.pos)
		}
		if final_param_sym.kind == .struct && arg_typ !in [ast.voidptr_type, ast.nil_type]
			&& !c.check_multiple_ptr_match(arg_typ, param.typ, param, call_arg) {
			got_typ_str, expected_typ_str := c.get_string_names_of(arg_typ, param.typ)
			c.error('cannot use `${got_typ_str}` as `${expected_typ_str}` in argument ${i + 1} to `${fn_name}`',
				call_arg.pos)
		}
		// Warn about automatic (de)referencing, which will be removed soon.
		if func.language != .c && !c.inside_unsafe && arg_typ.nr_muls() != param.typ.nr_muls()
			&& !(call_arg.is_mut && param.is_mut) && !(!call_arg.is_mut && !param.is_mut)
			&& param.typ !in [ast.byteptr_type, ast.charptr_type, ast.voidptr_type, ast.nil_type] {
			c.warn('automatic referencing/dereferencing is deprecated and will be removed soon (got: ${arg_typ.nr_muls()} references, expected: ${param.typ.nr_muls()} references)',
				call_arg.pos)
		}
	}
	if func.generic_names.len != node.concrete_types.len {
		// no type arguments given in call, attempt implicit instantiation
		c.infer_fn_generic_types(func, mut node)
		concrete_types = node.concrete_types.map(c.unwrap_generic(it))
		c.resolve_fn_generic_args(func, mut node)
	}
	if func.generic_names.len > 0 {
		for i, mut call_arg in node.args {
			param := if func.is_variadic && i >= func.params.len - 1 {
				func.params.last()
			} else {
				func.params[i]
			}
			if param.typ.has_flag(.generic) {
				if unwrap_typ := c.table.convert_generic_type(param.typ, func.generic_names,
					concrete_types)
				{
					c.expected_type = unwrap_typ
				}
			} else {
				c.expected_type = param.typ
			}
			already_checked := node.language != .js && call_arg.expr is ast.CallExpr
			typ := c.check_expr_option_or_result_call(call_arg.expr, if already_checked
				&& mut call_arg.expr is ast.CallExpr {
				call_arg.expr.return_type
			} else {
				c.expr(mut call_arg.expr)
			})

			if param.typ.has_flag(.generic) && func.generic_names.len == node.concrete_types.len {
				if unwrap_typ := c.table.convert_generic_type(param.typ, func.generic_names,
					concrete_types)
				{
					utyp := c.unwrap_generic(typ)
					unwrap_sym := c.table.sym(unwrap_typ)
					if unwrap_sym.kind == .interface {
						if c.type_implements(utyp, unwrap_typ, call_arg.expr.pos()) {
							if !utyp.is_any_kind_of_pointer() && !c.inside_unsafe
								&& c.table.sym(utyp).kind != .interface {
								c.mark_as_referenced(mut &call_arg.expr, true)
							}
						}
						continue
					}
					c.check_expected_call_arg(utyp, unwrap_typ, node.language, call_arg) or {
						if c.comptime.type_map.len > 0 {
							continue
						}
						if mut call_arg.expr is ast.LambdaExpr {
							// Calling fn is generic and lambda arg also is generic
							if node.concrete_types.len > 0 && call_arg.expr.func != unsafe { nil }
								&& call_arg.expr.func.decl.generic_names.len > 0 {
								call_arg.expr.call_ctx = unsafe { node }
								if c.table.register_fn_concrete_types(call_arg.expr.func.decl.fkey(),
									node.concrete_types)
								{
									call_arg.expr.func.decl.ninstances++
								}
							}
							continue
						}
						c.error('${err.msg()} in argument ${i + 1} to `${fn_name}`', call_arg.pos)
					}
				}
			}
		}
	}

	// resolve return generics struct to concrete type
	if func.generic_names.len > 0 && func.return_type.has_flag(.generic)
		&& c.table.cur_fn != unsafe { nil } && c.table.cur_fn.generic_names.len == 0 {
		node.return_type = c.table.unwrap_generic_type(func.return_type, func.generic_names,
			concrete_types)
	} else {
		node.return_type = func.return_type
	}
	if func.return_type.has_flag(.generic) {
		node.return_type_generic = func.return_type
	}
	if node.concrete_types.len > 0 && func.return_type != 0 && c.table.cur_fn != unsafe { nil }
		&& c.table.cur_fn.generic_names.len == 0 {
		if typ := c.table.convert_generic_type(func.return_type, func.generic_names, concrete_types) {
			node.return_type = typ
			c.register_trace_call(node, func)
			return typ
		}
	}
	if node.concrete_types.len > 0 && func.generic_names.len == 0 {
		c.error('a non generic function called like a generic one', node.concrete_list_pos)
	}

	// resolve generic fn return type
	if func.generic_names.len > 0 && node.return_type != ast.void_type {
		ret_type := c.resolve_fn_return_type(func, node)
		c.register_trace_call(node, func)
		node.return_type = ret_type
		return ret_type
	}
	c.register_trace_call(node, func)
	return func.return_type
}

// register_trace_call registers the wrapper funcs for calling funcs for callstack feature
fn (mut c Checker) register_trace_call(node &ast.CallExpr, func &ast.Fn) {
	if !(c.pref.is_callstack || c.pref.is_trace) || c.table.cur_fn == unsafe { nil }
		|| node.language != .v {
		return
	}
	if node.name in ['v.debug.callstack', 'v.debug.add_after_call', 'v.debug.add_before_call',
		'v.debug.remove_after_call', 'v.debug.remove_before_call'] {
		return
	}
	if !c.file.imports.any(it.mod == 'v.debug') {
		return
	}
	hash_fn, fn_name := c.table.get_trace_fn_name(c.table.cur_fn, node)
	calling_fn := if func.is_method {
		'${c.table.type_to_str(c.unwrap_generic(node.left_type))}_${fn_name}'
	} else {
		fn_name
	}
	c.table.cur_fn.trace_fns[hash_fn] = ast.FnTrace{
		name:        calling_fn
		file:        c.file.path
		line:        node.pos.line_nr + 1
		return_type: node.return_type
		func:        &ast.Fn{
			...func
		}
		is_fn_var:   node.is_fn_var
	}
}

// is_generic_expr checks if the expr relies on fn generic argument
fn (mut c Checker) is_generic_expr(node ast.Expr) bool {
	return match node {
		ast.Ident {
			// variable declared as generic type
			c.comptime.is_generic_param_var(node)
		}
		ast.IndexExpr {
			// generic_var[N]
			c.comptime.is_generic_param_var(node.left)
		}
		ast.CallExpr {
			// fn which has any generic dependent expr
			if node.args.any(c.comptime.is_generic_param_var(it.expr)) {
				return true
			}
			if node.is_static_method && node.left_type.has_flag(.generic) {
				return true
			}
			// fn[T]() or generic_var.fn[T]()
			node.concrete_types.any(it.has_flag(.generic))
		}
		ast.SelectorExpr {
			// generic_var.property
			c.comptime.is_generic_param_var(node.expr)
		}
		else {
			false
		}
	}
}

fn (mut c Checker) resolve_comptime_args(func &ast.Fn, node_ ast.CallExpr, concrete_types []ast.Type) map[int]ast.Type {
	mut comptime_args := map[int]ast.Type{}
	has_dynamic_vars := (c.table.cur_fn != unsafe { nil } && c.table.cur_fn.generic_names.len > 0)
		|| c.comptime.comptime_for_field_var != ''
	if has_dynamic_vars {
		offset := if func.is_method { 1 } else { 0 }
		mut k := -1
		for i, call_arg in node_.args {
			param := if func.is_variadic && i >= func.params.len - (offset + 1) {
				func.params.last()
			} else {
				func.params[offset + i]
			}
			if !param.typ.has_flag(.generic) {
				continue
			}
			k++
			param_typ := param.typ
			if call_arg.expr is ast.Ident {
				if call_arg.expr.obj is ast.Var {
					if call_arg.expr.obj.ct_type_var !in [.generic_var, .generic_param, .no_comptime] {
						mut ctyp := c.comptime.get_type(call_arg.expr)
						if ctyp != ast.void_type {
							arg_sym := c.table.sym(ctyp)
							param_sym := c.table.final_sym(param_typ)
							if arg_sym.info is ast.Array && param_typ.has_flag(.generic)
								&& param_sym.kind == .array {
								ctyp = arg_sym.info.elem_type
							} else if arg_sym.info is ast.Map && param_typ.has_flag(.generic)
								&& param_sym.info is ast.Map {
								if param_sym.info.key_type.has_flag(.generic) {
									ctyp = c.unwrap_generic(arg_sym.info.key_type)
									if param_sym.info.value_type.has_flag(.generic) {
										comptime_args[k] = ctyp
										k++
										ctyp = c.unwrap_generic(arg_sym.info.key_type)
									}
								} else if param_sym.info.value_type.has_flag(.generic) {
									ctyp = c.unwrap_generic(arg_sym.info.value_type)
								}
							}
							comptime_args[k] = ctyp
						}
					} else if call_arg.expr.obj.ct_type_var == .generic_param {
						mut ctyp := c.comptime.get_type(call_arg.expr)
						if ctyp != ast.void_type {
							arg_sym := c.table.final_sym(call_arg.typ)
							param_typ_sym := c.table.sym(param_typ)
							if param_typ.has_flag(.variadic) {
								ctyp = ast.mktyp(ctyp)
								comptime_args[k] = ctyp
							} else if arg_sym.info is ast.Array && param_typ.has_flag(.generic)
								&& param_typ_sym.kind == .array {
								ctyp = c.get_generic_array_element_type(arg_sym.info)
								comptime_args[k] = ctyp
							} else if arg_sym.kind in [.struct, .interface, .sum_type] {
								mut generic_types := []ast.Type{}
								match arg_sym.info {
									ast.Struct, ast.Interface, ast.SumType {
										if param_typ_sym.generic_types.len > 0 {
											generic_types = param_typ_sym.generic_types.clone()
										} else {
											generic_types = arg_sym.info.generic_types.clone()
										}
									}
									else {}
								}
								generic_names := generic_types.map(c.table.sym(it).name)
								for _, gt_name in c.table.cur_fn.generic_names {
									if gt_name in generic_names
										&& generic_types.len == concrete_types.len {
										idx := generic_names.index(gt_name)
										comptime_args[k] = concrete_types[idx]
										break
									}
								}
							} else if arg_sym.kind == .any {
								cparam_type_sym := c.table.sym(c.unwrap_generic(ctyp))
								if param_typ_sym.kind == .array && cparam_type_sym.info is ast.Array {
									comptime_args[k] = cparam_type_sym.info.elem_type
								} else if param_typ_sym.info is ast.Map
									&& cparam_type_sym.info is ast.Map {
									key_is_generic := param_typ_sym.info.key_type.has_flag(.generic)
									if key_is_generic {
										comptime_args[k] = cparam_type_sym.info.key_type
									}
									if param_typ_sym.info.value_type.has_flag(.generic) {
										k2 := if key_is_generic { k + 1 } else { k }
										comptime_args[k2] = cparam_type_sym.info.value_type
										if key_is_generic {
											k++
										}
									}
								} else {
									if node_.args[i].expr.is_auto_deref_var() {
										ctyp = ctyp.deref()
									}
									if ctyp.nr_muls() > 0 && param_typ.nr_muls() > 0 {
										ctyp = ctyp.set_nr_muls(0)
									}
									comptime_args[k] = ctyp
								}
							} else {
								comptime_args[k] = ctyp
							}
						}
					} else if call_arg.expr.obj.ct_type_var == .generic_var {
						mut ctyp := c.comptime.get_type(call_arg.expr)
						if node_.args[i].expr.is_auto_deref_var() {
							ctyp = ctyp.deref()
						}
						if ctyp.nr_muls() > 0 && param_typ.nr_muls() > 0 {
							ctyp = ctyp.set_nr_muls(0)
						}
						comptime_args[k] = ctyp
					}
				}
			} else if call_arg.expr is ast.PrefixExpr {
				if call_arg.expr.right is ast.ComptimeSelector {
					comptime_args[k] = c.comptime.get_type(call_arg.expr.right)
					comptime_args[k] = comptime_args[k].deref()
					if comptime_args[k].nr_muls() > 0 && param_typ.nr_muls() > 0 {
						comptime_args[k] = comptime_args[k].set_nr_muls(0)
					}
				}
			} else if call_arg.expr is ast.ComptimeSelector {
				ct_value := c.comptime.get_type(call_arg.expr)
				param_typ_sym := c.table.sym(param_typ)
				if ct_value != ast.void_type {
					arg_sym := c.table.final_sym(call_arg.typ)
					cparam_type_sym := c.table.sym(c.unwrap_generic(ct_value))
					if param_typ_sym.kind == .array && cparam_type_sym.info is ast.Array {
						comptime_args[k] = cparam_type_sym.info.elem_type
					} else if arg_sym.info is ast.Map && param_typ.has_flag(.generic)
						&& c.table.final_sym(param_typ).kind == .map {
						map_info := c.table.final_sym(param_typ).info as ast.Map
						key_is_generic := map_info.key_type.has_flag(.generic)
						if key_is_generic {
							comptime_args[k] = c.unwrap_generic(arg_sym.info.key_type)
						}
						if map_info.value_type.has_flag(.generic) {
							if key_is_generic {
								k++
							}
							comptime_args[k] = c.unwrap_generic(arg_sym.info.key_type)
						}
					} else {
						comptime_args[k] = ct_value
					}
				}
			} else if call_arg.expr is ast.ComptimeCall {
				comptime_args[k] = c.comptime.get_type(call_arg.expr)
			}
		}
	}
	return comptime_args
}

fn (mut c Checker) resolve_fn_generic_args(func &ast.Fn, mut node ast.CallExpr) []ast.Type {
	mut concrete_types := node.concrete_types.map(c.unwrap_generic(it))

	// dynamic values from comptime and generic parameters
	// overwrite concrete_types[ receiver_concrete_type + arg number ]
	if concrete_types.len > 0 {
		mut rec_len := 0
		// discover receiver concrete_type len
		if func.is_method && node.left_type.has_flag(.generic) {
			rec_sym := c.table.final_sym(c.unwrap_generic(node.left_type))
			match rec_sym.info {
				ast.Struct, ast.Interface, ast.SumType {
					rec_len += rec_sym.info.generic_types.len
				}
				else {}
			}
		}
		mut comptime_args := c.resolve_comptime_args(func, node, concrete_types)
		if comptime_args.len > 0 {
			for k, v in comptime_args {
				if (rec_len + k) < concrete_types.len {
					concrete_types[rec_len + k] = c.unwrap_generic(v)
				}
			}
			if c.table.register_fn_concrete_types(func.fkey(), concrete_types) {
				c.need_recheck_generic_fns = true
			}
		}
	}

	return concrete_types
}

// cast_fixed_array_ret casts a ArrayFixed type created to return to a non returning one
fn (mut c Checker) cast_fixed_array_ret(typ ast.Type, sym ast.TypeSymbol) ast.Type {
	if sym.info is ast.ArrayFixed && sym.info.is_fn_ret {
		return c.table.find_or_register_array_fixed(sym.info.elem_type, sym.info.size,
			sym.info.size_expr, false)
	}
	return typ
}

// cast_to_fixed_array_ret casts a ArrayFixed type created to do not return to a returning one
fn (mut c Checker) cast_to_fixed_array_ret(typ ast.Type, sym ast.TypeSymbol) ast.Type {
	if sym.info is ast.ArrayFixed && !sym.info.is_fn_ret {
		return c.table.find_or_register_array_fixed(sym.info.elem_type, sym.info.size,
			sym.info.size_expr, true)
	}
	return typ
}

// checks if a symbol kind is an expected kind
fn (mut c Checker) check_type_sym_kind(name string, type_idx int, expected_kind &ast.Kind, pos &token.Pos) bool {
	mut sym := c.table.sym_by_idx(type_idx)
	if sym.kind == .alias {
		parent_type := (sym.info as ast.Alias).parent_type
		sym = c.table.sym(parent_type)
	}
	if sym.kind != expected_kind {
		c.error('expected ${expected_kind}, but `${name}` is ${sym.kind}', pos)
		return false
	}
	return true
}

// checks if a type from another module is as expected and visible(`is_pub`)
fn (mut c Checker) check_type_and_visibility(name string, type_idx int, expected_kind &ast.Kind, pos &token.Pos) bool {
	mut sym := c.table.sym_by_idx(type_idx)
	if sym.kind == .alias {
		parent_type := (sym.info as ast.Alias).parent_type
		sym = c.table.sym(parent_type)
	}
	if sym.kind != expected_kind {
		c.error('expected ${expected_kind}, but `${name}` is ${sym.kind}', pos)
		return false
	}
	if !sym.is_pub {
		c.error('module `${sym.mod}` type `${sym.name}` is private', pos)
		return false
	}
	return true
}

fn (mut c Checker) method_call(mut node ast.CallExpr, mut continue_check &bool) ast.Type {
	// `(if true { 'foo.bar' } else { 'foo.bar.baz' }).all_after('foo.')`
	mut left_expr := node.left
	for mut left_expr is ast.ParExpr {
		left_expr = left_expr.expr
	}
	if mut left_expr is ast.IfExpr {
		if left_expr.branches.len > 0 && left_expr.has_else {
			mut last_stmt := left_expr.branches[0].stmts.last()
			if mut last_stmt is ast.ExprStmt {
				c.expected_type = c.expr(mut last_stmt.expr)
			}
		}
	}
	left_type := c.expr(mut node.left)
	if left_type == ast.void_type {
		// c.error('cannot call a method using an invalid expression', node.pos)
		continue_check = false
		return ast.void_type
	}
<<<<<<< HEAD
	if c.pref.skip_unused && mut left_expr is ast.Ident {
		if left_expr.obj is ast.Var && left_expr.obj.ct_type_var == .smartcast {
			c.table.used_features.comptime_calls['${int(left_type)}.${node.name}'] = true
		}
	}
=======
>>>>>>> ae4a9047
	c.expected_type = left_type
	mut is_generic := left_type.has_flag(.generic)
	node.left_type = left_type
	// Set default values for .return_type & .receiver_type too,
	// or there will be hard tRo diagnose 0 type panics in cgen.
	node.return_type = left_type
	node.receiver_type = left_type

	if c.table.cur_fn != unsafe { nil } && c.table.cur_fn.generic_names.len > 0 {
		c.table.unwrap_generic_type(left_type, c.table.cur_fn.generic_names, c.table.cur_concrete_types)
	}
	unwrapped_left_type := c.unwrap_generic(left_type)
	left_sym := c.table.sym(unwrapped_left_type)
	final_left_sym := c.table.final_sym(unwrapped_left_type)

	method_name := node.name
	if left_type.has_flag(.option) && method_name != 'str' {
		c.error('Option type cannot be called directly', node.left.pos())
		return ast.void_type
	} else if left_type.has_flag(.result) {
		c.error('Result type cannot be called directly', node.left.pos())
		return ast.void_type
	}
	if left_sym.kind in [.sum_type, .interface] {
		if method_name == 'type_name' {
			return ast.string_type
		}
		if method_name == 'type_idx' {
			return ast.int_type
		}
	}
	if left_type == ast.void_type {
		// No need to print this error, since this means that the variable is unknown,
		// and there already was an error before.
		// c.error('`void` type has no methods', node.left.pos())
		continue_check = false
		return ast.void_type
	}
	if final_left_sym.kind == .array && array_builtin_methods_chk.matches(method_name)
		&& !(left_sym.kind == .alias && left_sym.has_method(method_name)) {
		return c.array_builtin_method_call(mut node, left_type)
	} else if final_left_sym.kind == .array_fixed
		&& fixed_array_builtin_methods_chk.matches(method_name) && !(left_sym.kind == .alias
		&& left_sym.has_method(method_name)) {
		return c.fixed_array_builtin_method_call(mut node, left_type)
	} else if final_left_sym.kind == .map
		&& method_name in ['clone', 'keys', 'values', 'move', 'delete'] && !(left_sym.kind == .alias
		&& left_sym.has_method(method_name)) {
		unaliased_left_type := c.table.unaliased_type(left_type)
		return c.map_builtin_method_call(mut node, unaliased_left_type)
	} else if c.pref.backend.is_js() && left_sym.name.starts_with('Promise[')
		&& method_name == 'wait' {
		info := left_sym.info as ast.Struct
		if node.args.len > 0 {
			c.error('wait() does not have any arguments', node.args[0].pos)
		}
		if c.table.cur_fn != unsafe { nil } {
			c.table.cur_fn.has_await = true
		}
		node.return_type = info.concrete_types[0]
		node.return_type.set_flag(.option)
		return node.return_type
	} else if left_sym.info is ast.Thread && method_name == 'wait' {
		if node.args.len > 0 {
			c.error('wait() does not have any arguments', node.args[0].pos)
		}
		node.return_type = left_sym.info.return_type
		return left_sym.info.return_type
	} else if left_sym.kind == .char && left_type.nr_muls() == 0 && method_name == 'str' {
		c.error('calling `.str()` on type `char` is not allowed, use its address or cast it to an integer instead',
			node.left.pos().extend(node.pos))
		return ast.void_type
	}

	mut unknown_method_msg := ''
	mut method := ast.Fn{}
	mut has_method := false
	mut is_method_from_embed := false
	defer {
		if has_method && node.is_method {
			c.check_must_use_call_result(node, method, 'method')
		}
	}
	if m := c.table.find_method(left_sym, method_name) {
		method = m
		has_method = true
		if left_sym.kind == .interface && m.from_embedded_type != 0 {
			is_method_from_embed = true
			node.from_embed_types = [m.from_embedded_type]
		}
	} else {
		if final_left_sym.kind in [.struct, .sum_type, .interface, .array] {
			mut parent_type := ast.void_type
			match final_left_sym.info {
				ast.Struct, ast.SumType, ast.Interface {
					parent_type = final_left_sym.info.parent_type
				}
				ast.Array {
					typ := c.table.unaliased_type(final_left_sym.info.elem_type)
					parent_type = ast.idx_to_type(c.table.find_or_register_array(typ))
				}
				else {}
			}
			if parent_type != 0 {
				type_sym := c.table.sym(parent_type)
				if m := c.table.find_method(type_sym, method_name) {
					method = m
					has_method = true
					is_generic = true
					if left_sym.kind == .interface && m.from_embedded_type != 0 {
						is_method_from_embed = true
						node.from_embed_types = [m.from_embedded_type]
					}
				}
			}
		}
		if !has_method {
			has_method = true
			mut embed_types := []ast.Type{}
			method, embed_types = c.table.find_method_from_embeds(final_left_sym, method_name) or {
				emsg := err.str()
				if emsg != '' {
					c.error(emsg, node.pos)
				}
				has_method = false
				ast.Fn{}, []ast.Type{}
			}
			if embed_types.len != 0 {
				is_method_from_embed = true
				node.from_embed_types = embed_types
			}
		}
		if final_left_sym.kind == .aggregate {
			// the error message contains the problematic type
			unknown_method_msg = err.msg()
		}
	}

	if !has_method {
		// TODO: str methods
		if method_name == 'str' {
			if left_sym.kind == .interface {
				iname := left_sym.name
				c.error('interface `${iname}` does not have a .str() method. Use typeof() instead',
					node.pos)
			}
			node.receiver_type = left_type
			node.return_type = ast.string_type
			if node.args.len > 0 {
				c.error('.str() method calls should have no arguments', node.pos)
			}
			c.fail_if_unreadable(node.left, left_type, 'receiver')
			if !c.is_builtin_mod {
				c.table.used_features.auto_str = true
			}
			return ast.string_type
		} else if method_name == 'free' {
			if !c.is_builtin_mod && !c.inside_unsafe && !method.is_unsafe {
				c.warn('manual memory management with `free()` is only allowed in unsafe code',
					node.pos)
			}
			if left_sym.kind == .array_fixed {
				name := left_sym.symbol_name_except_generic().replace_each(['<', '[', '>', ']'])
				c.error('unknown method or field: ${name}.free()', node.pos)
			}
			return ast.void_type
		}
		// call struct field fn type
		// TODO: can we use SelectorExpr for all? this dosent really belong here
		if field := c.table.find_field_with_embeds(left_sym, method_name) {
			if field.typ.has_flag(.option) {
				c.error('Option function field must be unwrapped first', node.pos)
			}
			field_sym := c.table.sym(c.unwrap_generic(field.typ))
			if field_sym.kind == .function {
				node.is_method = false
				node.is_field = true
				info := field_sym.info as ast.FnType

				c.check_expected_arg_count(mut node, info.func) or { return info.func.return_type }
				node.return_type = info.func.return_type
				mut earg_types := []ast.Type{}

				for i, mut arg in node.args {
					targ := c.check_expr_option_or_result_call(arg.expr, c.expr(mut arg.expr))
					arg.typ = targ

					param := if info.func.is_variadic && i >= info.func.params.len - 1 {
						info.func.params.last()
					} else {
						info.func.params[i]
					}
					// registers if the arg must be passed by ref to disable auto deref args
					arg.should_be_ptr = param.typ.is_ptr() && !param.is_mut
					if c.table.sym(param.typ).kind == .interface {
						// cannot hide interface expected type to make possible to pass its interface type automatically
						earg_types << if targ.idx() != param.typ.idx() { param.typ } else { targ }
					} else {
						earg_types << param.typ
					}
					param_share := param.typ.share()
					if param_share == .shared_t
						&& (c.locked_names.len > 0 || c.rlocked_names.len > 0) {
						c.error('method with `shared` arguments cannot be called inside `lock`/`rlock` block',
							arg.pos)
					}
					if arg.is_mut {
						to_lock, pos := c.fail_if_immutable(mut arg.expr)
						if !param.is_mut {
							tok := arg.share.str()
							c.error('`${node.name}` parameter ${i + 1} is not `${tok}`, `${tok}` is not needed`',
								arg.expr.pos())
						} else {
							if param_share != arg.share {
								c.error('wrong shared type `${arg.share.str()}`, expected: `${param_share.str()}`',
									arg.expr.pos())
							}
							if to_lock != '' && param_share != .shared_t {
								c.error('${to_lock} is `shared` and must be `lock`ed to be passed as `mut`',
									pos)
							}
						}
					} else {
						if param.is_mut {
							tok := param.specifier()
							c.error('method `${node.name}` parameter ${i + 1} is `${tok}`, so use `${tok} ${arg.expr}` instead',
								arg.expr.pos())
						} else {
							c.fail_if_unreadable(arg.expr, targ, 'argument')
						}
					}

					if i < info.func.params.len {
						exp_arg_typ := info.func.params[i].typ
						c.check_expected_call_arg(targ, c.unwrap_generic(exp_arg_typ),
							node.language, arg) or {
							if targ != ast.void_type {
								c.error('${err.msg()} in argument ${i + 1} to `${left_sym.name}.${method_name}`',
									arg.pos)
							}
						}
					}
				}
				node.expected_arg_types = earg_types
				node.is_method = true
				_, node.from_embed_types = c.table.find_field_from_embeds(left_sym, method_name) or {
					return info.func.return_type
				}
				return info.func.return_type
			}
		}
		if left_sym.kind in [.struct, .aggregate, .interface, .sum_type] {
			if c.smartcast_mut_pos != token.Pos{} {
				c.note('smartcasting requires either an immutable value, or an explicit mut keyword before the value',
					c.smartcast_mut_pos)
			}
			if c.smartcast_cond_pos != token.Pos{} {
				c.note('smartcast can only be used on the ident or selector, e.g. match foo, match foo.bar',
					c.smartcast_cond_pos)
			}
		}
		if left_type != ast.void_type {
			suggestion := util.new_suggestion(method_name, left_sym.methods.map(it.name))
			if unknown_method_msg == '' {
				if field := c.table.find_field(left_sym, method_name) {
					unknown_method_msg = 'unknown method `${field.name}` did you mean to access the field with the same name instead?'
				} else {
					sname := left_sym.symbol_name_except_generic()
					name := sname.replace_each(['<', '[', '>', ']'])
					unknown_method_msg = 'unknown method or field: `${name}.${method_name}`'
				}
			}
			c.error(suggestion.say(unknown_method_msg), node.pos)
		}
		return ast.void_type
	}

	// x is Bar[T], x.foo() -> x.foo[T]()
	rec_sym := if is_method_from_embed {
		c.table.final_sym(node.from_embed_types.last())
	} else {
		c.table.final_sym(node.left_type)
	}
	rec_is_generic := if is_method_from_embed {
		node.from_embed_types.last().has_flag(.generic)
	} else {
		left_type.has_flag(.generic)
	}
	mut rec_concrete_types := []ast.Type{}
	match rec_sym.info {
		ast.Struct, ast.SumType, ast.Interface {
			if rec_sym.info.concrete_types.len > 0 {
				rec_concrete_types = rec_sym.info.concrete_types.clone()
			}
			if rec_is_generic && node.concrete_types.len == 0
				&& method.generic_names.len == rec_sym.info.generic_types.len {
				node.concrete_types = rec_sym.info.generic_types
			} else if rec_is_generic && node.concrete_types.len > 0
				&& method.generic_names.len > node.concrete_types.len
				&& rec_sym.info.generic_types.len + node.concrete_types.len == method.generic_names.len {
				t_concrete_types := node.concrete_types.clone()
				node.concrete_types = rec_sym.info.generic_types
				node.concrete_types << t_concrete_types
			} else if !rec_is_generic && rec_sym.info.concrete_types.len > 0
				&& node.concrete_types.len > 0
				&& rec_sym.info.concrete_types.len + node.concrete_types.len == method.generic_names.len {
				t_concrete_types := node.concrete_types.clone()
				node.concrete_types = rec_sym.info.concrete_types
				node.concrete_types << t_concrete_types
			} else if !rec_is_generic && rec_concrete_types.len > 0
				&& method.generic_names.len == rec_concrete_types.len {
				node.concrete_types = rec_concrete_types
			}
		}
		else {}
	}
	mut concrete_types := node.concrete_types.map(c.unwrap_generic(it))
	if concrete_types.len > 0 && c.table.register_fn_concrete_types(method.fkey(), concrete_types) {
		c.need_recheck_generic_fns = true
	}
	node.is_noreturn = method.is_noreturn
	node.is_expand_simple_interpolation = method.is_expand_simple_interpolation
	node.is_ctor_new = method.is_ctor_new
	node.return_type = method.return_type
	if method.return_type.has_flag(.generic) {
		node.return_type_generic = method.return_type
	}
	if !method.is_pub && method.mod != c.mod {
		// If a private method is called outside of the module
		// its receiver type is defined in, show an error.
		// println('warn $method_name lef.mod=$left_type_sym.mod c.mod=$c.mod')
		c.error('method `${left_sym.name}.${method_name}` is private', node.pos)
	}
	rec_share := method.params[0].typ.share()
	if rec_share == .shared_t && (c.locked_names.len > 0 || c.rlocked_names.len > 0) {
		c.error('method with `shared` receiver cannot be called inside `lock`/`rlock` block',
			node.pos)
	}
	if method.params[0].is_mut {
		to_lock, pos := c.check_for_mut_receiver(mut node.left)
		// node.is_mut = true
		if to_lock != '' && rec_share != .shared_t {
			c.error('${to_lock} is `shared` and must be `lock`ed to be passed as `mut`',
				pos)
		}
	} else {
		c.fail_if_unreadable(node.left, left_type, 'receiver')
	}
	if left_sym.language != .js && (!left_sym.is_builtin() && method.mod != 'builtin')
		&& method.language == .v && method.no_body {
		c.error('cannot call a method that does not have a body', node.pos)
	}
	if node.concrete_types.len > 0 && method.generic_names.len > 0
		&& node.concrete_types.len != method.generic_names.len {
		plural := if method.generic_names.len == 1 { '' } else { 's' }
		c.error('expected ${method.generic_names.len} generic parameter${plural}, got ${node.concrete_types.len}',
			node.concrete_list_pos)
	}
	for concrete_type in node.concrete_types {
		c.ensure_type_exists(concrete_type, node.concrete_list_pos)
	}
	if method.return_type == ast.void_type && method.is_conditional
		&& method.ctdefine_idx != ast.invalid_type_idx {
		node.should_be_skipped = c.evaluate_once_comptime_if_attribute(mut method.attrs[method.ctdefine_idx])
	}
	c.check_expected_arg_count(mut node, method) or { return method.return_type }
	mut exp_arg_typ := ast.no_type // type of 1st arg for special builtin methods
	mut param_is_mut := false
	mut no_type_promotion := false
	if left_sym.info is ast.Chan {
		if method_name == 'try_push' {
			exp_arg_typ = left_sym.info.elem_type.ref()
		} else if method_name == 'try_pop' {
			exp_arg_typ = left_sym.info.elem_type
			param_is_mut = true
			no_type_promotion = true
		}
	}

	for i, mut arg in node.args {
		if i > 0 || exp_arg_typ == ast.no_type {
			exp_arg_typ = if method.is_variadic && i >= method.params.len - 1 {
				method.params.last().typ
			} else {
				method.params[i + 1].typ
			}
			// If initialize a generic struct with short syntax,
			// need to get the parameter information from the original generic method
			if is_method_from_embed && arg.expr is ast.StructInit {
				expr := arg.expr as ast.StructInit
				is_short_syntax := expr.is_short_syntax && expr.typ == ast.void_type
				if is_short_syntax {
					embed_type := node.from_embed_types.last()
					embed_sym := c.table.sym(embed_type)
					if embed_sym.info is ast.Struct {
						info := embed_sym.info as ast.Struct
						if info.concrete_types.len > 0 {
							parent_type := info.parent_type
							parent_sym := c.table.sym(parent_type)
							if parent_sym.info is ast.Struct && parent_sym.info.is_generic {
								if f := parent_sym.find_method(method_name) {
									exp_arg_typ = if f.is_variadic && i >= f.params.len - 1 {
										f.params.last().typ
									} else {
										f.params[i + 1].typ
									}
								}
							}
						}
					}
				}
			}
			param_is_mut = false
			no_type_promotion = false
		}
		exp_arg_sym := c.table.sym(exp_arg_typ)
		c.expected_type = exp_arg_typ

		mut got_arg_typ := c.check_expr_option_or_result_call(arg.expr, c.expr(mut arg.expr))
		node.args[i].typ = got_arg_typ
		if no_type_promotion {
			if got_arg_typ != exp_arg_typ {
				c.error('cannot use `${c.table.sym(got_arg_typ).name}` as argument for `${method.name}` (`${exp_arg_sym.name}` expected)',
					arg.pos)
			}
		}
		if method.is_variadic && got_arg_typ.has_flag(.variadic) && node.args.len - 1 > i {
			c.error('when forwarding a variadic variable, it must be the final argument',
				arg.pos)
		}
		mut final_arg_sym := unsafe { exp_arg_sym }
		mut final_arg_typ := exp_arg_typ
		if method.is_variadic && exp_arg_sym.info is ast.Array {
			final_arg_typ = exp_arg_sym.info.elem_type
			final_arg_sym = c.table.sym(final_arg_typ)
		}
		param := if method.is_variadic && i >= method.params.len - 1 {
			method.params.last()
		} else {
			method.params[i + 1]
		}

		if method.is_variadic && arg.expr is ast.ArrayDecompose {
			if i > method.params.len - 2 {
				c.error('too many arguments in call to `${method.name}`', node.pos)
			}
		}
		if method.is_variadic && i >= method.params.len - 2 {
			param_sym := c.table.sym(param.typ)
			mut expected_type := param.typ
			if param_sym.kind == .array {
				info := param_sym.array_info()
				expected_type = info.elem_type
				c.expected_type = expected_type
			}
			typ := c.expr(mut arg.expr)
			if i == node.args.len - 1 {
				if c.table.sym(typ).kind == .array && arg.expr !is ast.ArrayDecompose
					&& c.table.sym(expected_type).kind !in [.sum_type, .interface]
					&& !param.typ.has_flag(.generic) && expected_type != typ {
					styp := c.table.type_to_str(typ)
					elem_styp := c.table.type_to_str(expected_type)
					c.error('to pass `${arg.expr}` (${styp}) to `${method.name}` (which accepts type `...${elem_styp}`), use `...${arg.expr}`',
						node.pos)
				} else if arg.expr is ast.ArrayDecompose
					&& c.table.sym(expected_type).kind == .sum_type
					&& expected_type.idx() != typ.idx() {
					expected_type_str := c.table.type_to_str(expected_type)
					got_type_str := c.table.type_to_str(typ)
					c.error('cannot use `...${got_type_str}` as `...${expected_type_str}` in argument ${
						i + 1} to `${method_name}`', arg.pos)
				}
			}
		} else {
			c.expected_type = param.typ
		}

		param_is_mut = param_is_mut || param.is_mut
		param_share := param.typ.share()
		if param_share == .shared_t && (c.locked_names.len > 0 || c.rlocked_names.len > 0) {
			c.error('method with `shared` arguments cannot be called inside `lock`/`rlock` block',
				arg.pos)
		}
		if arg.is_mut {
			to_lock, pos := c.fail_if_immutable(mut arg.expr)
			if !param_is_mut {
				tok := arg.share.str()
				c.error('`${node.name}` parameter `${param.name}` is not `${tok}`, `${tok}` is not needed`',
					arg.expr.pos())
			} else {
				if param_share != arg.share {
					c.error('wrong shared type `${arg.share.str()}`, expected: `${param_share.str()}`',
						arg.expr.pos())
				}
				if to_lock != '' && param_share != .shared_t {
					c.error('${to_lock} is `shared` and must be `lock`ed to be passed as `mut`',
						pos)
				}
			}
		} else {
			if param_is_mut {
				tok := if param.typ.has_flag(.shared_f) { 'shared' } else { arg.share.str() }
				c.error('method `${node.name}` parameter `${param.name}` is `${tok}`, so use `${tok} ${arg.expr}` instead',
					arg.expr.pos())
			} else {
				c.fail_if_unreadable(arg.expr, got_arg_typ, 'argument')
			}
		}
		if concrete_types.len > 0 && method.generic_names.len != rec_concrete_types.len {
			concrete_types = c.resolve_fn_generic_args(method, mut node)
			if !concrete_types[0].has_flag(.generic) {
				c.table.register_fn_concrete_types(method.fkey(), concrete_types)
			}
		}
		if exp_arg_typ.has_flag(.generic) {
			method_concrete_types := if method.generic_names.len == rec_concrete_types.len {
				rec_concrete_types
			} else {
				concrete_types
			}
			if exp_utyp := c.table.convert_generic_type(exp_arg_typ, method.generic_names,
				method_concrete_types)
			{
				exp_arg_typ = exp_utyp
			} else {
				continue
			}
			if got_arg_typ.has_flag(.generic) {
				if c.table.cur_fn != unsafe { nil } && c.table.cur_concrete_types.len > 0 {
					got_arg_typ = c.unwrap_generic(got_arg_typ)
				} else {
					if got_utyp := c.table.convert_generic_type(got_arg_typ, method.generic_names,
						method_concrete_types)
					{
						got_arg_typ = got_utyp
					} else {
						continue
					}
				}
			}
		}
		// Handle expected interface
		if final_arg_sym.kind == .interface {
			if c.type_implements(got_arg_typ, final_arg_typ, arg.expr.pos()) {
				if !got_arg_typ.is_any_kind_of_pointer() && !c.inside_unsafe {
					got_arg_typ_sym := c.table.sym(got_arg_typ)
					if got_arg_typ_sym.kind != .interface {
						c.mark_as_referenced(mut &arg.expr, true)
					}
				}
			}

			if got_arg_typ !in [ast.voidptr_type, ast.nil_type]
				&& !c.check_multiple_ptr_match(got_arg_typ, param.typ, param, arg) {
				got_typ_str, expected_typ_str := c.get_string_names_of(got_arg_typ, param.typ)
				c.error('cannot use `${got_typ_str}` as `${expected_typ_str}` in argument ${i + 1} to `${method_name}`',
					arg.pos)
			}
			continue
		}
		if final_arg_sym.kind == .none && param.typ.has_flag(.generic) {
			c.error('cannot use `none` as generic argument', arg.pos)
		}
		if param.typ.is_ptr() && !arg.typ.is_any_kind_of_pointer() && arg.expr.is_literal()
			&& !c.pref.translated {
			c.error('literal argument cannot be passed as reference parameter `${c.table.type_to_str(param.typ)}`',
				arg.pos)
		}
		c.check_expected_call_arg(c.unwrap_generic(got_arg_typ), exp_arg_typ, node.language,
			arg) or {
			// str method, allow type with str method if fn arg is string
			// Passing an int or a string array produces a c error here
			// Deleting this condition results in proper V error messages
			// if arg_typ_sym.kind == .string && typ_sym.has_method('str') {
			// continue
			// }
			param_typ_sym := c.table.sym(exp_arg_typ)
			arg_typ_sym := c.table.sym(got_arg_typ)
			if param_typ_sym.info is ast.Array && arg_typ_sym.info is ast.Array {
				param_elem_type := c.table.unaliased_type(param_typ_sym.info.elem_type)
				arg_elem_type := c.table.unaliased_type(arg_typ_sym.info.elem_type)
				if exp_arg_typ.nr_muls() == got_arg_typ.nr_muls()
					&& param_typ_sym.info.nr_dims == arg_typ_sym.info.nr_dims
					&& param_elem_type == arg_elem_type {
					continue
				}
			}
			c.error('${err.msg()} in argument ${i + 1} to `${left_sym.name}.${method_name}`',
				arg.pos)
		}
		param_typ_sym := c.table.sym(exp_arg_typ)
		if param_typ_sym.kind == .struct && got_arg_typ !in [ast.voidptr_type, ast.nil_type]
			&& !c.check_multiple_ptr_match(got_arg_typ, param.typ, param, arg) {
			got_typ_str, expected_typ_str := c.get_string_names_of(got_arg_typ, param.typ)
			c.error('cannot use `${got_typ_str}` as `${expected_typ_str}` in argument ${i + 1} to `${method_name}`',
				arg.pos)
		}
	}
	if method.is_unsafe && !c.inside_unsafe {
		if !c.pref.translated && !c.file.is_translated {
			c.warn('method `${left_sym.name}.${method_name}` must be called from an `unsafe` block',
				node.pos)
		}
	}
	if c.table.cur_fn != unsafe { nil } && !c.table.cur_fn.is_deprecated && method.is_deprecated {
		c.deprecate('method', '${left_sym.name}.${method.name}', method.attrs, node.pos)
	}
	c.set_node_expected_arg_types(mut node, method)
	if is_method_from_embed {
		node.receiver_type = node.from_embed_types.last().derive(method.params[0].typ)
	} else if is_generic {
		// if receiver is generic, then cgen requires `receiver_type` to be T.
		// and the concrete type is stored in `receiver_concrete_type` below.
		node.receiver_type = left_type.derive(method.params[0].typ).set_flag(.generic)
	} else {
		node.receiver_type = method.params[0].typ
	}
	// if receiver_type is T, then `receiver_concrete_type` is concrete type, otherwise it is the same as `receiver_type`.
	node.receiver_concrete_type = if is_method_from_embed {
		node.from_embed_types.last().derive(method.params[0].typ)
	} else {
		method.params[0].typ
	}
	if left_sym.kind == .interface && is_method_from_embed && method.return_type.has_flag(.generic)
		&& method.generic_names.len == 0 {
		method.generic_names = c.table.get_generic_names((rec_sym.info as ast.Interface).generic_types)
	}
	if method.generic_names.len != node.concrete_types.len {
		// no type arguments given in call, attempt implicit instantiation
		c.infer_fn_generic_types(method, mut node)
		concrete_types = node.concrete_types.map(c.unwrap_generic(it))
	}
	if concrete_types.len > 0 && !concrete_types[0].has_flag(.generic) {
		c.table.register_fn_concrete_types(method.fkey(), concrete_types)
		c.resolve_fn_generic_args(method, mut node)
	}

	if node.concrete_types.len > 0 && method.generic_names.len == 0 {
		c.error('a non generic function called like a generic one', node.concrete_list_pos)
	}
	// resolve return generics struct to concrete type
	if method.generic_names.len > 0 && method.return_type.has_flag(.generic)
		&& c.table.cur_fn != unsafe { nil } && c.table.cur_fn.generic_names.len == 0 {
		node.return_type = c.table.unwrap_generic_type(method.return_type, method.generic_names,
			concrete_types)
	} else {
		node.return_type = method.return_type
	}
	// resolve generic fn return type
	if method.generic_names.len > 0 && method.return_type.has_flag(.generic) {
		ret_type := c.resolve_fn_return_type(method, node)
		c.register_trace_call(node, method)
		node.return_type = ret_type
		return ret_type
	}
	if method.generic_names.len > 0 {
		if !left_type.has_flag(.generic) {
			if left_sym.info is ast.Struct {
				if method.generic_names.len == left_sym.info.concrete_types.len {
					node.concrete_types = left_sym.info.concrete_types
				}
			}
		}
	}
	c.register_trace_call(node, method)
	return node.return_type
}

fn (mut c Checker) spawn_expr(mut node ast.SpawnExpr) ast.Type {
	ret_type := c.call_expr(mut node.call_expr)
	if node.call_expr.or_block.kind != .absent {
		c.error('option handling cannot be done in `spawn` call. Do it when calling `.wait()`',
			node.call_expr.or_block.pos)
	}
	// Make sure there are no mutable arguments
	for arg in node.call_expr.args {
		if arg.is_mut && !arg.typ.is_ptr() {
			if arg.typ == 0 {
				c.error('invalid expr', node.pos)
				return 0
			}
			if c.table.final_sym(arg.typ).kind == .array {
				// allow mutable []array to be passed as mut
				continue
			}
			c.error('function in `spawn` statement cannot contain mutable non-reference arguments',
				arg.expr.pos())
		}
	}
	if node.call_expr.is_method && node.call_expr.receiver_type.is_ptr()
		&& !node.call_expr.left_type.is_ptr() {
		c.error('method in `spawn` statement cannot have non-reference mutable receiver',
			node.call_expr.left.pos())
	}

	if c.pref.backend.is_js() {
		return c.table.find_or_register_promise(c.unwrap_generic(ret_type))
	} else {
		return c.table.find_or_register_thread(c.unwrap_generic(ret_type))
	}
}

fn (mut c Checker) go_expr(mut node ast.GoExpr) ast.Type {
	// TODO: copypasta from spawn_expr
	ret_type := c.call_expr(mut node.call_expr)
	if node.call_expr.or_block.kind != .absent {
		c.error('option handling cannot be done in `go` call. Do it when calling `.wait()`',
			node.call_expr.or_block.pos)
	}
	// Make sure there are no mutable arguments
	for arg in node.call_expr.args {
		if arg.is_mut && !arg.typ.is_ptr() {
			c.error('function in `go` statement cannot contain mutable non-reference arguments',
				arg.expr.pos())
		}
	}
	if node.call_expr.is_method && node.call_expr.receiver_type.is_ptr()
		&& !node.call_expr.left_type.is_ptr() {
		c.error('method in `go` statement cannot have non-reference mutable receiver',
			node.call_expr.left.pos())
	}

	if c.pref.backend.is_js() {
		return c.table.find_or_register_promise(c.unwrap_generic(ret_type))
	} else {
		return c.table.find_or_register_thread(c.unwrap_generic(ret_type))
	}
}

@[direct_array_access]
fn (mut c Checker) set_node_expected_arg_types(mut node ast.CallExpr, func &ast.Fn) {
	if node.expected_arg_types.len == 0 {
		start_idx := if func.is_method { 1 } else { 0 }
		for i in start_idx .. func.params.len {
			node.expected_arg_types << func.params[i].typ
		}
	}
}

fn (mut c Checker) post_process_generic_fns() ! {
	mut all_generic_fns := map[string]int{}
	// Loop thru each generic function concrete type.
	// Check each specific fn instantiation.
	for i in 0 .. c.file.generic_fns.len {
		mut node := c.file.generic_fns[i]
		c.mod = node.mod
		fkey := node.fkey()
		all_generic_fns[fkey]++
		if all_generic_fns[fkey] > generic_fn_cutoff_limit_per_fn {
			c.error('${fkey} generic function visited more than ${generic_fn_cutoff_limit_per_fn} times',
				node.pos)
			return error('fkey: ${fkey}')
		}
		gtypes := c.table.fn_generic_types[fkey]
		$if trace_post_process_generic_fns ? {
			eprintln('> post_process_generic_fns ${node.mod} | ${node.name} | fkey: ${fkey} | gtypes: ${gtypes} | c.file.generic_fns.len: ${c.file.generic_fns.len}')
		}
		for concrete_types in gtypes {
			c.table.cur_concrete_types = concrete_types
			c.fn_decl(mut node)
			if node.name in ['veb.run', 'veb.run_at', 'x.vweb.run', 'x.vweb.run_at', 'vweb.run',
				'vweb.run_at'] {
				for ct in concrete_types {
					if ct !in c.vweb_gen_types {
						c.vweb_gen_types << ct
					}
				}
			}
		}
		c.table.cur_concrete_types = []
		$if trace_post_process_generic_fns ? {
			if node.generic_names.len > 0 {
				eprintln('       > fn_decl node.name: ${node.name} | generic_names: ${node.generic_names} | ninstances: ${node.ninstances}')
			}
		}
	}
}

fn (mut c Checker) check_expected_arg_count(mut node ast.CallExpr, f &ast.Fn) ! {
	mut nr_args := node.args.len
	nr_params := if node.is_method && f.params.len > 0 { f.params.len - 1 } else { f.params.len }
	mut min_required_params := f.params.len
	if node.is_method {
		min_required_params--
	}
	if f.is_variadic {
		min_required_params--
		if c.pref.skip_unused && !c.is_builtin_mod {
			c.table.used_features.arr_init = true
		}
	} else {
		has_decompose := node.args.any(it.expr is ast.ArrayDecompose)
		if has_decompose {
			// if call(...args) is present
			min_required_params = nr_args - 1
		}
	}
	// check if multi-return is used as unique argument to the function
	if node.args.len == 1 && mut node.args[0].expr is ast.CallExpr {
		is_multi := node.args[0].expr.nr_ret_values > 1
		if is_multi && node.name !in print_everything_fns {
			// it is a multi-return argument
			nr_args = node.args[0].expr.nr_ret_values
			if nr_args != nr_params {
				unexpected_args_pos := node.args[0].pos.extend(node.args.last().pos)
				// TODO use this here as well
				/*
				c.fn_call_error_have_want(
					nr_params: min_required_params
					nr_args:   nr_args
					params:    f.params
					args:      node.args
					pos:       node.pos
				)
				*/
				c.error('expected ${min_required_params} arguments, but got ${nr_args} from multi-return ${c.table.type_to_str(node.args[0].expr.return_type)}',
					unexpected_args_pos)
				return error('')
			}
		}
	}
	if min_required_params < 0 {
		min_required_params = 0
	}
	if nr_args < min_required_params {
		if min_required_params == nr_args + 1 {
			// params struct?
			last_typ := f.params.last().typ
			last_sym := c.table.sym(last_typ)
			if last_sym.info is ast.Struct {
				is_params := last_sym.info.attrs.any(it.name == 'params' && !it.has_arg)
				if is_params {
					// allow empty trailing struct syntax arg (`f()` where `f` is `fn(ConfigStruct)`)
					node.args << ast.CallArg{
						expr: ast.StructInit{
							typ: last_typ
						}
					}
					return
				}
			}
			// Implicit context first arg?
			/*
			first_typ := f.params[0].typ
			first_sym := c.table.sym(first_typ)
			*/
			if last_sym.info is ast.Struct {
				if last_sym.name == 'main.Context' && f.params.last().name == 'ctx' { // TODO use int comparison for perf
					// c.error('got ctx ${first_sym.name}', node.pos)
					return
				}
			}
		}
		c.fn_call_error_have_want(
			nr_params: min_required_params
			nr_args:   nr_args
			params:    f.params
			args:      node.args
			pos:       node.pos
		)
		return error('')
	} else if !f.is_variadic && nr_args > nr_params {
		unexpected_args_pos := node.args[min_required_params].pos.extend(node.args.last().pos)
		// c.error('3expected ${min_required_params} arguments, but got ${nr_args}', unexpected_args_pos)
		c.fn_call_error_have_want(
			nr_params: min_required_params
			nr_args:   nr_args
			params:    f.params
			args:      node.args
			pos:       unexpected_args_pos
		)
		return error('')
	}
}

@[params]
struct HaveWantParams {
	nr_params int
	nr_args   int
	args      []ast.CallArg
	params    []ast.Param
	pos       token.Pos
}

fn (mut c Checker) fn_call_error_have_want(p HaveWantParams) {
	mut sb := strings.new_builder(20)
	sb.write_string('have (')
	// Fetch arg types, they are always 0 at this point
	// Duplicate logic, but we don't care, since this is an error, so no perf cost
	mut arg_types := []ast.Type{len: p.args.len}
	for i, arg in p.args {
		mut e := arg.expr
		arg_types[i] = c.expr(mut e)
	}
	// Args provided by the user
	for i, _ in p.args {
		if arg_types[i] == 0 { // arg.typ == 0 {
			// Arguments can have an unknown (invalid) type
			// This should never happen.
			sb.write_string('?')
		} else {
			sb.write_string(c.table.type_to_str(arg_types[i])) // arg.typ
		}
		if i < p.args.len - 1 {
			sb.write_string(', ')
		}
	}
	sb.write_string(')')
	c.add_error_detail(sb.str())
	// Actual parameters we expect
	sb.write_string('         want (')
	for i, param in p.params {
		if i == 0 && p.nr_params == p.params.len - 1 {
			// Skip receiver
			continue
		}
		sb.write_string(c.table.type_to_str(param.typ))
		if i < p.params.len - 1 {
			sb.write_string(', ')
		}
	}
	sb.write_string(')')
	c.add_error_detail(sb.str())
	args_plural := if p.nr_params == 1 { 'argument' } else { 'arguments' }
	c.error('expected ${p.nr_params} ${args_plural}, but got ${p.nr_args}', p.pos)
}

fn (mut c Checker) check_map_and_filter(is_map bool, elem_typ ast.Type, node ast.CallExpr) {
	if node.args.len != 1 {
		c.error('expected 1 argument, but got ${node.args.len}', node.pos)
		// Finish early so that it doesn't fail later
		return
	}
	elem_sym := c.table.sym(elem_typ)
	arg_expr := node.args[0].expr
	match arg_expr {
		ast.AnonFn {
			if arg_expr.decl.return_type.has_flag(.option) {
				c.error('option needs to be unwrapped before using it in map/filter',
					node.args[0].pos)
			}
			if arg_expr.decl.params.len > 1 {
				c.error('function needs exactly 1 argument', arg_expr.decl.pos)
			} else if is_map && (arg_expr.decl.return_type == ast.void_type
				|| arg_expr.decl.params[0].typ != elem_typ) {
				c.error('type mismatch, should use `fn(a ${elem_sym.name}) T {...}`',
					arg_expr.decl.pos)
			} else if !is_map && (arg_expr.decl.return_type != ast.bool_type
				|| arg_expr.decl.params[0].typ != elem_typ) {
				c.error('type mismatch, should use `fn(a ${elem_sym.name}) bool {...}`',
					arg_expr.decl.pos)
			}
		}
		ast.Ident {
			if arg_expr.kind == .function {
				func := c.table.find_fn(arg_expr.name) or {
					c.error('${arg_expr.name} does not exist', arg_expr.pos)
					return
				}
				if func.return_type.has_flag(.option) {
					c.error('option needs to be unwrapped before using it in map/filter',
						node.pos)
				}
				if func.params.len > 1 {
					c.error('function needs exactly 1 argument', node.pos)
				} else if is_map
					&& (func.return_type == ast.void_type || func.params[0].typ != elem_typ) {
					c.error('type mismatch, should use `fn(a ${elem_sym.name}) T {...}`',
						arg_expr.pos)
				} else if !is_map
					&& (func.return_type != ast.bool_type || func.params[0].typ != elem_typ) {
					c.error('type mismatch, should use `fn(a ${elem_sym.name}) bool {...}`',
						arg_expr.pos)
				}
			} else if arg_expr.kind == .variable {
				if arg_expr.obj is ast.Var {
					expr := arg_expr.obj.expr
					if expr is ast.AnonFn {
						// copied from above
						if expr.decl.return_type.has_flag(.option) {
							c.error('option needs to be unwrapped before using it in map/filter',
								arg_expr.pos)
						}
						if expr.decl.params.len > 1 {
							c.error('function needs exactly 1 argument', expr.decl.pos)
						} else if is_map && (expr.decl.return_type == ast.void_type
							|| expr.decl.params[0].typ != elem_typ) {
							c.error('type mismatch, should use `fn(a ${elem_sym.name}) T {...}`',
								expr.decl.pos)
						} else if !is_map && (expr.decl.return_type != ast.bool_type
							|| expr.decl.params[0].typ != elem_typ) {
							c.error('type mismatch, should use `fn(a ${elem_sym.name}) bool {...}`',
								expr.decl.pos)
						}
						return
					}
				}
				// NOTE: bug accessing typ field on sumtype variant (not cast properly).
				// leaving this here as the resulting issue is notoriously hard to debug.
				// if !is_map && arg_expr.info.typ != ast.bool_type {
				if !is_map && arg_expr.var_info().typ != ast.bool_type {
					c.error('type mismatch, should be bool', arg_expr.pos)
				}
			}
		}
		ast.CallExpr {
			if is_map && arg_expr.return_type in [ast.void_type, 0] {
				c.error('type mismatch, `${arg_expr.name}` does not return anything',
					arg_expr.pos)
			} else if !is_map && arg_expr.return_type != ast.bool_type {
				if arg_expr.or_block.kind != .absent && (arg_expr.return_type.has_flag(.option)
					|| arg_expr.return_type.has_flag(.result))
					&& arg_expr.return_type.clear_option_and_result() == ast.bool_type {
					return
				}
				c.error('type mismatch, `${arg_expr.name}` must return a bool', arg_expr.pos)
			}
			if arg_expr.return_type.has_flag(.result) && arg_expr.or_block.kind != .block {
				if arg_expr.return_type.clear_option_and_result() in [ast.void_type, 0] {
					c.error('cannot use Result type in `${node.name}`', arg_expr.pos)
				}
			}
		}
		ast.StringLiteral, ast.StringInterLiteral {
			if !is_map {
				c.error('type mismatch, should use e.g. `${node.name}(it > 2)`', arg_expr.pos)
			}
		}
		ast.InfixExpr {
			if arg_expr.op == .left_shift && arg_expr.is_stmt
				&& c.table.final_sym(arg_expr.left_type).kind == .array {
				c.error('array append cannot be used in an expression', arg_expr.pos)
			}
		}
		ast.LambdaExpr {
			if arg_expr.expr is ast.CallExpr && is_map
				&& arg_expr.expr.return_type in [ast.void_type, 0] {
				c.error('type mismatch, `${arg_expr.expr.name}` does not return anything',
					arg_expr.expr.pos)
			}
		}
		else {}
	}
}

fn (mut c Checker) map_builtin_method_call(mut node ast.CallExpr, left_type_ ast.Type) ast.Type {
	method_name := node.name
	mut ret_type := ast.void_type
	// resolve T
	left_type := if c.table.final_sym(left_type_).kind == .any {
		c.unwrap_generic(left_type_)
	} else {
		left_type_
	}
	left_sym := c.table.final_sym(left_type)
	match method_name {
		'clone', 'move' {
			if node.args.len != 0 {
				c.error('`.${method_name}()` does not have any arguments', node.args[0].pos)
			}
			if method_name[0] == `m` {
				c.check_for_mut_receiver(mut node.left)
			}
			if node.left.is_auto_deref_var() || left_type.has_flag(.shared_f) {
				ret_type = node.left_type.deref()
			} else {
				ret_type = node.left_type
			}
			ret_type = ret_type.clear_flag(.shared_f)
		}
		'keys', 'values' {
			if node.args.len != 0 {
				c.error('`.${method_name}()` does not have any arguments', node.args[0].pos)
			}
			info := left_sym.info as ast.Map
			typ := if method_name == 'keys' {
				c.table.find_or_register_array(info.key_type)
			} else {
				c.table.find_or_register_array(info.value_type)
			}
			ret_type = ast.idx_to_type(typ)
			if info.key_type.has_flag(.generic) && method_name == 'keys' {
				ret_type = ret_type.set_flag(.generic)
			}
			if info.value_type.has_flag(.generic) && method_name == 'values' {
				ret_type = ret_type.set_flag(.generic)
			}
		}
		'delete' {
			c.check_for_mut_receiver(mut node.left)
			if node.args.len != 1 {
				c.error('expected 1 argument, but got ${node.args.len}', node.pos)
			}
			info := left_sym.info as ast.Map
			arg_type := c.expr(mut node.args[0].expr)
			c.check_expected_call_arg(arg_type, info.key_type, node.language, node.args[0]) or {
				c.error('${err.msg()} in argument 1 to `Map.delete`', node.args[0].pos)
			}
		}
		else {}
	}
	node.receiver_type = node.left_type.ref()
	node.return_type = ret_type
	return node.return_type
}

// ensure_same_array_return_type makes sure, that the return type of .clone(), .sorted(), .sorted_with_compare() etc,
// is `array_xxx`, instead of the plain `array` .
fn (mut c Checker) ensure_same_array_return_type(mut node ast.CallExpr, left_type ast.Type) {
	node.receiver_type = left_type.ref()
	if node.left.is_auto_deref_var() {
		node.return_type = left_type.deref()
	} else {
		node.return_type = node.receiver_type.set_nr_muls(0)
	}
	if node.return_type.has_flag(.shared_f) {
		node.return_type = node.return_type.clear_flag(.shared_f)
	}
}

fn (mut c Checker) array_builtin_method_call(mut node ast.CallExpr, left_type ast.Type) ast.Type {
	left_sym := c.table.final_sym(left_type)
	method_name := node.name
	mut elem_typ := ast.void_type
	if !c.is_builtin_mod && method_name == 'slice' {
		c.error('.slice() is a private method, use `x[start..end]` instead', node.pos)
		return ast.void_type
	}
	unwrapped_left_type := c.unwrap_generic(left_type)
	unaliased_left_type := c.table.unaliased_type(unwrapped_left_type)
	array_info := if left_sym.info is ast.Array {
		left_sym.info as ast.Array
	} else {
		c.table.sym(unaliased_left_type).info as ast.Array
	}
	elem_typ = array_info.elem_type
	if method_name in ['filter', 'map', 'any', 'all'] {
		if node.args.len > 0 && mut node.args[0].expr is ast.LambdaExpr {
			if node.args[0].expr.params.len != 1 {
				c.error('lambda expressions used in the builtin array methods require exactly 1 parameter',
					node.args[0].expr.pos)
				return ast.void_type
			}
			if method_name == 'map' {
				c.lambda_expr_fix_type_of_param(mut node.args[0].expr, mut node.args[0].expr.params[0],
					elem_typ)
				le_type := c.expr(mut node.args[0].expr.expr)
				// eprintln('>>>>> node.args[0].expr: ${ast.Expr(node.args[0].expr)} | elem_typ: ${elem_typ} | etype: ${le_type}')
				c.support_lambda_expr_one_param(elem_typ, le_type, mut node.args[0].expr)
			} else {
				c.support_lambda_expr_one_param(elem_typ, ast.bool_type, mut node.args[0].expr)
			}
		} else {
			// position of `it` doesn't matter
			scope_register_it(mut node.scope, node.pos, elem_typ)
		}
	} else if method_name in ['insert', 'prepend'] {
		if method_name == 'insert' {
			if node.args.len != 2 {
				c.error('`array.insert()` should have 2 arguments, e.g. `insert(1, val)`',
					node.pos)
				return ast.void_type
			} else {
				arg_type := c.expr(mut node.args[0].expr)
				if arg_type !in [ast.int_type, ast.int_literal_type] {
					c.error('the first argument of `array.insert()` should be integer',
						node.args[0].expr.pos())
					return ast.void_type
				}
			}
		} else {
			c.table.used_features.arr_prepend = true
			if node.args.len != 1 {
				c.error('`array.prepend()` should have 1 argument, e.g. `prepend(val)`',
					node.pos)
				return ast.void_type
			}
		}
		c.check_for_mut_receiver(mut node.left)
		info := left_sym.info as ast.Array
		mut arg_expr := if method_name == 'insert' {
			node.args[1].expr
		} else {
			node.args[0].expr
		}
		arg_type := c.expr(mut arg_expr)
		arg_sym := c.table.sym(arg_type)
		if !c.check_types(arg_type, info.elem_type) && !c.check_types(left_type, arg_type) {
			c.error('cannot ${method_name} `${arg_sym.name}` to `${left_sym.name}`', arg_expr.pos())
		}
		for i, mut arg in node.args {
			node.args[i].typ = c.expr(mut arg.expr)
		}
		node.receiver_type = ast.array_type.ref()
		node.return_type = ast.void_type
		if method := c.table.find_method(left_sym, method_name) {
			for i, arg in node.args {
				c.check_expected_call_arg(arg.typ, method.params[i + 1].typ, node.language,
					arg) or {
					c.error('${err.msg()} in argument ${i + 1} to `${left_sym.name}.${method_name}`',
						node.args[i].pos)
				}
			}
		}
	} else if method_name in ['sort_with_compare', 'sorted_with_compare'] {
		if node.args.len != 1 {
			c.error('`.${method_name}()` expected 1 argument, but got ${node.args.len}',
				node.pos)
		} else {
			if mut node.args[0].expr is ast.LambdaExpr {
				c.support_lambda_expr_in_sort(elem_typ.ref(), ast.int_type, mut node.args[0].expr)
			}
			arg_type := c.expr(mut node.args[0].expr)
			arg_sym := c.table.sym(arg_type)
			if arg_sym.kind == .function {
				func_info := arg_sym.info as ast.FnType
				if func_info.func.params.len == 2 {
					if func_info.func.params[0].typ.nr_muls() != elem_typ.nr_muls() + 1 {
						arg_typ_str := c.table.type_to_str(func_info.func.params[0].typ)
						expected_typ_str := c.table.type_to_str(elem_typ.ref())
						c.error('${method_name} callback function parameter `${func_info.func.params[0].name}` with type `${arg_typ_str}` should be `${expected_typ_str}`',
							func_info.func.params[0].type_pos)
					}
					if func_info.func.params[1].typ.nr_muls() != elem_typ.nr_muls() + 1 {
						arg_typ_str := c.table.type_to_str(func_info.func.params[1].typ)
						expected_typ_str := c.table.type_to_str(elem_typ.ref())
						c.error('${method_name} callback function parameter `${func_info.func.params[1].name}` with type `${arg_typ_str}` should be `${expected_typ_str}`',
							func_info.func.params[1].type_pos)
					}
				}
			}
			node.args[0].typ = arg_type
			if method := c.table.find_method(left_sym, method_name) {
				c.check_expected_call_arg(arg_type, method.params[1].typ, node.language,
					node.args[0]) or {
					c.error('${err.msg()} in argument 1 to `${left_sym.name}.${method_name}`',
						node.args[0].pos)
				}
			}
			if method_name == 'sort_with_compare' {
				c.check_for_mut_receiver(mut node.left)
				node.return_type = ast.void_type
				node.receiver_type = node.left_type.ref()
			} else {
				node.return_type = node.left_type
				node.receiver_type = node.left_type
			}
		}
	} else if method_name in ['sort', 'sorted'] {
		if method_name == 'sort' {
			if node.left is ast.CallExpr {
				c.error('the `sort()` method can be called only on mutable receivers, but `${node.left}` is a call expression',
					node.pos)
			}
			c.check_for_mut_receiver(mut node.left)
		}
		// position of `a` and `b` doesn't matter, they're the same
		scope_register_a_b(mut node.scope, node.pos, elem_typ)

		if node.args.len > 1 {
			c.error('expected 0 or 1 argument, but got ${node.args.len}', node.pos)
		} else if node.args.len == 1 {
			if mut node.args[0].expr is ast.LambdaExpr {
				c.support_lambda_expr_in_sort(elem_typ.ref(), ast.bool_type, mut node.args[0].expr)
			} else if node.args[0].expr is ast.InfixExpr {
				c.check_sort_external_variable_access(node.args[0].expr)
				if node.args[0].expr.op !in [.gt, .lt] {
					c.error('`.${method_name}()` can only use `<` or `>` comparison',
						node.pos)
				}
				left_name := '${node.args[0].expr.left}'[0]
				right_name := '${node.args[0].expr.right}'[0]
				if left_name !in [`a`, `b`] || right_name !in [`a`, `b`] {
					c.error('`.${method_name}()` can only use `a` or `b` as argument, e.g. `arr.${method_name}(a < b)`',
						node.pos)
				} else if left_name == right_name {
					c.error('`.${method_name}()` cannot use same argument', node.pos)
				}
				if node.args[0].expr.left !in [ast.CallExpr, ast.Ident, ast.SelectorExpr, ast.IndexExpr]
					|| node.args[0].expr.right !in [ast.CallExpr, ast.Ident, ast.SelectorExpr, ast.IndexExpr] {
					c.error('`.${method_name}()` can only use ident, index, selector or call as argument, \ne.g. `arr.${method_name}(a < b)`, `arr.${method_name}(a.id < b.id)`, `arr.${method_name}(a[0] < b[0])`',
						node.pos)
				}
			} else {
				c.error(
					'`.${method_name}()` requires a `<` or `>` comparison as the first and only argument' +
					'\ne.g. `users.${method_name}(a.id < b.id)`', node.pos)
			}
		} else if !(c.table.sym(elem_typ).has_method('<')
			|| c.table.unalias_num_type(elem_typ) in [ast.int_type, ast.int_type.ref(), ast.string_type, ast.string_type.ref(), ast.i8_type, ast.i16_type, ast.i64_type, ast.u8_type, ast.rune_type, ast.u16_type, ast.u32_type, ast.u64_type, ast.f32_type, ast.f64_type, ast.char_type, ast.bool_type, ast.float_literal_type, ast.int_literal_type]) {
			c.error('custom sorting condition must be supplied for type `${c.table.type_to_str(elem_typ)}`',
				node.pos)
		}
	} else if method_name == 'wait' {
		elem_sym := c.table.sym(elem_typ)
		if elem_sym.kind == .thread {
			if node.args.len != 0 {
				c.error('`.wait()` does not have any arguments', node.args[0].pos)
			}
			thread_ret_type := c.unwrap_generic(elem_sym.thread_info().return_type)
			if thread_ret_type.has_flag(.option) {
				c.error('`.wait()` cannot be called for an array when thread functions return options. Iterate over the arrays elements instead and handle each returned option with `or`.',
					node.pos)
			} else if thread_ret_type.has_flag(.result) {
				c.error('`.wait()` cannot be called for an array when thread functions return results. Iterate over the arrays elements instead and handle each returned result with `or`.',
					node.pos)
			}
			node.return_type = c.table.find_or_register_array(thread_ret_type)
		} else {
			c.error('`${left_sym.name}` has no method `wait()` (only thread handles and arrays of them have)',
				node.left.pos())
		}
	}
	// map/filter are supposed to have 1 arg only
	mut arg_type := unaliased_left_type
	for mut arg in node.args {
		arg_type = c.check_expr_option_or_result_call(arg.expr, c.expr(mut arg.expr))
	}
	if method_name == 'map' {
		// eprintln('>>>>>>> map node.args[0].expr: ${node.args[0].expr}, left_type: ${left_type} | elem_typ: ${elem_typ} | arg_type: ${arg_type}')
		// check fn
		c.check_map_and_filter(true, elem_typ, node)
		arg_sym := c.table.sym(arg_type)
		ret_type := match arg_sym.info {
			ast.FnType {
				if node.args[0].expr is ast.SelectorExpr {
					arg_type
				} else {
					arg_sym.info.func.return_type
				}
			}
			else {
				arg_type
			}
		}
		node.return_type = c.table.find_or_register_array(c.unwrap_generic(ret_type))
		if node.return_type.has_flag(.shared_f) {
			node.return_type = node.return_type.clear_flag(.shared_f).deref()
		}
		ret_sym := c.table.sym(ret_type)
		if ret_sym.kind == .multi_return {
			c.error('returning multiple values is not supported in .map() calls', node.pos)
		}
	} else if method_name == 'filter' {
		// check fn
		if node.return_type.has_flag(.shared_f) {
			node.return_type = node.return_type.clear_flag(.shared_f).deref()
		} else if node.left.is_auto_deref_var() {
			node.return_type = node.return_type.deref()
		}
		c.check_map_and_filter(false, elem_typ, node)
	} else if method_name in ['any', 'all'] {
		c.check_map_and_filter(false, elem_typ, node)
		node.return_type = ast.bool_type
	} else if method_name == 'clone' {
		if node.args.len != 0 {
			c.error('`.clone()` does not have any arguments', node.args[0].pos)
		}
		c.ensure_same_array_return_type(mut node, left_type)
	} else if method_name == 'sorted' {
		c.ensure_same_array_return_type(mut node, left_type)
	} else if method_name in ['sort_with_compare', 'sorted_with_compare'] {
		if method_name == 'sorted_with_compare' {
			c.ensure_same_array_return_type(mut node, left_type)
		}
		// Inject a (voidptr) cast for the callback argument, to pass -cstrict, otherwise:
		// error: incompatible function pointer types passing
		//                            'int (string *, string *)'  (aka 'int (struct string *, struct string *)')
		//       to parameter of type 'int (*)(voidptr, voidptr)' (aka 'int (*)(void *, void *)')
		node.args[0].expr = ast.CastExpr{
			expr:      node.args[0].expr
			typ:       ast.voidptr_type
			typname:   'voidptr'
			expr_type: c.expr(mut node.args[0].expr)
			pos:       node.pos
		}
	} else if method_name == 'sort' {
		node.return_type = ast.void_type
	} else if method_name == 'contains' {
		// c.warn('use `value in arr` instead of `arr.contains(value)`', node.pos)
		if node.args.len != 1 {
			c.error('`.contains()` expected 1 argument, but got ${node.args.len}', node.pos)
		} else if !left_sym.has_method('contains') {
			arg_typ := c.expr(mut node.args[0].expr)
			c.check_expected_call_arg(arg_typ, elem_typ, node.language, node.args[0]) or {
				c.error('${err.msg()} in argument 1 to `.contains()`', node.args[0].pos)
			}
		}
		for i, mut arg in node.args {
			node.args[i].typ = c.expr(mut arg.expr)
		}
		node.return_type = ast.bool_type
	} else if method_name == 'index' {
		if node.args.len != 1 {
			c.error('`.index()` expected 1 argument, but got ${node.args.len}', node.pos)
		} else if !left_sym.has_method('index') {
			arg_typ := c.expr(mut node.args[0].expr)
			c.check_expected_call_arg(arg_typ, elem_typ, node.language, node.args[0]) or {
				c.error('${err.msg()} in argument 1 to `.index()`', node.args[0].pos)
			}
		}
		for i, mut arg in node.args {
			node.args[i].typ = c.expr(mut arg.expr)
		}
		node.return_type = ast.int_type
	} else if method_name in ['first', 'last', 'pop'] {
		if c.pref.skip_unused && !c.is_builtin_mod {
			if method_name == 'first' {
				c.table.used_features.arr_first = true
			}
			if method_name == 'last' {
				c.table.used_features.arr_last = true
			}
			if method_name == 'pop' {
				c.table.used_features.arr_pop = true
			}
		}
		if node.args.len != 0 {
			c.error('`.${method_name}()` does not have any arguments', node.args[0].pos)
		}
		node.return_type = array_info.elem_type
		if method_name == 'pop' {
			c.check_for_mut_receiver(mut node.left)
			node.receiver_type = node.left_type.ref()
		} else {
			node.receiver_type = node.left_type
		}
	} else if method_name == 'delete' {
		if c.pref.skip_unused && !c.is_builtin_mod {
			c.table.used_features.arr_delete = true
		}
		c.check_for_mut_receiver(mut node.left)
		unwrapped_left_sym := c.table.sym(unwrapped_left_type)
		if method := c.table.find_method(unwrapped_left_sym, method_name) {
			node.receiver_type = method.receiver_type
		}
		if node.args.len != 1 {
			c.error('`.delete()` expected 1 argument, but got ${node.args.len}', node.pos)
		} else {
			arg_typ := c.expr(mut node.args[0].expr)
			c.check_expected_call_arg(arg_typ, ast.int_type, node.language, node.args[0]) or {
				c.error('${err.msg()} in argument 1 to `.delete()`', node.args[0].pos)
			}
		}
		node.return_type = ast.void_type
	}
	return node.return_type
}

fn (mut c Checker) fixed_array_builtin_method_call(mut node ast.CallExpr, left_type ast.Type) ast.Type {
	left_sym := c.table.final_sym(left_type)
	method_name := node.name
	unwrapped_left_type := c.unwrap_generic(left_type)
	unaliased_left_type := c.table.unaliased_type(unwrapped_left_type)
	array_info := if left_sym.info is ast.ArrayFixed {
		left_sym.info as ast.ArrayFixed
	} else {
		c.table.sym(unaliased_left_type).info as ast.ArrayFixed
	}
	elem_typ := array_info.elem_type
	if method_name == 'index' {
		if node.args.len != 1 {
			c.error('`.index()` expected 1 argument, but got ${node.args.len}', node.pos)
			return ast.int_type
		} else if !left_sym.has_method('index') {
			arg_typ := c.expr(mut node.args[0].expr)
			c.check_expected_call_arg(arg_typ, elem_typ, node.language, node.args[0]) or {
				c.error('${err.msg()} in argument 1 to `.index()`', node.args[0].pos)
				return ast.int_type
			}
		}
		for i, mut arg in node.args {
			node.args[i].typ = c.expr(mut arg.expr)
		}
		node.return_type = ast.int_type
	} else if method_name == 'contains' {
		if node.args.len != 1 {
			c.error('`.contains()` expected 1 argument, but got ${node.args.len}', node.pos)
			return ast.bool_type
		} else if !left_sym.has_method('contains') {
			arg_typ := c.expr(mut node.args[0].expr)
			c.check_expected_call_arg(arg_typ, elem_typ, node.language, node.args[0]) or {
				c.error('${err.msg()} in argument 1 to `.contains()`', node.args[0].pos)
				return ast.bool_type
			}
		}
		for i, mut arg in node.args {
			node.args[i].typ = c.expr(mut arg.expr)
		}
		node.return_type = ast.bool_type
	} else if method_name in ['any', 'all'] {
		if node.args.len != 1 {
			c.error('`.${method_name}` expected 1 argument, but got ${node.args.len}',
				node.pos)
			return ast.bool_type
		}
		if node.args.len > 0 && mut node.args[0].expr is ast.LambdaExpr {
			if node.args[0].expr.params.len != 1 {
				c.error('lambda expressions used in the builtin array methods require exactly 1 parameter',
					node.args[0].expr.pos)
				return ast.bool_type
			}
			c.support_lambda_expr_one_param(elem_typ, ast.bool_type, mut node.args[0].expr)
		} else {
			// position of `it` doesn't matter
			scope_register_it(mut node.scope, node.pos, elem_typ)
		}
		c.expr(mut node.args[0].expr)
		c.check_map_and_filter(false, elem_typ, node)
		node.return_type = ast.bool_type
	} else if method_name == 'wait' {
		elem_sym := c.table.sym(elem_typ)
		if elem_sym.kind == .thread {
			if node.args.len != 0 {
				c.error('`.wait()` does not have any arguments', node.args[0].pos)
			}
			thread_ret_type := c.unwrap_generic(elem_sym.thread_info().return_type)
			if thread_ret_type.has_flag(.option) {
				c.error('`.wait()` cannot be called for an array when thread functions return options. Iterate over the arrays elements instead and handle each returned option with `or`.',
					node.pos)
			} else if thread_ret_type.has_flag(.result) {
				c.error('`.wait()` cannot be called for an array when thread functions return results. Iterate over the arrays elements instead and handle each returned result with `or`.',
					node.pos)
			}
			node.return_type = c.table.find_or_register_array(thread_ret_type)
		} else {
			c.error('`${left_sym.name}` has no method `wait()` (only thread handles and arrays of them have)',
				node.left.pos())
		}
	} else if method_name == 'map' {
		if node.args.len != 1 {
			c.error('`.${method_name}` expected 1 argument, but got ${node.args.len}',
				node.pos)
			return ast.void_type
		}
		if mut node.args[0].expr is ast.LambdaExpr {
			if node.args[0].expr.params.len != 1 {
				c.error('lambda expressions used in the builtin array methods require exactly 1 parameter',
					node.args[0].expr.pos)
				return ast.void_type
			}
			c.lambda_expr_fix_type_of_param(mut node.args[0].expr, mut node.args[0].expr.params[0],
				elem_typ)
			le_type := c.expr(mut node.args[0].expr.expr)
			c.support_lambda_expr_one_param(elem_typ, le_type, mut node.args[0].expr)
		} else {
			// position of `it` doesn't matter
			scope_register_it(mut node.scope, node.pos, elem_typ)
		}

		c.check_map_and_filter(true, elem_typ, node)
		arg_type := c.check_expr_option_or_result_call(node.args[0].expr, c.expr(mut node.args[0].expr))
		arg_sym := c.table.sym(arg_type)
		ret_type := match arg_sym.info {
			ast.FnType {
				if node.args[0].expr is ast.SelectorExpr {
					arg_type
				} else {
					arg_sym.info.func.return_type
				}
			}
			else {
				arg_type
			}
		}
		node.return_type = c.table.find_or_register_array_fixed(c.unwrap_generic(ret_type),
			array_info.size, array_info.size_expr, false)
		if node.return_type.has_flag(.shared_f) {
			node.return_type = node.return_type.clear_flag(.shared_f).deref()
		}
		ret_sym := c.table.sym(ret_type)
		if ret_sym.kind == .multi_return {
			c.error('returning multiple values is not supported in .map() calls', node.pos)
		}
	} else if method_name in ['sort', 'sorted'] {
		if method_name == 'sort' {
			if node.left is ast.CallExpr {
				c.error('the `sort()` method can be called only on mutable receivers, but `${node.left}` is a call expression',
					node.pos)
			}
			c.check_for_mut_receiver(mut node.left)
		}
		// position of `a` and `b` doesn't matter, they're the same
		scope_register_a_b(mut node.scope, node.pos, elem_typ)

		if node.args.len > 1 {
			c.error('expected 0 or 1 argument, but got ${node.args.len}', node.pos)
		} else if node.args.len == 1 {
			if mut node.args[0].expr is ast.LambdaExpr {
				c.support_lambda_expr_in_sort(elem_typ.ref(), ast.bool_type, mut node.args[0].expr)
			} else if node.args[0].expr is ast.InfixExpr {
				c.check_sort_external_variable_access(node.args[0].expr)
				if node.args[0].expr.op !in [.gt, .lt] {
					c.error('`.${method_name}()` can only use `<` or `>` comparison',
						node.pos)
				}
				left_name := '${node.args[0].expr.left}'[0]
				right_name := '${node.args[0].expr.right}'[0]
				if left_name !in [`a`, `b`] || right_name !in [`a`, `b`] {
					c.error('`.${method_name}()` can only use `a` or `b` as argument, e.g. `arr.${method_name}(a < b)`',
						node.pos)
				} else if left_name == right_name {
					c.error('`.${method_name}()` cannot use same argument', node.pos)
				}
				if node.args[0].expr.left !in [ast.Ident, ast.SelectorExpr, ast.IndexExpr]
					|| node.args[0].expr.right !in [ast.Ident, ast.SelectorExpr, ast.IndexExpr] {
					c.error('`.${method_name}()` can only use ident, index or selector as argument, \ne.g. `arr.${method_name}(a < b)`, `arr.${method_name}(a.id < b.id)`, `arr.${method_name}(a[0] < b[0])`',
						node.pos)
				}
			} else {
				c.error(
					'`.${method_name}()` requires a `<` or `>` comparison as the first and only argument' +
					'\ne.g. `users.${method_name}(a.id < b.id)`', node.pos)
			}
		} else if !(c.table.sym(elem_typ).has_method('<')
			|| c.table.unalias_num_type(elem_typ) in [ast.int_type, ast.int_type.ref(), ast.string_type, ast.string_type.ref(), ast.i8_type, ast.i16_type, ast.i64_type, ast.u8_type, ast.rune_type, ast.u16_type, ast.u32_type, ast.u64_type, ast.f32_type, ast.f64_type, ast.char_type, ast.bool_type, ast.float_literal_type, ast.int_literal_type]) {
			c.error('custom sorting condition must be supplied for type `${c.table.type_to_str(elem_typ)}`',
				node.pos)
		}
		for mut arg in node.args {
			c.check_expr_option_or_result_call(arg.expr, c.expr(mut arg.expr))
		}
		if method_name == 'sort' {
			node.return_type = ast.void_type
		} else {
			node.return_type = node.left_type
		}
	} else if method_name in ['sort_with_compare', 'sorted_with_compare'] {
		if node.args.len != 1 {
			c.error('`.${method_name}()` expected 1 argument, but got ${node.args.len}',
				node.pos)
		} else {
			if mut node.args[0].expr is ast.LambdaExpr {
				c.support_lambda_expr_in_sort(elem_typ.ref(), ast.int_type, mut node.args[0].expr)
			}
			arg_type := c.expr(mut node.args[0].expr)
			arg_sym := c.table.sym(arg_type)
			if arg_sym.kind == .function {
				func_info := arg_sym.info as ast.FnType
				if func_info.func.params.len == 2 {
					if func_info.func.params[0].typ.nr_muls() != elem_typ.nr_muls() + 1 {
						arg_typ_str := c.table.type_to_str(func_info.func.params[0].typ)
						expected_typ_str := c.table.type_to_str(elem_typ.ref())
						c.error('${method_name} callback function parameter `${func_info.func.params[0].name}` with type `${arg_typ_str}` should be `${expected_typ_str}`',
							func_info.func.params[0].type_pos)
					}
					if func_info.func.params[1].typ.nr_muls() != elem_typ.nr_muls() + 1 {
						arg_typ_str := c.table.type_to_str(func_info.func.params[1].typ)
						expected_typ_str := c.table.type_to_str(elem_typ.ref())
						c.error('${method_name} callback function parameter `${func_info.func.params[1].name}` with type `${arg_typ_str}` should be `${expected_typ_str}`',
							func_info.func.params[1].type_pos)
					}
				}
			}
			node.args[0].typ = arg_type
			if method := c.table.find_method(left_sym, method_name) {
				c.check_expected_call_arg(arg_type, method.params[1].typ, node.language,
					node.args[0]) or {
					c.error('${err.msg()} in argument 1 to `${left_sym.name}.${method_name}`',
						node.args[0].pos)
				}
			}
			for mut arg in node.args {
				c.check_expr_option_or_result_call(arg.expr, c.expr(mut arg.expr))
			}
			if method_name == 'sort_with_compare' {
				c.check_for_mut_receiver(mut node.left)
				node.return_type = ast.void_type
				node.receiver_type = node.left_type.ref()
			} else {
				node.return_type = node.left_type
				node.receiver_type = node.left_type
			}
		}
	} else if method_name in ['reverse', 'reverse_in_place'] {
		if node.args.len != 0 {
			c.error('`.${method_name}` does not have any arguments', node.args[0].pos)
		} else {
			if method_name == 'reverse' {
				node.return_type = node.left_type
			} else {
				c.check_for_mut_receiver(mut node.left)
				node.return_type = ast.void_type
			}
		}
	}
	return node.return_type
}

fn (mut c Checker) check_for_mut_receiver(mut expr ast.Expr) (string, token.Pos) {
	to_lock, pos := c.fail_if_immutable(mut expr)
	if !expr.is_lvalue() {
		c.error('cannot pass expression as `mut`', expr.pos())
	}
	return to_lock, pos
}

fn scope_register_it(mut s ast.Scope, pos token.Pos, typ ast.Type) {
	scope_register_var_name(mut s, pos, typ, 'it')
}

fn scope_register_a_b(mut s ast.Scope, pos token.Pos, typ ast.Type) {
	scope_register_var_name(mut s, pos, typ.ref(), 'a')
	scope_register_var_name(mut s, pos, typ.ref(), 'b')
}

fn scope_register_var_name(mut s ast.Scope, pos token.Pos, typ ast.Type, name string) {
	s.register(ast.Var{
		name:    name
		pos:     pos
		typ:     typ
		is_used: true
	})
}

// resolve_fn_return_type resolves the generic return type of fn with its related CallExpr
fn (mut c Checker) resolve_fn_return_type(func &ast.Fn, node ast.CallExpr) ast.Type {
	mut ret_type := func.return_type
	if node.is_method {
		// resolve possible generic types
		concrete_types := node.concrete_types.map(c.unwrap_generic(it))
		// generic method being called from a non-generic func
		if func.generic_names.len > 0 && func.return_type.has_flag(.generic)
			&& c.table.cur_fn != unsafe { nil } && c.table.cur_fn.generic_names.len == 0 {
			ret_type = c.table.unwrap_generic_type(func.return_type, func.generic_names,
				concrete_types)
		}
		// generic method called without generic type to be resolved on call
		if node.concrete_types.len > 0 && node.concrete_types.all(!it.has_flag(.generic))
			&& func.return_type.has_flag(.generic) && func.generic_names.len > 0
			&& func.generic_names.len == node.concrete_types.len {
			if typ := c.table.convert_generic_type(func.return_type, func.generic_names,
				concrete_types)
			{
				return typ
			} else {
				return c.table.unwrap_generic_type(func.return_type, func.generic_names,
					concrete_types)
			}
		}
	} else {
		concrete_types := node.concrete_types.map(c.unwrap_generic(it))
		// generic func called from non-generic func
		if node.concrete_types.len > 0 && func.return_type != 0 && c.table.cur_fn != unsafe { nil }
			&& c.table.cur_fn.generic_names.len == 0 {
			if typ := c.table.convert_generic_type(func.return_type, func.generic_names,
				concrete_types)
			{
				return typ
			}
			return ret_type
		}
		if func.generic_names.len > 0 {
			has_generic := node.raw_concrete_types.any(it.has_flag(.generic))
			has_any_generic := node.concrete_types.any(it.has_flag(.generic))
			// fn call with any generic type to be resolved on call (e.g. foo[T]())
			if has_generic || has_any_generic {
				if typ := c.table.convert_generic_type(func.return_type, func.generic_names,
					node.concrete_types)
				{
					if typ.has_flag(.generic) {
						return typ
					}
				}
			} else {
				// fn call with all generic types already resolved to its concrete ones (e.g. foo[int]())
				if node.concrete_types.len > 0 && !has_any_generic {
					if typ := c.table.convert_generic_type(func.return_type, func.generic_names,
						node.concrete_types)
					{
						return typ
					}
				}
				// use fresh resolved concrete_types list
				if typ := c.table.convert_generic_type(func.return_type, func.generic_names,
					concrete_types)
				{
					return typ
				}
			}
		}
	}
	return ret_type
}

// resolve_return_type resolves the generic return type of CallExpr
fn (mut c Checker) resolve_return_type(node ast.CallExpr) ast.Type {
	if node.is_method {
		left_sym := c.table.sym(c.unwrap_generic(node.left_type))
		if method := c.table.find_method(left_sym, node.name) {
			return c.resolve_fn_return_type(method, node)
		}
	} else if node.is_static_method {
		if c.table.cur_fn != unsafe { nil } {
			_, name := c.table.convert_generic_static_type_name(node.name, c.table.cur_fn.generic_names,
				c.table.cur_concrete_types)
			if func := c.table.find_fn(name) {
				return c.resolve_fn_return_type(func, node)
			}
		}
	} else {
		if func := c.table.find_fn(node.name) {
			return c.resolve_fn_return_type(func, node)
		}
	}
	return node.return_type
}

fn (mut c Checker) check_must_use_call_result(node &ast.CallExpr, f &ast.Fn, label string) {
	if node.is_return_used {
		return
	}
	if f.return_type == ast.void_type {
		return
	}
	if f.is_must_use {
		c.warn('return value must be used, ${label} `${f.name}` was tagged with `@[must_use]`',
			node.pos)
		return
	}
	if c.pref.is_check_return {
		c.note('return value must be used', node.pos)
	}
}<|MERGE_RESOLUTION|>--- conflicted
+++ resolved
@@ -2178,14 +2178,11 @@
 		continue_check = false
 		return ast.void_type
 	}
-<<<<<<< HEAD
 	if c.pref.skip_unused && mut left_expr is ast.Ident {
 		if left_expr.obj is ast.Var && left_expr.obj.ct_type_var == .smartcast {
 			c.table.used_features.comptime_calls['${int(left_type)}.${node.name}'] = true
 		}
 	}
-=======
->>>>>>> ae4a9047
 	c.expected_type = left_type
 	mut is_generic := left_type.has_flag(.generic)
 	node.left_type = left_type
