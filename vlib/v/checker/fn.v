--- conflicted
+++ resolved
@@ -1674,7 +1674,6 @@
 	}
 }
 
-<<<<<<< HEAD
 fn (mut c Checker) resolve_comptime_args(func ast.Fn, node_ ast.CallExpr, concrete_types []ast.Type) map[int]ast.Type {
 	mut comptime_args := map[int]ast.Type{}
 	has_dynamic_vars := (c.table.cur_fn != unsafe { nil } && c.table.cur_fn.generic_names.len > 0)
@@ -1710,7 +1709,7 @@
 									if param_sym.info.value_type.has_flag(.generic) {
 										comptime_args[k] = ctyp
 										k++
-										ctyp = c.unwrap_generic(arg_sym.info.value_type)
+										ctyp = c.unwrap_generic(arg_sym.info.key_type)
 									}
 								} else if param_sym.info.value_type.has_flag(.generic) {
 									ctyp = c.unwrap_generic(arg_sym.info.value_type)
@@ -1824,8 +1823,6 @@
 	return comptime_args
 }
 
-=======
->>>>>>> 688987fd
 fn (mut c Checker) resolve_fn_generic_args(func ast.Fn, mut node ast.CallExpr) []ast.Type {
 	mut concrete_types := node.concrete_types.map(c.unwrap_generic(it))
 
@@ -1843,7 +1840,7 @@
 				else {}
 			}
 		}
-		mut comptime_args := c.comptime.resolve_comptime_args(func, mut node, concrete_types)
+		mut comptime_args := c.resolve_comptime_args(func, node, concrete_types)
 		if comptime_args.len > 0 {
 			for k, v in comptime_args {
 				if (rec_len + k) < concrete_types.len {
