--- conflicted
+++ resolved
@@ -351,17 +351,14 @@
 						}
 					}
 				}
-<<<<<<< HEAD
 				variant_name := c.table.type_to_str(t.typ)
 				if variant_name in names_used {
 					c.error('struct type ${node.name} cannot implement interface `${t_sym.name} more than once`',
 						t.pos)
 				}
 				names_used << variant_name
-=======
 			} else {
 				c.error('`${t_sym.name}` is not an interface type', t.pos)
->>>>>>> 0fb95a8f
 			}
 			c.type_implements(struct_type, t.typ, node.pos)
 		}
