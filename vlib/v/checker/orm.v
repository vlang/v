// Copyright (c) 2019-2023 Alexander Medvednikov. All rights reserved.
// Use of this source code is governed by an MIT license that can be found in the LICENSE file.
module checker

import v.ast
import v.token
import v.util

<<<<<<< HEAD
=======
const (
	v_orm_prefix              = 'V ORM'
	fkey_attr_name            = 'fkey'
	pkey_attr_name            = 'primary'
	connection_interface_name = 'orm.Connection'
)

>>>>>>> be53b025
type ORMExpr = ast.SqlExpr | ast.SqlStmt

fn (mut c Checker) sql_expr(mut node ast.SqlExpr) ast.Type {
	c.inside_sql = true
	defer {
		c.inside_sql = false
	}

	if !c.check_db_expr(mut node.db_expr) {
		return ast.void_type
	}

	// To avoid panics while working with `table_expr`,
	// it is necessary to check if its type exists.
	if !c.ensure_type_exists(node.table_expr.typ, node.pos) {
		return ast.void_type
	}
	table_sym := c.table.sym(node.table_expr.typ)

	if !c.check_orm_table_expr_type(node.table_expr) {
		return ast.void_type
	}

	old_ts := c.cur_orm_ts
	c.cur_orm_ts = *table_sym
	defer {
		c.cur_orm_ts = old_ts
	}

	info := table_sym.info as ast.Struct
	mut fields := c.fetch_and_check_orm_fields(info, node.table_expr.pos, table_sym.name,
		node)
	non_primitive_fields := c.get_orm_non_primitive_fields(fields)
	mut sub_structs := map[int]ast.SqlExpr{}

	mut has_pkey_attr := false
	mut pkey_field := ast.StructField{}
	for field in fields {
		for attr in field.attrs {
			if attr.name == checker.pkey_attr_name {
				if has_pkey_attr {
					c.orm_error('a struct can only have one primary key', field.pos)
				}
				has_pkey_attr = true
				pkey_field = field
			}
		}
	}

	for field in non_primitive_fields {
		if c.table.sym(field.typ).kind == .array && !has_pkey_attr {
			c.orm_error('a struct that has a field that holds an array must have a primary key',
				field.pos)
		}

		c.check_orm_struct_field_attributes(field)

		typ := c.get_type_of_field_with_related_table(field)

		mut subquery_expr := ast.SqlExpr{
			pos: node.pos
			has_where: true
			where_expr: ast.None{}
			typ: typ.clear_flag(.option).set_flag(.result)
			db_expr: node.db_expr
			table_expr: ast.TypeNode{
				pos: node.table_expr.pos
				typ: typ
			}
			is_generated: true
		}

		tmp_inside_sql := c.inside_sql
		c.sql_expr(mut subquery_expr)
		c.inside_sql = tmp_inside_sql

		subquery_expr.where_expr = ast.InfixExpr{
			op: .eq
			pos: subquery_expr.pos
			left: ast.Ident{
				language: .v
				tok_kind: .eq
				scope: c.fn_scope
				obj: ast.Var{}
				mod: 'main'
				name: 'id'
				is_mut: false
				kind: .unresolved
				info: ast.IdentVar{}
			}
			right: ast.Ident{
				language: .c
				mod: 'main'
				tok_kind: .eq
				obj: ast.Var{}
				is_mut: false
				scope: c.fn_scope
				info: ast.IdentVar{
					typ: ast.int_type
				}
			}
			left_type: ast.int_type
			right_type: ast.int_type
			auto_locked: ''
			or_block: ast.OrExpr{}
		}

		if c.table.sym(field.typ).kind == .array {
			mut where_expr := subquery_expr.where_expr
			if mut where_expr is ast.InfixExpr {
				where_expr.left_type = pkey_field.typ
				where_expr.right_type = pkey_field.typ

				mut left := where_expr.left
				if mut left is ast.Ident {
					left.name = pkey_field.name
				}

				mut right := where_expr.right
				if mut right is ast.Ident {
					mut right_info := right.info
					if mut right_info is ast.IdentVar {
						right_info.typ = pkey_field.typ
					}
				}
			}
		}

		sub_structs[int(typ)] = subquery_expr
	}

	if node.is_count {
		fields = [
			ast.StructField{
				typ: ast.int_type
			},
		]
	}

	node.fields = fields
	node.sub_structs = sub_structs.move()
	field_names := fields.map(it.name)

	if node.has_where {
		c.expr(mut node.where_expr)
		c.check_expr_has_no_fn_calls_with_non_orm_return_type(&node.where_expr)
		c.check_where_expr_has_no_pointless_exprs(table_sym, field_names, &node.where_expr)
	}

	if node.has_order {
		if mut node.order_expr is ast.Ident {
			order_ident_name := node.order_expr.name

			if !table_sym.has_field(order_ident_name) {
				c.orm_error(util.new_suggestion(order_ident_name, field_names).say('`${table_sym.name}` structure has no field with name `${order_ident_name}`'),
					node.order_expr.pos)
				return ast.void_type
			}
		} else {
			c.orm_error("expected `${table_sym.name}` structure's field", node.order_expr.pos())
			return ast.void_type
		}

		c.expr(mut node.order_expr)
	}

	if node.has_limit {
		c.expr(mut node.limit_expr)
		c.check_sql_value_expr_is_comptime_with_natural_number_or_expr_with_int_type(mut node.limit_expr,
			'limit')
	}

	if node.has_offset {
		c.expr(mut node.offset_expr)
		c.check_sql_value_expr_is_comptime_with_natural_number_or_expr_with_int_type(mut node.offset_expr,
			'offset')
	}
	c.expr(mut node.db_expr)

	c.check_orm_or_expr(mut node)

	return node.typ.clear_flag(.result)
}

fn (mut c Checker) sql_stmt(mut node ast.SqlStmt) ast.Type {
	if !c.check_db_expr(mut node.db_expr) {
		return ast.void_type
	}
	node.db_expr_type = c.table.unaliased_type(c.expr(mut node.db_expr))

	for mut line in node.lines {
		c.sql_stmt_line(mut line)
	}

	c.check_orm_or_expr(mut node)

	return ast.void_type
}

fn (mut c Checker) sql_stmt_line(mut node ast.SqlStmtLine) ast.Type {
	c.inside_sql = true
	defer {
		c.inside_sql = false
	}

	// To avoid panics while working with `table_expr`,
	// it is necessary to check if its type exists.
	if !c.ensure_type_exists(node.table_expr.typ, node.pos) {
		return ast.void_type
	}
	table_sym := c.table.sym(node.table_expr.typ)

	if !c.check_orm_table_expr_type(node.table_expr) {
		return ast.void_type
	}

	old_ts := c.cur_orm_ts
	c.cur_orm_ts = *table_sym
	defer {
		c.cur_orm_ts = old_ts
	}

	inserting_object_name := node.object_var_name

	if node.kind == .insert && !node.is_generated {
		inserting_object := node.scope.find(inserting_object_name) or {
			c.error('undefined ident: `${inserting_object_name}`', node.pos)
			return ast.void_type
		}
		mut inserting_object_type := inserting_object.typ

		if inserting_object_type.is_ptr() {
			inserting_object_type = inserting_object.typ.deref()
		}

		if inserting_object_type != node.table_expr.typ {
			table_name := table_sym.name
			inserting_type_name := c.table.sym(inserting_object_type).name

			c.error('cannot use `${inserting_type_name}` as `${table_name}`', node.pos)
			return ast.void_type
		}
	}

	if table_sym.info !is ast.Struct {
		c.error('unknown type `${table_sym.name}`', node.pos)
		return ast.void_type
	}

	info := table_sym.info as ast.Struct
	mut fields := c.fetch_and_check_orm_fields(info, node.table_expr.pos, table_sym.name,
		ast.SqlExpr{})

	for field in fields {
		c.check_orm_struct_field_attrs(node, field)
	}

	mut sub_structs := map[int]ast.SqlStmtLine{}
	non_primitive_fields := c.get_orm_non_primitive_fields(fields)

	for field in non_primitive_fields {
		// Delete an uninitialized struct from fields and skip adding the current field
		// to sub structs to skip inserting an empty struct in the related table.
		if c.check_field_of_inserting_struct_is_uninitialized(node, field.name) {
			fields.delete(fields.index(field))
			continue
		}

		c.check_orm_non_primitive_struct_field_attrs(field)

		typ := c.get_type_of_field_with_related_table(field)

		mut object_var_name := '${node.object_var_name}.${field.name}'
		if typ != field.typ {
			object_var_name = node.object_var_name
		} else if typ.has_flag(.option) {
			sym := c.table.sym(field.typ)
			object_var_name = '(*(${sym.cname}*)&${object_var_name}.data)'
		}

		mut subquery_expr := ast.SqlStmtLine{
			pos: node.pos
			kind: node.kind
			table_expr: ast.TypeNode{
				pos: node.table_expr.pos
				typ: typ
			}
			object_var_name: object_var_name
			is_generated: true
		}

		tmp_inside_sql := c.inside_sql
		c.sql_stmt_line(mut subquery_expr)
		c.inside_sql = tmp_inside_sql
		sub_structs[typ] = subquery_expr
	}

	node.fields = fields
	node.sub_structs = sub_structs.move()

	for i, column in node.updated_columns {
		updated_fields := node.fields.filter(it.name == column)

		if updated_fields.len == 0 {
			c.orm_error('type `${table_sym.name}` has no field named `${column}`', node.pos)
			continue
		}

		field := updated_fields.first()
		node.updated_columns[i] = c.fetch_field_name(field)
	}

	if node.kind == .update {
		for i, mut expr in node.update_exprs {
			// set enum_col = .enum_val
			if mut expr is ast.EnumVal {
				column := node.updated_columns[i]
				field := node.fields.filter(it.name == column)[0]
				c.expected_type = field.typ
			}
			c.expr(mut expr)
		}
	}

	if node.where_expr !is ast.EmptyExpr {
		c.expr(mut node.where_expr)
	}

	return ast.void_type
}

fn (mut c Checker) check_orm_struct_field_attrs(node ast.SqlStmtLine, field ast.StructField) {
	for attr in field.attrs {
		if attr.name == 'nonull' {
			c.warn('[nonull] attributes are deprecated (all regular fields are now "not null"), use option fields for columns which can be null',
				node.pos)
		}
	}
}

fn (mut c Checker) check_orm_non_primitive_struct_field_attrs(field ast.StructField) {
	field_type := c.table.sym(field.typ)
	mut has_fkey_attr := false

	for attr in field.attrs {
		if attr.name == 'fkey' {
			if field_type.kind != .array && field_type.kind != .struct_ {
				c.orm_error('the `fkey` attribute must be used only with arrays and structures',
					attr.pos)
				return
			}

			if !attr.has_arg {
				c.orm_error('the `fkey` attribute must have an argument', attr.pos)
				return
			}

			field_struct_type := if field_type.info is ast.Array {
				c.table.sym(field_type.info.elem_type)
			} else {
				field_type
			}

			field_struct_type.find_field(attr.arg) or {
				c.orm_error('`${field_struct_type.name}` struct has no field with name `${attr.arg}`',
					attr.pos)
				return
			}

			has_fkey_attr = true
		}
	}

	if field_type.kind == .array && !has_fkey_attr {
		c.orm_error('a field that holds an array must be defined with the `fkey` attribute',
			field.pos)
	}
}

fn (mut c Checker) fetch_and_check_orm_fields(info ast.Struct, pos token.Pos, table_name string, sql_expr ast.SqlExpr) []ast.StructField {
	if cache := c.orm_table_fields[table_name] {
		return cache
	}
	where_pos := c.orm_get_field_pos(sql_expr.where_expr)
	mut fields := []ast.StructField{}
	for field in info.fields {
		if field.attrs.contains('skip') || field.attrs.contains_arg('sql', '-') {
			continue
		}
		field_sym := c.table.sym(field.typ)
		is_primitive := field.typ.is_string() || field.typ.is_bool() || field.typ.is_number()
<<<<<<< HEAD
		is_struct := field_sym.kind == .struct_
		is_array := field_sym.kind == .array
		mut is_array_of_structs := false
		if is_array {
			array_info := field_sym.array_info()
			elem_sym := c.table.sym(array_info.elem_type)
			is_array_of_structs = elem_sym.kind == .struct_

			if elem_sym.is_primitive() {
				c.add_error_detail('')
				c.add_error_detail(' field name: `${field.name}`')
				c.add_error_detail(' data type: `${c.table.type_to_str(field.typ)}`')
				c.orm_error('does not support array of primitive types', where_pos)
				return []ast.StructField{}
			}
			if attr := field.attrs.find_first('fkey') {
				if attr.arg == '' {
					c.orm_error('fkey attribute must have an argument', attr.pos)
				}
			} else {
				c.orm_error('array fields must have an fkey attribute', field.pos)
			}
			if array_info.nr_dims > 1 || elem_sym.kind == .array {
				c.orm_error('multi-dimension array fields are not supported', field.pos)
			}
=======
		fsym := c.table.sym(field.typ)
		is_struct := fsym.kind == .struct_
		is_array := fsym.kind == .array
		is_enum := fsym.kind == .enum_
		elem_sym := if is_array {
			c.table.sym(fsym.array_info().elem_type)
		} else {
			ast.invalid_type_symbol
>>>>>>> be53b025
		}
		if attr := field.attrs.find_first('sql') {
			if attr.arg == '' {
				c.orm_error('sql attribute must have an argument', attr.pos)
			}
		}
<<<<<<< HEAD
		if is_primitive || is_struct || is_array_of_structs {
=======
		if is_primitive || is_struct || is_enum || is_array_with_struct_elements {
>>>>>>> be53b025
			fields << field
		}
	}
	if fields.len == 0 {
		c.orm_error('select: empty fields in `${table_name}`', pos)
	}
	if attr := info.attrs.find_first('table') {
		if attr.arg == '' {
			c.orm_error('table attribute must have an argument', attr.pos)
		}
	}
	c.orm_table_fields[table_name] = fields
	return fields
}

// check_sql_value_expr_is_comptime_with_natural_number_or_expr_with_int_type checks that an expression is compile-time
// and contains an integer greater than or equal to zero or it is a runtime expression with an integer type.
fn (mut c Checker) check_sql_value_expr_is_comptime_with_natural_number_or_expr_with_int_type(mut expr ast.Expr, sql_keyword string) {
	comptime_number := c.get_comptime_number_value(mut expr) or {
		c.check_sql_expr_type_is_int(expr, sql_keyword)
		return
	}

	if comptime_number < 0 {
		c.orm_error('`${sql_keyword}` must be greater than or equal to zero', expr.pos())
	}
}

fn (mut c Checker) check_sql_expr_type_is_int(expr &ast.Expr, sql_keyword string) {
	if expr is ast.Ident {
		if expr.obj.typ.is_int() {
			return
		}
	} else if expr is ast.SelectorExpr {
		if expr.typ.is_int() {
			return
		}
	} else if expr is ast.CallExpr {
		if expr.return_type == 0 {
			return
		}

		type_symbol := c.table.sym(expr.return_type)
		is_error_type := expr.return_type.has_flag(.result) || expr.return_type.has_flag(.option)
		is_acceptable_type := type_symbol.is_int() && !is_error_type

		if !is_acceptable_type {
			error_type_symbol := c.fn_return_type_flag_to_string(expr.return_type)
			c.orm_error('function calls in `${sql_keyword}` must return only an integer type, but `${expr.name}` returns `${error_type_symbol}${type_symbol.name}`',
				expr.pos)
		}

		return
	} else if expr is ast.ParExpr {
		c.check_sql_expr_type_is_int(expr.expr, sql_keyword)
		return
	}

	c.orm_error('the type of `${sql_keyword}` must be an integer type', expr.pos())
}

fn (mut c Checker) orm_error(message string, pos token.Pos) {
	c.error('orm: ${message}', pos)
}

// check_expr_has_no_fn_calls_with_non_orm_return_type checks that an expression has no function calls
// that return complex types which can't be transformed into SQL.
fn (mut c Checker) check_expr_has_no_fn_calls_with_non_orm_return_type(expr &ast.Expr) {
	if expr is ast.CallExpr {
		// `expr.return_type` may be empty. For example, a user call function incorrectly without passing all required arguments.
		// This error will be handled in another place. Otherwise, `c.table.sym` below does panic.
		//
		// fn test(flag bool) {}
		// test()
		//      ~~~~~~ expected 1 arguments, but got 0
		if expr.return_type == 0 {
			return
		}

		type_symbol := c.table.sym(expr.return_type)
		is_time := type_symbol.cname == 'time__Time'
		is_not_pointer := !type_symbol.is_pointer()
		is_error_type := expr.return_type.has_flag(.result) || expr.return_type.has_flag(.option)
		is_acceptable_type := (type_symbol.is_primitive() || is_time) && is_not_pointer
			&& !is_error_type

		if !is_acceptable_type {
			error_type_symbol := c.fn_return_type_flag_to_string(expr.return_type)
			c.orm_error('function calls must return only primitive types and time.Time, but `${expr.name}` returns `${error_type_symbol}${type_symbol.name}`',
				expr.pos)
		}
	} else if expr is ast.ParExpr {
		c.check_expr_has_no_fn_calls_with_non_orm_return_type(expr.expr)
	} else if expr is ast.InfixExpr {
		c.check_expr_has_no_fn_calls_with_non_orm_return_type(expr.left)
		c.check_expr_has_no_fn_calls_with_non_orm_return_type(expr.right)
	}
}

// check_where_expr_has_no_pointless_exprs checks that an expression has no pointless expressions
// which don't affect the result. For example, `where 3` is pointless.
// Also, it checks that the left side of the infix expression is always the structure field.
fn (mut c Checker) check_where_expr_has_no_pointless_exprs(table_type_symbol &ast.TypeSymbol, field_names []string, expr &ast.Expr) {
	// Skip type checking for generated subqueries
	// that are not linked to scope and vars but only created for cgen.
	if expr is ast.None {
		return
	}

	if expr is ast.InfixExpr {
		has_no_field_error := "left side of the `${expr.op}` expression must be one of the `${table_type_symbol.name}`'s fields"

		if expr.left is ast.Ident {
			left_ident_name := expr.left.name

			if !table_type_symbol.has_field(left_ident_name) {
				c.orm_error(util.new_suggestion(left_ident_name, field_names).say(has_no_field_error),
					expr.left.pos)
			}
		} else if expr.left is ast.InfixExpr || expr.left is ast.ParExpr
			|| expr.left is ast.PrefixExpr {
			c.check_where_expr_has_no_pointless_exprs(table_type_symbol, field_names,
				expr.left)
		} else {
			c.orm_error(has_no_field_error, expr.left.pos())
		}

		if expr.right is ast.InfixExpr || expr.right is ast.ParExpr || expr.right is ast.PrefixExpr {
			c.check_where_expr_has_no_pointless_exprs(table_type_symbol, field_names,
				expr.right)
		}
	} else if expr is ast.ParExpr {
		c.check_where_expr_has_no_pointless_exprs(table_type_symbol, field_names, expr.expr)
	} else if expr is ast.PrefixExpr {
		c.check_where_expr_has_no_pointless_exprs(table_type_symbol, field_names, expr.right)
	} else {
		c.orm_error('`where` expression must have at least one comparison for filtering rows',
			expr.pos())
	}
}

fn (_ &Checker) fn_return_type_flag_to_string(typ ast.Type) string {
	is_result_type := typ.has_flag(.result)
	is_option_type := typ.has_flag(.option)

	return if is_result_type {
		'!'
	} else if is_option_type {
		'?'
	} else {
		''
	}
}

fn (mut c Checker) check_orm_or_expr(mut expr ORMExpr) {
	if mut expr is ast.SqlExpr {
		if expr.is_generated {
			return
		}
	}

	return_type := if mut expr is ast.SqlExpr {
		expr.typ
	} else {
		ast.void_type.set_flag(.result)
	}

	if expr.or_expr.kind == .absent {
		if c.inside_defer {
			c.error('V ORM returns a result, so it should have an `or {}` block at the end',
				expr.pos)
		} else {
			c.error('V ORM returns a result, so it should have either an `or {}` block, or `!` at the end',
				expr.pos)
		}
	} else {
		c.check_or_expr(expr.or_expr, return_type.clear_flag(.result), return_type, if mut expr is ast.SqlExpr {
			expr
		} else {
			ast.empty_expr
		})
	}

	if expr.or_expr.kind == .block {
		c.expected_or_type = return_type.clear_flag(.result)
		c.stmts_ending_with_expression(mut expr.or_expr.stmts)
		c.expected_or_type = ast.void_type
	}
}

// check_db_expr checks the `db_expr` implements `orm.Connection` and has no `option` flag.
fn (mut c Checker) check_db_expr(mut db_expr ast.Expr) bool {
	connection_type_index := c.table.find_type_idx('orm.Connection')
	connection_typ := ast.Type(connection_type_index)
	db_expr_type := c.expr(mut db_expr)

	// If we didn't find `orm.Connection`, we don't have any imported modules
	// that depend on `orm` and implement the `orm.Connection` interface.
	if connection_type_index == 0 {
		c.error('expected a type that implements the `orm.Connection` interface', db_expr.pos())
		return false
	}

	is_implemented := c.type_implements(db_expr_type, connection_typ, db_expr.pos())
	is_option := db_expr_type.has_flag(.option)

	if is_implemented && is_option {
		c.error(c.expected_msg(db_expr_type, db_expr_type.clear_flag(.option)), db_expr.pos())
		return false
	}

	return true
}

fn (mut c Checker) check_orm_table_expr_type(type_node &ast.TypeNode) bool {
	table_sym := c.table.sym(type_node.typ)

	if table_sym.info !is ast.Struct {
		c.orm_error('the table symbol `${table_sym.name}` has to be a struct', type_node.pos)

		return false
	}

	return true
}

// get_type_of_field_with_related_table gets the type of table in which
// the primary key is used as the foreign key in the current table.
// For example, if you are using `[]Child`, the related table type would be `Child`.
fn (c &Checker) get_type_of_field_with_related_table(table_field &ast.StructField) ast.Type {
	if c.table.sym(table_field.typ).kind == .struct_ {
		return table_field.typ
	} else if c.table.sym(table_field.typ).kind == .array {
		return c.table.sym(table_field.typ).array_info().elem_type
	} else {
		return ast.Type(0)
	}
}

// get_orm_non_primitive_fields filters the table fields by selecting only
// non-primitive fields such as arrays and structs.
fn (c &Checker) get_orm_non_primitive_fields(fields []ast.StructField) []ast.StructField {
	return fields.filter(fn [c] (field ast.StructField) bool {
		type_with_no_option_flag := field.typ.clear_flag(.option)
		is_struct := c.table.type_symbols[int(type_with_no_option_flag)].kind == .struct_
		is_array := c.table.sym(type_with_no_option_flag).kind == .array
		is_array_with_struct_elements := is_array
			&& c.table.sym(c.table.sym(type_with_no_option_flag).array_info().elem_type).kind == .struct_
		is_time := c.table.get_type_name(type_with_no_option_flag) == 'time.Time'

		return (is_struct || is_array_with_struct_elements) && !is_time
	})
}

// walkingdevel: Now I don't think it's a good solution
// because it only checks structure initialization,
// but structure fields may be updated later before inserting.
// For example,
// ```v
// mut package := Package{
// 	name: 'xml'
// }
//
// package.author = User{
// 	username: 'walkingdevel'
// }
// ```
// TODO: rewrite it, move to runtime.
fn (_ &Checker) check_field_of_inserting_struct_is_uninitialized(node &ast.SqlStmtLine, field_name string) bool {
	struct_scope := node.scope.find_var(node.object_var_name) or { return false }

	if struct_scope.expr is ast.StructInit {
		return struct_scope.expr.init_fields.filter(it.name == field_name).len == 0
	}

	return false
}

fn (c &Checker) orm_get_field_pos(expr &ast.Expr) token.Pos {
	mut pos := token.Pos{}
	if expr is ast.InfixExpr {
		if expr.left is ast.Ident {
			pos = expr.left.pos
		} else if expr.left is ast.InfixExpr || expr.left is ast.ParExpr
			|| expr.left is ast.PrefixExpr {
			pos = c.orm_get_field_pos(expr.left)
		} else {
			pos = expr.left.pos()
		}
	} else if expr is ast.ParExpr {
		pos = c.orm_get_field_pos(expr.expr)
	} else if expr is ast.PrefixExpr {
		pos = c.orm_get_field_pos(expr.right)
	} else {
		pos = expr.pos()
	}
	return pos
}<|MERGE_RESOLUTION|>--- conflicted
+++ resolved
@@ -6,16 +6,6 @@
 import v.token
 import v.util
 
-<<<<<<< HEAD
-=======
-const (
-	v_orm_prefix              = 'V ORM'
-	fkey_attr_name            = 'fkey'
-	pkey_attr_name            = 'primary'
-	connection_interface_name = 'orm.Connection'
-)
-
->>>>>>> be53b025
 type ORMExpr = ast.SqlExpr | ast.SqlStmt
 
 fn (mut c Checker) sql_expr(mut node ast.SqlExpr) ast.Type {
@@ -51,27 +41,26 @@
 	non_primitive_fields := c.get_orm_non_primitive_fields(fields)
 	mut sub_structs := map[int]ast.SqlExpr{}
 
-	mut has_pkey_attr := false
-	mut pkey_field := ast.StructField{}
+	mut has_primary := false
+	mut primary_field := ast.StructField{}
+
 	for field in fields {
-		for attr in field.attrs {
-			if attr.name == checker.pkey_attr_name {
-				if has_pkey_attr {
-					c.orm_error('a struct can only have one primary key', field.pos)
-				}
-				has_pkey_attr = true
-				pkey_field = field
-			}
+		if field.attrs.contains('primary') {
+			if has_primary {
+				c.orm_error('a struct can only have one primary key', field.pos)
+			}
+			has_primary = true
+			primary_field = field
 		}
 	}
 
 	for field in non_primitive_fields {
-		if c.table.sym(field.typ).kind == .array && !has_pkey_attr {
+		if c.table.sym(field.typ).kind == .array && !has_primary {
 			c.orm_error('a struct that has a field that holds an array must have a primary key',
 				field.pos)
 		}
 
-		c.check_orm_struct_field_attributes(field)
+		c.check_orm_non_primitive_struct_field_attrs(field)
 
 		typ := c.get_type_of_field_with_related_table(field)
 
@@ -126,19 +115,19 @@
 		if c.table.sym(field.typ).kind == .array {
 			mut where_expr := subquery_expr.where_expr
 			if mut where_expr is ast.InfixExpr {
-				where_expr.left_type = pkey_field.typ
-				where_expr.right_type = pkey_field.typ
+				where_expr.left_type = primary_field.typ
+				where_expr.right_type = primary_field.typ
 
 				mut left := where_expr.left
 				if mut left is ast.Ident {
-					left.name = pkey_field.name
+					left.name = primary_field.name
 				}
 
 				mut right := where_expr.right
 				if mut right is ast.Ident {
 					mut right_info := right.info
 					if mut right_info is ast.IdentVar {
-						right_info.typ = pkey_field.typ
+						right_info.typ = primary_field.typ
 					}
 				}
 			}
@@ -399,7 +388,6 @@
 	if cache := c.orm_table_fields[table_name] {
 		return cache
 	}
-	where_pos := c.orm_get_field_pos(sql_expr.where_expr)
 	mut fields := []ast.StructField{}
 	for field in info.fields {
 		if field.attrs.contains('skip') || field.attrs.contains_arg('sql', '-') {
@@ -407,22 +395,15 @@
 		}
 		field_sym := c.table.sym(field.typ)
 		is_primitive := field.typ.is_string() || field.typ.is_bool() || field.typ.is_number()
-<<<<<<< HEAD
 		is_struct := field_sym.kind == .struct_
 		is_array := field_sym.kind == .array
+		is_enum := field_sym.kind == .enum_
 		mut is_array_of_structs := false
 		if is_array {
 			array_info := field_sym.array_info()
 			elem_sym := c.table.sym(array_info.elem_type)
 			is_array_of_structs = elem_sym.kind == .struct_
 
-			if elem_sym.is_primitive() {
-				c.add_error_detail('')
-				c.add_error_detail(' field name: `${field.name}`')
-				c.add_error_detail(' data type: `${c.table.type_to_str(field.typ)}`')
-				c.orm_error('does not support array of primitive types', where_pos)
-				return []ast.StructField{}
-			}
 			if attr := field.attrs.find_first('fkey') {
 				if attr.arg == '' {
 					c.orm_error('fkey attribute must have an argument', attr.pos)
@@ -433,27 +414,13 @@
 			if array_info.nr_dims > 1 || elem_sym.kind == .array {
 				c.orm_error('multi-dimension array fields are not supported', field.pos)
 			}
-=======
-		fsym := c.table.sym(field.typ)
-		is_struct := fsym.kind == .struct_
-		is_array := fsym.kind == .array
-		is_enum := fsym.kind == .enum_
-		elem_sym := if is_array {
-			c.table.sym(fsym.array_info().elem_type)
-		} else {
-			ast.invalid_type_symbol
->>>>>>> be53b025
 		}
 		if attr := field.attrs.find_first('sql') {
 			if attr.arg == '' {
 				c.orm_error('sql attribute must have an argument', attr.pos)
 			}
 		}
-<<<<<<< HEAD
-		if is_primitive || is_struct || is_array_of_structs {
-=======
-		if is_primitive || is_struct || is_enum || is_array_with_struct_elements {
->>>>>>> be53b025
+		if is_primitive || is_struct || is_enum || is_array_of_structs {
 			fields << field
 		}
 	}
