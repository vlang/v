--- conflicted
+++ resolved
@@ -546,22 +546,6 @@
 				return .unknown
 			} else if cname in valid_comptime_if_other {
 				match cname {
-<<<<<<< HEAD
-					'apk' { return !c.pref.is_apk }
-					'js' { return !c.pref.backend.is_js() }
-					'debug' { return !c.pref.is_debug }
-					'prod' { return !c.pref.is_prod }
-					'profile' { return !c.pref.is_prof }
-					'test' { return !c.pref.is_test }
-					'glibc' { return !c.pref.is_glibc }
-					'musl' { return !c.pref.is_musl }
-					'threads' { return c.table.gostmts == 0 }
-					'prealloc' { return !c.pref.prealloc }
-					'no_bounds_checking' { return cname !in c.pref.compile_defines_all }
-					'freestanding' { return !c.pref.is_bare || c.pref.output_cross_c }
-					'interpreter' { c.pref.backend != .interpret }
-					else { return false }
-=======
 					'apk' {
 						return if c.pref.is_apk { .eval } else { .skip }
 					}
@@ -580,9 +564,12 @@
 					'test' {
 						return if c.pref.is_test { .eval } else { .skip }
 					}
+					'musl' {
+						return !c.pref.is_musl
+					}
 					'glibc' {
-						return .unknown
-					} // TODO
+						return !c.pref.is_glibc
+					}
 					'threads' {
 						return if c.table.gostmts > 0 { .eval } else { .skip }
 					}
@@ -601,7 +588,6 @@
 					else {
 						return .unknown
 					}
->>>>>>> ab1c2656
 				}
 			} else if cname !in c.pref.compile_defines_all {
 				if cname == 'linux_or_macos' {
