import flag
import field_publicity

struct Foo {
	x int
	y int = 5
}

fn (f Foo) foo() {}

struct Bar {
	Foo
}

fn test_embed() {
	b := Bar{}
	assert b.x == 0
	b.foo()
}

fn test_embed_direct_access() {
	b := Bar{Foo: Foo{}}
	assert b.Foo.y == 5
}

fn test_default_value() {
	b := Bar{Foo: Foo{}}
	assert b.y == 5
}

fn test_default_value_without_init() {
	b := Bar{}
	assert b.y == 5
}
/* TODO
fn test_initialize() {
	b := Bar{x: 1, y: 2}
	assert b.x == 1
	assert b.y == 2
}
*/
struct Bar3 {
	Foo
	y string = 'test'
}

fn test_overwrite_field() {
	b := Bar3{}
	assert b.y == 'test'
}

struct TestEmbedFromModule {
	flag.Flag
}

struct BarGeneric<T> {
pub:
	foo T
}
struct BarGenericContainer {
	BarGeneric<int>
}
fn test_generic_embed() {
	b := BarGenericContainer{}
	assert b.BarGeneric.foo == 0
	assert b.foo == 0
}

struct Upper {
mut:
	x int
}

struct UpperHolder {
	Upper
}

fn test_assign() {
	mut h := UpperHolder{}
	h.x = 5
	assert h.x == 5
}

<<<<<<< HEAD
fn test_embed_is_public() {
	a := field_publicity.App{}
	assert a.Context.name == ''
=======
struct Eggs {}

fn (f &Eggs) test(x int) int {
	return x
}

struct Breakfast {
	Eggs
}

fn test_embed_method_receiver_ptr() {
	b := Breakfast{}
	assert b.test(5) == 5
>>>>>>> b8af8124
}<|MERGE_RESOLUTION|>--- conflicted
+++ resolved
@@ -81,11 +81,11 @@
 	assert h.x == 5
 }
 
-<<<<<<< HEAD
 fn test_embed_is_public() {
 	a := field_publicity.App{}
-	assert a.Context.name == ''
-=======
+	assert a.Context.name == ''  
+}
+
 struct Eggs {}
 
 fn (f &Eggs) test(x int) int {
@@ -99,5 +99,4 @@
 fn test_embed_method_receiver_ptr() {
 	b := Breakfast{}
 	assert b.test(5) == 5
->>>>>>> b8af8124
 }