type Myint int
type Myf32 f32
type Myf64 f64

fn test_type_alias() {
	i := Myint(10)
	assert i + 100 == 110
<<<<<<< HEAD
	f := Myf64(10.4)
	assert f + 0.5 == 10.9
=======
	f := Myf32(7.4)
	assert f + f32(0.6) == f32(8.0)
	g := Myf64(10.4)
	assert g + 0.5 == 10.9
}

type Myint_2 = int
type Myf32_2 = f32
type Myf64_2 = f64

fn test_type_alias_v2() {
	i := Myint_2(10)
	assert i + 100 == 110
	f := Myf32_2(7.4)
	assert f + f32(0.6) == f32(8.0)
	g := Myf64_2(10.4)
	assert g + 0.5 == 10.9
>>>>>>> a3ab5df2
}<|MERGE_RESOLUTION|>--- conflicted
+++ resolved
@@ -5,10 +5,6 @@
 fn test_type_alias() {
 	i := Myint(10)
 	assert i + 100 == 110
-<<<<<<< HEAD
-	f := Myf64(10.4)
-	assert f + 0.5 == 10.9
-=======
 	f := Myf32(7.4)
 	assert f + f32(0.6) == f32(8.0)
 	g := Myf64(10.4)
@@ -26,5 +22,4 @@
 	assert f + f32(0.6) == f32(8.0)
 	g := Myf64_2(10.4)
 	assert g + 0.5 == 10.9
->>>>>>> a3ab5df2
 }