__type Expr = IfExpr | IntegerLiteral
__type Stmt = FnDecl | StructDecl
__type Node = Expr | Stmt

struct FnDecl {
	pos int
}

struct StructDecl {
	pos int
}


struct IfExpr {
	pos int
}

struct IntegerLiteral {
	val string
}

fn handle(e Expr) string {
	is_literal := e is IntegerLiteral
	assert is_literal
	assert !(e !is IntegerLiteral)
	if e is IntegerLiteral {
		assert typeof(e.val) == 'string'
	}
	match union e {
		IntegerLiteral {
			assert e.val == '12'
			// assert e.val == '12' // TODO
			return 'int'
		}
		IfExpr {
			return 'if'
		}
	}
	return ''
}

fn test_expr() {
	expr := IntegerLiteral{
		val: '12'
	}
	assert handle(expr) == 'int'
	// assert expr is IntegerLiteral // TODO
}

fn test_assignment_and_push() {
	mut expr1 := Expr{}
	mut arr1 := []Expr{}
	expr := IntegerLiteral{
		val: '111'
	}
	arr1 << expr
	match union arr1[0] {
		IntegerLiteral {
			arr1 << arr1[0]
			// should ref/dereference on assignent be made automatic?
			// currently it is done for return stmt and fn args
			expr1 = arr1[0]
		}
		else {}
	}
}

// Test moving structs between master/sub arrays
__type Master = Sub1 | Sub2

struct Sub1 {
mut:
	val  int
	name string
}

struct Sub2 {
	name string
	val  int
}

fn test_converting_down() {
	mut out := []Master{}
	out << Sub1{
		val: 1
		name: 'one'
	}
	out << Sub2{
		val: 2
		name: 'two'
	}
	out << Sub2{
		val: 3
		name: 'three'
	}
	mut res := []Sub2{cap: out.len}
	for d in out {
		match union d {
			Sub2 { res << d }
			else {}
		}
	}
	assert res[0].val == 2
	assert res[0].name == 'two'
	assert res[1].val == 3
	assert res[1].name == 'three'
}

fn test_nested_sumtype() {
	mut a := Node{}
	mut b := Node{}
	a = StructDecl{pos: 1}
	b = IfExpr{pos: 1}
	c := Node(Expr(IfExpr{pos:1}))
	if c is Expr {
		if c is IfExpr {
			assert true
		}
		else {
			assert false
		}
	}
	else {
		assert false
	}
}

__type Abc = int | string

fn test_string_cast_to_sumtype() {
	a := Abc('test')
	match union a {
		int {
			assert false
		}
		string {
			assert true
		}
	}
}

fn test_int_cast_to_sumtype() {
	// literal
	a := Abc(111)
	match union a {
		int {
			assert true
		}
		string {
			assert false
		}
	}
	// var
	i := 111
	b := Abc(i)
	match union b {
		int {
			assert true
		}
		string {
			assert false
		}
	}
}

// TODO: change definition once types other than int and f64 (int, f64, etc) are supported in sumtype
__type Number = int | f64

fn is_gt_simple(val string, dst Number) bool {
	match union dst {
		int {
			return val.int() > dst
		}
		f64 {
			return dst < val.f64()
		}
	}
}

fn is_gt_nested(val string, dst Number) bool {
	dst2 := dst
	match union dst {
		int {
			match union dst2 {
				int {
					return val.int() > dst
				}
				// this branch should never been hit
				else {
					return val.int() < dst
				}
			}
		}
		f64 {
			match union dst2 {
				f64 {
					return dst < val.f64()
				}
				// this branch should never been hit
				else {
					return dst > val.f64()
				}
			}
		}
	}
}

fn concat(val string, dst Number) string {
	match union dst {
		int {
			mut res := val + '(int)'
			res += dst.str()
			return res
		}
		f64 {
			mut res := val + '(float)'
			res += dst.str()
			return res
		}
	}
}

fn get_sum(val string, dst Number) f64 {
	match union dst {
		int {
			mut res := val.int()
			res += dst
			return res
		}
		f64 {
			mut res := val.f64()
			res += dst
			return res
		}
	}
}

__type Bar = string | Test
__type Xyz = int | string

struct Test {
	x string
	xyz Xyz
}

struct Foo {
	y Bar
}

fn test_nested_selector_smartcast() {
	f := Foo{
		y: Bar(Test{
			x: 'Hi'
			xyz: Xyz(5)
		})
	}

	if f.y is Test {
		z := f.y.x
		assert f.y.x == 'Hi'
		assert z == 'Hi'
		if f.y.xyz is int {
			assert f.y.xyz == 5
		}
	}
}

fn test_as_cast() {
	f := Foo{
		y: Bar('test')
	}
	y := f.y as string
	assert y == 'test'
}

fn test_assignment() {
	y := 5
	mut x := Xyz(y)
	x = 'test'

	if x is string {
		assert x == 'test'
	}
}

__type Inner = int | string
struct InnerStruct {
mut:
	x Inner
}
__type Outer = string | InnerStruct

fn test_nested_if_is() {
	mut b := Outer(InnerStruct{Inner(0)})
	if b is InnerStruct {
		if b.x is int {
			assert b.x == 0
		}
	}
}

fn test_casted_sum_type_selector_reassign() {
	mut b := InnerStruct{Inner(0)}
	if b.x is int {
		assert typeof(b.x) == 'int'
		// this check works only if x is castet
		assert b.x == 0
		b.x = 'test'
		// this check works only if x is castet
		assert b.x[0] == `t`
		assert typeof(b.x) == 'string'
	}
	// this check works only if x is not castet
	assert b.x is string
}

fn test_casted_sum_type_ident_reassign() {
	mut x := Inner(0)
	if x is int {
		// this check works only if x is castet
		assert x == 0
		assert typeof(x) == 'int'
		x = 'test'
		// this check works only if x is castet
		assert x[0] == `t`
		assert typeof(x) == 'string'
	}
	// this check works only if x is not castet
	assert x is string
}

__type Expr2 = int | string

fn test_match_with_reassign_casted_type() {
	mut e := Expr2(0)
	match union mut e {
		int {
			e = int(5)
			assert e == 5
		}
		else {}
	}
}

fn test_if_is_with_reassign_casted_type() {
	mut e := Expr2(0)
	if e is int {
		e = int(5)
		assert e == 5
	}
}

struct Expr2Wrapper {
mut:
	expr Expr2
}

fn test_change_type_if_is_selector() {
	mut e := Expr2Wrapper{Expr2(0)}
	if e.expr is int {
		e.expr = 'str'
		assert e.expr.len == 3
	}
	assert e.expr is string
}

fn test_change_type_if_is() {
	mut e := Expr2(0)
	if e is int {
		e = 'str'
		assert e.len == 3
	}
	assert e is string
}

fn test_change_type_match() {
	mut e := Expr2(0)
	match union mut e {
		int {
			e = 'str'
			assert e.len == 3
		}
		else {}
	}
	assert e is string
}

__type Expr3 = CallExpr | string

struct CallExpr {
mut:
	is_expr bool
}

fn test_assign_sum_type_casted_field() {
	mut e := Expr3(CallExpr{})
	if e is CallExpr {
		e.is_expr = true
		assert e.is_expr
	}
}

__type Expr4 = CallExpr2 | CTempVarExpr
struct Expr4Wrapper {
mut:
	expr Expr4
}
struct CallExpr2 {
	y int
	x string
}

struct CTempVarExpr {
	x string
}

fn gen(_ Expr4) CTempVarExpr {
	return CTempVarExpr{}
}

fn test_reassign_from_function_with_parameter() {
	mut f := Expr4(CallExpr2{})
	if f is CallExpr2 {
		f = gen(f)
	}
}

fn test_reassign_from_function_with_parameter_selector() {
	mut f := Expr4Wrapper{Expr4(CallExpr2{})}
	if f.expr is CallExpr2 {
		f.expr = gen(f.expr)
	}
}

fn test_match_multi_branch() {
	f := Expr4(CTempVarExpr{'ctemp'})
	mut y := ''
	match union f {
		CallExpr2, CTempVarExpr {
			// this check works only if f is not castet
			assert f is CTempVarExpr
		}
	}
}

<<<<<<< HEAD
fn test_typeof() {
    x := Expr4(CTempVarExpr{})
	assert typeof(x) == 'CTempVarExpr'
=======
struct Outer2 {
	e Expr4
}

fn test_zero_value_init() {
	// no c compiler error then it's successful
	o := Outer2{}
>>>>>>> 43ce0980
}

fn test_sum_type_match() {
	// TODO: Remove these casts
	assert is_gt_simple('3', int(2))
	assert !is_gt_simple('3', int(5))
	assert is_gt_simple('3', f64(1.2))
	assert !is_gt_simple('3', f64(3.5))
	assert is_gt_nested('3', int(2))
	assert !is_gt_nested('3', int(5))
	assert is_gt_nested('3', f64(1.2))
	assert !is_gt_nested('3', f64(3.5))
	assert concat('3', int(2)) == '3(int)2'
	assert concat('3', int(5)) == '3(int)5'
	assert concat('3', f64(1.2)) == '3(float)1.2'
	assert concat('3', f64(3.5)) == '3(float)3.5'
	assert get_sum('3', int(2)) == 5.0
	assert get_sum('3', int(5)) == 8.0
	assert get_sum('3', f64(1.2)) == 4.2
	assert get_sum('3', f64(3.5)) == 6.5
}<|MERGE_RESOLUTION|>--- conflicted
+++ resolved
@@ -443,11 +443,11 @@
 	}
 }
 
-<<<<<<< HEAD
 fn test_typeof() {
     x := Expr4(CTempVarExpr{})
 	assert typeof(x) == 'CTempVarExpr'
-=======
+}
+
 struct Outer2 {
 	e Expr4
 }
@@ -455,7 +455,6 @@
 fn test_zero_value_init() {
 	// no c compiler error then it's successful
 	o := Outer2{}
->>>>>>> 43ce0980
 }
 
 fn test_sum_type_match() {
