[unsafe]
<<<<<<< HEAD
fn memcpy(dest voidptr, src voidptr, len u32) voidptr {
	mut d := byteptr(dest)
	s := byteptr(src)
=======
fn memcpy(mut dest voidptr, src voidptr, len u32) voidptr {
	mut d := unsafe { &byte(dest) }
	s := unsafe { &byte(src) }
>>>>>>> 6333adad
	mut l := len
	for l > 0 {
		l--
		unsafe {
			d[l] = s[l]
		}
	}
	return dest
}

fn test_mut_voidptr_arg() {
	mut a := [1, 2]!
	b := [3, 4]!
	mut aptr := voidptr(unsafe { &a[0] })
	unsafe { memcpy(mut aptr, &b[0], sizeof(int)) }
	assert a == [3, 2]!
}<|MERGE_RESOLUTION|>--- conflicted
+++ resolved
@@ -1,13 +1,7 @@
 [unsafe]
-<<<<<<< HEAD
-fn memcpy(dest voidptr, src voidptr, len u32) voidptr {
-	mut d := byteptr(dest)
-	s := byteptr(src)
-=======
 fn memcpy(mut dest voidptr, src voidptr, len u32) voidptr {
 	mut d := unsafe { &byte(dest) }
 	s := unsafe { &byte(src) }
->>>>>>> 6333adad
 	mut l := len
 	for l > 0 {
 		l--
