
struct Abc {
   int field;
};

typedef struct Test2 {
    int a;
} Test2;

typedef struct Test1 {
    Test2 a;
} Test1;

<<<<<<< HEAD
typedef struct MyCStruct {
	char* data;
}
MyCStruct;
=======
/////

typedef struct Foo {
    int a;
} Foo;

typedef struct Bar {
    int a;
} Bar;
>>>>>>> d49fd0f4
<|MERGE_RESOLUTION|>--- conflicted
+++ resolved
@@ -11,12 +11,12 @@
     Test2 a;
 } Test1;
 
-<<<<<<< HEAD
+/////
+
 typedef struct MyCStruct {
 	char* data;
-}
-MyCStruct;
-=======
+} MyCStruct;
+
 /////
 
 typedef struct Foo {
@@ -25,5 +25,4 @@
 
 typedef struct Bar {
     int a;
-} Bar;
->>>>>>> d49fd0f4
+} Bar;