--- conflicted
+++ resolved
@@ -34,15 +34,9 @@
 
 fn test_ptr_infix() {
 	v := 4
-<<<<<<< HEAD
-	mut q := unsafe { &v - 1 }
-	q = unsafe { q + 3 }
-	assert q == unsafe { &v + 2 }
-=======
 	mut q := unsafe {&v - 1}
 	q = unsafe {q + 3}
 	assert ptr_str(q) == ptr_str(unsafe {&v + 2})
->>>>>>> 6bc9ef73
 }
 
 struct S1 {
@@ -54,13 +48,13 @@
 
 fn test_funcs() {
 	s := S1{}
-	unsafe { s.f() }
+	unsafe {s.f()}
 	_ = C.strerror(0) // [trusted] function prototype in builtin/cfns.c.v
 }
 
 fn test_if_expr_unsafe() {
 	i := 4
-	p := if true { unsafe { &i } } else { unsafe { &i } }
+	p := if true { unsafe {&i} } else { unsafe {&i} }
 	assert *p == 4
 }
 
