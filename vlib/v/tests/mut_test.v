struct Aaa {
pub mut:
	v []int
}

struct Bbb {
pub mut:
	a []Aaa
}

fn foo(b int, mut a []int) {
	a[0] = 7
	// a << 4
}

fn test_mut() {
	mut numbers := [1, 2, 3]
	foo(7, mut numbers)
	assert numbers.len == 3
	// TODO bring back once << works with mutable args
	// assert numbers.len == 4
	// assert numbers[0] == 7
	// assert numbers[3] == 4
	println(numbers)
	n := 1
	mut b := (&n)
	//
	(*b) = 10
	// mut b := mut a
	// b = 10
}

fn test_mut_2() {
	zero := 0
	mut b := Bbb{}
	b.a << Aaa{}
	b.a[0].v = [9, 8, 7]
	b.a[0].v << 6
	b.a[zero].v << 5
	b.a[0].v[zero] = 3
	b.a[0].v[b.a[zero].v[zero]] += 2 - 1 // TODO
	b.a[0].v[b.a[0].v[zero]] += 2 - 1 // TODO
	assert b.a[0].v.len == 5
	assert b.a[0].v[0] == 3
	assert b.a[0].v[1] == 8
	assert b.a[0].v[2] == 7
	assert b.a[0].v[3] == 8
	assert b.a[0].v[4] == 5
<<<<<<< HEAD
=======
}

fn test_mut_3() {
    mut indices := []int{len: 3}
	mut results := []string{}

    for i, mut v in indices {
        v = i
        a := v
        println('$i $v $a')
		results << '$i $v $a'
    }
	assert results[0] == '0 0 0'
	assert results[1] == '1 1 1'
	assert results[2] == '2 2 2'
}

struct St {
mut:
    n int
}

fn f(mut x St) {
    mut y := St{n: 2}
    a := x
    b := y
    x.n = 3
    y.n = 4
    println('$a.n $b.n')
	assert '$a.n $b.n' == '1 2'
}

fn test_mut_4() {
    mut x := St{ n: 1 }
    f(mut x)
}

fn test_mut_5() {
    mut arr1 := []int{len:2}
    mut arr2 := []int{len:2}
	mut results := []string{}

    for i, mut v in arr1 {
        for ii, mut vv in arr2 {
            v = i
            a := v
            println('$i $v $a')
			results << '$i $v $a'

            vv = ii
            aa := vv
            println('$ii $vv $aa')
			results << "$ii $vv $aa"
        }
    }

	assert results[0] == '0 0 0'
	assert results[1] == '0 0 0'
	assert results[2] == '0 0 0'
	assert results[3] == '1 1 1'
	assert results[4] == '1 1 1'
	assert results[5] == '0 0 0'
	assert results[6] == '1 1 1'
	assert results[7] == '1 1 1'
}

fn test_mut_6() {
	mut results := []int{}
    mut arr := []int{len:3}
    for _, mut v in arr {
		v = v + 1
		println(v)
		results << v
    }
	assert results[0] == 1
	assert results[1] == 1
	assert results[2] == 1
}

fn test_mut_7() {
    mut arr := []int{len:3}
	mut results := []int{}
    for _, mut v in arr {
		v = v + 1 // v: 1
		mut vv := v // vv: 1, v: 1
		vv = vv + v // vv: 2, v: 1
		println(v)
		println(vv)
		results << v
		results << vv
    }
	assert results[0] == 1
	assert results[1] == 2
	assert results[2] == 1
	assert results[3] == 2
	assert results[4] == 1
	assert results[5] == 2
}

fn test_mut_8() {
    mut indices := []int{len: 1}
    for i, mut v in indices {
        v = i
        mut b := v
        println(typeof(i).name)
        println(typeof(v).name)
        println(typeof(b).name)
        u := [v, 5, 6]
        println(typeof(u).name)
		println(u)
		assert typeof(b).name == 'int'
		assert typeof(u).name == '[]int'
		assert u == [0, 5, 6]
    }
}

fn test_mut_9() {
    mut arr := [0,0,0]
	mut results := []string{}
	for _, mut v in arr {
		v = v + 1 // v: 1
		mut vv := v // vv: 1, v: 1
		vv = vv + v // vv: 2, v: 1
		foo := {'a': v, 'b': vv} // or use new syntax foo := map{'a': v, 'b': vv}, results are the same
		println(v)
		println(vv)
		println(foo)
		results << '$v'
		results << '$vv'
		results << '$foo'
    }
	assert results[0] == '1'
	assert results[1] == '2'
	assert results[2] == "{'a': 1, 'b': 2}"
	assert results[3] == '1'
	assert results[4] == '2'
	assert results[5] == "{'a': 1, 'b': 2}"
	assert results[6] == '1'
	assert results[7] == '2'
	assert results[8] == "{'a': 1, 'b': 2}"
}

fn foo1(mut arr [][]int) {
	mut results := []int{}
	for _, mut j in arr {
		for _, mut k in j {
			k = k + 1 // k: 1
			mut kk := k // kk: 1, k: 1
			kk = kk + k // kk: 2, k: 1
			k++ // kk: 2, k: 2
			kk++ // kk: 3, k: 2
			println(k)
			println(kk)
			results << k
			results << kk
		}
	}
	assert results[0] == 2
	assert results[1] == 3
	assert results[2] == 2
	assert results[3] == 3
}

fn test_mut_10() {
    mut arr := [[0,0]]
	foo1(mut arr)
}

fn foo2(mut arr [][]int) {
	mut results := []int{}
	for _, mut j in arr {
		for _, mut k in j {
			k = k + 1 // k: 1
			mut kk := k // kk: 1, k: 1
			kk = kk + k // kk: 2, k: 1
			k-- // kk: 2, k: 2
			kk-- // kk: 3, k: 2
			println(k)
			println(kk)
			results << k
			results << kk
		}
	}
	assert results[0] == 0
	assert results[1] == 1
	assert results[2] == 0
	assert results[3] == 1
}

fn test_mut_11() {
    mut arr := [[0,0]]
	foo2(mut arr)
}

fn foo3(mut arr [][]int) {
	mut results := []string{}
	for _, mut j in arr {
		j[0] += 2
		println(j) // [2, 0]
		results << '$j'
	}
	assert results[0] == '[2, 0]'
}

fn test_mut_12() {
    mut arr := [[0, 0]]
	foo3(mut arr)
}

struct Foo {
mut:
	foo int
}

fn foo4(mut f Foo) {
	f2 := &f
	f.foo = 100
	println(f.foo)
	println(f2.foo)
	assert f.foo == 100
	assert f2.foo == 100
}

fn test_mut_13() {
	mut f := Foo{foo: 1}
	foo4(mut f)
}

fn foo5(mut arr []int) {
	arr2 := &arr
	arr[0] = 0
	println(arr[0]) // 0
	assert arr[0] == 0
	unsafe {
		println(arr2[0]) // 0
		assert arr2[0] == 0
	}
}

fn test_mut_14() {
	mut arr := [1,2,3]
	foo5(mut arr)
}

fn foo6(mut arr [3]int) {
	arr2 := &arr
	arr[0] = 0
	println(arr[0]) // 0
	assert arr[0] == 0
	unsafe {
		println(arr2[0]) // 0
		assert arr2[0] == 0
	}
}

fn test_mut_15() {
	mut arr := [1,2,3]!
	foo6(mut arr)
}

fn foo7(mut m map[string]int) {
	m2 := &m
	m['one'] = 1
	println(m['one']) // 1
	assert m['one'] == 1
	unsafe {
		println(m2['one']) // 1
		assert m2['one'] == 1
	}
}

fn test_mut_16() {
	mut m := map{'one': 100, 'two': 2}
	foo7(mut m)
}

fn test_mut_17() {
	mut arr := [map{'foo':1}]
	for _, mut j in arr {
		mut k := j.clone()
		j['foo'] = 0
		unsafe {k['foo'] = 10}
		println(j)
		println(k)
		assert j == {'foo': 0}
		assert k == {'foo': 10}
	}
}

fn foo8(mut a [1]int) {
	a2 := a
	a[0] = 100
	println(a)
	println(a2)
	assert '$a' == '[100]'
	assert '$a2' == '[1]'
}

fn test_mut_18() {
	mut a := [1]!
	foo8(mut a)
>>>>>>> 198b395c
}<|MERGE_RESOLUTION|>--- conflicted
+++ resolved
@@ -46,8 +46,6 @@
 	assert b.a[0].v[2] == 7
 	assert b.a[0].v[3] == 8
 	assert b.a[0].v[4] == 5
-<<<<<<< HEAD
-=======
 }
 
 fn test_mut_3() {
@@ -349,5 +347,4 @@
 fn test_mut_18() {
 	mut a := [1]!
 	foo8(mut a)
->>>>>>> 198b395c
 }