--- conflicted
+++ resolved
@@ -9,36 +9,24 @@
 }
 
 fn test_shared_struct_in_struct() {
-	shared y := Xyz{
-		n: 7
-	}
+	shared y := Xyz{ n: 7 }
 	z := Abc{
 		a: y
 	}
-	u := Xyz{
-		n: 17
-	}
+	u := Xyz{ n: 17 }
 	x := Abc{
 		a: u
 	}
 	v := Abc{
-		a: Xyz{
-			n: 5
-		}
+		a: Xyz{ n: 5 }
 		i: 3
 	}
 	shared f := x.a
 	shared g := v.a
 	shared h := z.a
-	a := rlock f {
-		f.n
-	}
-	b := rlock g {
-		g.n
-	}
-	c := rlock h {
-		h.n
-	}
+	a := rlock f { f.n }
+	b := rlock g { g.n }
+	c := rlock h { h.n }
 	assert a == 17
 	assert b == 5
 	assert c == 7
@@ -60,12 +48,8 @@
 		t[2] = -1.125
 	}
 	shared tt := x.a
-	v := rlock tt {
-		tt[3]
-	}
-	w := rlock tt {
-		tt[2]
-	}
+	v := rlock tt { tt[3] }
+	w := rlock tt { tt[2] }
 	assert v == 13.0625
 	assert w == -1.125
 	assert x.i == 12
@@ -78,11 +62,7 @@
 
 fn test_shared_map_in_struct() {
 	x := Hjk{
-		m: map{
-			'st': -6.0625
-			'xy': 12.125
-			'rz': 2.25
-		}
+		m: {'st': -6.0625, 'xy': 12.125, 'rz': 2.25}
 		i: 23
 	}
 	shared k := x.m
@@ -90,30 +70,14 @@
 		k['yxc'] = -23.5
 	}
 	shared p := x.m
-	a := rlock p {
-		p['xy']
-	}
-	b := rlock p {
-		p['yxc']
-	}
+	a := rlock p { p['xy'] }
+	b := rlock p { p['yxc'] }
 	assert a == 12.125
 	assert b == -23.5
 	assert x.i == 23
 }
 
 fn test_array_of_shared() {
-<<<<<<< HEAD
-	mut a := []shared Xyz{len: 3}
-	a[0] = Xyz{
-		n: 3
-	}
-	a[1] = Xyz{
-		n: 7
-	}
-	a[2] = Xyz{
-		n: 13
-	}
-=======
 	mut a := []shared Xyz{cap: 3}
 	a0 := Xyz{ n: 3 }
 	a << a0
@@ -121,19 +85,14 @@
 	a << a1
 	a2 := Xyz{ n: 13 }
 	a << a2
->>>>>>> d92f9e77
 	shared p := a[0]
 	shared q := a[2]
 	lock q {
 		q.n = -17
 	}
 	shared r := a[2]
-	e := rlock p {
-		p.n
-	}
-	f := rlock r {
-		r.n
-	}
+	e := rlock p { p.n }
+	f := rlock r { r.n }
 	assert e == 3
 	assert f == -17
 }