--- conflicted
+++ resolved
@@ -8,20 +8,15 @@
 pub struct Table {
 	// struct_fields map[string][]string
 pub mut:
-	types         map[string]types.Type
+	// types         map[string]types.Type
+	types      []types.Type
+	type_idxs  map[string]int
 	local_vars    []Var
 	// fns Hashmap
-<<<<<<< HEAD
-	fns        map[string]Fn
-	types      []types.Type
-	type_idxs  map[string]int
-	// types      map[string]types.Type
-=======
 	fns           map[string]Fn
 	//
 	unknown_calls []ast.CallExpr
 	tmp_cnt       int
->>>>>>> 60eec9fd
 }
 
 pub struct Var {
@@ -116,7 +111,6 @@
 	t.fns[new_fn.name] = new_fn
 }
 
-<<<<<<< HEAD
 
 // pub fn (t mut Table) register_type(typ types.Type) {
 // 	t.types[typ.str()] = typ
@@ -171,9 +165,6 @@
 	}
 	t.types << pt
 	return idx
-=======
-pub fn (t mut Table) register_type(typ types.Type) {
-	t.types[typ.name] = typ
 }
 
 pub fn (t &Table) find_type(name string) ?types.Type {
@@ -187,5 +178,4 @@
 pub fn (t mut Table) new_tmp_var() string {
 	t.tmp_cnt++
 	return 'tmp$t.tmp_cnt'
->>>>>>> 60eec9fd
 }