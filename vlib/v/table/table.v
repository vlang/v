// Copyright (c) 2019-2021 Alexander Medvednikov. All rights reserved.
// Use of this source code is governed by an MIT license
// that can be found in the LICENSE file.
module table

import v.cflag
import v.token
import v.util

pub struct Table {
pub mut:
	types         []TypeSymbol
	type_idxs     map[string]int
	fns           map[string]Fn
	imports       []string // List of all imports
	modules       []string // Topologically sorted list of all modules registered by the application
	cflags        []cflag.CFlag
	redefined_fns []string
	fn_gen_types  map[string][][]Type // for generic functions
	cmod_prefix   string // needed for table.type_to_str(Type) while vfmt; contains `os.`
	is_fmt        bool
}

pub struct Fn {
pub:
	params         []Param
	return_type    Type
	is_variadic    bool
	language       Language
	generic_names  []string
	is_pub         bool
	is_deprecated  bool
	is_unsafe      bool
	is_placeholder bool
	mod            string
	ctdefine       string // compile time define. myflag, when [if myflag] tag
	attrs          []Attr
pub mut:
	name      string
	source_fn voidptr // set in the checker, while processing fn declarations
}

fn (f &Fn) method_equals(o &Fn) bool {
<<<<<<< HEAD
	return f.params[1..].equals(o.params[1..]) && f.return_type == o.return_type
		&& f.is_variadic == o.is_variadic && f.language == o.language
		&& f.is_generic == o.is_generic && f.is_pub == o.is_pub && f.mod == o.mod
		&& f.name == o.name
=======
	return f.params[1..].equals(o.params[1..]) && f.return_type == o.return_type && f.is_variadic ==
		o.is_variadic && f.language == o.language && f.generic_names == o.generic_names &&
		f.is_pub == o.is_pub && f.mod == o.mod && f.name == o.name
>>>>>>> f2c6735d
}

pub struct Param {
pub:
	pos       token.Position
	name      string
	is_mut    bool
	typ       Type
	type_pos  token.Position
	is_hidden bool // interface first arg
}

fn (p &Param) equals(o &Param) bool {
	return p.name == o.name && p.is_mut == o.is_mut && p.typ == o.typ && p.is_hidden == o.is_hidden
}

fn (p []Param) equals(o []Param) bool {
	if p.len != o.len {
		return false
	}
	for i in 0 .. p.len {
		if !p[i].equals(o[i]) {
			return false
		}
	}
	return true
}

pub struct Var {
pub:
	name   string
	is_mut bool
mut:
	typ Type
}

pub fn new_table() &Table {
	mut t := &Table{}
	t.register_builtin_type_symbols()
	t.is_fmt = true
	return t
}

// used to compare fn's & for naming anon fn's
pub fn (t &Table) fn_type_signature(f &Fn) string {
	mut sig := ''
	for i, arg in f.params {
		// TODO: for now ignore mut/pts in sig for now
		typ := arg.typ.set_nr_muls(0)
		// if arg.is_mut {
		// sig += 'mut_'
		// }
		// sig += '$arg.typ'
		sig += '$typ'
		if i < f.params.len - 1 {
			sig += '_'
		}
	}
	sig += '_$f.return_type'
	return sig
}

// source_signature generates the signature of a function which looks like in the V source
pub fn (t &Table) fn_type_source_signature(f &Fn) string {
	mut sig := '('
	for i, arg in f.params {
		if arg.is_mut {
			sig += 'mut '
		}
		arg_type_sym := t.get_type_symbol(arg.typ)
		sig += '$arg_type_sym.name'
		if i < f.params.len - 1 {
			sig += ', '
		}
	}
	sig += ')'
	if f.return_type == ovoid_type {
		sig += ' ?'
	} else if f.return_type != void_type {
		return_type_sym := t.get_type_symbol(f.return_type)
		sig += ' $return_type_sym.name'
	}
	return sig
}

pub fn (t &Table) is_same_method(f &Fn, func &Fn) string {
	if f.return_type != func.return_type {
		s := t.type_to_str(f.return_type)
		return 'expected return type `$s`'
	}
	if f.params.len != func.params.len {
		return 'expected $f.params.len parameter(s), not $func.params.len'
	}
	for i in 1 .. f.params.len {
		if f.params[i].typ != func.params[i].typ {
			exps := t.type_to_str(f.params[i].typ)
			gots := t.type_to_str(func.params[i].typ)
			return 'expected `$exps`, not `$gots` for parameter $i'
		}
	}
	return ''
}

pub fn (t &Table) find_fn(name string) ?Fn {
	f := t.fns[name]
	if f.name.str != 0 {
		// TODO
		return f
	}
	return none
}

pub fn (t &Table) known_fn(name string) bool {
	t.find_fn(name) or { return false }
	return true
}

pub fn (mut t Table) register_fn(new_fn Fn) {
	// println('reg fn $new_fn.name nr_args=$new_fn.args.len')
	t.fns[new_fn.name] = new_fn
}

pub fn (mut t TypeSymbol) register_method(new_fn Fn) int {
	// returns a method index, stored in the ast.FnDecl
	// for faster lookup in the checker's fn_decl method
	// println('reg me $new_fn.name nr_args=$new_fn.args.len')
	t.methods << new_fn
	return t.methods.len - 1
}

pub fn (t &Table) register_aggregate_method(mut sym TypeSymbol, name string) ?Fn {
	if sym.kind != .aggregate {
		panic('Unexpected type symbol: $sym.kind')
	}
	agg_info := sym.info as Aggregate
	// an aggregate always has at least 2 types
	mut found_once := false
	mut new_fn := Fn{}
	for typ in agg_info.types {
		ts := t.get_type_symbol(typ)
		if type_method := ts.find_method(name) {
			if !found_once {
				found_once = true
				new_fn = type_method
			} else if !new_fn.method_equals(type_method) {
				return error('method `${t.type_to_str(typ)}.$name` signature is different')
			}
		} else {
			return error('unknown method: `${t.type_to_str(typ)}.$name`')
		}
	}
	// register the method in the aggregate, so lookup is faster next time
	sym.register_method(new_fn)
	return new_fn
}

pub fn (t &Table) type_has_method(s &TypeSymbol, name string) bool {
	// println('type_has_method($s.name, $name) types.len=$t.types.len s.parent_idx=$s.parent_idx')
	if _ := t.type_find_method(s, name) {
		return true
	}
	return false
}

// search from current type up through each parent looking for method
pub fn (t &Table) type_find_method(s &TypeSymbol, name string) ?Fn {
	// println('type_find_method($s.name, $name) types.len=$t.types.len s.parent_idx=$s.parent_idx')
	mut ts := s
	for {
		if method := ts.find_method(name) {
			return method
		}
		if ts.kind == .aggregate {
			method := t.register_aggregate_method(mut ts, name) ?
			return method
		}
		if ts.parent_idx == 0 {
			break
		}
		ts = unsafe { &t.types[ts.parent_idx] }
	}
	return none
}

fn (t &Table) register_aggregate_field(mut sym TypeSymbol, name string) ?Field {
	if sym.kind != .aggregate {
		panic('Unexpected type symbol: $sym.kind')
	}
	mut agg_info := sym.info as Aggregate
	// an aggregate always has at least 2 types
	mut found_once := false
	mut new_field := Field{}
	for typ in agg_info.types {
		ts := t.get_type_symbol(typ)
		if type_field := t.struct_find_field(ts, name) {
			if !found_once {
				found_once = true
				new_field = type_field
			} else if !new_field.equals(type_field) {
				return error('field `${t.type_to_str(typ)}.$name` type is different')
			}
		} else {
			return error('type `${t.type_to_str(typ)}` has no field or method `$name`')
		}
	}
	agg_info.fields << new_field
	return new_field
}

pub fn (t &Table) struct_has_field(s &TypeSymbol, name string) bool {
	// println('struct_has_field($s.name, $name) types.len=$t.types.len s.parent_idx=$s.parent_idx')
	if _ := t.struct_find_field(s, name) {
		return true
	}
	return false
}

// search from current type up through each parent looking for field
pub fn (t &Table) struct_find_field(s &TypeSymbol, name string) ?Field {
	// println('struct_find_field($s.name, $name) types.len=$t.types.len s.parent_idx=$s.parent_idx')
	mut ts := s
	for {
		if mut ts.info is Struct {
			if field := ts.info.find_field(name) {
				return field
			}
		} else if mut ts.info is Aggregate {
			if field := ts.info.find_field(name) {
				return field
			}
			field := t.register_aggregate_field(mut ts, name) or { return error(err) }
			return field
		}
		if ts.parent_idx == 0 {
			break
		}
		ts = unsafe { &t.types[ts.parent_idx] }
	}
	return none
}

[inline]
pub fn (t &Table) find_type_idx(name string) int {
	return t.type_idxs[name]
}

[inline]
pub fn (t &Table) find_type(name string) ?TypeSymbol {
	idx := t.type_idxs[name]
	if idx > 0 {
		return t.types[idx]
	}
	return none
}

[inline]
pub fn (t &Table) get_type_symbol(typ Type) &TypeSymbol {
	// println('get_type_symbol $typ')
	idx := typ.idx()
	if idx > 0 {
		return unsafe { &t.types[idx] }
	}
	// this should never happen
	panic('get_type_symbol: invalid type (typ=$typ idx=$idx). Compiler bug. This should never happen. Please create a GitHub issue.
')
}

// get_final_type_symbol follows aliases until it gets to a "real" Type
[inline]
pub fn (t &Table) get_final_type_symbol(typ Type) &TypeSymbol {
	idx := typ.idx()
	if idx > 0 {
		current_type := t.types[idx]
		if current_type.kind == .alias {
			alias_info := current_type.info as Alias
			return t.get_final_type_symbol(alias_info.parent_type)
		}
		return unsafe { &t.types[idx] }
	}
	// this should never happen
	panic('get_final_type_symbol: invalid type (typ=$typ idx=$idx). Compiler bug. This should never happen. Please create a GitHub issue.')
}

[inline]
pub fn (t &Table) get_type_name(typ Type) string {
	typ_sym := t.get_type_symbol(typ)
	return typ_sym.name
}

[inline]
pub fn (t &Table) unalias_num_type(typ Type) Type {
	sym := t.get_type_symbol(typ)
	if sym.kind == .alias {
		pt := (sym.info as Alias).parent_type
		if pt <= f64_type && pt >= void_type {
			return pt
		}
	}
	return typ
}

[inline]
pub fn (mut t Table) register_type_symbol(typ TypeSymbol) int {
	// println('register_type_symbol( $typ.name )')
	existing_idx := t.type_idxs[typ.name]
	if existing_idx > 0 {
		ex_type := t.types[existing_idx]
		match ex_type.kind {
			.placeholder {
				// override placeholder
				// println('overriding type placeholder `$typ.name`')
				t.types[existing_idx] = {
					typ |
					methods: ex_type.methods
				}
				return existing_idx
			}
			else {
				// builtin
				// this will override the already registered builtin types
				// with the actual v struct declaration in the source
				if existing_idx >= string_type_idx && existing_idx <= map_type_idx {
					if existing_idx == string_type_idx {
						// existing_type := t.types[existing_idx]
						t.types[existing_idx] = {
							typ |
							kind: ex_type.kind
						}
					} else {
						t.types[existing_idx] = typ
					}
					return existing_idx
				}
				return -1
			}
		}
	}
	typ_idx := t.types.len
	t.types << typ
	t.type_idxs[typ.name] = typ_idx
	return typ_idx
}

pub fn (t &Table) known_type(name string) bool {
	t.find_type(name) or { return false }
	return true
}

// array_source_name generates the original name for the v source.
// e. g. []int
[inline]
pub fn (t &Table) array_name(elem_type Type) string {
	elem_type_sym := t.get_type_symbol(elem_type)
	ptr := if elem_type.is_ptr() { '&'.repeat(elem_type.nr_muls()) } else { '' }
	return '[]$ptr$elem_type_sym.name'
}

[inline]
pub fn (t &Table) array_cname(elem_type Type) string {
	elem_type_sym := t.get_type_symbol(elem_type)
	mut res := ''
	if elem_type.is_ptr() {
		res = '_ptr'.repeat(elem_type.nr_muls())
	}
	return 'array_$elem_type_sym.cname' + res
}

// array_fixed_source_name generates the original name for the v source.
// e. g. [16][8]int
[inline]
pub fn (t &Table) array_fixed_name(elem_type Type, size int) string {
	elem_type_sym := t.get_type_symbol(elem_type)
	ptr := if elem_type.is_ptr() { '&'.repeat(elem_type.nr_muls()) } else { '' }
	return '[$size]$ptr$elem_type_sym.name'
}

[inline]
pub fn (t &Table) array_fixed_cname(elem_type Type, size int) string {
	elem_type_sym := t.get_type_symbol(elem_type)
	mut res := ''
	if elem_type.is_ptr() {
		res = '_ptr'
	}
	return 'array_fixed_${elem_type_sym.cname}_$size' + res
}

[inline]
pub fn (t &Table) chan_name(elem_type Type, is_mut bool) string {
	elem_type_sym := t.get_type_symbol(elem_type)
	mut ptr := ''
	if is_mut {
		ptr = 'mut '
	} else if elem_type.is_ptr() {
		ptr = '&'
	}
	return 'chan $ptr$elem_type_sym.name'
}

[inline]
pub fn (t &Table) chan_cname(elem_type Type, is_mut bool) string {
	elem_type_sym := t.get_type_symbol(elem_type)
	mut suffix := ''
	if is_mut {
		suffix = '_mut'
	} else if elem_type.is_ptr() {
		suffix = '_ptr'
	}
	return 'chan_$elem_type_sym.cname' + suffix
}

[inline]
pub fn (t &Table) gohandle_name(return_type Type) string {
	return_type_sym := t.get_type_symbol(return_type)
	ptr := if return_type.is_ptr() { '&' } else { '' }
	return 'gohandle[$ptr$return_type_sym.name]'
}

[inline]
pub fn (t &Table) gohandle_cname(return_type Type) string {
	return_type_sym := t.get_type_symbol(return_type)
	suffix := if return_type.is_ptr() { '_ptr' } else { '' }
	return 'gohandle_$return_type_sym.cname$suffix'
}

// map_source_name generates the original name for the v source.
// e. g. map[string]int
[inline]
pub fn (t &Table) map_name(key_type Type, value_type Type) string {
	key_type_sym := t.get_type_symbol(key_type)
	value_type_sym := t.get_type_symbol(value_type)
	ptr := if value_type.is_ptr() { '&' } else { '' }
	return 'map[$key_type_sym.name]$ptr$value_type_sym.name'
}

[inline]
pub fn (t &Table) map_cname(key_type Type, value_type Type) string {
	key_type_sym := t.get_type_symbol(key_type)
	value_type_sym := t.get_type_symbol(value_type)
	suffix := if value_type.is_ptr() { '_ptr' } else { '' }
	return 'map_${key_type_sym.cname}_$value_type_sym.cname' + suffix
	// return 'map_${value_type_sym.name}' + suffix
}

pub fn (mut t Table) find_or_register_chan(elem_type Type, is_mut bool) int {
	name := t.chan_name(elem_type, is_mut)
	cname := t.chan_cname(elem_type, is_mut)
	// existing
	existing_idx := t.type_idxs[name]
	if existing_idx > 0 {
		return existing_idx
	}
	// register
	chan_typ := TypeSymbol{
		parent_idx: chan_type_idx
		kind: .chan
		name: name
		cname: cname
		info: Chan{
			elem_type: elem_type
			is_mut: is_mut
		}
	}
	return t.register_type_symbol(chan_typ)
}

pub fn (mut t Table) find_or_register_map(key_type Type, value_type Type) int {
	name := t.map_name(key_type, value_type)
	cname := t.map_cname(key_type, value_type)
	// existing
	existing_idx := t.type_idxs[name]
	if existing_idx > 0 {
		return existing_idx
	}
	// register
	map_typ := TypeSymbol{
		parent_idx: map_type_idx
		kind: .map
		name: name
		cname: cname
		info: Map{
			key_type: key_type
			value_type: value_type
		}
	}
	return t.register_type_symbol(map_typ)
}

pub fn (mut t Table) find_or_register_gohandle(return_type Type) int {
	name := t.gohandle_name(return_type)
	cname := t.gohandle_cname(return_type)
	// existing
	existing_idx := t.type_idxs[name]
	if existing_idx > 0 {
		return existing_idx
	}
	// register
	gohandle_typ := TypeSymbol{
		parent_idx: gohandle_type_idx
		kind: .gohandle
		name: name
		cname: cname
		info: GoHandle{
			return_type: return_type
		}
	}
	return t.register_type_symbol(gohandle_typ)
}

pub fn (mut t Table) find_or_register_array(elem_type Type) int {
	name := t.array_name(elem_type)
	cname := t.array_cname(elem_type)
	// existing
	existing_idx := t.type_idxs[name]
	if existing_idx > 0 {
		return existing_idx
	}
	// register
	array_type := TypeSymbol{
		parent_idx: array_type_idx
		kind: .array
		name: name
		cname: cname
		info: Array{
			elem_type: elem_type
		}
	}
	return t.register_type_symbol(array_type)
}

pub fn (mut t Table) find_or_register_array_with_dims(elem_type Type, nr_dims int) int {
	return if nr_dims == 1 {
		t.find_or_register_array(elem_type)
	} else {
		t.find_or_register_array(t.find_or_register_array_with_dims(elem_type, nr_dims - 1))
	}
}

pub fn (mut t Table) find_or_register_array_fixed(elem_type Type, size int) int {
	name := t.array_fixed_name(elem_type, size)
	cname := t.array_fixed_cname(elem_type, size)
	// existing
	existing_idx := t.type_idxs[name]
	if existing_idx > 0 {
		return existing_idx
	}
	// register
	array_fixed_type := TypeSymbol{
		kind: .array_fixed
		name: name
		cname: cname
		info: ArrayFixed{
			elem_type: elem_type
			size: size
		}
	}
	return t.register_type_symbol(array_fixed_type)
}

pub fn (mut t Table) find_or_register_multi_return(mr_typs []Type) int {
	mut name := '('
	mut cname := 'multi_return'
	for i, mr_typ in mr_typs {
		mr_type_sym := t.get_type_symbol(mr_typ)
		name += mr_type_sym.name
		cname += '_$mr_type_sym.cname'
		if i < mr_typs.len - 1 {
			name += ', '
		}
	}
	name += ')'
	// existing
	existing_idx := t.type_idxs[name]
	if existing_idx > 0 {
		return existing_idx
	}
	// register
	mr_type := TypeSymbol{
		kind: .multi_return
		name: name
		cname: cname
		info: MultiReturn{
			types: mr_typs
		}
	}
	return t.register_type_symbol(mr_type)
}

pub fn (mut t Table) find_or_register_fn_type(mod string, f Fn, is_anon bool, has_decl bool) int {
	name := if f.name.len == 0 { 'fn ${t.fn_type_source_signature(f)}' } else { f.name.clone() }
	cname := if f.name.len == 0 {
		'anon_fn_${t.fn_type_signature(f)}'
	} else {
		util.no_dots(f.name.clone())
	}
	anon := f.name.len == 0 || is_anon
	// existing
	existing_idx := t.type_idxs[name]
	if existing_idx > 0 && t.types[existing_idx].kind != .placeholder {
		return existing_idx
	}
	return t.register_type_symbol(
		kind: .function
		name: name
		cname: cname
		mod: mod
		info: FnType{
			is_anon: anon
			has_decl: has_decl
			func: f
		}
	)
}

pub fn (mut t Table) add_placeholder_type(name string, language Language) int {
	mut modname := ''
	if name.contains('.') {
		modname = name.all_before_last('.')
	}
	ph_type := TypeSymbol{
		kind: .placeholder
		name: name
		cname: util.no_dots(name)
		language: language
		mod: modname
	}
	// println('added placeholder: $name - $ph_type.idx')
	return t.register_type_symbol(ph_type)
}

[inline]
pub fn (t &Table) value_type(typ Type) Type {
	typ_sym := t.get_final_type_symbol(typ)
	if typ.has_flag(.variadic) {
		// ...string => string
		// return typ.clear_flag(.variadic)
		array_info := typ_sym.info as Array
		return array_info.elem_type
	}
	if typ_sym.kind == .array {
		// Check index type
		info := typ_sym.info as Array
		return info.elem_type
	}
	if typ_sym.kind == .array_fixed {
		info := typ_sym.info as ArrayFixed
		return info.elem_type
	}
	if typ_sym.kind == .map {
		info := typ_sym.info as Map
		return info.value_type
	}
	if typ_sym.kind == .string && typ.is_ptr() {
		// (&string)[i] => string
		return string_type
	}
	if typ_sym.kind in [.byteptr, .string] {
		return byte_type
	}
	if typ.is_ptr() {
		// byte* => byte
		// bytes[0] is a byte, not byte*
		return typ.deref()
	}
	// TODO: remove when map_string is removed
	if typ_sym.name == 'map_string' {
		return string_type
	}
	return void_type
}

[inline]
pub fn (t &Table) mktyp(typ Type) Type {
	match typ {
		float_literal_type { return f64_type }
		int_literal_type { return int_type }
		else { return typ }
	}
}

pub fn (mut table Table) register_fn_gen_type(fn_name string, types []Type) {
	mut a := table.fn_gen_types[fn_name]
	if types in a {
		return
	}
	a << types
	table.fn_gen_types[fn_name] = a
}

// TODO: there is a bug when casting sumtype the other way if its pointer
// so until fixed at least show v (not C) error `x(variant) =  y(SumType*)`
pub fn (table &Table) sumtype_has_variant(parent Type, variant Type) bool {
	parent_sym := table.get_type_symbol(parent)
	if parent_sym.kind == .sum_type {
		parent_info := parent_sym.info as SumType
		for v in parent_info.variants {
			if v.idx() == variant.idx() {
				return true
			}
		}
	}
	return false
}

pub fn (table &Table) known_type_names() []string {
	mut res := []string{}
	for _, idx in table.type_idxs {
		// Skip `int_literal_type_idx` and `float_literal_type_idx` because they shouldn't be visible to the User.
		if idx in [0, int_literal_type_idx, float_literal_type_idx] {
			continue
		}
		res << table.type_to_str(idx)
	}
	return res
}

// has_deep_child_no_ref returns true if type is struct and has any child or nested child with the type of the given name
// the given name consists of module and name (`mod.Name`)
// it doesn't care about childs that are references
pub fn (table &Table) has_deep_child_no_ref(ts &TypeSymbol, name string) bool {
	if ts.info is Struct {
		for _, field in ts.info.fields {
			sym := table.get_type_symbol(field.typ)
			if !field.typ.is_ptr() && (sym.name == name || table.has_deep_child_no_ref(sym, name)) {
				return true
			}
		}
	}
	return false
}<|MERGE_RESOLUTION|>--- conflicted
+++ resolved
@@ -41,16 +41,9 @@
 }
 
 fn (f &Fn) method_equals(o &Fn) bool {
-<<<<<<< HEAD
-	return f.params[1..].equals(o.params[1..]) && f.return_type == o.return_type
-		&& f.is_variadic == o.is_variadic && f.language == o.language
-		&& f.is_generic == o.is_generic && f.is_pub == o.is_pub && f.mod == o.mod
-		&& f.name == o.name
-=======
 	return f.params[1..].equals(o.params[1..]) && f.return_type == o.return_type && f.is_variadic ==
 		o.is_variadic && f.language == o.language && f.generic_names == o.generic_names &&
 		f.is_pub == o.is_pub && f.mod == o.mod && f.name == o.name
->>>>>>> f2c6735d
 }
 
 pub struct Param {
