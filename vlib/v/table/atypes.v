--- conflicted
+++ resolved
@@ -489,26 +489,23 @@
 		mod: 'builtin'
 	})
 	t.register_type_symbol({
+		kind: .any
+		name: 'T'
+		mod: 'builtin'
+	})
+	t.register_type_symbol({
+		kind: .any_float
+		name: 'any_float'
+		mod: 'builtin'
+	})
+	t.register_type_symbol({
+		kind: .any_int
+		name: 'any_int'
+		mod: 'builtin'
+	})
+	t.register_type_symbol({
 		kind: .size_t
 		name: 'size_t'
-		mod: 'builtin'
-	})
-	t.register_type_symbol({
-		kind: .any_float
-		name: 'any_float'
-		mod: 'builtin'
-	})
-	t.register_type_symbol({
-		kind: .any_int
-		name: 'any_int'
-<<<<<<< HEAD
-=======
-		mod: 'builtin'
-	})
-	t.register_type_symbol({
-		kind: .size_t
-		name: 'size_t'
->>>>>>> 7c4f2b53
 		mod: 'builtin'
 	})
 	// TODO: remove. for v1 map compatibility
