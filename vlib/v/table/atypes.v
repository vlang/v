// Copyright (c) 2019-2020 Alexander Medvednikov. All rights reserved.
// Use of this source code is governed by an MIT license
// that can be found in the LICENSE file.
//
// Type layout information (32 bits)
// flag (8 bits) | nr_muls (8 bits) | idx (16 bits)
// pack: (int(flag)<<24) | (nr_muls<<16) | u16(idx)
// unpack:
// flag: (int(type)>>24) & 0xff
// nr_muls: (int(type)>>16) & 0xff
// idx:  u16(type) & 0xffff
module table

import strings

pub type Type int

pub type TypeInfo = Alias | Array | ArrayFixed | Enum | FnType | Interface | Map | MultiReturn |
	Struct | SumType

pub enum Language {
	v
	c
	js
}

pub struct TypeSymbol {
pub:
	parent_idx int
pub mut:
	info       TypeInfo
	kind       Kind
	name       string
	methods    []Fn
	mod        string
	is_public  bool
}

pub enum TypeFlag {
	unset
	optional
	variadic
}

pub fn (types []Type) contains(typ Type) bool {
	for t in types {
		if int(typ) == int(t) {
			return true
		}
	}
	return false
}

// return TypeSymbol idx for `t`
[inline]
pub fn (t Type) idx() int {
	return u16(t) & 0xffff
}

// return nr_muls for `t`
[inline]
pub fn (t Type) nr_muls() int {
	return (int(t) >> 16) & 0xff
}

// return true if `t` is a pointer (nr_muls>0)
[inline]
pub fn (t Type) is_ptr() bool {
	return (int(t) >> 16) & 0xff > 0
}

// set nr_muls on `t` and return it
[inline]
pub fn (t Type) set_nr_muls(nr_muls int) Type {
	if nr_muls < 0 || nr_muls > 255 {
		panic('set_nr_muls: nr_muls must be between 0 & 255')
	}
	return (((int(t) >> 24) & 0xff) << 24) | (nr_muls << 16) | (u16(t) & 0xffff)
}

// increments nr_nuls on `t` and return it
[inline]
pub fn (t Type) to_ptr() Type {
	nr_muls := (int(t) >> 16) & 0xff
	if nr_muls == 255 {
		panic('to_ptr: nr_muls is already at max of 255')
	}
	return (((int(t) >> 24) & 0xff) << 24) | ((nr_muls + 1) << 16) | (u16(t) & 0xffff)
}

// decrement nr_muls on `t` and return it
[inline]
pub fn (t Type) deref() Type {
	nr_muls := (int(t) >> 16) & 0xff
	if nr_muls == 0 {
		panic('deref: type `$t` is not a pointer')
	}
	return (((int(t) >> 24) & 0xff) << 24) | ((nr_muls - 1) << 16) | (u16(t) & 0xffff)
}

// return the flag that is set on `t`
[inline]
pub fn (t Type) flag() TypeFlag {
	return (int(t) >> 24) & 0xff
}

// set the flag on `t` to `flag` and return it
[inline]
pub fn (t Type) set_flag(flag TypeFlag) Type {
	return (int(flag) << 24) | (((int(t) >> 16) & 0xff) << 16) | (u16(t) & 0xffff)
}

// return true if the flag set on `t` is `flag`
[inline]
pub fn (t Type) flag_is(flag TypeFlag) bool {
	return (int(t) >> 24) & 0xff == flag
}

// return new type with TypeSymbol idx set to `idx`
[inline]
pub fn new_type(idx int) Type {
	if idx < 1 || idx > 65536 {
		panic('new_type_id: idx must be between 1 & 65536')
	}
	return idx
}

// return new type with TypeSymbol idx set to `idx` & nr_muls set to `nr_muls`
[inline]
pub fn new_type_ptr(idx, nr_muls int) Type {
	if idx < 1 || idx > 65536 {
		panic('new_type_ptr: idx must be between 1 & 65536')
	}
	if nr_muls < 0 || nr_muls > 255 {
		panic('new_type_ptr: nr_muls must be between 0 & 255')
	}
	return (nr_muls << 16) | u16(idx)
}

// built in pointers (voidptr, byteptr, charptr)
[inline]
pub fn (typ Type) is_pointer() bool {
	return typ.idx() in pointer_type_idxs
}

[inline]
pub fn (typ Type) is_float() bool {
	return typ.idx() in float_type_idxs
}

[inline]
pub fn (typ Type) is_int() bool {
	return typ.idx() in integer_type_idxs
}

[inline]
pub fn (typ Type) is_signed() bool {
	return typ.idx() in signed_integer_type_idxs
}

[inline]
pub fn (typ Type) is_unsigned() bool {
	return typ.idx() in unsigned_integer_type_idxs
}

[inline]
pub fn (typ Type) is_any_int() bool {
	return typ.idx() == any_int_type_idx
}

[inline]
pub fn (typ Type) is_number() bool {
	return typ.idx() in number_type_idxs
}

pub const (
	void_type_idx    = 1
	voidptr_type_idx = 2
	byteptr_type_idx = 3
	charptr_type_idx = 4
	i8_type_idx      = 5
	i16_type_idx     = 6
	int_type_idx     = 7
	i64_type_idx     = 8
	byte_type_idx    = 9
	u16_type_idx     = 10
	u32_type_idx     = 11
	u64_type_idx     = 12
	f32_type_idx     = 13
	f64_type_idx     = 14
	char_type_idx    = 15
	bool_type_idx    = 16
	none_type_idx    = 17
	string_type_idx  = 18
	ustring_type_idx = 19
	array_type_idx   = 20
	map_type_idx     = 21
	any_type_idx     = 22
	t_type_idx       = 23
	any_flt_type_idx = 24
	any_int_type_idx = 25
)

pub const (
	integer_type_idxs          = [i8_type_idx, i16_type_idx, int_type_idx, i64_type_idx, byte_type_idx,
		u16_type_idx,
		u32_type_idx,
		u64_type_idx,
		any_int_type_idx
	]
	signed_integer_type_idxs   = [i8_type_idx, i16_type_idx, int_type_idx, i64_type_idx]
	unsigned_integer_type_idxs = [byte_type_idx, u16_type_idx, u32_type_idx, u64_type_idx]
	float_type_idxs            = [f32_type_idx, f64_type_idx, any_flt_type_idx]
	number_type_idxs           = [i8_type_idx, i16_type_idx, int_type_idx,
		i64_type_idx, byte_type_idx,
		u16_type_idx,
		u32_type_idx,
		u64_type_idx,
		f32_type_idx,
		f64_type_idx,
		any_int_type_idx,
		any_flt_type_idx
	]
	pointer_type_idxs          = [voidptr_type_idx, byteptr_type_idx, charptr_type_idx]
	string_type_idxs           = [string_type_idx, ustring_type_idx]
)

pub const (
	void_type    = new_type(void_type_idx)
	voidptr_type = new_type(voidptr_type_idx)
	byteptr_type = new_type(byteptr_type_idx)
	charptr_type = new_type(charptr_type_idx)
	i8_type      = new_type(i8_type_idx)
	int_type     = new_type(int_type_idx)
	i16_type     = new_type(i16_type_idx)
	i64_type     = new_type(i64_type_idx)
	byte_type    = new_type(byte_type_idx)
	u16_type     = new_type(u16_type_idx)
	u32_type     = new_type(u32_type_idx)
	u64_type     = new_type(u64_type_idx)
	f32_type     = new_type(f32_type_idx)
	f64_type     = new_type(f64_type_idx)
	char_type    = new_type(char_type_idx)
	bool_type    = new_type(bool_type_idx)
	none_type    = new_type(none_type_idx)
	string_type  = new_type(string_type_idx)
	ustring_type = new_type(ustring_type_idx)
	array_type   = new_type(array_type_idx)
	map_type     = new_type(map_type_idx)
	any_type     = new_type(any_type_idx)
	t_type       = new_type(t_type_idx)
	any_flt_type = new_type(any_flt_type_idx)
	any_int_type = new_type(any_int_type_idx)
)

pub const (
	builtin_type_names = ['void', 'voidptr', 'charptr', 'byteptr', 'i8', 'i16', 'int', 'i64',
		'u16',
		'u32',
		'u64', 'any_int', 'f32', 'f64', 'any_float', 'string', 'ustring', 'char', 'byte',
		'bool', 'none', 'array', 'array_fixed',
		'map', 'any', 'struct',
		'mapnode', 'size_t']
)

pub struct MultiReturn {
pub:
	name  string
pub mut:
	types []Type
}

pub struct FnType {
pub:
	is_anon  bool
	has_decl bool
	func     Fn
}

pub enum Kind {
	placeholder
	void
	voidptr
	byteptr
	charptr
	i8
	i16
	int
	i64
	byte
	u16
	u32
	u64
	f32
	f64
	char
	size_t
	bool
	none_
	string
	ustring
	array
	array_fixed
	map
	any
	struct_
	multi_return
	sum_type
	alias
	enum_
	function
	interface_
	any_float
	any_int
}

pub fn (t &TypeSymbol) str() string {
	return t.name.replace('array_', '[]')
}

[inline]
pub fn (t &TypeSymbol) enum_info() Enum {
	match t.info {
		Enum { return it }
		else { panic('TypeSymbol.enum_info(): no enum info for type: $t.name') }
	}
}

[inline]
pub fn (t &TypeSymbol) mr_info() MultiReturn {
	match t.info {
		MultiReturn { return it }
		else { panic('TypeSymbol.mr_info(): no multi return info for type: $t.name') }
	}
}

[inline]
pub fn (t &TypeSymbol) array_info() Array {
	match t.info {
		Array { return it }
		else { panic('TypeSymbol.array_info(): no array info for type: $t.name') }
	}
}

[inline]
pub fn (t &TypeSymbol) array_fixed_info() ArrayFixed {
	match t.info {
		ArrayFixed { return it }
		else { panic('TypeSymbol.array_fixed(): no array fixed info for type: $t.name') }
	}
}

[inline]
pub fn (t &TypeSymbol) map_info() Map {
	match t.info {
		Map { return it }
		else { panic('TypeSymbol.map_info(): no map info for type: $t.name') }
	}
}

[inline]
pub fn (t &TypeSymbol) struct_info() Struct {
	match t.info {
		Struct { return it }
		else { panic('TypeSymbol.struct_info(): no struct info for type: $t.name') }
	}
}

/*
pub fn (t TypeSymbol) str() string {
	return t.name
}
*/
pub fn (mut t Table) register_builtin_type_symbols() {
	// reserve index 0 so nothing can go there
	// save index check, 0 will mean not found
	t.register_type_symbol({
		kind: .placeholder
		name: 'reserved_0'
	})
	t.register_type_symbol(TypeSymbol{
		kind: .void
		name: 'void'
		mod: 'builtin'
	})
	t.register_type_symbol({
		kind: .voidptr
		name: 'voidptr'
		mod: 'builtin'
	})
	t.register_type_symbol({
		kind: .byteptr
		name: 'byteptr'
		mod: 'builtin'
	})
	t.register_type_symbol({
		kind: .charptr
		name: 'charptr'
		mod: 'builtin'
	})
	t.register_type_symbol({
		kind: .i8
		name: 'i8'
		mod: 'builtin'
	})
	t.register_type_symbol({
		kind: .i16
		name: 'i16'
		mod: 'builtin'
	})
	t.register_type_symbol({
		kind: .int
		name: 'int'
		mod: 'builtin'
	})
	t.register_type_symbol({
		kind: .i64
		name: 'i64'
		mod: 'builtin'
	})
	t.register_type_symbol({
		kind: .byte
		name: 'byte'
		mod: 'builtin'
	})
	t.register_type_symbol({
		kind: .u16
		name: 'u16'
		mod: 'builtin'
	})
	t.register_type_symbol({
		kind: .u32
		name: 'u32'
		mod: 'builtin'
	})
	t.register_type_symbol({
		kind: .u64
		name: 'u64'
		mod: 'builtin'
	})
	t.register_type_symbol({
		kind: .f32
		name: 'f32'
		mod: 'builtin'
	})
	t.register_type_symbol({
		kind: .f64
		name: 'f64'
		mod: 'builtin'
	})
	t.register_type_symbol({
		kind: .char
		name: 'char'
		mod: 'builtin'
	})
	t.register_type_symbol({
		kind: .bool
		name: 'bool'
		mod: 'builtin'
	})
	t.register_type_symbol({
		kind: .none_
		name: 'none'
		mod: 'builtin'
	})
	t.register_type_symbol({
		kind: .string
		name: 'string'
		mod: 'builtin'
	})
	t.register_type_symbol({
		kind: .ustring
		name: 'ustring'
		mod: 'builtin'
	})
	t.register_type_symbol({
		kind: .array
		name: 'array'
		mod: 'builtin'
	})
	t.register_type_symbol({
		kind: .map
		name: 'map'
		mod: 'builtin'
	})
	t.register_type_symbol({
		kind: .any
		name: 'any'
		mod: 'builtin'
	})
<<<<<<< HEAD
	t.register_type_symbol(TypeSymbol{
		kind: .size_t
		name: 'size_t'
		mod: 'builtin'
	})
	t.register_type_symbol(TypeSymbol{
		kind: .any_float
		name: 'any_float'
		mod: 'builtin'
	})
	t.register_type_symbol(TypeSymbol{
		kind: .any_int
		name: 'any_int'
=======
	t.register_type_symbol({
		kind: .any
		name: 'T'
		mod: 'builtin'
	})
	t.register_type_symbol({
		kind: .size_t
		name: 'size_t'
>>>>>>> 06540f0e
		mod: 'builtin'
	})
	// TODO: remove. for v1 map compatibility
	map_string_string_idx := t.find_or_register_map(string_type, string_type)
	map_string_int_idx := t.find_or_register_map(string_type, int_type)
	t.register_type_symbol({
		kind: .alias
		name: 'map_string'
		mod: 'builtin'
		parent_idx: map_string_string_idx
	})
	t.register_type_symbol({
		kind: .alias
		name: 'map_int'
		mod: 'builtin'
		parent_idx: map_string_int_idx
	})
}

[inline]
pub fn (t &TypeSymbol) is_pointer() bool {
	return t.kind in [.byteptr, .charptr, .voidptr]
}

[inline]
pub fn (t &TypeSymbol) is_int() bool {
	return t.kind in [.i8, .i16, .int, .i64, .byte, .u16, .u32, .u64, .any_int]
}

[inline]
pub fn (t &TypeSymbol) is_float() bool {
	return t.kind in [.f32, .f64, .any_float]
}

[inline]
pub fn (t &TypeSymbol) is_number() bool {
	return t.is_int() || t.is_float()
}

// for debugging/errors only, perf is not an issue
pub fn (k Kind) str() string {
	k_str := match k {
		.placeholder { 'placeholder' }
		.void { 'void' }
		.voidptr { 'voidptr' }
		.charptr { 'charptr' }
		.byteptr { 'byteptr' }
		.struct_ { 'struct' }
		.int { 'int' }
		.i8 { 'i8' }
		.i16 { 'i16' }
		.i64 { 'i64' }
		.byte { 'byte' }
		.u16 { 'u16' }
		.u32 { 'u32' }
		.u64 { 'u64' }
		.any_int { 'any_int' }
		.f32 { 'f32' }
		.f64 { 'f64' }
		.any_float { 'any_float' }
		.string { 'string' }
		.char { 'char' }
		.bool { 'bool' }
		.size_t { 'size_t' }
		.none_ { 'none' }
		.array { 'array' }
		.array_fixed { 'array_fixed' }
		.map { 'map' }
		.multi_return { 'multi_return' }
		.sum_type { 'sum_type' }
		.alias { 'alias' }
		.enum_ { 'enum' }
		.any { 'any' }
		else { 'unknown' }
	}
	return k_str
}

pub fn (kinds []Kind) str() string {
	mut kinds_str := ''
	for i, k in kinds {
		kinds_str += k.str()
		if i < kinds.len - 1 {
			kinds_str += '_'
		}
	}
	return kinds_str
}

pub struct Struct {
pub mut:
	fields      []Field
	is_typedef  bool // C. [typedef]
	is_union    bool
	is_ref_only bool
}

pub struct Interface {
pub mut:
	types []Type
}

pub struct Enum {
pub:
	vals []string
}

pub struct Alias {
pub:
	parent_typ Type
	language   Language
}

// NB: FExpr here is a actually an ast.Expr .
// It should always be used by casting to ast.Expr, using ast.fe2ex()/ast.ex2fe()
// That hack is needed to break an import cycle between v.ast and v.table .
pub type FExpr = byteptr | voidptr

pub struct Field {
pub:
	name             string
pub mut:
	typ              Type
	default_expr     FExpr
	has_default_expr bool
	default_val      string
	attrs            []string
	is_pub           bool
	is_mut           bool
	is_global        bool
}

pub struct Array {
pub:
	nr_dims   int
pub mut:
	elem_type Type
}

pub struct ArrayFixed {
pub:
	nr_dims   int
	size      int
pub mut:
	elem_type Type
}

pub struct Map {
pub mut:
	key_type   Type
	value_type Type
}

pub struct SumType {
pub:
	variants []Type
}

// TODO simplify this method
pub fn (table &Table) type_to_str(t Type) string {
	sym := table.get_type_symbol(t)
	mut res := sym.name
	if sym.kind == .multi_return {
		res = '('
		if t.flag_is(.optional) {
			res = '?' + res
		}
		mr_info := sym.info as MultiReturn
		for i, typ in mr_info.types {
			res += table.type_to_str(typ)
			if i < mr_info.types.len - 1 {
				res += ', '
			}
		}
		res += ')'
		return res
	}
	if sym.kind == .array || 'array_' in res {
		res = res.replace('array_', '[]')
	}
	if sym.kind == .map || 'map_string_' in res {
		res = res.replace('map_string_', 'map[string]')
	}
	// mod.submod.submod2.Type => submod2.Type
	if res.contains('.') {
		vals := res.split('.')
		if vals.len > 2 {
			res = vals[vals.len - 2] + '.' + vals[vals.len - 1]
		}
		if sym.kind == .array && !res.starts_with('[]') {
			res = '[]' + res
		}
	}
	nr_muls := t.nr_muls()
	if nr_muls > 0 {
		res = strings.repeat(`&`, nr_muls) + res
	}
	if t.flag_is(.optional) {
		res = '?' + res
	}
	/*
	if res.starts_with(cur_mod +'.') {
	res = res[cur_mod.len+1.. ]
	}
	*/
	return res
}

pub fn (t &Table) fn_to_str(func &Fn) string {
	mut sb := strings.new_builder(20)
	sb.write('${func.name}(')
	for i in 1 .. func.args.len {
		arg := func.args[i]
		sb.write('$arg.name')
		if i == func.args.len - 1 || func.args[i + 1].typ != arg.typ {
			sb.write(' ${t.type_to_str(arg.typ)}')
		}
		if i != func.args.len - 1 {
			sb.write(', ')
		}
	}
	sb.write(')')
	if func.return_type != void_type {
		sb.write(' ${t.type_to_str(func.return_type)}')
	}
	return sb.str()
}

pub fn (t &TypeSymbol) has_method(name string) bool {
	t.find_method(name) or {
		return false
	}
	return true
}

pub fn (t &TypeSymbol) find_method(name string) ?Fn {
	for method in t.methods {
		if method.name == name {
			return method
		}
	}
	return none
}

pub fn (t &TypeSymbol) str_method_info() (bool, bool, int) {
	mut has_str_method := false
	mut expects_ptr := false
	mut nr_args := 0
	if sym_str_method := t.find_method('str') {
		has_str_method = true
		nr_args = sym_str_method.args.len
		if nr_args > 0 {
			expects_ptr = sym_str_method.args[0].typ.is_ptr()
		}
	}
	return has_str_method, expects_ptr, nr_args
}

pub fn (s Struct) find_field(name string) ?Field {
	for field in s.fields {
		if field.name == name {
			return field
		}
	}
	return none
}

pub fn (s Struct) get_field(name string) Field {
	if field := s.find_field(name) {
		return field
	}
	panic('unknown field `$name`')
}<|MERGE_RESOLUTION|>--- conflicted
+++ resolved
@@ -488,30 +488,19 @@
 		name: 'any'
 		mod: 'builtin'
 	})
-<<<<<<< HEAD
-	t.register_type_symbol(TypeSymbol{
+	t.register_type_symbol({
 		kind: .size_t
 		name: 'size_t'
 		mod: 'builtin'
 	})
-	t.register_type_symbol(TypeSymbol{
+	t.register_type_symbol({
 		kind: .any_float
 		name: 'any_float'
 		mod: 'builtin'
 	})
-	t.register_type_symbol(TypeSymbol{
+	t.register_type_symbol({
 		kind: .any_int
 		name: 'any_int'
-=======
-	t.register_type_symbol({
-		kind: .any
-		name: 'T'
-		mod: 'builtin'
-	})
-	t.register_type_symbol({
-		kind: .size_t
-		name: 'size_t'
->>>>>>> 06540f0e
 		mod: 'builtin'
 	})
 	// TODO: remove. for v1 map compatibility
