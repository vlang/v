// Copyright (c) 2019-2020 Alexander Medvednikov. All rights reserved.
// Use of this source code is governed by an MIT license
// that can be found in the LICENSE file.
//
// Type layout information (32 bits)
// flag (8 bits) | nr_muls (8 bits) | idx (16 bits)
// pack: (int(flag)<<24) | (nr_muls<<16) | u16(idx)
// unpack:
// flag: (int(type)>>24) & 0xff
// nr_muls: (int(type)>>16) & 0xff
// idx:  u16(type) & 0xffff
module table

import (
	strings
	v.ast
)

pub type Type int

pub type TypeInfo = Array | ArrayFixed | Map | Struct | MultiReturn | Alias | Enum | SumType | FnType

pub struct TypeSymbol {
pub:
	parent_idx int
mut:
	info       TypeInfo
	kind       Kind
	name       string
	methods    []Fn
}

pub enum TypeFlag {
	unset
	optional
	variadic
}

pub fn (types []Type) contains(typ Type) bool {
	for t in types {
		if int(typ) == int(t) {
			return true
		}
	}
	return false
}

// return TypeSymbol idx for `t`
[inline]
pub fn type_idx(t Type) int {
	return u16(t) & 0xffff
}

// return nr_muls for `t`
[inline]
pub fn type_nr_muls(t Type) int {
	return (int(t) >> 16) & 0xff
}

// return true if `t` is a pointer (nr_muls>0)
[inline]
pub fn type_is_ptr(t Type) bool {
	return (int(t) >> 16) & 0xff > 0
}

// set nr_muls on `t` and return it
[inline]
pub fn type_set_nr_muls(t Type, nr_muls int) Type {
	if nr_muls < 0 || nr_muls > 255 {
		panic('typ_set_nr_muls: nr_muls must be between 0 & 255')
	}
	return (((int(t) >> 24) & 0xff) << 24) | (nr_muls << 16) | (u16(t) & 0xffff)
}

// increments nr_nuls on `t` and return it
[inline]
pub fn type_to_ptr(t Type) Type {
	nr_muls := (int(t) >> 16) & 0xff
	if nr_muls == 255 {
		panic('type_to_pre: nr_muls is already at max of 255')
	}
	return (((int(t) >> 24) & 0xff) << 24) | ((nr_muls + 1) << 16) | (u16(t) & 0xffff)
}

// decrement nr_muls on `t` and return it
[inline]
pub fn type_deref(t Type) Type {
	nr_muls := (int(t) >> 16) & 0xff
	if nr_muls == 0 {
		panic('deref: type `$t` is not a pointer')
	}
	return (((int(t) >> 24) & 0xff) << 24) | ((nr_muls - 1) << 16) | (u16(t) & 0xffff)
}

// return the flag that is set on `t`
[inline]
pub fn type_flag(t Type) TypeFlag {
	return (int(t) >> 24) & 0xff
}

// set the flag on `t` to `flag` and return it
[inline]
pub fn type_set(t Type, flag TypeFlag) Type {
	return (int(flag) << 24) | (((int(t) >> 16) & 0xff) << 16) | (u16(t) & 0xffff)
}

// return true if the flag set on `t` is `flag`
[inline]
pub fn type_is(t Type, flag TypeFlag) bool {
	return (int(t) >> 24) & 0xff == flag
}

// return new type with TypeSymbol idx set to `idx`
[inline]
pub fn new_type(idx int) Type {
	if idx < 1 || idx > 65536 {
		panic('new_type_id: idx must be between 1 & 65536')
	}
	return idx
}

// return new type with TypeSymbol idx set to `idx` & nr_muls set to `nr_muls`
[inline]
pub fn new_type_ptr(idx, nr_muls int) Type {
	if idx < 1 || idx > 65536 {
		panic('new_type_ptr: idx must be between 1 & 65536')
	}
	if nr_muls < 0 || nr_muls > 255 {
		panic('new_type_ptr: nr_muls must be between 0 & 255')
	}
	return (nr_muls << 16) | u16(idx)
}

pub fn is_number(typ Type) bool {
	return type_idx(typ) in number_type_idxs
}

pub const (
	void_type_idx    = 1
	voidptr_type_idx = 2
	byteptr_type_idx = 3
	charptr_type_idx = 4
	i8_type_idx      = 5
	i16_type_idx     = 6
	int_type_idx     = 7
	i64_type_idx     = 8
	byte_type_idx    = 9
	u16_type_idx     = 10
	u32_type_idx     = 11
	u64_type_idx     = 12
	f32_type_idx     = 13
	f64_type_idx     = 14
	char_type_idx    = 15
	bool_type_idx    = 16
	none_type_idx    = 17
	string_type_idx  = 18
	array_type_idx   = 19
	map_type_idx     = 20
)

pub const (
	integer_type_idxs = [i8_type_idx, i16_type_idx, int_type_idx, i64_type_idx, byte_type_idx,
		u16_type_idx, u32_type_idx, u64_type_idx]
	float_type_idxs   = [f32_type_idx, f64_type_idx]
	number_type_idxs  = [i8_type_idx, i16_type_idx, int_type_idx, i64_type_idx, byte_type_idx,
		u16_type_idx, u32_type_idx, u64_type_idx, f32_type_idx, f64_type_idx]
	pointer_type_idxs = [voidptr_type_idx, byteptr_type_idx, charptr_type_idx]
)

pub const (
	void_type    = new_type(void_type_idx)
	voidptr_type = new_type(voidptr_type_idx)
	byteptr_type = new_type(byteptr_type_idx)
	charptr_type = new_type(charptr_type_idx)
	i8_type      = new_type(i8_type_idx)
	int_type     = new_type(int_type_idx)
	i16_type     = new_type(i16_type_idx)
	i64_type     = new_type(i64_type_idx)
	byte_type    = new_type(byte_type_idx)
	u16_type     = new_type(u16_type_idx)
	u32_type     = new_type(u32_type_idx)
	u64_type     = new_type(u64_type_idx)
	f32_type     = new_type(f32_type_idx)
	f64_type     = new_type(f64_type_idx)
	char_type    = new_type(char_type_idx)
	bool_type    = new_type(bool_type_idx)
	none_type    = new_type(none_type_idx)
	string_type  = new_type(string_type_idx)
	array_type   = new_type(array_type_idx)
	map_type     = new_type(map_type_idx)
)

pub const (
	builtin_type_names = ['void', 'voidptr', 'charptr', 'byteptr', 'i8', 'i16', 'int', 'i64',
		'u16', 'u32', 'u64', 'f32', 'f64', 'string', 'char', 'byte', 'bool', 'none', 'array', 'array_fixed',
		'map', 'struct', 'mapnode', 'ustring', 'size_t']
)

pub struct MultiReturn {
pub:
	name  string
mut:
	types []Type
}

pub struct FnType {
pub:
	is_anon  bool
	has_decl bool
	func     Fn
}

pub enum Kind {
	placeholder
	void
	voidptr
	byteptr
	charptr
	i8
	i16
	int
	i64
	byte
	u16
	u32
	u64
	f32
	f64
	char
	bool
	none_
	string
	array
	array_fixed
	map
	struct_
	multi_return
	sum_type
	alias
	enum_
	function
}

pub fn (t &TypeSymbol) str() string {
	return t.name.replace('array_', '[]')
}

[inline]
pub fn (t &TypeSymbol) enum_info() Enum {
	match t.info {
		Enum {
			return it
		}
		else {
			panic('TypeSymbol.enum_info(): no enum info for type: $t.name')
		}
	}
}

[inline]
pub fn (t &TypeSymbol) mr_info() MultiReturn {
	match t.info {
		MultiReturn {
			return it
		}
		else {
			panic('TypeSymbol.mr_info(): no multi return info for type: $t.name')
		}
	}
}

[inline]
pub fn (t &TypeSymbol) array_info() Array {
	match t.info {
		Array {
			return it
		}
		else {
			panic('TypeSymbol.array_info(): no array info for type: $t.name')
		}
	}
}

[inline]
pub fn (t &TypeSymbol) array_fixed_info() ArrayFixed {
	match t.info {
		ArrayFixed {
			return it
		}
		else {
			panic('TypeSymbol.array_fixed(): no array fixed info for type: $t.name')
		}
	}
}

[inline]
pub fn (t &TypeSymbol) map_info() Map {
	match t.info {
		Map {
			return it
		}
		else {
			panic('TypeSymbol.map_info(): no map info for type: $t.name')
		}
	}
}

/*
pub fn (t TypeSymbol) str() string {
	return t.name
}
*/
pub fn (t mut Table) register_builtin_type_symbols() {
	// reserve index 0 so nothing can go there
	// save index check, 0 will mean not found
	t.register_type_symbol(TypeSymbol{
		kind: .placeholder
		name: 'reserved_0'
	})
	t.register_type_symbol(TypeSymbol{
		kind: .void
		name: 'void'
	})
	t.register_type_symbol(TypeSymbol{
		kind: .voidptr
		name: 'voidptr'
	})
	t.register_type_symbol(TypeSymbol{
		kind: .byteptr
		name: 'byteptr'
	})
	t.register_type_symbol(TypeSymbol{
		kind: .charptr
		name: 'charptr'
	})
	t.register_type_symbol(TypeSymbol{
		kind: .i8
		name: 'i8'
	})
	t.register_type_symbol(TypeSymbol{
		kind: .i16
		name: 'i16'
	})
	t.register_type_symbol(TypeSymbol{
		kind: .int
		name: 'int'
	})
	t.register_type_symbol(TypeSymbol{
		kind: .i64
		name: 'i64'
	})
	t.register_type_symbol(TypeSymbol{
		kind: .byte
		name: 'byte'
	})
	t.register_type_symbol(TypeSymbol{
		kind: .u16
		name: 'u16'
	})
	t.register_type_symbol(TypeSymbol{
		kind: .u32
		name: 'u32'
	})
	t.register_type_symbol(TypeSymbol{
		kind: .u64
		name: 'u64'
	})
	t.register_type_symbol(TypeSymbol{
		kind: .f32
		name: 'f32'
	})
	t.register_type_symbol(TypeSymbol{
		kind: .f64
		name: 'f64'
	})
	t.register_type_symbol(TypeSymbol{
		kind: .char
		name: 'char'
	})
	t.register_type_symbol(TypeSymbol{
		kind: .bool
		name: 'bool'
	})
	t.register_type_symbol(TypeSymbol{
		kind: .none_
		name: 'none'
	})
	t.register_type_symbol(TypeSymbol{
		kind: .string
		name: 'string'
	})
	t.register_type_symbol(TypeSymbol{
		kind: .array
		name: 'array'
	})
	t.register_type_symbol(TypeSymbol{
		kind: .map
		name: 'map'
	})
	t.register_type_symbol(TypeSymbol{
		kind: .placeholder
		name: 'size_t'
	})
	// TODO: remove. for v1 map compatibility
	map_string_string_idx := t.find_or_register_map(string_type, string_type)
	map_string_int_idx := t.find_or_register_map(string_type, int_type)
	t.register_type_symbol(TypeSymbol{
		kind: .alias
		name: 'map_string'
		parent_idx: map_string_string_idx
	})
	t.register_type_symbol(TypeSymbol{
		kind: .alias
		name: 'map_int'
		parent_idx: map_string_int_idx
	})
}

[inline]
pub fn (t &TypeSymbol) is_pointer() bool {
	return t.kind in [.byteptr, .charptr, .voidptr]
}

[inline]
pub fn (t &TypeSymbol) is_int() bool {
	return t.kind in [.i8, .i16, .int, .i64, .byte, .u16, .u32, .u64]
}

[inline]
pub fn (t &TypeSymbol) is_float() bool {
	return t.kind in [.f32, .f64]
}

[inline]
pub fn (t &TypeSymbol) is_number() bool {
	return t.is_int() || t.is_float()
}

pub fn (k Kind) str() string {
	k_str := match k {
		.placeholder {
			'placeholder'
		}
		.void {
			'void'
		}
		.voidptr {
			'voidptr'
		}
		.charptr {
			'charptr'
		}
		.byteptr {
			'byteptr'
		}
		.struct_ {
			'struct'
		}
		.int {
			'int'
		}
		.i8 {
			'i8'
		}
		.i16 {
			'i16'
		}
		.i64 {
			'i64'
		}
		.byte {
			'byte'
		}
		.u16 {
			'u16'
		}
		.u32 {
			'u32'
		}
		.u64 {
			'u64'
		}
		.f32 {
			'f32'
		}
		.f64 {
			'f64'
		}
		.string {
			'string'
		}
		.char {
			'char'
		}
		.bool {
			'bool'
		}
		.none_ {
			'none'
		}
		.array {
			'array'
		}
		.array_fixed {
			'array_fixed'
		}
		.map {
			'map'
		}
		.multi_return {
			'multi_return'
		}
		.sum_type {
			'sum_type'
		}
		.alias {
			'alias'
		}
		.enum_ {
			'enum'
		}
		else {
			'unknown'
		}
	}
	return k_str
}

pub fn (kinds []Kind) str() string {
	mut kinds_str := ''
	for i, k in kinds {
		kinds_str += k.str()
		if i < kinds.len - 1 {
			kinds_str += '_'
		}
	}
	return kinds_str
}

pub struct Struct {
pub mut:
	fields     []Field
	is_typedef bool // C. [typedef]
	is_union   bool
}

pub struct Enum {
pub:
	vals []string
}

pub struct Alias {
pub:
	foo string
}

pub struct Field {
pub:
	name             string
mut:
<<<<<<< HEAD
	typ  Type
	default_expr ast.Expr
	has_default_expr bool
	default_val string
=======
	typ              Type
	default_expr     ast.Expr
	has_default_expr bool
	default_val      string
	attr             string
>>>>>>> a3ab5df2
}

pub struct Array {
pub:
	nr_dims   int
mut:
	elem_type Type
}

pub struct ArrayFixed {
pub:
	nr_dims   int
	size      int
mut:
	elem_type Type
}

pub struct Map {
pub mut:
	key_type   Type
	value_type Type
}

pub struct SumType {
pub:
	variants []Type
}

pub fn (table &Table) type_to_str(t Type) string {
	sym := table.get_type_symbol(t)
	if sym.kind == .multi_return {
		mut res := '('
		mr_info := sym.info as MultiReturn
		for i, typ in mr_info.types {
			res += table.type_to_str(typ)
			if i < mr_info.types.len - 1 {
				res += ', '
			}
		}
		res += ')'
		return res
	}
	mut res := sym.name
	if sym.kind == .array {
		res = res.replace('array_', '[]')
	} else if sym.kind == .map {
		res = res.replace('map_string_', 'map[string]')
	}
	// mod.submod.submod2.Type => submod2.Type
	if res.contains('.') {
		vals := res.split('.')
		if vals.len > 2 {
			res = vals[vals.len - 2] + '.' + vals[vals.len - 1]
		}
		if sym.kind == .array && !res.starts_with('[]') {
			res = '[]' + res
		}
	}
	if type_is(t, .optional) {
		res = '?' + res
	}
	nr_muls := type_nr_muls(t)
	if nr_muls > 0 {
		res = strings.repeat(`&`, nr_muls) + res
	}
	/*
	if res.starts_with(cur_mod +'.') {
	res = res[cur_mod.len+1.. ]
	}
*/
	return res
}<|MERGE_RESOLUTION|>--- conflicted
+++ resolved
@@ -558,18 +558,11 @@
 pub:
 	name             string
 mut:
-<<<<<<< HEAD
-	typ  Type
-	default_expr ast.Expr
-	has_default_expr bool
-	default_val string
-=======
 	typ              Type
 	default_expr     ast.Expr
 	has_default_expr bool
 	default_val      string
 	attr             string
->>>>>>> a3ab5df2
 }
 
 pub struct Array {
