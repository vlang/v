--- conflicted
+++ resolved
@@ -727,11 +727,7 @@
 	mut res := sym.name
 	match sym.kind {
 		.any_int, .any_float {
-<<<<<<< HEAD
-			res = sym.str()
-=======
 			res = sym.name
->>>>>>> 760de7c8
 		}
 		.i8, .i16, .int, .i64, .byte, .u16, .u32, .u64, .f32, .f64, .char, .rune, .string, .bool, .none_, .byteptr, .voidptr, .charptr {
 			// primitive types
