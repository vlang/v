// Copyright (c) 2019-2020 Alexander Medvednikov. All rights reserved.
// Use of this source code is governed by an MIT license
// that can be found in the LICENSE file.
module gen

import strings
import v.ast
import v.table
import v.pref
import v.token
import v.util
import v.depgraph

// NB: keywords after 'new' are reserved in C++
const (
	c_reserved = ['delete', 'exit', 'link', 'unix', 'error', 'calloc', 'malloc', 'free', 'panic',
		'auto', 'char', 'default', 'do', 'double', 'extern', 'float', 'inline', 'int', 'long', 'register',
		'restrict', 'short', 'signed', 'sizeof', 'static', 'switch', 'typedef', 'union', 'unsigned', 'void',
		'volatile', 'while', 'new', 'namespace', 'class', 'typename', 'export']
	// same order as in token.Kind
	cmp_str    = ['eq', 'ne', 'gt', 'lt', 'ge', 'le']
	// when operands are switched
	cmp_rev    = ['eq', 'ne', 'le', 'ge', 'lt', 'gt']
)

struct Gen {
	pref                  &pref.Preferences
	module_built          string
mut:
	table                 &table.Table
	out                   strings.Builder
	cheaders              strings.Builder
	includes              strings.Builder // all C #includes required by V modules
	typedefs              strings.Builder
	typedefs2             strings.Builder
	type_definitions      strings.Builder // typedefs, defines etc (everything that goes to the top of the file)
	definitions           strings.Builder // typedefs, defines etc (everything that goes to the top of the file)
	inits                 map[string]strings.Builder // contents of `void _vinit(){}`
	cleanups              map[string]strings.Builder // contents of `void _vcleanup(){}`
	gowrappers            strings.Builder // all go callsite wrappers
	stringliterals        strings.Builder // all string literals (they depend on tos3() beeing defined
	auto_str_funcs        strings.Builder // function bodies of all auto generated _str funcs
	comptime_defines      strings.Builder // custom defines, given by -d/-define flags on the CLI
	pcs_declarations      strings.Builder // -prof profile counter declarations for each function
	hotcode_definitions   strings.Builder // -live declarations & functions
	shared_types          strings.Builder // shared/lock types
	channel_definitions   strings.Builder // channel related code
	options_typedefs      strings.Builder // Option typedefs
	options               strings.Builder // `Option_xxxx` types
	json_forward_decls    strings.Builder // json type forward decls
	enum_typedefs         strings.Builder // enum types
	sql_buf               strings.Builder // for writing exprs to args via `sqlite3_bind_int()` etc
	file                  ast.File
	fn_decl               &ast.FnDecl // pointer to the FnDecl we are currently inside otherwise 0
	last_fn_c_name        string
	tmp_count             int // counter for unique tmp vars (_tmp1, tmp2 etc)
	tmp_count2            int // a separate tmp var counter for autofree fn calls
	variadic_args         map[string]int
	is_c_call             bool // e.g. `C.printf("v")`
	is_assign_lhs         bool // inside left part of assign expr (for array_set(), etc)
	is_assign_rhs         bool // inside right part of assign after `=` (val expr)
	is_array_set          bool
	is_amp                bool // for `&Foo{}` to merge PrefixExpr `&` and StructInit `Foo{}`; also for `&byte(0)` etc
	is_sql                bool // Inside `sql db{}` statement, generating sql instead of C (e.g. `and` instead of `&&` etc)
	is_shared             bool // for initialization of hidden mutex in `[rw]shared` literals
	is_vlines_enabled     bool // is it safe to generate #line directives when -g is passed
	vlines_path           string // set to the proper path for generating #line directives
	optionals             []string // to avoid duplicates TODO perf, use map
	chan_pop_optionals    []string // types for `x := <-ch or {...}`
	shareds               []int // types with hidden mutex for which decl has been emitted
	inside_ternary        int // ?: comma separated statements on a single line
	inside_map_postfix    bool // inside map++/-- postfix expr
	inside_map_infix      bool // inside map<</+=/-= infix expr
	ternary_names         map[string]string
	ternary_level_names   map[string][]string
	stmt_path_pos         []int
	right_is_opt          bool
	autofree              bool
	indent                int
	empty_line            bool
	is_test               bool
	assign_op             token.Kind // *=, =, etc (for array_set)
	defer_stmts           []ast.DeferStmt
	defer_ifdef           string
	defer_profile_code    string
	str_types             []string // types that need automatic str() generation
	threaded_fns          []string // for generating unique wrapper types and fns for `go xxx()`
	array_fn_definitions  []string // array equality functions that have been defined
	map_fn_definitions    []string // map equality functions that have been defined
	is_json_fn            bool // inside json.encode()
	json_types            []string // to avoid json gen duplicates
	pcs                   []ProfileCounterMeta // -prof profile counter fn_names => fn counter name
	is_builtin_mod        bool
	hotcode_fn_names      []string
	// cur_fn               ast.FnDecl
	cur_generic_type      table.Type // `int`, `string`, etc in `foo<T>()`
	sql_i                 int
	sql_stmt_name         string
	sql_side              SqlExprSide // left or right, to distinguish idents in `name == name`
	inside_vweb_tmpl      bool
	inside_return         bool
	inside_or_block       bool
	strs_to_free          []string // strings.Builder
	// strs_to_free0         []string // strings.Builder
	inside_call           bool
	has_main              bool
	inside_const          bool
	comp_for_method       string // $for method in T {
	comptime_var_type_map map[string]table.Type
	match_sumtype_exprs   []ast.Expr
	match_sumtype_syms    []table.TypeSymbol
	// tmp_arg_vars_to_free  []string
	// autofree_pregen       map[string]string
	autofree_tmp_vars     []string // to avoid redefining the same tmp vars in a single function
	called_fn_name        string
	cur_mod               string
	is_js_call            bool // for handling a special type arg #1 `json.decode(User, ...)`
}

const (
	tabs = ['', '\t', '\t\t', '\t\t\t', '\t\t\t\t', '\t\t\t\t\t', '\t\t\t\t\t\t', '\t\t\t\t\t\t\t',
		'\t\t\t\t\t\t\t\t',
	]
)

pub fn cgen(files []ast.File, table &table.Table, pref &pref.Preferences) string {
	// println('start cgen2')
	mut g := Gen{
		out: strings.new_builder(1000)
		cheaders: strings.new_builder(8192)
		includes: strings.new_builder(100)
		typedefs: strings.new_builder(100)
		typedefs2: strings.new_builder(100)
		type_definitions: strings.new_builder(100)
		definitions: strings.new_builder(100)
		gowrappers: strings.new_builder(100)
		stringliterals: strings.new_builder(100)
		auto_str_funcs: strings.new_builder(100)
		comptime_defines: strings.new_builder(100)
		pcs_declarations: strings.new_builder(100)
		hotcode_definitions: strings.new_builder(100)
		options_typedefs: strings.new_builder(100)
		options: strings.new_builder(100)
		shared_types: strings.new_builder(100)
		channel_definitions: strings.new_builder(100)
		json_forward_decls: strings.new_builder(100)
		enum_typedefs: strings.new_builder(100)
		sql_buf: strings.new_builder(100)
		table: table
		pref: pref
		fn_decl: 0
		autofree: true
		indent: -1
		module_built: pref.path.after('vlib/').replace('/', '.')
	}
	for mod in g.table.modules {
		g.inits[mod] = strings.new_builder(100)
		g.cleanups[mod] = strings.new_builder(100)
	}
	g.init()
	//
	mut tests_inited := false
	mut autofree_used := false
	for file in files {
		g.file = file
		if g.pref.is_vlines {
			g.vlines_path = util.vlines_escape_path(file.path, g.pref.ccompiler)
		}
		// println('\ncgen "$g.file.path" nr_stmts=$file.stmts.len')
		// building_v := true && (g.file.path.contains('/vlib/') || g.file.path.contains('cmd/v'))
		is_test := g.file.path.ends_with('.vv') || g.file.path.ends_with('_test.v')
		if g.file.path.ends_with('_test.v') {
			g.is_test = is_test
		}
		if g.file.path == '' || !g.pref.autofree {
			// cgen test or building V
			// println('autofree=false')
			g.autofree = false
		} else {
			g.autofree = true
			autofree_used = true
		}
		// anon fn may include assert and thus this needs
		// to be included before any test contents are written
		if g.is_test && !tests_inited {
			g.write_tests_main()
			tests_inited = true
		}
		g.stmts(file.stmts)
	}
	if autofree_used {
		g.autofree = true // so that void _vcleanup is generated
	}
	g.write_variadic_types()
	// g.write_str_definitions()
	// v files are finished, what remains is pure C code
	g.gen_vlines_reset()
	if g.pref.build_mode != .build_module {
		// no init in builtin.o
		g.write_init_function()
	}
	//
	g.finish()
	//
	mut b := strings.new_builder(250000)
	b.write(g.hashes())
	b.writeln('\n// V comptime_defines:')
	b.write(g.comptime_defines.str())
	b.writeln('\n// V typedefs:')
	b.write(g.typedefs.str())
	b.writeln('\n// V typedefs2:')
	b.write(g.typedefs2.str())
	b.writeln('\n// V cheaders:')
	b.write(g.cheaders.str())
	b.writeln('\n// V includes:')
	b.write(g.includes.str())
	b.writeln('\n// Enum definitions:')
	b.write(g.enum_typedefs.str())
	b.writeln('\n// V type definitions:')
	b.write(g.type_definitions.str())
	b.writeln('\n// V Option_xxx definitions:')
	b.write(g.options.str())
	b.writeln('\n// V json forward decls:')
	b.write(g.json_forward_decls.str())
	b.writeln('\n// V definitions:')
	b.write(g.definitions.str())
	if g.pcs_declarations.len > 0 {
		b.writeln('\n// V profile counters:')
		b.write(g.pcs_declarations.str())
	}
	interface_table := g.interface_table()
	if interface_table.len > 0 {
		b.writeln('\n// V interface table:')
		b.write(interface_table)
	}
	if g.gowrappers.len > 0 {
		b.writeln('\n// V gowrappers:')
		b.write(g.gowrappers.str())
	}
	if g.hotcode_definitions.len > 0 {
		b.writeln('\n// V hotcode definitions:')
		b.write(g.hotcode_definitions.str())
	}
	if g.options_typedefs.len > 0 {
		b.writeln('\n// V option typedefs:')
		b.write(g.options_typedefs.str())
	}
	if g.shared_types.len > 0 {
		b.writeln('\n// V shared types:')
		b.write(g.shared_types.str())
	}
	if g.channel_definitions.len > 0 {
		b.writeln('\n// V channel code:')
		b.write(g.channel_definitions.str())
	}
	if g.stringliterals.len > 0 {
		b.writeln('\n// V stringliterals:')
		b.write(g.stringliterals.str())
	}
	if g.auto_str_funcs.len > 0 {
		if g.pref.build_mode != .build_module {
			b.writeln('\n// V auto str functions:')
			b.write(g.auto_str_funcs.str())
		}
	}
	b.writeln('\n// V out')
	b.write(g.out.str())
	b.writeln('\n// THE END.')
	return b.str()
}

pub fn (g &Gen) hashes() string {
	mut res := c_commit_hash_default.replace('@@@', util.vhash())
	res += c_current_commit_hash_default.replace('@@@', util.githash(g.pref.building_v))
	return res
}

pub fn (mut g Gen) init() {
	if g.pref.custom_prelude != '' {
		g.cheaders.writeln(g.pref.custom_prelude)
	} else if !g.pref.no_preludes {
		g.cheaders.writeln('// Generated by the V compiler')
		g.cheaders.writeln('#include <inttypes.h>') // int64_t etc
		g.cheaders.writeln(c_builtin_types)
		if g.pref.is_bare {
			g.cheaders.writeln(bare_c_headers)
		} else {
			g.cheaders.writeln(c_headers)
		}
		g.definitions.writeln('void _STR_PRINT_ARG(const char*, char**, int*, int*, int, ...);')
		g.definitions.writeln('string _STR(const char*, int, ...);')
		g.definitions.writeln('string _STR_TMP(const char*, ...);')
	}
	if g.pref.os == .ios {
		g.cheaders.writeln('#define __TARGET_IOS__ 1')
		g.cheaders.writeln('#include <spawn.h>')
	}
	g.write_builtin_types()
	g.write_typedef_types()
	g.write_typeof_functions()
	if g.pref.build_mode != .build_module {
		// _STR functions should not be defined in builtin.o
		g.write_str_fn_definitions()
	}
	g.write_sorted_types()
	g.write_multi_return_types()
	g.definitions.writeln('// end of definitions #endif')
	//
	g.stringliterals.writeln('')
	g.stringliterals.writeln('// >> string literal consts')
	if g.pref.build_mode != .build_module {
		g.stringliterals.writeln('void vinit_string_literals(){')
	}
	if g.pref.compile_defines_all.len > 0 {
		g.comptime_defines.writeln('// V compile time defines by -d or -define flags:')
		g.comptime_defines.writeln('//     All custom defines      : ' + g.pref.compile_defines_all.join(','))
		g.comptime_defines.writeln('//     Turned ON custom defines: ' + g.pref.compile_defines.join(','))
		for cdefine in g.pref.compile_defines {
			g.comptime_defines.writeln('#define CUSTOM_DEFINE_$cdefine')
		}
		g.comptime_defines.writeln('')
	}
	if g.pref.is_debug || 'debug' in g.pref.compile_defines {
		g.comptime_defines.writeln('#define _VDEBUG (1)')
	}
	if g.pref.is_test || 'test' in g.pref.compile_defines {
		g.comptime_defines.writeln('#define _VTEST (1)')
	}
	if g.pref.autofree {
		g.comptime_defines.writeln('#define _VAUTOFREE (1)')
		// g.comptime_defines.writeln('unsigned char* g_cur_str;')
	}
	if g.pref.prealloc {
		g.comptime_defines.writeln('#define _VPREALLOC (1)')
	}
	if g.pref.is_livemain || g.pref.is_liveshared {
		g.generate_hotcode_reloading_declarations()
	}
}

pub fn (mut g Gen) finish() {
	if g.pref.build_mode != .build_module {
		g.stringliterals.writeln('}')
	}
	g.stringliterals.writeln('// << string literal consts')
	g.stringliterals.writeln('')
	if g.pref.is_prof {
		g.gen_vprint_profile_stats()
	}
	if g.pref.is_livemain || g.pref.is_liveshared {
		g.generate_hotcode_reloader_code()
	}
	if !g.pref.is_test {
		g.gen_c_main()
	}
}

pub fn (mut g Gen) write_typeof_functions() {
	g.writeln('')
	g.writeln('// >> typeof() support for sum types')
	for typ in g.table.types {
		if typ.kind == .sum_type {
			sum_info := typ.info as table.SumType
			tidx := g.table.find_type_idx(typ.name)
			g.writeln('char * v_typeof_sumtype_${tidx}(int sidx) { /* $typ.name */ ')
			g.writeln('	switch(sidx) {')
			g.writeln('		case $tidx: return "${util.strip_main_name(typ.name)}";')
			for v in sum_info.variants {
				subtype := g.table.get_type_symbol(v)
				g.writeln('		case $v: return "${util.strip_main_name(subtype.name)}";')
			}
			g.writeln('		default: return "unknown ${util.strip_main_name(typ.name)}";')
			g.writeln('	}')
			g.writeln('}')
		}
	}
	g.writeln('// << typeof() support for sum types')
	g.writeln('')
}

// V type to C type
fn (mut g Gen) typ(t table.Type) string {
	styp := g.base_type(t)
	if t.has_flag(.optional) {
		// Register an optional if it's not registered yet
		return g.register_optional(t)
	}
	/*
	if styp.starts_with('C__') {
		return styp[3..]
	}
	*/
	return styp
}

fn (mut g Gen) base_type(t table.Type) string {
	share := t.share()
	mut styp := if share == .atomic_t { t.atomic_typename() } else { g.cc_type(t) }
	if t.has_flag(.shared_f) {
		styp = g.find_or_register_shared(t, styp)
	}
	nr_muls := t.nr_muls()
	if nr_muls > 0 {
		styp += strings.repeat(`*`, nr_muls)
	}
	return styp
}

// TODO this really shouldnt be seperate from typ
// but I(emily) would rather have this generation
// all unified in one place so that it doesnt break
// if one location changes
fn (mut g Gen) optional_type_name(t table.Type) (string, string) {
	base := g.base_type(t)
	mut styp := 'Option_$base'
	if t.is_ptr() {
		styp = styp.replace('*', '_ptr')
	}
	return styp, base
}

fn (g &Gen) optional_type_text(styp, base string) string {
	x := styp // .replace('*', '_ptr')			// handle option ptrs
	// replace void with something else
	size := if base == 'void' { 'int' } else { base }
	ret := 'struct $x {
	bool ok;
	bool is_none;
	string v_error;
	int ecode;
	byte data[sizeof($size)];
}'
	return ret
}

fn (mut g Gen) register_optional(t table.Type) string {
	// g.typedefs2.writeln('typedef Option $x;')
	styp, base := g.optional_type_name(t)
	if styp !in g.optionals {
		no_ptr := base.replace('*', '_ptr')
		typ := if base == 'void' { 'void*' } else { base }
		g.options_typedefs.writeln('typedef struct {
			$typ  data;
			string error;
			int    ecode;
			bool   ok;
			bool   is_none;
		} Option2_$no_ptr;')
		// println(styp)
		g.typedefs2.writeln('typedef struct $styp $styp;')
		g.options.write(g.optional_type_text(styp, base))
		g.options.writeln(';\n')
		g.optionals << styp.clone()
	}
	return styp
}

fn (mut g Gen) find_or_register_shared(t table.Type, base string) string {
	sh_typ := '__shared__$base'
	t_idx := t.idx()
	if t_idx in g.shareds {
		return sh_typ
	}
	mtx_typ := 'sync__RwMutex'
	g.shared_types.writeln('struct $sh_typ { $base val; $mtx_typ* mtx; };')
	g.typedefs2.writeln('typedef struct $sh_typ $sh_typ;')
	// println('registered shared type $sh_typ')
	g.shareds << t_idx
	return sh_typ
}

fn (mut g Gen) register_chan_pop_optional_call(opt_el_type, styp string) {
	if opt_el_type !in g.chan_pop_optionals {
		g.chan_pop_optionals << opt_el_type
		g.channel_definitions.writeln('
static inline $opt_el_type __Option_${styp}_popval($styp ch) {
	$opt_el_type _tmp;
	if (sync__Channel_try_pop_priv(ch, _tmp.data, false)) {
		Option _tmp2 = v_error(tos_lit("channel closed"));
		return *($opt_el_type*)&_tmp2;
	}
	_tmp.ok = true; _tmp.is_none = false; _tmp.v_error = (string){.str=(byteptr)""}; _tmp.ecode = 0;
	return _tmp;
}')
	}
}

// TODO: merge cc_type and cc_type2
// cc_type but without the `struct` prefix
fn (g &Gen) cc_type2(t table.Type) string {
	sym := g.table.get_type_symbol(g.unwrap_generic(t))
	mut styp := util.no_dots(sym.name)
	if sym.kind == .struct_ {
		info := sym.info as table.Struct
		if info.generic_types.len > 0 {
			mut sgtyps := '_T'
			for gt in info.generic_types {
				gts := g.table.get_type_symbol(if gt.has_flag(.generic) { g.unwrap_generic(gt) } else { gt })
				sgtyps += '_$gts.name'
			}
			styp += sgtyps
		} else if styp.contains('<') {
			// TODO: yuck
			styp = styp.replace('<', '_T_').replace('>', '').replace(',', '_')
		}
	}
	return styp
}

// cc_type returns the Cleaned Concrete Type name, *without ptr*,
// i.e. it's always just Cat, not Cat_ptr:
fn (g &Gen) cc_type(t table.Type) string {
	sym := g.table.get_type_symbol(g.unwrap_generic(t))
	mut styp := g.cc_type2(t)
	if styp.starts_with('C__') {
		styp = styp[3..]
		if sym.kind == .struct_ {
			info := sym.info as table.Struct
			if !info.is_typedef {
				styp = 'struct $styp'
			}
		}
	}
	return styp
}

//
pub fn (mut g Gen) write_typedef_types() {
	g.typedefs.writeln('
typedef struct {
	void* _object;
	int _interface_idx;
} _Interface;
')
	for typ in g.table.types {
		match typ.kind {
			.alias {
				parent := unsafe {&g.table.types[typ.parent_idx]}
				styp := util.no_dots(typ.name)
				is_c_parent := parent.name.len > 2 && parent.name[0] == `C` && parent.name[1] == `.`
				parent_styp := if is_c_parent { 'struct ' + util.no_dots(parent.name[2..]) } else { util.no_dots(parent.name) }
				g.type_definitions.writeln('typedef $parent_styp $styp;')
			}
			.array {
				styp := util.no_dots(typ.name)
				g.type_definitions.writeln('typedef array $styp;')
			}
			.interface_ {
				g.type_definitions.writeln('typedef _Interface ${c_name(typ.name)};')
			}
			.chan {
				if typ.name != 'chan' {
					styp := util.no_dots(typ.name)
					g.type_definitions.writeln('typedef chan $styp;')
					chan_inf := typ.chan_info()
					el_stype := g.typ(chan_inf.elem_type)
					g.channel_definitions.writeln('
static inline $el_stype __${styp}_popval($styp ch) {
	$el_stype val;
	sync__Channel_try_pop_priv(ch, &val, false);
	return val;
}')
					g.channel_definitions.writeln('
static inline void __${styp}_pushval($styp ch, $el_stype val) {
	sync__Channel_try_push_priv(ch, &val, false);
}')
				}
			}
			.map {
				styp := util.no_dots(typ.name)
				g.type_definitions.writeln('typedef map $styp;')
			}
			.function {
				g.write_fn_typesymbol_declaration(typ)
			}
			else {
				continue
			}
		}
	}
}

pub fn (mut g Gen) write_fn_typesymbol_declaration(sym table.TypeSymbol) {
	info := sym.info as table.FnType
	func := info.func
	mut retsym := g.table.get_type_symbol(func.return_type)
	is_multi := retsym.kind == .multi_return
	is_fn_sig := func.name == ''
	not_anon := !info.is_anon
	if is_multi {
		g.write_multi_return_type_declaration(mut retsym)
	}
	if !info.has_decl && (not_anon || is_fn_sig) {
		fn_name := if func.language == .c {
			util.no_dots(func.name)
		} else if info.is_anon {
			sym.name
		} else {
			c_name(func.name)
		}
		g.type_definitions.write('typedef ${g.typ(func.return_type)} (*$fn_name)(')
		for i, param in func.params {
			g.type_definitions.write(g.typ(param.typ))
			if i < func.params.len - 1 {
				g.type_definitions.write(',')
			}
		}
		g.type_definitions.writeln(');')
	}
}

pub fn (mut g Gen) write_multi_return_type_declaration(mut sym table.TypeSymbol) {
	if sym.is_written {
		return
	}
	name := util.no_dots(sym.name)
	info := sym.info as table.MultiReturn
	g.type_definitions.writeln('typedef struct {')
	// TODO copy pasta StructDecl
	// for field in struct_info.fields {
	for i, mr_typ in info.types {
		type_name := g.typ(mr_typ)
		g.type_definitions.writeln('\t$type_name arg$i;')
	}
	g.type_definitions.writeln('} $name;\n')
	// g.typedefs.writeln('typedef struct $name $name;')
	sym.is_written = true
}

pub fn (mut g Gen) write_multi_return_types() {
	g.type_definitions.writeln('\n// BEGIN_multi_return_structs')
	for idx in 0 .. g.table.types.len {
		if g.table.types[idx].kind != .multi_return {
			continue
		}
		g.write_multi_return_type_declaration(mut g.table.types[idx])
	}
	g.type_definitions.writeln('// END_multi_return_structs\n')
}

pub fn (mut g Gen) write_variadic_types() {
	g.type_definitions.writeln('\n//BEGIN_variadic_structs')
	for type_str, arg_len in g.variadic_args {
		typ := table.Type(type_str.int())
		type_name := g.typ(typ)
		struct_name := 'varg_' + type_name.replace('*', '_ptr')
		g.type_definitions.writeln('struct $struct_name {')
		g.type_definitions.writeln('\tint len;')
		g.type_definitions.writeln('\t$type_name args[$arg_len];')
		g.type_definitions.writeln('};\n')
		g.typedefs.writeln('typedef struct $struct_name $struct_name;')
	}
	g.type_definitions.writeln('// END_variadic_structs\n')
}

pub fn (mut g Gen) write(s string) {
	$if trace_gen ? {
		eprintln('gen file: ${g.file.path:-30} | last_fn_c_name: ${g.last_fn_c_name:-45} | write: $s')
	}
	if g.indent > 0 && g.empty_line {
		if g.indent < tabs.len {
			g.out.write(tabs[g.indent])
		} else {
			for _ in 0 .. g.indent {
				g.out.write('\t')
			}
		}
	}
	g.out.write(s)
	g.empty_line = false
}

pub fn (mut g Gen) writeln(s string) {
	$if trace_gen ? {
		eprintln('gen file: ${g.file.path:-30} | last_fn_c_name: ${g.last_fn_c_name:-45} | writeln: $s')
	}
	if g.indent > 0 && g.empty_line {
		if g.indent < tabs.len {
			g.out.write(tabs[g.indent])
		} else {
			for _ in 0 .. g.indent {
				g.out.write('\t')
			}
		}
	}
	g.out.writeln(s)
	g.empty_line = true
}

pub fn (mut g Gen) new_tmp_var() string {
	g.tmp_count++
	return '_t$g.tmp_count'
}

/*
pub fn (mut g Gen) new_tmp_var2() string {
	g.tmp_count2++
	return '_tt$g.tmp_count2'
}
*/
pub fn (mut g Gen) reset_tmp_count() {
	g.tmp_count = 0
}

fn (mut g Gen) decrement_inside_ternary() {
	key := g.inside_ternary.str()
	for name in g.ternary_level_names[key] {
		g.ternary_names.delete(name)
	}
	g.ternary_level_names.delete(key)
	g.inside_ternary--
}

fn (mut g Gen) stmts(stmts []ast.Stmt) {
	g.indent++
	if g.inside_ternary > 0 {
		g.write('(')
	}
	for i, stmt in stmts {
		g.stmt(stmt)
		if g.inside_ternary > 0 && i < stmts.len - 1 {
			g.write(',')
		}
	}
	g.indent--
	if g.inside_ternary > 0 {
		g.write('')
		g.write(')')
	}
	if g.pref.autofree && g.pref.experimental && !g.inside_vweb_tmpl && stmts.len > 0 {
		// use the first stmt to get the scope
		stmt := stmts[0]
		// stmt := stmts[stmts.len-1]
		if stmt !is ast.FnDecl {
			// g.writeln('// autofree scope')
			// g.writeln('// autofree_scope_vars($stmt.position().pos) | ${typeof(stmt)}')
			// go back 1 position is important so we dont get the
			// internal scope of for loops and possibly other nodes
			g.autofree_scope_vars(stmt.position().pos - 1)
		}
	}
}

[inline]
fn (mut g Gen) write_v_source_line_info(pos token.Position) {
	if g.inside_ternary == 0 && g.pref.is_vlines && g.is_vlines_enabled {
		nline := pos.line_nr + 1
		lineinfo := '\n#line $nline "$g.vlines_path"'
		g.writeln(lineinfo)
	}
}

fn (mut g Gen) stmt(node ast.Stmt) {
	g.stmt_path_pos << g.out.len
	defer {
		// If we have temporary string exprs to free after this statement, do it. e.g.:
		// `foo('a' + 'b')` => `tmp := 'a' + 'b'; foo(tmp); string_free(&tmp);`
		/*
		if g.pref.autofree { // && !g.inside_or_block {
			// TODO remove the inside_or_block hack. strings are not freed in or{} atm
			if g.strs_to_free.len != 0 {
				g.writeln('// strs_to_free:')
				for s in g.strs_to_free {
					g.writeln(s)
				}
				g.strs_to_free = []
				// s := g.strs_to_free.str()
				// g.strs_to_free.free()
			}
		}
		*/
	}
	// println('cgen.stmt()')
	// g.writeln('//// stmt start')
	match node {
		ast.AssertStmt {
			g.write_v_source_line_info(node.pos)
			g.gen_assert_stmt(node)
		}
		ast.AssignStmt {
			g.write_v_source_line_info(node.pos)
			g.gen_assign_stmt(node)
		}
		ast.Block {
			if node.is_unsafe {
				g.writeln('{ // Unsafe block')
			} else {
				g.writeln('{')
			}
			g.stmts(node.stmts)
			g.writeln('}')
		}
		ast.BranchStmt {
			g.write_v_source_line_info(node.tok.position())
			// continue or break
			g.write(node.tok.kind.str())
			g.writeln(';')
		}
		ast.ConstDecl {
			g.write_v_source_line_info(node.pos)
			// if g.pref.build_mode != .build_module {
			g.const_decl(node)
			// }
		}
		ast.CompFor {
			g.comp_for(node)
		}
		ast.DeferStmt {
			mut defer_stmt := *node
			defer_stmt.ifdef = g.defer_ifdef
			g.defer_stmts << defer_stmt
		}
		ast.EnumDecl {
			enum_name := util.no_dots(node.name)
			g.enum_typedefs.writeln('typedef enum {')
			mut cur_enum_expr := ''
			mut cur_enum_offset := 0
			for field in node.fields {
				g.enum_typedefs.write('\t${enum_name}_$field.name')
				if field.has_expr {
					g.enum_typedefs.write(' = ')
					pos := g.out.len
					g.expr(field.expr)
					expr_str := g.out.after(pos)
					g.out.go_back(expr_str.len)
					g.enum_typedefs.write(expr_str)
					cur_enum_expr = expr_str
					cur_enum_offset = 0
				}
				cur_value := if cur_enum_offset > 0 { '$cur_enum_expr+$cur_enum_offset' } else { cur_enum_expr }
				g.enum_typedefs.writeln(', // $cur_value')
				cur_enum_offset++
			}
			g.enum_typedefs.writeln('} $enum_name;\n')
		}
		ast.ExprStmt {
			g.write_v_source_line_info(node.pos)
			af := g.pref.autofree && node.expr is ast.CallExpr && !g.is_builtin_mod
			if af {
				g.autofree_call_pregen(node.expr as ast.CallExpr)
			}
			g.expr(node.expr)
			if af {
				g.autofree_call_postgen()
			}
			if g.inside_ternary == 0 && !node.is_expr && !(node.expr is ast.IfExpr) {
				g.writeln(';')
			}
		}
		ast.FnDecl {
			g.gen_attrs(node.attrs)
			// g.tmp_count = 0 TODO
			mut skip := false
			pos := g.out.buf.len
			if g.pref.build_mode == .build_module {
				// if node.name.contains('parse_text') {
				// println('!!! $node.name mod=$node.mod, built=$g.module_built')
				// }
				if !node.name.starts_with(g.module_built + '.') && node.mod != g.module_built.after('/') {
					// Skip functions that don't have to be generated
					// for this module.
					println('skip bm $node.name mode=$node.mod module_built=$g.module_built')
					skip = true
				}
				if g.is_builtin_mod && g.module_built == 'builtin' {
					skip = false
				}
				if !skip {
					println('build module `$g.module_built` fn `$node.name`')
				}
			}
			if g.pref.use_cache {
				// We are using prebuilt modules, we do not need to generate
				// their functions in main.c.
				if node.mod != 'main' && node.mod != 'help' {
					skip = true
				}
			}
			keep_fn_decl := g.fn_decl
			g.fn_decl = node
			if node.name == 'main.main' {
				g.has_main = true
			}
			if node.name == 'backtrace' ||
				node.name == 'backtrace_symbols' || node.name == 'backtrace_symbols_fd' {
				g.write('\n#ifndef __cplusplus\n')
			}
			g.gen_fn_decl(node, skip)
			if node.name == 'backtrace' ||
				node.name == 'backtrace_symbols' || node.name == 'backtrace_symbols_fd' {
				g.write('\n#endif\n')
			}
			g.fn_decl = keep_fn_decl
			if skip {
				g.out.go_back_to(pos)
			}
			if node.language != .c {
				g.writeln('')
			}
		}
		ast.ForCStmt {
			g.write_v_source_line_info(node.pos)
			g.is_vlines_enabled = false
			g.write('for (')
			if !node.has_init {
				g.write('; ')
			} else {
				g.stmt(node.init)
				// Remove excess return and add space
				if g.out.last_n(1) == '\n' {
					g.out.go_back(1)
					g.empty_line = false
					g.write(' ')
				}
			}
			if node.has_cond {
				g.expr(node.cond)
			}
			g.write('; ')
			if node.has_inc {
				g.stmt(node.inc)
			}
			g.writeln(') {')
			g.is_vlines_enabled = true
			g.stmts(node.stmts)
			g.writeln('}')
		}
		ast.ForInStmt {
			g.write_v_source_line_info(node.pos)
			g.for_in(node)
		}
		ast.ForStmt {
			g.write_v_source_line_info(node.pos)
			g.is_vlines_enabled = false
			g.writeln('for (;;) {')
			if !node.is_inf {
				g.indent++
				g.stmt_path_pos << g.out.len
				g.write('if (!(')
				g.expr(node.cond)
				g.writeln(')) break;')
				g.indent--
			}
			g.is_vlines_enabled = true
			g.stmts(node.stmts)
			g.writeln('}')
		}
		ast.GlobalDecl {
			g.global_decl(node)
		}
		ast.GoStmt {
			g.go_stmt(node)
		}
		ast.GotoLabel {
			g.writeln('$node.name: {}')
		}
		ast.GotoStmt {
			g.writeln('goto $node.name;')
		}
		ast.HashStmt {
			// #include etc
			typ := node.val.all_before(' ')
			if typ == 'include' {
				if node.val.contains('.m') {
					// Objective C code import, include it after V types, so that e.g. `string` is
					// available there
					g.definitions.writeln('#$node.val')
				} else {
					g.includes.writeln('// added by module `$node.mod`:')
					g.includes.writeln('#$node.val')
				}
			}
			if typ == 'define' {
				g.includes.writeln('#$node.val')
			}
		}
		ast.Import {}
		ast.InterfaceDecl {
			// definitions are sorted and added in write_types
		}
		ast.Module {
			// g.is_builtin_mod = node.name == 'builtin'
			g.is_builtin_mod = node.name in ['builtin', 'os', 'strconv']
			g.cur_mod = node.name
		}
		ast.Return {
			g.write_defer_stmts_when_needed()
			if g.pref.autofree {
				g.writeln('// ast.Return free')
				// g.autofree_scope_vars(node.pos.pos)
				g.write_autofree_stmts_when_needed(node)
			}
			g.return_statement(node)
		}
		ast.SqlStmt {
			g.sql_stmt(node)
		}
		ast.StructDecl {
			name := if node.language == .c { util.no_dots(node.name) } else { c_name(node.name) }
			// TODO For some reason, build fails with autofree with this line
			// as it's only informative, comment it for now
			// g.gen_attrs(node.attrs)
			// g.writeln('typedef struct {')
			// for field in it.fields {
			// field_type_sym := g.table.get_type_symbol(field.typ)
			// g.writeln('\t$field_type_sym.name $field.name;')
			// }
			// g.writeln('} $name;')
			if node.language == .c {
				return
			}
			if node.is_union {
				g.typedefs.writeln('typedef union $name $name;')
			} else {
				g.typedefs.writeln('typedef struct $name $name;')
			}
		}
		ast.TypeDecl {
			g.writeln('// TypeDecl')
		}
	}
	g.stmt_path_pos.delete(g.stmt_path_pos.len - 1)
}

fn (mut g Gen) write_defer_stmts() {
	for defer_stmt in g.defer_stmts {
		g.writeln('// Defer begin')
		if defer_stmt.ifdef.len > 0 {
			g.writeln(defer_stmt.ifdef)
			g.stmts(defer_stmt.stmts)
			g.writeln('')
			g.writeln('#endif')
		} else {
			g.indent--
			g.stmts(defer_stmt.stmts)
			g.indent++
		}
		g.writeln('// Defer end')
	}
}

fn (mut g Gen) for_in(it ast.ForInStmt) {
	if it.is_range {
		// `for x in 1..10 {`
		i := if it.val_var == '_' { g.new_tmp_var() } else { c_name(it.val_var) }
		g.write('for (int $i = ')
		g.expr(it.cond)
		g.write('; $i < ')
		g.expr(it.high)
		g.writeln('; ++$i) {')
		g.stmts(it.stmts)
		g.writeln('}')
	} else if it.kind == .array {
		// `for num in nums {`
		g.writeln('// FOR IN array')
		styp := g.typ(it.val_type)
		val_sym := g.table.get_type_symbol(it.val_type)
		cond_type_is_ptr := it.cond_type.is_ptr()
		atmp := g.new_tmp_var()
		atmp_type := if cond_type_is_ptr { 'array *' } else { 'array' }
		g.write('$atmp_type $atmp = ')
		g.expr(it.cond)
		g.writeln(';')
		i := if it.key_var in ['', '_'] { g.new_tmp_var() } else { it.key_var }
		op_field := if cond_type_is_ptr { '->' } else { '.' }
		g.writeln('for (int $i = 0; $i < $atmp${op_field}len; ++$i) {')
		if it.val_var != '_' {
			if val_sym.kind == .function {
				g.write('\t')
				g.write_fn_ptr_decl(val_sym.info as table.FnType, c_name(it.val_var))
				g.writeln(' = ((voidptr*)$atmp${op_field}data)[$i];')
			} else {
				g.writeln('\t$styp ${c_name(it.val_var)} = (($styp*)$atmp${op_field}data)[$i];')
			}
		}
		g.stmts(it.stmts)
		g.writeln('}')
	} else if it.kind == .array_fixed {
		atmp := g.new_tmp_var()
		atmp_type := g.typ(it.cond_type)
		if !it.cond.is_lvalue() {
			g.error('for in: unhandled condition `$it.cond`', it.pos)
		}
		// TODO rvalue cond
		g.write('$atmp_type *$atmp = &')
		g.expr(it.cond)
		g.writeln(';')
		i := if it.key_var in ['', '_'] { g.new_tmp_var() } else { it.key_var }
		cond_sym := g.table.get_type_symbol(it.cond_type)
		info := cond_sym.info as table.ArrayFixed
		g.writeln('for (int $i = 0; $i != $info.size; ++$i) {')
		if it.val_var != '_' {
			val_sym := g.table.get_type_symbol(it.val_type)
			if val_sym.kind == .function {
				g.write('\t')
				g.write_fn_ptr_decl(val_sym.info as table.FnType, c_name(it.val_var))
			} else {
				styp := g.typ(it.val_type)
				g.write('\t$styp ${c_name(it.val_var)}')
			}
			g.writeln(' = (*$atmp)[$i];')
		}
		g.stmts(it.stmts)
		g.writeln('}')
	} else if it.kind == .map {
		// `for key, val in map {`
		g.writeln('// FOR IN map')
		key_styp := g.typ(it.key_type)
		val_styp := g.typ(it.val_type)
		val_sym := g.table.get_type_symbol(it.val_type)
		keys_tmp := 'keys_' + g.new_tmp_var()
		idx := g.new_tmp_var()
		key := if it.key_var in ['', '_'] { g.new_tmp_var() } else { it.key_var }
		zero := g.type_default(it.val_type)
		atmp := g.new_tmp_var()
		atmp_styp := g.typ(it.cond_type)
		g.write('$atmp_styp $atmp = ')
		g.expr(it.cond)
		g.writeln(';')
		g.writeln('array_$key_styp $keys_tmp = map_keys(&$atmp);')
		g.writeln('for (int $idx = 0; $idx < ${keys_tmp}.len; ++$idx) {')
		// TODO: analyze whether it.key_type has a .clone() method and call .clone() for all types:
		if it.key_type == table.string_type {
			g.writeln('\t$key_styp $key = /*kkkk*/ string_clone( (($key_styp*)${keys_tmp}.data)[$idx] );')
		} else {
			g.writeln('\t$key_styp $key = /*kkkk*/ (($key_styp*)${keys_tmp}.data)[$idx];')
		}
		if it.val_var != '_' {
			if val_sym.kind == .function {
				g.write('\t')
				g.write_fn_ptr_decl(val_sym.info as table.FnType, c_name(it.val_var))
				g.writeln(' = (*(voidptr*)map_get($atmp, $key, &(voidptr[]){ $zero }));')
			} else {
				g.writeln('\t$val_styp ${c_name(it.val_var)} = (*($val_styp*)map_get($atmp, $key, &($val_styp[]){ $zero }));')
			}
		}
		g.stmts(it.stmts)
		g.writeln('}')
		g.writeln('/*for in map cleanup*/')
		g.writeln('for (int $idx = 0; $idx < ${keys_tmp}.len; ++$idx) { string_free(&(($key_styp*)${keys_tmp}.data)[$idx]); }')
		g.writeln('array_free(&$keys_tmp);')
	} else if it.cond_type.has_flag(.variadic) {
		g.writeln('// FOR IN cond_type/variadic')
		i := if it.key_var in ['', '_'] { g.new_tmp_var() } else { it.key_var }
		styp := g.typ(it.cond_type)
		g.write('for (int $i = 0; $i < ')
		g.expr(it.cond)
		g.writeln('.len; ++$i) {')
		g.write('\t$styp ${c_name(it.val_var)} = ')
		g.expr(it.cond)
		g.writeln('.args[$i];')
		g.stmts(it.stmts)
		g.writeln('}')
	} else if it.kind == .string {
		i := if it.key_var in ['', '_'] { g.new_tmp_var() } else { it.key_var }
		g.write('for (int $i = 0; $i < ')
		g.expr(it.cond)
		g.writeln('.len; ++$i) {')
		if it.val_var != '_' {
			g.write('\tbyte ${c_name(it.val_var)} = ')
			g.expr(it.cond)
			g.writeln('.str[$i];')
		}
		g.stmts(it.stmts)
		g.writeln('}')
	} else {
		s := g.table.type_to_str(it.cond_type)
		g.error('for in: unhandled symbol `$it.cond` of type `$s`', it.pos)
	}
}

// use instead of expr() when you need to cast to sum type (can add other casts also)
fn (mut g Gen) expr_with_cast(expr ast.Expr, got_type, expected_type table.Type) {
	// cast to sum type
	if expected_type != table.void_type {
		expected_is_ptr := expected_type.is_ptr()
		expected_deref_type := if expected_is_ptr { expected_type.deref() } else { expected_type }
		got_is_ptr := got_type.is_ptr()
		got_deref_type := if got_is_ptr { got_type.deref() } else { got_type }
		if g.table.sumtype_has_variant(expected_deref_type, got_deref_type) {
			exp_styp := g.typ(expected_type)
			got_styp := g.typ(got_type)
			got_idx := got_type.idx()
			got_sym := g.table.get_type_symbol(got_type)
			if expected_is_ptr && got_is_ptr {
				exp_der_styp := g.typ(expected_deref_type)
				g.write('/* sum type cast */ ($exp_styp) memdup(&($exp_der_styp){._object = ')
				g.expr(expr)
				g.write(', .typ = $got_idx /* $got_sym.name */}, sizeof($exp_der_styp))')
			} else if expected_is_ptr {
				exp_der_styp := g.typ(expected_deref_type)
				g.write('/* sum type cast */ ($exp_styp) memdup(&($exp_der_styp){._object = memdup(&($got_styp[]) {')
				g.expr(expr)
				g.write('}, sizeof($got_styp)), .typ = $got_idx /* $got_sym.name */}, sizeof($exp_der_styp))')
			} else if got_is_ptr {
				g.write('/* sum type cast */ ($exp_styp) {._object = ')
				g.expr(expr)
				g.write(', .typ = $got_idx /* $got_sym.name */}')
			} else {
				g.write('/* sum type cast */ ($exp_styp) {._object = memdup(&($got_styp[]) {')
				g.expr(expr)
				g.write('}, sizeof($got_styp)), .typ = $got_idx /* $got_sym.name */}')
			}
			return
		}
	}
	// Generic dereferencing logic
	expected_sym := g.table.get_type_symbol(expected_type)
	got_is_ptr := got_type.is_ptr()
	expected_is_ptr := expected_type.is_ptr()
	neither_void := table.voidptr_type !in [got_type, expected_type]
	if got_is_ptr && !expected_is_ptr && neither_void && expected_sym.kind !in [.interface_, .placeholder] {
		got_deref_type := got_type.deref()
		deref_sym := g.table.get_type_symbol(got_deref_type)
		deref_will_match := expected_type in [got_type, got_deref_type, deref_sym.parent_idx]
		got_is_opt := got_type.has_flag(.optional)
		if deref_will_match || got_is_opt {
			g.write('*')
		}
	}
	// no cast
	g.expr(expr)
}

// cestring returns a V string, properly escaped for embeddeding in a C string literal.
fn cestring(s string) string {
	return s.replace('\\', '\\\\').replace('"', "\'")
}

// ctoslit returns a 'tos_lit("$s")' call, where s is properly escaped.
fn ctoslit(s string) string {
	return 'tos_lit("' + cestring(s) + '")'
}

fn (mut g Gen) gen_attrs(attrs []table.Attr) {
	for attr in attrs {
		g.writeln('// Attr: [$attr.name]')
	}
}

fn (mut g Gen) gen_assert_stmt(a ast.AssertStmt) {
	g.writeln('// assert')
	g.inside_ternary++
	g.write('if (')
	g.expr(a.expr)
	g.write(')')
	g.decrement_inside_ternary()
	if g.is_test {
		g.writeln('{')
		g.writeln('\tg_test_oks++;')
		metaname_ok := g.gen_assert_metainfo(a)
		g.writeln('\tmain__cb_assertion_ok(&$metaname_ok);')
		g.writeln('} else {')
		g.writeln('\tg_test_fails++;')
		metaname_fail := g.gen_assert_metainfo(a)
		g.writeln('\tmain__cb_assertion_failed(&$metaname_fail);')
		g.writeln('\tlongjmp(g_jump_buffer, 1);')
		g.writeln('\t// TODO')
		g.writeln('\t// Maybe print all vars in a test function if it fails?')
		g.writeln('}')
		return
	}
	g.writeln(' {} else {')
	metaname_panic := g.gen_assert_metainfo(a)
	g.writeln('\t__print_assert_failure(&$metaname_panic);')
	g.writeln('\tv_panic(tos_lit("Assertion failed..."));')
	g.writeln('\texit(1);')
	g.writeln('}')
}

fn (mut g Gen) gen_assert_metainfo(a ast.AssertStmt) string {
	mod_path := cestring(g.file.path)
	fn_name := g.fn_decl.name
	line_nr := a.pos.line_nr
	src := cestring(a.expr.str())
	metaname := 'v_assert_meta_info_$g.new_tmp_var()'
	g.writeln('\tVAssertMetaInfo $metaname;')
	g.writeln('\tmemset(&$metaname, 0, sizeof(VAssertMetaInfo));')
	g.writeln('\t${metaname}.fpath = ${ctoslit(mod_path)};')
	g.writeln('\t${metaname}.line_nr = $line_nr;')
	g.writeln('\t${metaname}.fn_name = ${ctoslit(fn_name)};')
	g.writeln('\t${metaname}.src = ${ctoslit(src)};')
	match a.expr {
		ast.InfixExpr {
			g.writeln('\t${metaname}.op = ${ctoslit(it.op.str())};')
			g.writeln('\t${metaname}.llabel = ${ctoslit(it.left.str())};')
			g.writeln('\t${metaname}.rlabel = ${ctoslit(it.right.str())};')
			g.write('\t${metaname}.lvalue = ')
			g.gen_assert_single_expr(it.left, it.left_type)
			g.writeln(';')
			//
			g.write('\t${metaname}.rvalue = ')
			g.gen_assert_single_expr(it.right, it.right_type)
			g.writeln(';')
		}
		ast.CallExpr {
			g.writeln('\t${metaname}.op = tos_lit("call");')
		}
		else {}
	}
	return metaname
}

fn (mut g Gen) gen_assert_single_expr(e ast.Expr, t table.Type) {
	unknown_value := '*unknown value*'
	match e {
		ast.CallExpr {
			g.write(ctoslit(unknown_value))
		}
		ast.CastExpr {
			g.write(ctoslit(unknown_value))
		}
		ast.IndexExpr {
			g.write(ctoslit(unknown_value))
		}
		ast.PrefixExpr {
			g.write(ctoslit(unknown_value))
		}
		ast.MatchExpr {
			g.write(ctoslit(unknown_value))
		}
		ast.Type {
			sym := g.table.get_type_symbol(t)
			g.write(ctoslit('$sym.name'))
		}
		else {
			g.gen_expr_to_string(e, t) or {
				g.write(ctoslit('[$err]'))
			}
		}
	}
	g.write(' /* typeof: ' + typeof(e) + ' type: ' + t.str() + ' */ ')
}

fn (mut g Gen) write_fn_ptr_decl(func &table.FnType, ptr_name string) {
	ret_styp := g.typ(func.func.return_type)
	g.write('$ret_styp (*$ptr_name) (')
	arg_len := func.func.params.len
	for i, arg in func.func.params {
		arg_styp := g.typ(arg.typ)
		g.write('$arg_styp $arg.name')
		if i < arg_len - 1 {
			g.write(', ')
		}
	}
	g.write(')')
}

fn (mut g Gen) gen_assign_stmt(assign_stmt ast.AssignStmt) {
	if assign_stmt.is_static {
		g.write('static ')
	}
	mut return_type := table.void_type
	op := if assign_stmt.op == .decl_assign { token.Kind.assign } else { assign_stmt.op }
	is_decl := assign_stmt.op == .decl_assign
	match assign_stmt.right[0] {
		ast.CallExpr { return_type = it.return_type }
		ast.IfExpr { return_type = it.typ }
		ast.MatchExpr { return_type = it.return_type }
		else {}
	}
	// Free the old value assigned to this string var (only if it's `str = [new value]`)
	if g.pref.autofree && assign_stmt.op == .assign && assign_stmt.left_types.len == 1 &&
		assign_stmt.left_types[0] == table.string_type && assign_stmt.left[0] is ast.Ident {
		ident := assign_stmt.left[0] as ast.Ident
		if ident.name != '_' {
			g.write('string_free(&')
			g.expr(assign_stmt.left[0])
			g.writeln('); // free str on re-assignment')
		}
	}
	// Autofree tmp arg vars
	first_right := assign_stmt.right[0]
	af := g.pref.autofree && first_right is ast.CallExpr && !g.is_builtin_mod
	if af {
		g.autofree_call_pregen(first_right as ast.CallExpr)
	}
	//
	// Handle optionals. We need to declare a temp variable for them, that's why they are handled
	// here, not in call_expr().
	// `pos := s.index('x') or { return }`
	// ==========>
	// Option_int _t190 = string_index(s, _STR("x"));
	// if (!_t190.ok) {
	// string err = _t190.v_error;
	// int errcode = _t190.ecode;
	// return;
	// }
	// int pos = *(int*)_t190.data;
	mut gen_or := false
	mut tmp_opt := ''
	is_optional := g.pref.autofree && assign_stmt.op == .decl_assign && assign_stmt.left_types.len ==
		1 && assign_stmt.right[0] is ast.CallExpr
	if is_optional {
		// g.write('/* optional assignment */')
		call_expr := assign_stmt.right[0] as ast.CallExpr
		if call_expr.or_block.kind != .absent {
			styp := g.typ(call_expr.return_type.set_flag(.optional))
			tmp_opt = g.new_tmp_var()
			g.write('/*AF opt*/$styp $tmp_opt = ')
			g.expr(assign_stmt.right[0])
			gen_or = true
			g.or_block(tmp_opt, call_expr.or_block, call_expr.return_type)
			g.writeln('/*=============ret*/')
			if af && is_optional {
				g.autofree_call_postgen()
			}
			// return
		}
	}
	// json_test failed w/o this check
	if return_type != table.void_type && return_type != 0 {
		sym := g.table.get_type_symbol(return_type)
		if sym.kind == .multi_return {
			// multi return
			// TODO Handle in if_expr
			is_opt := return_type.has_flag(.optional)
			mr_var_name := 'mr_$assign_stmt.pos.pos'
			mr_styp := g.typ(return_type)
			g.write('$mr_styp $mr_var_name = ')
			g.is_assign_rhs = true
			g.expr(assign_stmt.right[0])
			g.is_assign_rhs = false
			g.writeln(';')
			for i, lx in assign_stmt.left {
				match lx {
					ast.Ident {
						if lx.kind == .blank_ident {
							continue
						}
					}
					else {}
				}
				styp := g.typ(assign_stmt.left_types[i])
				if assign_stmt.op == .decl_assign {
					g.write('$styp ')
				}
				g.expr(lx)
				if is_opt {
					mr_base_styp := g.base_type(return_type)
					g.writeln(' = (*($mr_base_styp*)${mr_var_name}.data).arg$i;')
				} else {
					g.writeln(' = ${mr_var_name}.arg$i;')
				}
			}
			return
		}
	}
	// TODO: non idents on left (exprs)
	if assign_stmt.has_cross_var {
		for i, left in assign_stmt.left {
			match left {
				ast.Ident {
					left_typ := assign_stmt.left_types[i]
					left_sym := g.table.get_type_symbol(left_typ)
					if left_sym.kind == .function {
						g.write_fn_ptr_decl(left_sym.info as table.FnType, '_var_$left.pos.pos')
						g.writeln(' = $left.name;')
					} else {
						styp := g.typ(left_typ)
						g.writeln('$styp _var_$left.pos.pos = $left.name;')
					}
				}
				ast.IndexExpr {
					sym := g.table.get_type_symbol(left.left_type)
					if sym.kind == .array {
						info := sym.info as table.Array
						elem_typ := g.table.get_type_symbol(info.elem_type)
						if elem_typ.kind == .function {
							left_typ := assign_stmt.left_types[i]
							left_sym := g.table.get_type_symbol(left_typ)
							g.write_fn_ptr_decl(left_sym.info as table.FnType, '_var_$left.pos.pos')
							g.write(' = *(voidptr*)array_get(')
						} else {
							styp := g.typ(info.elem_type)
							g.write('$styp _var_$left.pos.pos = *($styp*)array_get(')
						}
						if left.left_type.is_ptr() {
							g.write('*')
						}
						g.expr(left.left)
						g.write(', ')
						g.expr(left.index)
						g.writeln(');')
					} else if sym.kind == .map {
						info := sym.info as table.Map
						styp := g.typ(info.value_type)
						zero := g.type_default(info.value_type)
						val_typ := g.table.get_type_symbol(info.value_type)
						if val_typ.kind == .function {
							left_type := assign_stmt.left_types[i]
							left_sym := g.table.get_type_symbol(left_type)
							g.write_fn_ptr_decl(left_sym.info as table.FnType, '_var_$left.pos.pos')
							g.write(' = *(voidptr*)map_get(')
						} else {
							g.write('$styp _var_$left.pos.pos = *($styp*)map_get(')
						}
						if left.left_type.is_ptr() {
							g.write('*')
						}
						g.expr(left.left)
						g.write(', ')
						g.expr(left.index)
						if val_typ.kind == .function {
							g.writeln(', &(voidptr[]){ $zero });')
						} else {
							g.writeln(', &($styp[]){ $zero });')
						}
					}
				}
				ast.SelectorExpr {
					styp := g.typ(left.typ)
					g.write('$styp _var_$left.pos.pos = ')
					g.expr(left.expr)
					if left.expr_type.is_ptr() {
						g.writeln('->$left.field_name;')
					} else {
						g.writeln('.$left.field_name;')
					}
				}
				else {}
			}
		}
	}
	// `a := 1` | `a,b := 1,2`
	for i, left in assign_stmt.left {
		mut var_type := assign_stmt.left_types[i]
		mut val_type := assign_stmt.right_types[i]
		val := assign_stmt.right[i]
		mut is_call := false
		mut blank_assign := false
		mut ident := ast.Ident{}
		if left is ast.Ident {
			ident = *left
			// id_info := ident.var_info()
			// var_type = id_info.typ
			blank_assign = left.kind == .blank_ident
			if left.info is ast.IdentVar {
				share := (left.info as ast.IdentVar).share
				if share == .shared_t {
					var_type = var_type.set_flag(.shared_f)
				}
				if share == .atomic_t {
					var_type = var_type.set_flag(.atomic_f)
				}
			}
		}
		styp := g.typ(var_type)
		mut is_fixed_array_init := false
		mut has_val := false
		match val {
			ast.ArrayInit {
				is_fixed_array_init = val.is_fixed
				has_val = val.has_val
			}
			ast.CallExpr {
				is_call = true
				return_type = val.return_type
			}
			// TODO: no buffer fiddling
			ast.AnonFn {
				if blank_assign {
					g.write('{')
				}
				ret_styp := g.typ(val.decl.return_type)
				g.write('$ret_styp (*$ident.name) (')
				def_pos := g.definitions.len
				g.fn_args(val.decl.params, val.decl.is_variadic)
				g.definitions.go_back(g.definitions.len - def_pos)
				g.write(') = ')
				g.expr(*val)
				g.writeln(';')
				if blank_assign {
					g.write('}')
				}
				continue
			}
			else {}
		}
		right_sym := g.table.get_type_symbol(val_type)
		g.is_assign_lhs = true
		if val_type.has_flag(.optional) {
			g.right_is_opt = true
		}
		if blank_assign {
			if is_call {
				g.expr(val)
			} else {
				g.write('{$styp _ = ')
				g.expr(val)
				g.writeln(';}')
			}
		} else if right_sym.kind == .array_fixed && assign_stmt.op == .assign {
			right := val as ast.ArrayInit
			if right.has_val {
				for j, expr in right.exprs {
					g.expr(left)
					g.write('[$j] = ')
					g.expr(expr)
					g.writeln(';')
				}
			} else {
				fixed_array := right_sym.info as table.ArrayFixed
				for j in 0 .. fixed_array.size {
					g.expr(left)
					g.write('[$j] = ')
					if right.has_default {
						g.expr(right.default_expr)
					} else {
						g.write(g.type_default(right.elem_type))
					}
					g.writeln(';')
				}
			}
		} else {
			g.assign_op = assign_stmt.op
			is_inside_ternary := g.inside_ternary != 0
			cur_line := if is_inside_ternary && is_decl {
				g.register_ternary_name(ident.name)
				g.empty_line = false
				g.go_before_ternary()
			} else {
				''
			}
			mut str_add := false
			if var_type == table.string_type_idx && assign_stmt.op == .plus_assign {
				if left is ast.IndexExpr {
					// a[0] += str => `array_set(&a, 0, &(string[]) {string_add(...))})`
					g.expr(left)
					g.write('string_add(')
				} else {
					// str += str2 => `str = string_add(str, str2)`
					g.expr(left)
					g.write(' = /*f*/string_add(')
				}
				g.is_assign_lhs = false
				g.is_assign_rhs = true
				str_add = true
			}
			if right_sym.kind == .function && is_decl {
				if is_inside_ternary && is_decl {
					g.out.write(tabs[g.indent - g.inside_ternary])
				}
				func := right_sym.info as table.FnType
				ret_styp := g.typ(func.func.return_type)
				g.write('$ret_styp (*${g.get_ternary_name(ident.name)}) (')
				def_pos := g.definitions.len
				g.fn_args(func.func.params, func.func.is_variadic)
				g.definitions.go_back(g.definitions.len - def_pos)
				g.write(')')
			} else {
				if is_decl {
					if is_inside_ternary {
						g.out.write(tabs[g.indent - g.inside_ternary])
					}
					g.write('$styp ')
				}
				g.expr(left)
			}
			if is_inside_ternary && is_decl {
				g.write(';\n$cur_line')
				g.out.write(tabs[g.indent])
				g.expr(left)
			}
			g.is_assign_lhs = false
			g.is_assign_rhs = true
			if !g.is_array_set && !str_add {
				g.write(' $op ')
			} else if str_add {
				g.write(', ')
			}
			mut cloned := false
			if g.autofree && right_sym.kind in [.array, .string] {
				if g.gen_clone_assignment(val, right_sym, false) {
					cloned = true
				}
			}
			unwrap_optional := !var_type.has_flag(.optional) && val_type.has_flag(.optional)
			if unwrap_optional {
				// Unwrap the optional now that the testing code has been prepended.
				// `pos := s.index(...
				// `int pos = *(int)_t10.data;`
				g.write('*($styp*)')
				if g.pref.autofree {
					g.write(tmp_opt + '.data/*FF*/')
					g.right_is_opt = false
					g.is_assign_rhs = false
					if g.inside_ternary == 0 && !assign_stmt.is_simple {
						g.writeln(';')
					}
					return
				}
			}
			g.is_shared = var_type.has_flag(.shared_f)
			if !cloned {
				if is_decl {
					if is_fixed_array_init && !has_val {
						if val is ast.ArrayInit {
							if val.has_default {
								g.write('{$val.default_expr')
								info := right_sym.info as table.ArrayFixed
								for _ in 1 .. info.size {
									g.write(', $val.default_expr')
								}
								g.write('}')
							} else {
								g.write('{0}')
							}
						} else {
							g.write('{0}')
						}
					} else {
						g.expr(val)
					}
				} else {
					if assign_stmt.has_cross_var {
						g.gen_cross_tmp_variable(assign_stmt.left, val)
					} else {
						g.expr_with_cast(val, val_type, var_type)
					}
				}
			}
			if unwrap_optional {
				if g.pref.autofree {
					// g.write(tmp_opt + '/*FF*/')
				} else {
					g.write('.data')
				}
			}
			if str_add {
				g.write(')')
			}
			if g.is_array_set {
				g.write(' })')
				g.is_array_set = false
			}
			g.is_shared = false
		}
		g.right_is_opt = false
		g.is_assign_rhs = false
		if g.inside_ternary == 0 && !assign_stmt.is_simple {
			g.writeln(';')
		}
	}
}

fn (mut g Gen) gen_cross_tmp_variable(left []ast.Expr, val ast.Expr) {
	val_ := val
	match val {
		ast.Ident {
			mut has_var := false
			for lx in left {
				if lx is ast.Ident {
					if val.name == lx.name {
						g.write('_var_')
						g.write(lx.pos.pos.str())
						has_var = true
						break
					}
				}
			}
			if !has_var {
				g.expr(val_)
			}
		}
		ast.IndexExpr {
			mut has_var := false
			for lx in left {
				if val_.str() == lx.str() {
					g.write('_var_')
					g.write(lx.position().pos.str())
					has_var = true
					break
				}
			}
			if !has_var {
				g.expr(val_)
			}
		}
		ast.InfixExpr {
			g.gen_cross_tmp_variable(left, val.left)
			g.write(val.op.str())
			g.gen_cross_tmp_variable(left, val.right)
		}
		ast.PrefixExpr {
			g.write(val.op.str())
			g.gen_cross_tmp_variable(left, val.right)
		}
		ast.PostfixExpr {
			g.gen_cross_tmp_variable(left, val.expr)
			g.write(val.op.str())
		}
		ast.SelectorExpr {
			mut has_var := false
			for lx in left {
				if val_.str() == lx.str() {
					g.write('_var_')
					g.write(lx.position().pos.str())
					has_var = true
					break
				}
			}
			if !has_var {
				g.expr(val_)
			}
		}
		else {
			g.expr(val_)
		}
	}
}

fn (mut g Gen) register_ternary_name(name string) {
	level_key := g.inside_ternary.str()
	if level_key !in g.ternary_level_names {
		g.ternary_level_names[level_key] = []string{}
	}
	new_name := g.new_tmp_var()
	g.ternary_names[name] = new_name
	g.ternary_level_names[level_key] << name
}

fn (mut g Gen) get_ternary_name(name string) string {
	if g.inside_ternary == 0 {
		return name
	}
	if name !in g.ternary_names {
		return name
	}
	return g.ternary_names[name]
}

fn (mut g Gen) gen_clone_assignment(val ast.Expr, right_sym table.TypeSymbol, add_eq bool) bool {
	if val !is ast.Ident && val !is ast.SelectorExpr {
		return false
	}
	if g.autofree && right_sym.kind == .array {
		// `arr1 = arr2` => `arr1 = arr2.clone()`
		if add_eq {
			g.write('=')
		}
		g.write(' array_clone_static(')
		g.expr(val)
		g.write(')')
	} else if g.autofree && right_sym.kind == .string {
		if add_eq {
			g.write('=')
		}
		// `str1 = str2` => `str1 = str2.clone()`
		g.write(' string_clone_static(')
		g.expr(val)
		g.write(')')
	}
	return true
}

fn (mut g Gen) autofree_scope_vars(pos int) {
	g.writeln('// autofree_scope_vars($pos)')
	// eprintln('> free_scope_vars($pos)')
	scope := g.file.scope.innermost(pos)
	for _, obj in scope.objects {
		match obj {
			ast.Var {
				// if var.typ == 0 {
				// // TODO why 0?
				// continue
				// }
				v := *obj
				is_optional := v.typ.has_flag(.optional)
				if is_optional {
					// TODO: free optionals
					continue
				}
				g.autofree_variable(v)
			}
			else {}
		}
	}
}

fn (mut g Gen) autofree_variable(v ast.Var) {
	sym := g.table.get_type_symbol(v.typ)
	// if v.name.contains('output2') {
	// eprintln('   > var name: ${v.name:-20s} | is_arg: ${v.is_arg.str():6} | var type: ${int(v.typ):8} | type_name: ${sym.name:-33s}')
	// }
	if sym.kind == .array {
		g.autofree_var_call('array_free', v)
		return
	}
	if sym.kind == .string {
		// Don't free simple string literals.
		match v.expr {
			ast.StringLiteral {
				g.writeln('// str literal')
			}
			else {
				// NOTE/TODO: assign_stmt multi returns variables have no expr
				// since the type comes from the called fns return type
				/*
				f := v.name[0]
				if
					//!(f >= `a` && f <= `d`) {
					//f != `c` {
					v.name!='cvar_name' {
					t := typeof(v.expr)
				return '// other ' + t + '\n'
				}
				*/
			}
		}
		g.autofree_var_call('string_free', v)
		return
	}
	if sym.has_method('free') {
		g.autofree_var_call(c_name(sym.name) + '_free', v)
	}
}

fn (mut g Gen) autofree_var_call(free_fn_name string, v ast.Var) {
	if v.is_arg {
		// fn args should not be autofreed
		return
	}
	if v.typ.is_ptr() {
		g.writeln('\t${free_fn_name}(${c_name(v.name)}); // autofreed ptr var')
	} else {
		g.writeln('\t${free_fn_name}(&${c_name(v.name)}); // autofreed var')
	}
}

fn (mut g Gen) gen_anon_fn_decl(it ast.AnonFn) {
	pos := g.out.len
	def_pos := g.definitions.len
	g.stmt(it.decl)
	fn_body := g.out.after(pos)
	g.out.go_back(fn_body.len)
	g.definitions.go_back(g.definitions.len - def_pos)
	g.definitions.write(fn_body)
}

fn (mut g Gen) expr(node ast.Expr) {
	// println('cgen expr() line_nr=$node.pos.line_nr')
	match node {
		ast.AnonFn {
			// TODO: dont fiddle with buffers
			g.gen_anon_fn_decl(node)
			fsym := g.table.get_type_symbol(node.typ)
			g.write(fsym.name)
		}
		ast.ArrayInit {
			g.array_init(node)
		}
		ast.AsCast {
			g.as_cast(node)
		}
		ast.Assoc {
			g.assoc(node)
		}
		ast.BoolLiteral {
			g.write(node.val.str())
		}
		ast.CallExpr {
			// if g.fileis('1.strings') {
			// println('\ncall_expr()()')
			// }
			g.call_expr(node)
			// if g.fileis('1.strings') {
			// println('before:' + node.autofree_pregen)
			// }
			if g.pref.autofree {
				// println('pos=$node.pos.pos')
			}
			// if g.pref.autofree && node.autofree_pregen != '' { // g.strs_to_free0.len != 0 {
			/*
			if g.pref.autofree {
				s := g.autofree_pregen[node.pos.pos.str()]
				if s != '' {
					// g.insert_before_stmt('/*START2*/' + g.strs_to_free0.join('\n') + '/*END*/')
					// g.insert_before_stmt('/*START3*/' + node.autofree_pregen + '/*END*/')
					g.insert_before_stmt('/*START3*/' + s + '/*END*/')
					// for s in g.strs_to_free0 {
				}
				// //g.writeln(s)
				// }
				g.strs_to_free0 = []
			}
			*/
		}
		ast.CastExpr {
			// g.write('/*cast*/')
			if g.is_amp {
				// &Foo(0) => ((Foo*)0)
				g.out.go_back(1)
			}
			g.is_amp = false
			sym := g.table.get_type_symbol(node.typ)
			if sym.kind == .string && !node.typ.is_ptr() {
				// `string(x)` needs `tos()`, but not `&string(x)
				// `tos(str, len)`, `tos2(str)`
				if node.has_arg {
					g.write('tos((byteptr)')
				} else {
					g.write('tos2((byteptr)')
				}
				g.expr(node.expr)
				expr_sym := g.table.get_type_symbol(node.expr_type)
				if expr_sym.kind == .array {
					// if we are casting an array, we need to add `.data`
					g.write('.data')
				}
				if node.has_arg {
					// len argument
					g.write(', ')
					g.expr(node.arg)
				}
				g.write(')')
			} else if sym.kind == .sum_type {
				g.expr_with_cast(node.expr, node.expr_type, node.typ)
			} else if sym.kind == .struct_ && !node.typ.is_ptr() && !(sym.info as table.Struct).is_typedef {
				styp := g.typ(node.typ)
				g.write('*(($styp *)(&')
				g.expr(node.expr)
				g.write('))')
			} else {
				styp := g.typ(node.typ)
				g.write('(($styp)(')
				g.expr(node.expr)
				if node.expr is ast.IntegerLiteral &&
					node.typ in [table.u64_type, table.u32_type, table.u16_type] {
					g.write('U')
				}
				g.write('))')
			}
		}
		ast.ChanInit {
			elem_typ_str := g.typ(node.elem_type)
			g.write('sync__new_channel_st(')
			if node.has_cap {
				g.expr(node.cap_expr)
			} else {
				g.write('0')
			}
			g.write(', sizeof(')
			g.write(elem_typ_str)
			g.write('))')
		}
		ast.CharLiteral {
			g.write("'$node.val'")
		}
		ast.ComptimeCall {
			g.comptime_call(node)
		}
		ast.Comment {}
		ast.ConcatExpr {
			g.concat_expr(node)
		}
		ast.EnumVal {
			// g.write('${it.mod}${it.enum_name}_$it.val')
			styp := g.typ(node.typ)
			g.write('${styp}_$node.val')
		}
		ast.FloatLiteral {
			g.write(node.val)
		}
		ast.Ident {
			if g.should_write_asterisk_due_to_match_sumtype(node) {
				g.write('*')
			}
			g.ident(node)
		}
		ast.IfExpr {
			g.if_expr(node)
		}
		ast.IfGuardExpr {
			g.write('/* guard */')
		}
		ast.IndexExpr {
			g.index_expr(node)
		}
		ast.InfixExpr {
			if node.op in [.left_shift, .plus_assign, .minus_assign] {
				g.inside_map_infix = true
				g.infix_expr(node)
				g.inside_map_infix = false
			} else {
				g.infix_expr(node)
			}
		}
		ast.IntegerLiteral {
			if node.val.starts_with('0o') {
				g.write('0')
				g.write(node.val[2..])
			} else {
				g.write(node.val) // .int().str())
			}
		}
		ast.LockExpr {
			g.lock_expr(node)
		}
		ast.MatchExpr {
			g.match_expr(node)
		}
		ast.MapInit {
			key_typ_str := g.typ(node.key_type)
			value_typ_str := g.typ(node.value_type)
			value_typ := g.table.get_type_symbol(node.value_type)
			size := node.vals.len
			if size > 0 {
				if value_typ.kind == .function {
					g.write('new_map_init($size, sizeof(voidptr), _MOV(($key_typ_str[$size]){')
				} else {
					g.write('new_map_init($size, sizeof($value_typ_str), _MOV(($key_typ_str[$size]){')
				}
				for expr in node.keys {
					g.expr(expr)
					g.write(', ')
				}
				if value_typ.kind == .function {
					g.write('}), _MOV((voidptr[$size]){')
				} else {
					g.write('}), _MOV(($value_typ_str[$size]){')
				}
				for expr in node.vals {
					g.expr(expr)
					g.write(', ')
				}
				g.write('}))')
			} else {
				g.write('new_map_1(sizeof($value_typ_str))')
			}
		}
		ast.None {
			g.write('opt_none()')
		}
		ast.OrExpr {
			// this should never appear here
		}
		ast.ParExpr {
			g.write('(')
			g.expr(node.expr)
			g.write(')')
		}
		ast.PostfixExpr {
			if node.auto_locked != '' {
				g.writeln('sync__RwMutex_w_lock($node.auto_locked->mtx);')
			}
			g.inside_map_postfix = true
			g.expr(node.expr)
			g.inside_map_postfix = false
			g.write(node.op.str())
			if node.auto_locked != '' {
				g.writeln(';')
				g.write('sync__RwMutex_w_unlock($node.auto_locked->mtx)')
			}
		}
		ast.PrefixExpr {
			gen_or := node.op == .arrow && node.or_block.kind != .absent
			if node.op == .amp {
				g.is_amp = true
			}
			if node.op == .arrow {
				styp := g.typ(node.right_type)
				right_sym := g.table.get_type_symbol(node.right_type)
				mut right_inf := right_sym.info as table.Chan
				elem_type := right_inf.elem_type
				is_gen_or_and_assign_rhs := gen_or && g.is_assign_rhs
				cur_line := if is_gen_or_and_assign_rhs {
					line := g.go_before_stmt(0)
					g.out.write(tabs[g.indent])
					line
				} else {
					''
				}
				tmp_opt := if gen_or { g.new_tmp_var() } else { '' }
				if gen_or {
					opt_elem_type := g.typ(elem_type.set_flag(.optional))
					g.register_chan_pop_optional_call(opt_elem_type, styp)
					g.write('$opt_elem_type $tmp_opt = __Option_${styp}_popval(')
				} else {
					g.write('__${styp}_popval(')
				}
				g.expr(node.right)
				g.write(')')
				if gen_or {
					g.or_block(tmp_opt, node.or_block, elem_type)
					if is_gen_or_and_assign_rhs {
						elem_styp := g.typ(elem_type)
						g.write('\n$cur_line*($elem_styp*)${tmp_opt}.data')
					}
				}
			} else {
				// g.write('/*pref*/')
				g.write(node.op.str())
				// g.write('(')
				g.expr(node.right)
			}
			g.is_amp = false
		}
		ast.RangeExpr {
			// Only used in IndexExpr
		}
		ast.SelectExpr {
			g.select_expr(node)
		}
		ast.SizeOf {
			if node.is_type {
				node_typ := g.unwrap_generic(node.typ)
				mut styp := node.type_name
				if styp.starts_with('C.') {
					styp = styp[2..]
				}
				if node.type_name == '' || node.typ.has_flag(.generic) {
					styp = g.typ(node_typ)
				} else {
					sym := g.table.get_type_symbol(node_typ)
					if sym.kind == .struct_ {
						info := sym.info as table.Struct
						if !info.is_typedef {
							styp = 'struct ' + styp
						}
					}
				}
				g.write('/*SizeOfType*/ sizeof(${util.no_dots(styp)})')
			} else {
				g.write('/*SizeOfVar*/ sizeof(')
				g.expr(node.expr)
				g.write(')')
			}
		}
		ast.SqlExpr {
			g.sql_select_expr(node)
		}
		ast.StringLiteral {
			g.string_literal(node)
		}
		ast.StringInterLiteral {
			g.string_inter_literal(node)
		}
		ast.StructInit {
			// `user := User{name: 'Bob'}`
			g.struct_init(node)
		}
		ast.SelectorExpr {
			if node.expr is ast.TypeOf as left {
				g.typeof_name(left)
				return
			}
			sym := g.table.get_type_symbol(node.expr_type)
			if sym.kind == .array_fixed {
				assert node.field_name == 'len'
				info := sym.info as table.ArrayFixed
				g.write('$info.size')
				return
			}
			if sym.kind == .chan && node.field_name == 'len' {
				g.write('sync__Channel_len(')
				g.expr(node.expr)
				g.write(')')
				return
			}
			g.expr(node.expr)
			// struct embedding
			if sym.kind == .struct_ {
				sym_info := sym.info as table.Struct
<<<<<<< HEAD
				field := sym_info.fields.filter(it.name == node.field_name)[0]
				if field.embed_alias_for != '' {
					g.write('.$field.embed_alias_for')
				}
=======
				x := sym_info.fields.filter(it.name == node.field_name)
				if x.len > 0 {
					field := x[0]
					if field.embed_alias_for != '' {
						g.write('.$field.embed_alias_for')
					}
                }
>>>>>>> 68a4dc0a
			}
			if node.expr_type.is_ptr() || sym.kind == .chan {
				g.write('->')
			} else {
				// g.write('. /*typ=  $it.expr_type */') // ${g.typ(it.expr_type)} /')
				g.write('.')
			}
			if node.expr_type.has_flag(.shared_f) {
				g.write('val.')
			}
			if node.expr_type == 0 {
				verror('cgen: SelectorExpr | expr_type: 0 | it.expr: `$node.expr` | field: `$node.field_name` | file: $g.file.path | line: $node.pos.line_nr')
			}
			g.write(c_name(node.field_name))
		}
		ast.Type {
			// match sum Type
			// g.write('/* Type */')
			type_idx := node.typ.idx()
			sym := g.table.get_type_symbol(node.typ)
			g.write('$type_idx /* $sym.name */')
		}
		ast.TypeOf {
			g.typeof_expr(node)
		}
		ast.Likely {
			if node.is_likely {
				g.write('_likely_')
			} else {
				g.write('_unlikely_')
			}
			g.write('(')
			g.expr(node.expr)
			g.write(')')
		}
		ast.UnsafeExpr {
			g.expr(node.expr)
		}
	}
}

// typeof(expr).name
fn (mut g Gen) typeof_name(node ast.TypeOf) {
	sym := g.table.get_type_symbol(node.expr_type)
	if sym.kind == .array {
		info := sym.info as table.Array
		mut s := g.table.get_type_name(info.elem_type)
		s = util.strip_main_name(s)
		g.write('tos_lit("[]$s")')
	} else if sym.kind == .sum_type {
		// new typeof() must be known at compile-time
		g.write('tos_lit("${util.strip_main_name(sym.name)}")')
	} else {
		g.typeof_expr(node)
	}
}

fn (mut g Gen) typeof_expr(node ast.TypeOf) {
	sym := g.table.get_type_symbol(node.expr_type)
	if sym.kind == .sum_type {
		// When encountering a .sum_type, typeof() should be done at runtime,
		// because the subtype of the expression may change:
		sum_type_idx := node.expr_type.idx()
		g.write('tos3( /* $sym.name */ v_typeof_sumtype_${sum_type_idx}( (')
		g.expr(node.expr)
		g.write(').typ ))')
	} else if sym.kind == .array_fixed {
		fixed_info := sym.info as table.ArrayFixed
		typ_name := g.table.get_type_name(fixed_info.elem_type)
		g.write('tos_lit("[$fixed_info.size]${util.strip_main_name(typ_name)}")')
	} else if sym.kind == .function {
		info := sym.info as table.FnType
		fn_info := info.func
		mut repr := 'fn ('
		for i, arg in fn_info.params {
			if i > 0 {
				repr += ', '
			}
			repr += util.strip_main_name(g.table.get_type_name(arg.typ))
		}
		repr += ')'
		if fn_info.return_type != table.void_type {
			repr += ' ${util.strip_main_name(g.table.get_type_name(fn_info.return_type))}'
		}
		g.write('tos_lit("$repr")')
	} else {
		g.write('tos_lit("${util.strip_main_name(sym.name)}")')
	}
}

fn (mut g Gen) enum_expr(node ast.Expr) {
	match node {
		ast.EnumVal { g.write(node.val) }
		else { g.expr(node) }
	}
}

fn (mut g Gen) infix_expr(node ast.InfixExpr) {
	// println('infix_expr() op="$node.op.str()" line_nr=$node.pos.line_nr')
	// g.write('/*infix*/')
	// if it.left_type == table.string_type_idx {
	// g.write('/*$node.left_type str*/')
	// }
	// string + string, string == string etc
	// g.infix_op = node.op
	if node.auto_locked != '' {
		g.writeln('sync__RwMutex_w_lock($node.auto_locked->mtx);')
	}
	left_type := g.unwrap_generic(node.left_type)
	left_sym := g.table.get_type_symbol(left_type)
	unaliased_left := if left_sym.kind == .alias { (left_sym.info as table.Alias).parent_type } else { left_type }
	if node.op in [.key_is, .not_is] {
		g.is_expr(node)
		return
	}
	right_sym := g.table.get_type_symbol(node.right_type)
	unaliased_right := if right_sym.kind == .alias { (right_sym.info as table.Alias).parent_type } else { node.right_type }
	if left_type == table.ustring_type_idx && node.op != .key_in && node.op != .not_in {
		fn_name := match node.op {
			.plus {
				'ustring_add('
			}
			.eq {
				'ustring_eq('
			}
			.ne {
				'ustring_ne('
			}
			.lt {
				'ustring_lt('
			}
			.le {
				'ustring_le('
			}
			.gt {
				'ustring_gt('
			}
			.ge {
				'ustring_ge('
			}
			else {
				verror('op error for type `$left_sym.name`')
				'/*node error*/'
			}
		}
		g.write(fn_name)
		g.expr(node.left)
		g.write(', ')
		g.expr(node.right)
		g.write(')')
	} else if left_type == table.string_type_idx && node.op !in [.key_in, .not_in] {
		// `str == ''` -> `str.len == 0` optimization
		if node.op in [.eq, .ne] &&
			node.right is ast.StringLiteral && (node.right as ast.StringLiteral).val == '' {
			arrow := if left_type.is_ptr() { '->' } else { '.' }
			g.write('(')
			g.expr(node.left)
			g.write(')')
			g.write('${arrow}len $node.op 0')
		} else {
			fn_name := match node.op {
				.plus {
					'string_add('
				}
				.eq {
					'string_eq('
				}
				.ne {
					'string_ne('
				}
				.lt {
					'string_lt('
				}
				.le {
					'string_le('
				}
				.gt {
					'string_gt('
				}
				.ge {
					'string_ge('
				}
				else {
					verror('op error for type `$left_sym.name`')
					'/*node error*/'
				}
			}
			g.write(fn_name)
			g.expr(node.left)
			g.write(', ')
			g.expr(node.right)
			g.write(')')
		}
	} else if node.op in [.eq, .ne] && left_sym.kind == .array && right_sym.kind == .array {
		ptr_typ := g.gen_array_equality_fn(left_type)
		if node.op == .eq {
			g.write('${ptr_typ}_arr_eq(')
		} else if node.op == .ne {
			g.write('!${ptr_typ}_arr_eq(')
		}
		if node.left_type.is_ptr() {
			g.write('*')
		}
		g.expr(node.left)
		g.write(', ')
		if node.right_type.is_ptr() {
			g.write('*')
		}
		g.expr(node.right)
		g.write(')')
	} else if node.op in [.eq, .ne] &&
		left_sym.kind == .array_fixed && right_sym.kind == .array_fixed {
		info := left_sym.info as table.ArrayFixed
		et := info.elem_type
		if !et.is_ptr() && !et.is_pointer() && !et.is_number() && et.idx() !in [table.bool_type_idx, table.char_type_idx] {
			verror('`==` on fixed array only supported with POD element types ATM')
		}
		g.write('(memcmp(')
		g.expr(node.left)
		g.write(', ')
		if node.right is ast.ArrayInit {
			s := g.typ(left_type)
			g.write('($s)')
		}
		g.expr(node.right)
		g.write(', sizeof(')
		g.expr(node.left)
		if node.op == .eq {
			g.write(')) == 0')
		} else if node.op == .ne {
			g.write(')) != 0')
		}
		g.write(')')
	} else if node.op in [.eq, .ne] && left_sym.kind == .map && right_sym.kind == .map {
		ptr_typ := g.gen_map_equality_fn(left_type)
		if node.op == .eq {
			g.write('${ptr_typ}_map_eq(')
		} else if node.op == .ne {
			g.write('!${ptr_typ}_map_eq(')
		}
		if node.left_type.is_ptr() {
			g.write('*')
		}
		g.expr(node.left)
		g.write(', ')
		if node.right_type.is_ptr() {
			g.write('*')
		}
		g.expr(node.right)
		g.write(')')
	} else if node.op in [.key_in, .not_in] {
		if node.op == .not_in {
			g.write('!')
		}
		if right_sym.kind == .array {
			match node.right {
				ast.ArrayInit {
					if it.exprs.len > 0 {
						// `a in [1,2,3]` optimization => `a == 1 || a == 2 || a == 3`
						// avoids an allocation
						// g.write('/*in opt*/')
						g.write('(')
						g.in_optimization(node.left, it)
						g.write(')')
						return
					}
				}
				else {}
			}
			if left_sym.kind == .function {
				g.write('_IN(voidptr, ')
			} else {
				elem_type := right_sym.array_info().elem_type
				styp := g.typ(g.table.mktyp(elem_type))
				g.write('_IN($styp, ')
			}
			g.expr(node.left)
			g.write(', ')
			if node.right_type.is_ptr() {
				g.write('*')
			}
			g.expr(node.right)
			g.write(')')
		} else if right_sym.kind == .map {
			g.write('_IN_MAP(')
			g.expr(node.left)
			g.write(', ')
			if node.right_type.is_ptr() {
				g.write('*')
			}
			g.expr(node.right)
			g.write(')')
		} else if right_sym.kind == .string {
			g.write('string_contains(')
			g.expr(node.right)
			g.write(', ')
			g.expr(node.left)
			g.write(')')
		}
	} else if node.op == .left_shift && left_sym.kind == .array {
		// arr << val
		tmp := g.new_tmp_var()
		info := left_sym.info as table.Array
		if right_sym.kind == .array && info.elem_type != node.right_type {
			// push an array => PUSH_MANY, but not if pushing an array to 2d array (`[][]int << []int`)
			g.write('_PUSH_MANY(&')
			g.expr(node.left)
			g.write(', (')
			g.expr_with_cast(node.right, node.right_type, left_type)
			styp := g.typ(left_type)
			g.write('), $tmp, $styp)')
		} else {
			// push a single element
			elem_type_str := g.typ(info.elem_type)
			elem_sym := g.table.get_type_symbol(info.elem_type)
			g.write('array_push(')
			if !left_type.is_ptr() {
				g.write('&')
			}
			g.expr(node.left)
			if elem_sym.kind == .function {
				g.write(', _MOV((voidptr[]){ ')
			} else {
				g.write(', _MOV(($elem_type_str[]){ ')
			}
			if elem_sym.kind == .interface_ && node.right_type != info.elem_type {
				g.interface_call(node.right_type, info.elem_type)
			}
			g.expr_with_cast(node.right, node.right_type, info.elem_type)
			if elem_sym.kind == .interface_ && node.right_type != info.elem_type {
				g.write(')')
			}
			g.write(' }))')
		}
	} else if node.op == .arrow {
		// chan <- val
		styp := util.no_dots(left_sym.name)
		g.write('__${styp}_pushval(')
		g.expr(node.left)
		g.write(', ')
		g.expr(node.right)
		g.write(')')
	} else if unaliased_left.idx() in [table.u32_type_idx, table.u64_type_idx] && unaliased_right.is_signed() &&
		node.op in [.eq, .ne, .gt, .lt, .ge, .le] {
		bitsize := if unaliased_left.idx() == table.u32_type_idx &&
			unaliased_right.idx() != table.i64_type_idx { 32 } else { 64 }
		g.write('_us${bitsize}_${cmp_str[int(node.op)-int(token.Kind.eq)]}(')
		g.expr(node.left)
		g.write(',')
		g.expr(node.right)
		g.write(')')
	} else if unaliased_right.idx() in [table.u32_type_idx, table.u64_type_idx] && unaliased_left.is_signed() &&
		node.op in [.eq, .ne, .gt, .lt, .ge, .le] {
		bitsize := if unaliased_right.idx() == table.u32_type_idx &&
			unaliased_left.idx() != table.i64_type_idx { 32 } else { 64 }
		g.write('_us${bitsize}_${cmp_rev[int(node.op)-int(token.Kind.eq)]}(')
		g.expr(node.right)
		g.write(',')
		g.expr(node.left)
		g.write(')')
	} else {
		a := left_sym.name[0].is_capital() || left_sym.name.contains('.')
		b := left_sym.kind != .alias
		c := left_sym.kind == .alias && (left_sym.info as table.Alias).language == .c
		// Check if aliased type is a struct
		d := !b &&
			g.typ((left_sym.info as table.Alias).parent_type).split('__').last()[0].is_capital()
		if node.op in [.plus, .minus, .mul, .div, .mod] && ((a && b) || c || d) {
			// Overloaded operators
			g.write(g.typ(if !d {
				left_type
			} else {
				(left_sym.info as table.Alias).parent_type
			}))
			g.write('_')
			g.write(util.replace_op(node.op.str()))
			g.write('(')
			g.expr(node.left)
			g.write(', ')
			g.expr(node.right)
			g.write(')')
		} else {
			need_par := node.op in [.amp, .pipe, .xor] // `x & y == 0` => `(x & y) == 0` in C
			if need_par {
				g.write('(')
			}
			g.expr(node.left)
			g.write(' $node.op.str() ')
			g.expr(node.right)
			if need_par {
				g.write(')')
			}
		}
	}
	if node.auto_locked != '' {
		g.writeln(';')
		g.write('sync__RwMutex_w_unlock($node.auto_locked->mtx)')
	}
}

fn (mut g Gen) lock_expr(node ast.LockExpr) {
	mut lock_prefixes := []byte{len: 0, cap: node.lockeds.len}
	for id in node.lockeds {
		name := id.name
		deref := if id.is_mut { '->' } else { '.' }
		lock_prefix := if node.is_rlock { `r` } else { `w` }
		lock_prefixes << lock_prefix // keep for unlock
		g.writeln('sync__RwMutex_${lock_prefix:c}_lock($name${deref}mtx);')
	}
	g.stmts(node.stmts)
	// unlock in reverse order
	for i := node.lockeds.len - 1; i >= 0; i-- {
		id := node.lockeds[i]
		lock_prefix := lock_prefixes[i]
		name := id.name
		deref := if id.is_mut { '->' } else { '.' }
		g.writeln('sync__RwMutex_${lock_prefix:c}_unlock($name${deref}mtx);')
	}
}

fn (mut g Gen) match_expr(node ast.MatchExpr) {
	// println('match expr typ=$it.expr_type')
	// TODO
	if node.cond_type == 0 {
		g.writeln('// match 0')
		return
	}
	is_expr := (node.is_expr && node.return_type != table.void_type) || g.inside_ternary > 0
	if is_expr {
		g.inside_ternary++
		// g.write('/* EM ret type=${g.typ(node.return_type)}		expected_type=${g.typ(node.expected_type)}  */')
	}
	cur_line := if is_expr {
		g.empty_line = true
		g.go_before_stmt(0)
	} else {
		''
	}
	cond_var := g.new_tmp_var()
	g.write('${g.typ(node.cond_type)} $cond_var = ')
	g.expr(node.cond)
	g.writeln(';')
	g.write(cur_line)
	if node.is_sum_type {
		g.match_expr_sumtype(node, is_expr, cond_var)
	} else {
		g.match_expr_classic(node, is_expr, cond_var)
	}
	if is_expr {
		g.decrement_inside_ternary()
	}
}

fn (mut g Gen) match_expr_sumtype(node ast.MatchExpr, is_expr bool, cond_var string) {
	type_sym := g.table.get_type_symbol(node.cond_type)
	g.match_sumtype_exprs << node.cond
	g.match_sumtype_syms << type_sym
	defer {
		g.match_sumtype_exprs.pop()
		g.match_sumtype_syms.pop()
	}
	for j, branch in node.branches {
		mut sumtype_index := 0
		// iterates through all types in sumtype branches
		for {
			is_last := j == node.branches.len - 1
			if branch.is_else || (node.is_expr && is_last) {
				if is_expr {
					// TODO too many branches. maybe separate ?: matches
					g.write(' : ')
				} else {
					g.writeln(' else {')
				}
			} else {
				if j > 0 || sumtype_index > 0 {
					if is_expr {
						g.write(' : ')
					} else {
						g.write(' else ')
					}
				}
				if is_expr {
					g.write('(')
				} else {
					g.write('if (')
				}
				g.write(cond_var)
				sym := g.table.get_type_symbol(node.cond_type)
				// branch_sym := g.table.get_type_symbol(branch.typ)
				if sym.kind == .sum_type {
					dot_or_ptr := if node.cond_type.is_ptr() { '->' } else { '.' }
					g.write(dot_or_ptr)
					g.write('typ == ')
				} else if sym.kind == .interface_ {
					// g.write('._interface_idx == _${sym.name}_${branch_sym} ')
					g.write('._interface_idx == ')
				}
				g.expr(branch.exprs[sumtype_index])
				if is_expr {
					g.write(') ? ')
				} else {
					g.writeln(') {')
				}
			}
			// g.writeln('/* M sum_type=$node.is_sum_type is_expr=$node.is_expr exp_type=${g.typ(node.expected_type)}*/')
			if !branch.is_else && !node.is_expr {
				// Use the nodes in the expr to generate `it` variable.
				type_expr := branch.exprs[sumtype_index]
				if type_expr !is ast.Type {
					verror('match sum type')
				}
				it_type := g.typ((type_expr as ast.Type).typ)
				// g.writeln('$it_type* it = ($it_type*)${tmp}.obj; // ST it')
				g.write('\t$it_type* it = ($it_type*)')
				g.write(cond_var)
				dot_or_ptr := if node.cond_type.is_ptr() { '->' } else { '.' }
				g.write(dot_or_ptr)
				g.writeln('_object; // ST it')
				if node.var_name.len > 0 {
					// for now we just copy it
					g.writeln('\t$it_type* $node.var_name = it;')
				}
			}
			g.stmts(branch.stmts)
			if g.inside_ternary == 0 {
				g.write('}')
			}
			sumtype_index++
			if branch.exprs.len == 0 || sumtype_index == branch.exprs.len {
				break
			}
		}
	}
}

fn (mut g Gen) match_expr_classic(node ast.MatchExpr, is_expr bool, cond_var string) {
	type_sym := g.table.get_type_symbol(node.cond_type)
	for j, branch in node.branches {
		is_last := j == node.branches.len - 1
		if branch.is_else || (node.is_expr && is_last) {
			if node.branches.len > 1 {
				if is_expr {
					// TODO too many branches. maybe separate ?: matches
					g.write(' : ')
				} else {
					g.writeln(' else {')
				}
			}
		} else {
			if j > 0 {
				if is_expr {
					g.write(' : ')
				} else {
					g.write(' else ')
				}
			}
			if is_expr {
				g.write('(')
			} else {
				g.write('if (')
			}
			for i, expr in branch.exprs {
				if i > 0 {
					g.write(' || ')
				}
				if type_sym.kind == .string {
					if (expr as ast.StringLiteral).val == '' {
						g.write('${cond_var}.len == 0')
					} else {
						g.write('string_eq(')
						g.write(cond_var)
						g.write(', ')
						g.expr(expr)
						g.write(')')
					}
				} else if expr is ast.RangeExpr {
					// if type is unsigned and low is 0, check is unneeded
					mut skip_low := false
					if expr.low is ast.IntegerLiteral as expr_low {
						if node.cond_type in [table.u16_type, table.u32_type, table.u64_type] &&
							expr_low.val == '0' {
							skip_low = true
						}
					}
					g.write('(')
					if !skip_low {
						g.write(cond_var)
						g.write(' >= ')
						g.expr(expr.low)
						g.write(' && ')
					}
					g.write(cond_var)
					g.write(' <= ')
					g.expr(expr.high)
					g.write(')')
				} else {
					g.write(cond_var)
					g.write(' == ')
					g.expr(expr)
				}
			}
			if is_expr {
				g.write(') ? ')
			} else {
				g.writeln(') {')
			}
		}
		g.stmts(branch.stmts)
		if g.inside_ternary == 0 && node.branches.len > 1 {
			g.write('}')
		}
	}
}

fn (mut g Gen) select_expr(node ast.SelectExpr) {
	is_expr := node.is_expr || g.inside_ternary > 0
	cur_line := if is_expr {
		g.empty_line = true
		g.go_before_stmt(0)
	} else {
		''
	}
	n_channels := if node.has_exception { node.branches.len - 1 } else { node.branches.len }
	mut channels := []ast.Expr{cap: n_channels}
	mut objs := []ast.Expr{cap: n_channels}
	mut tmp_objs := []string{cap: n_channels}
	mut elem_types := []string{cap: n_channels}
	mut is_push := []bool{cap: n_channels}
	mut has_else := false
	mut has_timeout := false
	mut timeout_expr := ast.Expr{}
	mut exception_branch := -1
	for j, branch in node.branches {
		if branch.is_else {
			has_else = true
			exception_branch = j
		} else if branch.is_timeout {
			has_timeout = true
			exception_branch = j
			timeout_expr = (branch.stmt as ast.ExprStmt).expr
		} else {
			match branch.stmt as stmt {
				ast.ExprStmt {
					// send expression
					expr := stmt.expr as ast.InfixExpr
					channels << expr.left
					if expr.right is ast.Ident ||
						expr.right is ast.IndexExpr || expr.right is ast.SelectorExpr || expr.right is ast.StructInit {
						// addressable objects in the `C` output
						objs << expr.right
						tmp_objs << ''
						elem_types << ''
					} else {
						// must be evaluated to tmp var before real `select` is performed
						objs << ast.Expr{}
						tmp_obj := g.new_tmp_var()
						tmp_objs << tmp_obj
						el_stype := g.typ(g.table.mktyp(expr.right_type))
						g.writeln('$el_stype $tmp_obj;')
					}
					is_push << true
				}
				ast.AssignStmt {
					rec_expr := stmt.right[0] as ast.PrefixExpr
					channels << rec_expr.right
					is_push << false
					// create tmp unless the object with *exactly* the type we need exists already
					if stmt.op == .decl_assign || stmt.right_types[0] != stmt.left_types[0] {
						tmp_obj := g.new_tmp_var()
						tmp_objs << tmp_obj
						el_stype := g.typ(stmt.right_types[0])
						elem_types << if stmt.op == .decl_assign {
							el_stype + ' '
						} else {
							''
						}
						g.writeln('$el_stype $tmp_obj;')
					} else {
						tmp_objs << ''
						elem_types << ''
					}
					objs << stmt.left[0]
				}
				else {}
			}
		}
	}
	chan_array := g.new_tmp_var()
	g.write('array_sync__Channel_ptr $chan_array = new_array_from_c_array($n_channels, $n_channels, sizeof(sync__Channel*), _MOV((sync__Channel*[$n_channels]){')
	for i in 0 .. n_channels {
		if i > 0 {
			g.write(', ')
		}
		g.write('(sync__Channel*)(')
		g.expr(channels[i])
		g.write(')')
	}
	g.writeln('}));')
	directions_array := g.new_tmp_var()
	g.write('array_sync__Direction $directions_array = new_array_from_c_array($n_channels, $n_channels, sizeof(sync__Direction), _MOV((sync__Direction[$n_channels]){')
	for i in 0 .. n_channels {
		if i > 0 {
			g.write(', ')
		}
		if is_push[i] {
			g.write('sync__Direction_push')
		} else {
			g.write('sync__Direction_pop')
		}
	}
	g.writeln('}));')
	objs_array := g.new_tmp_var()
	g.write('array_voidptr $objs_array = new_array_from_c_array($n_channels, $n_channels, sizeof(voidptr), _MOV((voidptr[$n_channels]){')
	for i in 0 .. n_channels {
		g.write(if i > 0 {
			', &'
		} else {
			'&'
		})
		if tmp_objs[i] == '' {
			g.expr(objs[i])
		} else {
			g.write(tmp_objs[i])
		}
	}
	g.writeln('}));')
	select_result := g.new_tmp_var()
	g.write('int $select_result = sync__channel_select(&/*arr*/$chan_array, $directions_array, &/*arr*/$objs_array, ')
	if has_timeout {
		g.expr(timeout_expr)
	} else if has_else {
		g.write('0')
	} else {
		g.write('-1')
	}
	g.writeln(');')
	mut i := 0
	for j in 0 .. node.branches.len {
		if j > 0 {
			g.write('} else ')
		}
		g.write('if ($select_result == ')
		if j == exception_branch {
			g.writeln('-1) {')
		} else {
			g.writeln('$i) {')
			if !is_push[i] && tmp_objs[i] != '' {
				g.write('\t${elem_types[i]}')
				g.expr(objs[i])
				g.writeln(' = ${tmp_objs[i]};')
			}
			i++
		}
		g.stmts(node.branches[j].stmts)
	}
	g.writeln('}')
	if is_expr {
		g.empty_line = false
		g.write(cur_line)
		g.write('($select_result != -2)')
	}
}

fn (mut g Gen) ident(node ast.Ident) {
	if node.name == 'lld' {
		return
	}
	if node.name.starts_with('C.') {
		g.write(util.no_dots(node.name[2..]))
		return
	}
	if node.kind == .constant { // && !node.name.starts_with('g_') {
		// TODO globals hack
		g.write('_const_')
	}
	mut name := c_name(node.name)
	if node.info is ast.IdentVar {
		ident_var := node.info as ast.IdentVar
		// x ?int
		// `x = 10` => `x.data = 10` (g.right_is_opt == false)
		// `x = new_opt()` => `x = new_opt()` (g.right_is_opt == true)
		// `println(x)` => `println(*(int*)x.data)`
		if ident_var.is_optional && !(g.is_assign_lhs && g.right_is_opt) {
			g.write('/*opt*/')
			styp := g.base_type(ident_var.typ)
			g.write('(*($styp*)${name}.data)')
			return
		}
		if !g.is_assign_lhs && ident_var.share == .shared_t {
			g.write('${name}.val')
			return
		}
	}
	g.write(g.get_ternary_name(name))
}

[unlikely]
fn (mut g Gen) should_write_asterisk_due_to_match_sumtype(expr ast.Expr) bool {
	if expr is ast.Ident {
		typ := if expr.info is ast.IdentVar { (expr.info as ast.IdentVar).typ } else { (expr.info as ast.IdentFn).typ }
		return typ.is_ptr() && g.match_sumtype_has_no_struct_and_contains(expr)
	} else {
		return false
	}
}

[unlikely]
fn (mut g Gen) match_sumtype_has_no_struct_and_contains(node ast.Ident) bool {
	for i, expr in g.match_sumtype_exprs {
		if expr is ast.Ident && node.name == (expr as ast.Ident).name {
			sumtype := g.match_sumtype_syms[i].info as table.SumType
			for typ in sumtype.variants {
				if g.table.get_type_symbol(typ).kind == .struct_ {
					return false
				}
			}
			return true
		}
	}
	return false
}

fn (mut g Gen) concat_expr(node ast.ConcatExpr) {
	styp := g.typ(node.return_type)
	sym := g.table.get_type_symbol(node.return_type)
	is_multi := sym.kind == .multi_return
	if !is_multi {
		g.expr(node.vals[0])
	} else {
		g.write('($styp){')
		for i, expr in node.vals {
			g.write('.arg$i=')
			g.expr(expr)
			if i < node.vals.len - 1 {
				g.write(',')
			}
		}
		g.write('}')
	}
}

fn (mut g Gen) if_expr(node ast.IfExpr) {
	if node.is_comptime {
		g.comp_if(node)
		return
	}
	if node.is_expr || g.inside_ternary != 0 {
		g.inside_ternary++
		g.write('(')
		for i, branch in node.branches {
			if i > 0 {
				g.write(' : ')
			}
			if i < node.branches.len - 1 || !node.has_else {
				g.expr(branch.cond)
				g.write(' ? ')
			}
			g.stmts(branch.stmts)
		}
		if node.branches.len == 1 {
			g.write(': 0')
		}
		g.write(')')
		g.decrement_inside_ternary()
		return
	}
	mut is_guard := false
	mut guard_idx := 0
	mut guard_vars := []string{}
	for i, branch in node.branches {
		cond := branch.cond
		if cond is ast.IfGuardExpr {
			if !is_guard {
				is_guard = true
				guard_idx = i
				guard_vars = []string{len: node.branches.len}
				g.writeln('{ /* if guard */ ')
			}
			var_name := g.new_tmp_var()
			guard_vars[i] = var_name
			g.writeln('${g.typ(cond.expr_type)} $var_name;')
		}
	}
	for i, branch in node.branches {
		if i > 0 {
			g.write('} else ')
		}
		// if last branch is `else {`
		if i == node.branches.len - 1 && node.has_else {
			g.writeln('{')
			// define `err` only for simple `if val := opt {...} else {`
			if is_guard && guard_idx == i - 1 {
				cvar_name := guard_vars[guard_idx]
				g.writeln('\tstring err = ${cvar_name}.v_error;')
				g.writeln('\tint errcode = ${cvar_name}.ecode;')
			}
		} else {
			match branch.cond as cond {
				ast.IfGuardExpr {
					var_name := guard_vars[i]
					g.write('if ($var_name = ')
					g.expr(it.expr)
					g.writeln(', ${var_name}.ok) {')
					if cond.var_name != '_' {
						g.writeln('\t${g.typ(cond.expr_type)} $cond.var_name = $var_name;')
					}
				}
				else {
					g.write('if (')
					g.expr(branch.cond)
					g.writeln(') {')
				}
			}
		}
		if branch.smartcast && branch.stmts.len > 0 {
			infix := branch.cond as ast.InfixExpr
			right_type := infix.right as ast.Type
			left_type := infix.left_type
			it_type := g.typ(right_type.typ)
			g.write('\t$it_type* _sc_tmp_$branch.pos.pos = ($it_type*)')
			g.expr(infix.left)
			if left_type.is_ptr() {
				g.write('->')
			} else {
				g.write('.')
			}
			g.writeln('_object;')
			g.writeln('\t$it_type* $branch.left_as_name = _sc_tmp_$branch.pos.pos;')
		}
		g.stmts(branch.stmts)
	}
	if is_guard {
		g.write('}')
	}
	g.writeln('}')
}

fn (mut g Gen) index_expr(node ast.IndexExpr) {
	match node.index {
		ast.RangeExpr {
			sym := g.table.get_type_symbol(node.left_type)
			if sym.kind == .string {
				g.write('string_substr(')
				g.expr(node.left)
			} else if sym.kind == .array {
				g.write('array_slice(')
				if node.left_type.is_ptr() {
					g.write('*')
				}
				g.expr(node.left)
			} else if sym.kind == .array_fixed {
				// Convert a fixed array to V array when doing `fixed_arr[start..end]`
				g.write('array_slice(new_array_from_c_array(_ARR_LEN(')
				g.expr(node.left)
				g.write('), _ARR_LEN(')
				g.expr(node.left)
				g.write('), sizeof(')
				g.expr(node.left)
				g.write('[0]), ')
				g.expr(node.left)
				g.write(')')
			} else {
				g.expr(node.left)
			}
			g.write(', ')
			if it.has_low {
				g.expr(it.low)
			} else {
				g.write('0')
			}
			g.write(', ')
			if it.has_high {
				g.expr(it.high)
			} else {
				g.expr(node.left)
				g.write('.len')
			}
			g.write(')')
		}
		else {
			sym := g.table.get_type_symbol(node.left_type)
			left_is_ptr := node.left_type.is_ptr()
			if node.left_type.has_flag(.variadic) {
				g.expr(node.left)
				g.write('.args')
				g.write('[')
				g.expr(node.index)
				g.write(']')
			} else if sym.kind == .array {
				info := sym.info as table.Array
				elem_type_str := g.typ(info.elem_type)
				elem_typ := g.table.get_type_symbol(info.elem_type)
				// `vals[i].field = x` is an exception and requires `array_get`:
				// `(*(Val*)array_get(vals, i)).field = x;`
				is_selector := node.left is ast.SelectorExpr
				if g.is_assign_lhs && !is_selector && node.is_setter {
					is_direct_array_access := g.fn_decl != 0 && g.fn_decl.is_direct_arr
					array_ptr_type_str := match elem_typ.kind {
						.function { 'voidptr*' }
						else { '$elem_type_str*' }
					}
					if is_direct_array_access {
						g.write('(($array_ptr_type_str)')
					} else {
						g.is_array_set = true // special handling of assign_op and closing with '})'
						g.write('array_set(')
						if !left_is_ptr || node.left_type.has_flag(.shared_f) {
							g.write('&')
						}
					}
					g.expr(node.left)
					// TODO: test direct_array_access when 'shared' is implemented
					if node.left_type.has_flag(.shared_f) {
						if left_is_ptr {
							g.write('->val')
						} else {
							g.write('.val')
						}
					}
					if is_direct_array_access {
						if left_is_ptr && !node.left_type.has_flag(.shared_f) {
							g.write('->')
						} else {
							g.write('.')
						}
						g.write('data)[')
						g.expr(node.index)
						g.write(']')
					} else {
						g.write(', ')
						g.expr(node.index)
						mut need_wrapper := true
						/*
						match node.right {
							ast.EnumVal, ast.Ident {
								// `&x` is enough for variables and enums
								// `&(Foo[]){ ... }` is only needed for function calls and literals
								need_wrapper = false
							}
							else {}
						}
						*/
						if need_wrapper {
							if elem_typ.kind == .function {
								g.write(', &(voidptr[]) { ')
							} else {
								g.write(', &($elem_type_str[]) { ')
							}
						} else {
							g.write(', &')
						}
						// `x[0] *= y`
						if g.assign_op != .assign &&
							g.assign_op in token.assign_tokens && info.elem_type != table.string_type {
							// TODO move this
							g.write('*($elem_type_str*)array_get(')
							if left_is_ptr && !node.left_type.has_flag(.shared_f) {
								g.write('*')
							}
							g.expr(node.left)
							if node.left_type.has_flag(.shared_f) {
								if left_is_ptr {
									g.write('->val')
								} else {
									g.write('.val')
								}
							}
							g.write(', ')
							g.expr(node.index)
							g.write(') ')
							op := match g.assign_op {
								.mult_assign { '*' }
								.plus_assign { '+' }
								.minus_assign { '-' }
								.div_assign { '/' }
								.xor_assign { '^' }
								.mod_assign { '%' }
								.or_assign { '|' }
								.and_assign { '&' }
								.left_shift_assign { '<<' }
								.right_shift_assign { '>>' }
								else { '' }
							}
							g.write(op)
						}
					}
				} else {
					is_direct_array_access := g.fn_decl != 0 && g.fn_decl.is_direct_arr
					array_ptr_type_str := match elem_typ.kind {
						.function { 'voidptr*' }
						else { '$elem_type_str*' }
					}
					if is_direct_array_access {
						g.write('(($array_ptr_type_str)')
					} else {
						g.write('(*($array_ptr_type_str)array_get(')
						if left_is_ptr && !node.left_type.has_flag(.shared_f) {
							g.write('*')
						}
					}
					g.expr(node.left)
					// TODO: test direct_array_access when 'shared' is implemented
					if node.left_type.has_flag(.shared_f) {
						if left_is_ptr {
							g.write('->val')
						} else {
							g.write('.val')
						}
					}
					if is_direct_array_access {
						if left_is_ptr && !node.left_type.has_flag(.shared_f) {
							g.write('->')
						} else {
							g.write('.')
						}
						g.write('data)[')
						g.expr(node.index)
						g.write(']')
					} else {
						g.write(', ')
						g.expr(node.index)
						g.write('))')
					}
				}
			} else if sym.kind == .map {
				info := sym.info as table.Map
				elem_type_str := g.typ(info.value_type)
				elem_typ := g.table.get_type_symbol(info.value_type)
				if g.is_assign_lhs && !g.is_array_set {
					g.is_array_set = true
					g.write('map_set(')
					if !left_is_ptr {
						g.write('&')
					}
					g.expr(node.left)
					g.write(', ')
					g.expr(node.index)
					if elem_typ.kind == .function {
						g.write(', &(voidptr[]) { ')
					} else {
						g.write(', &($elem_type_str[]) { ')
					}
				} else if g.inside_map_postfix || g.inside_map_infix {
					zero := g.type_default(info.value_type)
					g.write('(*($elem_type_str*)map_get_and_set(')
					if !left_is_ptr {
						g.write('&')
					}
					g.expr(node.left)
					g.write(', ')
					g.expr(node.index)
					g.write(', &($elem_type_str[]){ $zero }))')
				} else {
					zero := g.type_default(info.value_type)
					if elem_typ.kind == .function {
						g.write('(*(voidptr*)map_get(')
					} else {
						g.write('(*($elem_type_str*)map_get(')
					}
					if node.left_type.is_ptr() {
						g.write('*')
					}
					g.expr(node.left)
					g.write(', ')
					g.expr(node.index)
					if elem_typ.kind == .function {
						g.write(', &(voidptr[]){ $zero }))')
					} else {
						g.write(', &($elem_type_str[]){ $zero }))')
					}
				}
			} else if sym.kind == .string && !node.left_type.is_ptr() {
				g.write('string_at(')
				g.expr(node.left)
				g.write(', ')
				g.expr(node.index)
				g.write(')')
			} else {
				g.expr(node.left)
				g.write('[')
				g.expr(node.index)
				g.write(']')
			}
		}
	}
}

[inline]
fn (g &Gen) expr_is_multi_return_call(expr ast.Expr) bool {
	match expr {
		ast.CallExpr { return g.table.get_type_symbol(expr.return_type).kind == .multi_return }
		else { return false }
	}
}

fn (mut g Gen) return_statement(node ast.Return) {
	g.write_v_source_line_info(node.pos)
	if node.exprs.len > 0 {
		// skip `retun $vweb.html()`
		if node.exprs[0] is ast.ComptimeCall {
			g.expr(node.exprs[0])
			g.writeln(';')
			return
		}
	}
	g.inside_return = true
	defer {
		g.inside_return = false
	}
	// got to do a correct check for multireturn
	sym := g.table.get_type_symbol(g.fn_decl.return_type)
	fn_return_is_multi := sym.kind == .multi_return
	fn_return_is_optional := g.fn_decl.return_type.has_flag(.optional)
	if node.exprs.len == 0 {
		if fn_return_is_optional {
			tmp := g.new_tmp_var()
			styp := g.typ(g.fn_decl.return_type)
			g.writeln('$styp $tmp = {.ok = true};')
			g.writeln('return $tmp;')
		} else {
			g.writeln('return;')
		}
		return
	}
	// handle promoting none/error/function returning 'Option'
	if fn_return_is_optional {
		optional_none := node.exprs[0] is ast.None
		mut is_regular_option := g.typ(node.types[0]) == 'Option'
		if optional_none || is_regular_option {
			tmp := g.new_tmp_var()
			g.write('Option $tmp = ')
			g.expr_with_cast(node.exprs[0], node.types[0], g.fn_decl.return_type)
			g.writeln(';')
			styp := g.typ(g.fn_decl.return_type)
			g.writeln('return *($styp*)&$tmp;')
			return
		}
	}
	// regular cases
	if fn_return_is_multi { // not_optional_none { //&& !fn_return_is_optional {
		// typ_sym := g.table.get_type_symbol(g.fn_decl.return_type)
		// mr_info := typ_sym.info as table.MultiReturn
		mut styp := ''
		mut opt_tmp := ''
		mut opt_type := ''
		if fn_return_is_optional {
			opt_type = g.typ(g.fn_decl.return_type)
			// Create a tmp for this option
			opt_tmp = g.new_tmp_var()
			g.writeln('$opt_type $opt_tmp;')
			styp = g.base_type(g.fn_decl.return_type)
			g.write('opt_ok2(&($styp/*X*/[]) { ')
		} else {
			g.write('return ')
			styp = g.typ(g.fn_decl.return_type)
		}
		// Use this to keep the tmp assignments in order
		mut multi_unpack := ''
		g.write('($styp){')
		mut arg_idx := 0
		for i, expr in node.exprs {
			// Check if we are dealing with a multi return and handle it seperately
			if g.expr_is_multi_return_call(expr) {
				c := expr as ast.CallExpr
				expr_sym := g.table.get_type_symbol(c.return_type)
				// Create a tmp for this call
				mut tmp := g.new_tmp_var()
				if !c.return_type.has_flag(.optional) {
					s := g.go_before_stmt(0)
					expr_styp := g.typ(c.return_type)
					g.write('$expr_styp $tmp=')
					g.expr(expr)
					g.writeln(';')
					multi_unpack += g.go_before_stmt(0)
					g.write(s)
				} else {
					s := g.go_before_stmt(0)
					// TODO
					// I (emily) am sorry for doing this
					// I cant find another way to do this so right now
					// this will have to do.
					g.tmp_count--
					g.expr(expr)
					multi_unpack += g.go_before_stmt(0)
					g.write(s)
					// modify tmp so that it is the opt deref
					// TODO copy-paste from cgen.v:2397
					expr_styp := g.base_type(c.return_type)
					tmp = ('/*opt*/(*($expr_styp*)${tmp}.data)')
				}
				expr_types := expr_sym.mr_info().types
				for j, _ in expr_types {
					g.write('.arg$arg_idx=${tmp}.arg$j')
					if j < expr_types.len || i < node.exprs.len - 1 {
						g.write(',')
					}
					arg_idx++
				}
				continue
			}
			g.write('.arg$arg_idx=')
			g.expr(expr)
			arg_idx++
			if i < node.exprs.len - 1 {
				g.write(', ')
			}
		}
		g.write('}')
		if fn_return_is_optional {
			g.writeln(' }, (OptionBase*)(&$opt_tmp), sizeof($styp));')
			g.write('return $opt_tmp')
		}
		// Make sure to add our unpacks
		if multi_unpack.len > 0 {
			g.insert_before_stmt(multi_unpack)
		}
	} else if node.exprs.len >= 1 {
		// normal return
		return_sym := g.table.get_type_symbol(node.types[0])
		// `return opt_ok(expr)` for functions that expect an optional
		if fn_return_is_optional && !node.types[0].has_flag(.optional) && return_sym.name != 'Option' {
			styp := g.base_type(g.fn_decl.return_type)
			opt_type := g.typ(g.fn_decl.return_type)
			// Create a tmp for this option
			opt_tmp := g.new_tmp_var()
			g.writeln('$opt_type $opt_tmp;')
			g.write('opt_ok2(&($styp[]) { ')
			if !g.fn_decl.return_type.is_ptr() && node.types[0].is_ptr() {
				// Automatic Dereference for optional
				g.write('*')
			}
			for i, expr in node.exprs {
				g.expr(expr)
				if i < node.exprs.len - 1 {
					g.write(', ')
				}
			}
			g.writeln(' }, (OptionBase*)(&$opt_tmp), sizeof($styp));')
			g.writeln('return $opt_tmp;')
			return
		}
		free := g.pref.autofree && node.exprs[0] is ast.CallExpr
		mut tmp := ''
		if free {
			// `return foo(a, b, c)`
			// `tmp := foo(a, b, c); free(a); free(b); free(c); return tmp;`
			// Save return value in a temp var so that it all args (a,b,c) can be freed
			tmp = g.new_tmp_var()
			g.write(g.typ(g.fn_decl.return_type))
			g.write(' ')
			g.write(tmp)
			g.write(' = ')
			// g.write('return $tmp;')
		} else {
			g.write('return ')
		}
		cast_interface := sym.kind == .interface_ && node.types[0] != g.fn_decl.return_type
		if cast_interface {
			g.interface_call(node.types[0], g.fn_decl.return_type)
		}
		g.expr_with_cast(node.exprs[0], node.types[0], g.fn_decl.return_type)
		if cast_interface {
			g.write(')')
		}
		if free {
			g.writeln('; // free tmp exprs')
			g.autofree_scope_vars(node.pos.pos + 1)
			g.write('return $tmp')
		}
	} else {
		g.write('return')
	}
	g.writeln(';')
}

fn (mut g Gen) const_decl(node ast.ConstDecl) {
	g.inside_const = true
	defer {
		g.inside_const = false
	}
	for field in node.fields {
		name := c_name(field.name)
		// TODO hack. Cut the generated value and paste it into definitions.
		pos := g.out.len
		g.expr(field.expr)
		val := g.out.after(pos)
		g.out.go_back(val.len)
		/*
		if field.typ == table.byte_type {
			g.const_decl_simple_define(name, val)
			return
		}
		*/
		/*
		if table.is_number(field.typ) {
			g.const_decl_simple_define(name, val)
		} else if field.typ == table.string_type {
			g.definitions.writeln('string _const_$name; // a string literal, inited later')
			if g.pref.build_mode != .build_module {
				g.stringliterals.writeln('\t_const_$name = $val;')
			}
		} else {
		*/
		match field.expr {
			ast.CharLiteral {
				g.const_decl_simple_define(name, val)
			}
			ast.FloatLiteral {
				g.const_decl_simple_define(name, val)
			}
			ast.IntegerLiteral {
				g.const_decl_simple_define(name, val)
			}
			ast.ArrayInit {
				if it.is_fixed {
					styp := g.typ(it.typ)
					g.definitions.writeln('$styp _const_$name = $val; // fixed array const')
				} else {
					g.const_decl_init_later(field.mod, name, val, field.typ)
				}
			}
			ast.StringLiteral {
				g.definitions.writeln('string _const_$name; // a string literal, inited later')
				if g.pref.build_mode != .build_module {
					g.stringliterals.writeln('\t_const_$name = $val;')
				}
			}
			else {
				g.const_decl_init_later(field.mod, name, val, field.typ)
			}
		}
	}
}

fn (mut g Gen) const_decl_simple_define(name, val string) {
	// Simple expressions should use a #define
	// so that we don't pollute the binary with unnecessary global vars
	// Do not do this when building a module, otherwise the consts
	// will not be accessible.
	g.definitions.write('#define _const_$name ')
	g.definitions.writeln(val)
}

fn (mut g Gen) const_decl_init_later(mod, name, val string, typ table.Type) {
	// Initialize more complex consts in `void _vinit(){}`
	// (C doesn't allow init expressions that can't be resolved at compile time).
	styp := g.typ(typ)
	//
	cname := '_const_$name'
	g.definitions.writeln('$styp $cname; // inited later')
	g.inits[mod].writeln('\t$cname = $val;')
	if g.pref.autofree {
		if styp.starts_with('array_') {
			g.cleanups[mod].writeln('\tarray_free(&$cname);')
		}
		if styp == 'string' {
			g.cleanups[mod].writeln('\tstring_free(&$cname);')
		}
	}
}

fn (mut g Gen) global_decl(node ast.GlobalDecl) {
	for field in node.fields {
		styp := g.typ(field.typ)
		if field.has_expr {
			g.definitions.writeln('$styp $field.name = $field.expr; // global')
		} else {
			g.definitions.writeln('$styp $field.name; // global')
		}
	}
}

fn (mut g Gen) go_back_out(n int) {
	g.out.go_back(n)
}

const (
	skip_struct_init = ['struct stat', 'struct addrinfo']
)

fn (mut g Gen) struct_init(struct_init ast.StructInit) {
	styp := g.typ(struct_init.typ)
	mut shared_styp := '' // only needed for shared &St{...
	if styp in skip_struct_init {
		// needed for c++ compilers
		g.go_back_out(3)
		return
	}
	sym := g.table.get_final_type_symbol(struct_init.typ)
	is_amp := g.is_amp
	is_multiline := struct_init.fields.len > 5
	g.is_amp = false // reset the flag immediately so that other struct inits in this expr are handled correctly
	if is_amp {
		g.out.go_back(1) // delete the `&` already generated in `prefix_expr()
		if g.is_shared {
			mut shared_typ := struct_init.typ.set_flag(.shared_f)
			shared_styp = g.typ(shared_typ)
			g.writeln('($shared_styp*)memdup(&($shared_styp){.val = ($styp){')
		} else {
			g.write('($styp*)memdup(&($styp){')
		}
	} else {
		if g.is_shared {
			g.writeln('{.val = {')
		} else if is_multiline {
			g.writeln('($styp){')
		} else {
			g.write('($styp){')
		}
	}
	// mut fields := []string{}
	mut inited_fields := map[string]int{} // TODO this is done in checker, move to ast node
	/*
	if struct_init.fields.len == 0 && struct_init.exprs.len > 0 {
		// Get fields for {a,b} short syntax. Fields array wasn't set in the parser.
		for f in info.fields {
			fields << f.name
		}
	} else {
		fields = struct_init.fields
	}
	*/
	if is_multiline {
		g.indent++
	}
	// User set fields
	mut initialized := false
	for i, field in struct_init.fields {
		inited_fields[field.name] = i
		if sym.info is table.Struct as struct_info {
			tfield := struct_info.fields.filter(it.name == field.name)[0]
			if tfield.embed_alias_for.len != 0 {
				continue
			}
		}
		if sym.kind != .struct_ {
			field_name := c_name(field.name)
			g.write('.$field_name = ')
			field_type_sym := g.table.get_type_symbol(field.typ)
			mut cloned := false
			if g.autofree && !field.typ.is_ptr() && field_type_sym.kind in [.array, .string] {
				g.write('/*clone1*/')
				if g.gen_clone_assignment(field.expr, field_type_sym, false) {
					cloned = true
				}
			}
			if !cloned {
				if field.expected_type.is_ptr() && !field.typ.is_ptr() && !field.typ.is_number() {
					g.write('/* autoref */&')
				}
				g.expr_with_cast(field.expr, field.typ, field.expected_type)
			}
			if i != struct_init.fields.len - 1 {
				if is_multiline {
					g.writeln(',')
				} else {
					g.write(', ')
				}
			}
			initialized = true
		}
	}
	// The rest of the fields are zeroed.
	// `inited_fields` is a list of fields that have been init'ed, they are skipped
	// mut nr_fields := 0
	if sym.kind == .struct_ {
		info := sym.info as table.Struct
		if info.is_union && struct_init.fields.len > 1 {
			verror('union must not have more than 1 initializer')
		}
		// g.zero_struct_fields(info, inited_fields)
		// nr_fields = info.fields.len
		for field in info.fields {
			if sym.info is table.Struct as struct_info {
				tfield := struct_info.fields.filter(it.name == field.name)[0]
				if tfield.embed_alias_for.len != 0 {
					continue
				}
			}
			if field.name in inited_fields {
				sfield := struct_init.fields[inited_fields[field.name]]
				field_name := c_name(sfield.name)
				g.write('.$field_name = ')
				field_type_sym := g.table.get_type_symbol(sfield.typ)
				mut cloned := false
				if g.autofree && !sfield.typ.is_ptr() && field_type_sym.kind in [.array, .string] {
					g.write('/*clone1*/')
					if g.gen_clone_assignment(sfield.expr, field_type_sym, false) {
						cloned = true
					}
				}
				if !cloned {
					if sfield.expected_type.is_ptr() && !sfield.typ.is_ptr() && !sfield.typ.is_number() {
						g.write('/* autoref */&')
					}
					g.expr_with_cast(sfield.expr, sfield.typ, sfield.expected_type)
				}
				if is_multiline {
					g.writeln(',')
				} else {
					g.write(',')
				}
				initialized = true
				continue
			}
			if info.is_union {
				// unions thould have exactly one explicit initializer
				continue
			}
			if field.typ.has_flag(.optional) {
				// TODO handle/require optionals in inits
				continue
			}
			g.zero_struct_field(field)
			if is_multiline {
				g.writeln(',')
			} else {
				g.write(',')
			}
			initialized = true
		}
	}
	if is_multiline {
		g.indent--
	}
	// if struct_init.fields.len == 0 && info.fields.len == 0 {
	if !initialized {
		g.write('\n#ifndef __cplusplus\n0\n#endif\n')
	}
	g.write('}')
	if g.is_shared {
		g.write(', .mtx = sync__new_rwmutex()}')
		if is_amp {
			g.write(', sizeof($shared_styp))')
		}
	} else if is_amp {
		g.write(', sizeof($styp))')
	}
}

fn (mut g Gen) zero_struct_field(field table.Field) {
	field_name := c_name(field.name)
	g.write('.$field_name = ')
	if field.has_default_expr {
		g.expr(ast.fe2ex(field.default_expr))
	} else {
		g.write(g.type_default(field.typ))
	}
}

// fn (mut g Gen) zero_struct_fields(info table.Struct, inited_fields map[string]int) {
// }
// { user | name: 'new name' }
fn (mut g Gen) assoc(node ast.Assoc) {
	g.writeln('// assoc')
	if node.typ == 0 {
		return
	}
	styp := g.typ(node.typ)
	g.writeln('($styp){')
	mut inited_fields := map[string]int{}
	for i, field in node.fields {
		inited_fields[field] = i
	}
	// Merge inited_fields in the rest of the fields.
	sym := g.table.get_type_symbol(node.typ)
	info := sym.info as table.Struct
	for field in info.fields {
		field_name := c_name(field.name)
		if field.name in inited_fields {
			g.write('\t.$field_name = ')
			g.expr(node.exprs[inited_fields[field.name]])
			g.writeln(', ')
		} else {
			g.writeln('\t.$field_name = ${node.var_name}.$field_name,')
		}
	}
	g.write('}')
	if g.is_amp {
		g.write(', sizeof($styp))')
	}
}

fn (mut g Gen) gen_array_equality_fn(left table.Type) string {
	left_sym := g.table.get_type_symbol(left)
	typ_name := g.typ(left)
	ptr_typ := typ_name[typ_name.index_after('_', 0) + 1..].trim('*')
	elem_sym := g.table.get_type_symbol(left_sym.array_info().elem_type)
	elem_typ := g.typ(left_sym.array_info().elem_type)
	ptr_elem_typ := elem_typ[elem_typ.index_after('_', 0) + 1..]
	if elem_sym.kind == .array {
		// Recursively generate array element comparison function code if array element is array type
		g.gen_array_equality_fn(left_sym.array_info().elem_type)
	}
	if ptr_typ in g.array_fn_definitions {
		return ptr_typ
	}
	g.array_fn_definitions << ptr_typ
	g.definitions.writeln('bool ${ptr_typ}_arr_eq(array_$ptr_typ a, array_$ptr_typ b) {')
	g.definitions.writeln('\tif (a.len != b.len) {')
	g.definitions.writeln('\t\treturn false;')
	g.definitions.writeln('\t}')
	g.definitions.writeln('\tfor (int i = 0; i < a.len; ++i) {')
	// compare every pair of elements of the two arrays
	match elem_sym.kind {
		.string { g.definitions.writeln('\t\tif (string_ne(*(($ptr_typ*)((byte*)a.data+(i*a.element_size))), *(($ptr_typ*)((byte*)b.data+(i*b.element_size))))) {') }
		.struct_ { g.definitions.writeln('\t\tif (memcmp((byte*)a.data+(i*a.element_size), (byte*)b.data+(i*b.element_size), a.element_size)) {') }
		.array { g.definitions.writeln('\t\tif (!${ptr_elem_typ}_arr_eq((($elem_typ*)a.data)[i], (($elem_typ*)b.data)[i])) {') }
		.function { g.definitions.writeln('\t\tif (*((voidptr*)((byte*)a.data+(i*a.element_size))) != *((voidptr*)((byte*)b.data+(i*b.element_size)))) {') }
		else { g.definitions.writeln('\t\tif (*(($ptr_typ*)((byte*)a.data+(i*a.element_size))) != *(($ptr_typ*)((byte*)b.data+(i*b.element_size)))) {') }
	}
	g.definitions.writeln('\t\t\treturn false;')
	g.definitions.writeln('\t\t}')
	g.definitions.writeln('\t}')
	g.definitions.writeln('\treturn true;')
	g.definitions.writeln('}')
	return ptr_typ
}

fn (mut g Gen) gen_map_equality_fn(left table.Type) string {
	left_sym := g.table.get_type_symbol(left)
	typ_name := g.typ(left)
	ptr_typ := typ_name[typ_name.index_after('_', 0) + 1..].trim('*')
	value_sym := g.table.get_type_symbol(left_sym.map_info().value_type)
	value_typ := g.typ(left_sym.map_info().value_type)
	if value_sym.kind == .map {
		// Recursively generate map element comparison function code if array element is map type
		g.gen_map_equality_fn(left_sym.map_info().value_type)
	}
	if ptr_typ in g.map_fn_definitions {
		return ptr_typ
	}
	g.map_fn_definitions << ptr_typ
	g.definitions.writeln('bool ${ptr_typ}_map_eq(map_$ptr_typ a, map_$ptr_typ b) {')
	g.definitions.writeln('\tif (a.len != b.len) {')
	g.definitions.writeln('\t\treturn false;')
	g.definitions.writeln('\t}')
	g.definitions.writeln('\tarray_string _keys = map_keys(&a);')
	g.definitions.writeln('\tfor (int i = 0; i < _keys.len; ++i) {')
	g.definitions.writeln('\t\tstring k = string_clone( ((string*)_keys.data)[i]);')
	if value_sym.kind == .function {
		func := value_sym.info as table.FnType
		ret_styp := g.typ(func.func.return_type)
		g.definitions.write('\t\t$ret_styp (*v) (')
		arg_len := func.func.params.len
		for i, arg in func.func.params {
			arg_styp := g.typ(arg.typ)
			g.definitions.write('$arg_styp $arg.name')
			if i < arg_len - 1 {
				g.definitions.write(', ')
			}
		}
		g.definitions.writeln(') = (*(voidptr*)map_get(a, k, &(voidptr[]){ 0 }));')
	} else {
		g.definitions.writeln('\t\t$value_typ v = (*($value_typ*)map_get(a, k, &($value_typ[]){ 0 }));')
	}
	match value_sym.kind {
		.string { g.definitions.writeln('\t\tif (!map_exists(b, k) || string_ne((*($value_typ*)map_get(b, k, &($value_typ[]){tos_lit("")})), v)) {') }
		.function { g.definitions.writeln('\t\tif (!map_exists(b, k) || (*(voidptr*)map_get(b, k, &(voidptr[]){ 0 })) != v) {') }
		else { g.definitions.writeln('\t\tif (!map_exists(b, k) || (*($value_typ*)map_get(b, k, &($value_typ[]){ 0 })) != v) {') }
	}
	g.definitions.writeln('\t\t\treturn false;')
	g.definitions.writeln('\t\t}')
	g.definitions.writeln('\t}')
	g.definitions.writeln('\treturn true;')
	g.definitions.writeln('}')
	return ptr_typ
}

fn verror(s string) {
	util.verror('cgen error', s)
}

fn (g &Gen) error(s string, pos token.Position) {
	p := if pos.line_nr == 0 { '?' } else { '${pos.line_nr+1}' }
	util.verror('$g.file.path:$p: cgen error', s)
}

fn (mut g Gen) write_init_function() {
	if g.pref.is_liveshared {
		return
	}
	fn_vinit_start_pos := g.out.len
	needs_constructor := g.pref.is_shared && g.pref.os != .windows
	if needs_constructor {
		g.writeln('__attribute__ ((constructor))')
		g.writeln('void _vinit() {')
		g.writeln('static bool once = false; if (once) {return;} once = true;')
	} else {
		g.writeln('void _vinit() {')
	}
	if g.pref.autofree {
		// Pre-allocate the string buffer
		// s_str_buf_size := os.getenv('V_STRBUF_MB')
		// mb_size := if s_str_buf_size == '' { 1 } else { s_str_buf_size.int() }
		// g.writeln('g_str_buf = malloc( ${mb_size} * 1024 * 1000 );')
	}
	if g.pref.prealloc {
		g.writeln('g_m2_buf = malloc(50 * 1000 * 1000);')
		g.writeln('g_m2_ptr = g_m2_buf;')
	}
	g.writeln('\tbuiltin_init();')
	g.writeln('\tvinit_string_literals();')
	//
	for mod_name in g.table.modules {
		g.writeln('\t// Initializations for module $mod_name :')
		g.write(g.inits[mod_name].str())
		init_fn_name := '${mod_name}.init'
		if initfn := g.table.find_fn(init_fn_name) {
			if initfn.return_type == table.void_type && initfn.params.len == 0 {
				mod_c_name := util.no_dots(mod_name)
				init_fn_c_name := '${mod_c_name}__init'
				g.writeln('\t${init_fn_c_name}();')
			}
		}
	}
	//
	g.writeln('}')
	if g.pref.printfn_list.len > 0 && '_vinit' in g.pref.printfn_list {
		println(g.out.after(fn_vinit_start_pos))
	}
	if g.autofree {
		fn_vcleanup_start_pos := g.out.len
		g.writeln('void _vcleanup() {')
		// g.writeln('puts("cleaning up...");')
		reversed_table_modules := g.table.modules.reverse()
		for mod_name in reversed_table_modules {
			g.writeln('\t// Cleanups for module $mod_name :')
			g.writeln(g.cleanups[mod_name].str())
		}
		// g.writeln('\tfree(g_str_buf);')
		g.writeln('}')
		if g.pref.printfn_list.len > 0 && '_vcleanup' in g.pref.printfn_list {
			println(g.out.after(fn_vcleanup_start_pos))
		}
	}
}

const (
	builtins = ['string', 'array', 'KeyValue', 'DenseArray', 'map', 'Option']
)

fn (mut g Gen) write_builtin_types() {
	mut builtin_types := []table.TypeSymbol{} // builtin types
	// builtin types need to be on top
	// everything except builtin will get sorted
	for builtin_name in builtins {
		builtin_types << g.table.types[g.table.type_idxs[builtin_name]]
	}
	g.write_types(builtin_types)
}

// C struct definitions, ordered
// Sort the types, make sure types that are referenced by other types
// are added before them.
fn (mut g Gen) write_sorted_types() {
	mut types := []table.TypeSymbol{} // structs that need to be sorted
	for typ in g.table.types {
		if typ.name !in builtins {
			types << typ
		}
	}
	// sort structs
	types_sorted := g.sort_structs(types)
	// Generate C code
	g.type_definitions.writeln('// builtin types:')
	g.type_definitions.writeln('//------------------ #endbuiltin')
	g.write_types(types_sorted)
}

fn (mut g Gen) write_types(types []table.TypeSymbol) {
	for typ in types {
		if typ.name.starts_with('C.') {
			continue
		}
		// sym := g.table.get_type_symbol(typ)
		mut name := util.no_dots(typ.name)
		match typ.info as info {
			table.Struct {
				if info.generic_types.len > 0 {
					continue
				}
				// TODO: yuck
				if name.contains('<') {
					name = name.replace('<', '_T_').replace('>', '').replace(',', '_')
					g.typedefs.writeln('typedef struct $name $name;')
				}
				// TODO avoid buffer manip
				start_pos := g.type_definitions.len
				if info.is_union {
					g.type_definitions.writeln('union $name {')
				} else {
					g.type_definitions.writeln('struct $name {')
				}
				if info.fields.len > 0 {
					for field in info.fields.filter(it.embed_alias_for == '') {
						// Some of these structs may want to contain
						// optionals that may not be defined at this point
						// if this is the case then we are going to
						// buffer manip out in front of the struct
						// write the optional in and then continue
						if field.typ.has_flag(.optional) {
							// Dont use g.typ() here becuase it will register
							// optional and we dont want that
							last_text := g.type_definitions.after(start_pos).clone()
							g.type_definitions.go_back_to(start_pos)
							styp, base := g.optional_type_name(field.typ)
							g.optionals << styp
							g.typedefs2.writeln('typedef struct $styp $styp;')
							g.type_definitions.writeln('${g.optional_type_text(styp,base)};')
							g.type_definitions.write(last_text)
						}
						type_name := g.typ(field.typ)
						field_name := c_name(field.name)
						g.type_definitions.writeln('\t$type_name $field_name;')
					}
				} else {
					g.type_definitions.writeln('EMPTY_STRUCT_DECLARATION;')
				}
				// g.type_definitions.writeln('} $name;\n')
				//
				g.type_definitions.writeln('};\n')
			}
			table.Alias {
				// table.Alias, table.SumType { TODO
			}
			table.SumType {
				g.type_definitions.writeln('')
				g.type_definitions.writeln('// Sum type $name = ')
				for sv in it.variants {
					g.type_definitions.writeln('//          | ${sv:4d} = ${g.typ(sv):-20s}')
				}
				g.type_definitions.writeln('typedef struct {')
				g.type_definitions.writeln('    void* _object;')
				g.type_definitions.writeln('    int typ;')
				g.type_definitions.writeln('} $name;')
				g.type_definitions.writeln('')
			}
			table.ArrayFixed {
				// .array_fixed {
				styp := util.no_dots(typ.name)
				// array_fixed_char_300 => char x[300]
				mut fixed := styp[12..]
				len := styp.after('_')
				fixed = fixed[..fixed.len - len.len - 1]
				if fixed.starts_with('C__') {
					fixed = fixed[3..]
				}
				g.type_definitions.writeln('typedef $fixed $styp [$len];')
				// }
			}
			else {}
		}
	}
}

// sort structs by dependant fields
fn (g &Gen) sort_structs(typesa []table.TypeSymbol) []table.TypeSymbol {
	mut dep_graph := depgraph.new_dep_graph()
	// types name list
	mut type_names := []string{}
	for typ in typesa {
		type_names << typ.name
	}
	// loop over types
	for t in typesa {
		if t.kind == .interface_ {
			dep_graph.add(t.name, [])
			continue
		}
		// create list of deps
		mut field_deps := []string{}
		match t.info {
			table.ArrayFixed {
				dep := g.table.get_type_symbol(it.elem_type).name
				if dep in type_names {
					field_deps << dep
				}
			}
			table.Struct {
				info := t.info as table.Struct
				// if info.is_interface {
				// continue
				// }
				for field in info.fields {
					dep := g.table.get_type_symbol(field.typ).name
					// skip if not in types list or already in deps
					if dep !in type_names || dep in field_deps || field.typ.is_ptr() {
						continue
					}
					field_deps << dep
				}
			}
			// table.Interface {}
			else {}
		}
		// add type and dependant types to graph
		dep_graph.add(t.name, field_deps)
	}
	// sort graph
	dep_graph_sorted := dep_graph.resolve()
	if !dep_graph_sorted.acyclic {
		verror('cgen.sort_structs(): the following structs form a dependency cycle:\n' + dep_graph_sorted.display_cycles() +
			'\nyou can solve this by making one or both of the dependant struct fields references, eg: field &MyStruct' +
			'\nif you feel this is an error, please create a new issue here: https://github.com/vlang/v/issues and tag @joe-conigliaro')
	}
	// sort types
	mut types_sorted := []table.TypeSymbol{}
	for node in dep_graph_sorted.nodes {
		types_sorted << g.table.types[g.table.type_idxs[node.name]]
	}
	return types_sorted
}

fn (mut g Gen) gen_expr_to_string(expr ast.Expr, etype table.Type) ?bool {
	mut sym := g.table.get_type_symbol(etype)
	if sym.info is table.Alias {
		sym = g.table.get_type_symbol((sym.info as table.Alias).parent_type)
	}
	sym_has_str_method, str_method_expects_ptr, _ := sym.str_method_info()
	if etype.has_flag(.variadic) {
		str_fn_name := g.gen_str_for_type(etype)
		g.write('${str_fn_name}(')
		g.expr(expr)
		g.write(')')
	} else if sym.kind == .alias && (sym.info as table.Alias).parent_type == table.string_type {
		// handle string aliases
		g.expr(expr)
		return true
	} else if sym.kind == .enum_ {
		is_var := match expr {
			ast.SelectorExpr { true }
			ast.Ident { true }
			else { false }
		}
		if is_var {
			str_fn_name := g.gen_str_for_type(etype)
			g.write('${str_fn_name}(')
			g.enum_expr(expr)
			g.write(')')
		} else {
			g.write('tos_lit("')
			g.enum_expr(expr)
			g.write('")')
		}
	} else if sym_has_str_method || sym.kind in
		[.array, .array_fixed, .map, .struct_, .multi_return, .sum_type] {
		is_p := etype.is_ptr()
		val_type := if is_p { etype.deref() } else { etype }
		str_fn_name := g.gen_str_for_type(val_type)
		if is_p && str_method_expects_ptr {
			g.write('string_add(_SLIT("&"), ${str_fn_name}(  (')
		}
		if is_p && !str_method_expects_ptr {
			g.write('string_add(_SLIT("&"), ${str_fn_name}( *(')
		}
		if !is_p && !str_method_expects_ptr {
			g.write('${str_fn_name}(  ')
		}
		if !is_p && str_method_expects_ptr {
			g.write('${str_fn_name}( &')
		}
		if expr is ast.ArrayInit {
			if expr.is_fixed {
				s := g.typ(expr.typ)
				g.write('($s)')
			}
		}
		g.expr(expr)
		if sym.kind == .struct_ && !sym_has_str_method {
			if is_p {
				g.write(')))')
			} else {
				g.write(')')
			}
		} else {
			if is_p {
				g.write(')))')
			} else {
				g.write(')')
			}
		}
	} else if g.typ(etype).starts_with('Option') {
		str_fn_name := 'OptionBase_str'
		g.write('${str_fn_name}(*(OptionBase*)&')
		g.expr(expr)
		g.write(')')
	} else {
		return error('cannot convert to string')
	}
	return true
}

// `nums.map(it % 2 == 0)`
fn (mut g Gen) gen_array_map(node ast.CallExpr) {
	tmp := g.new_tmp_var()
	s := g.go_before_stmt(0)
	// println('filter s="$s"')
	ret_typ := g.typ(node.return_type)
	// inp_typ := g.typ(node.receiver_type)
	ret_sym := g.table.get_type_symbol(node.return_type)
	inp_sym := g.table.get_type_symbol(node.receiver_type)
	ret_info := ret_sym.info as table.Array
	ret_elem_type := g.typ(ret_info.elem_type)
	inp_info := inp_sym.info as table.Array
	inp_elem_type := g.typ(inp_info.elem_type)
	if inp_sym.kind != .array {
		verror('map() requires an array')
	}
	g.writeln('')
	g.write('int ${tmp}_len = ')
	g.expr(node.left)
	g.writeln('.len;')
	g.writeln('$ret_typ $tmp = __new_array(0, ${tmp}_len, sizeof($ret_elem_type));')
	i := g.new_tmp_var()
	g.writeln('for (int $i = 0; $i < ${tmp}_len; ++$i) {')
	g.write('\t$inp_elem_type it = (($inp_elem_type*) ')
	g.expr(node.left)
	g.writeln('.data)[$i];')
	g.write('\t$ret_elem_type ti = ')
	match node.args[0].expr {
		ast.AnonFn {
			g.gen_anon_fn_decl(it)
			g.write('${it.decl.name}(it)')
		}
		ast.Ident {
			if it.kind == .function {
				g.write('${c_name(it.name)}(it)')
			} else if it.kind == .variable {
				var_info := it.var_info()
				sym := g.table.get_type_symbol(var_info.typ)
				if sym.kind == .function {
					g.write('${c_name(it.name)}(it)')
				} else {
					g.expr(node.args[0].expr)
				}
			} else {
				g.expr(node.args[0].expr)
			}
		}
		else {
			g.expr(node.args[0].expr)
		}
	}
	g.writeln(';')
	g.writeln('\tarray_push(&$tmp, &ti);')
	g.writeln('}')
	g.write(s)
	g.write(tmp)
}

// `users.sort(a.age < b.age)`
fn (mut g Gen) gen_array_sort(node ast.CallExpr) {
	// println('filter s="$s"')
	rec_sym := g.table.get_type_symbol(node.receiver_type)
	if rec_sym.kind != .array {
		println(node.name)
		println(g.typ(node.receiver_type))
		// println(rec_sym.kind)
		verror('.sort() is an array method')
	}
	info := rec_sym.info as table.Array
	// No arguments means we are sorting an array of builtins (e.g. `numbers.sort()`)
	// The type for the comparison fns is the type of the element itself.
	mut typ := info.elem_type
	mut is_reverse := false
	// `users.sort(a.age > b.age)`
	if node.args.len > 0 {
		// Get the type of the field that's being compared
		// `a.age > b.age` => `age int` => int
		infix_expr := node.args[0].expr as ast.InfixExpr
		// typ = infix_expr.left_type
		is_reverse = infix_expr.op == .gt
	}
	mut compare_fn := ''
	match typ {
		table.int_type {
			compare_fn = 'compare_ints'
		}
		table.string_type {
			compare_fn = 'compare_strings'
		}
		table.f64_type {
			compare_fn = 'compare_floats'
		}
		else {
			// Generate a comparison function for a custom type
			if node.args.len == 0 {
				verror('usage: .sort(a.field < b.field)')
			}
			// verror('sort(): unhandled type $typ $q.name')
			compare_fn = 'compare_' + g.typ(typ)
			if is_reverse {
				compare_fn += '_reverse'
			}
			if _ := g.table.find_fn(compare_fn) {
			} else {
				// Register a new custom `compare_xxx` function for qsort()
				g.table.register_fn({
					name: compare_fn
					return_type: table.int_type
				})
				infix_expr := node.args[0].expr as ast.InfixExpr
				styp := g.typ(typ)
				// Variables `a` and `b` are used in the `.sort(a < b)` syntax, so we can reuse them
				// when generating the function as long as the args are named the same.
				g.definitions.writeln('int $compare_fn ($styp* a, $styp* b) {')
				field_type := g.typ(infix_expr.left_type)
				left_expr_str := g.write_expr_to_string(infix_expr.left).replace('.',
					'->')
				right_expr_str := g.write_expr_to_string(infix_expr.right).replace('.',
					'->')
				g.definitions.writeln('$field_type a_ = $left_expr_str;')
				g.definitions.writeln('$field_type b_ = $right_expr_str;')
				mut op1, mut op2 := '', ''
				if infix_expr.left_type == table.string_type {
					if is_reverse {
						op1 = 'string_gt(a_, b_)'
						op2 = 'string_lt(a_, b_)'
					} else {
						op1 = 'string_lt(a_, b_)'
						op2 = 'string_gt(a_, b_)'
					}
				} else {
					if is_reverse {
						op1 = 'a_ > b_'
						op2 = 'a_ < b_'
					} else {
						op1 = 'a_ < b_'
						op2 = 'a_ > b_'
					}
				}
				g.definitions.writeln('if ($op1) return -1;')
				g.definitions.writeln('if ($op2) return 1; return 0; }\n')
			}
		}
	}
	if is_reverse && !compare_fn.ends_with('_reverse') {
		compare_fn += '_reverse'
	}
	//
	deref := if node.left_type.is_ptr() || node.left_type.is_pointer() { '->' } else { '.' }
	// eprintln('> qsort: pointer $node.left_type | deref: `$deref`')
	g.write('qsort(')
	g.expr(node.left)
	g.write('${deref}data, ')
	g.expr(node.left)
	g.write('${deref}len, ')
	g.expr(node.left)
	g.writeln('${deref}element_size, $compare_fn);')
}

// `nums.filter(it % 2 == 0)`
fn (mut g Gen) gen_array_filter(node ast.CallExpr) {
	tmp := g.new_tmp_var()
	s := g.go_before_stmt(0)
	// println('filter s="$s"')
	sym := g.table.get_type_symbol(node.return_type)
	if sym.kind != .array {
		verror('filter() requires an array')
	}
	info := sym.info as table.Array
	styp := g.typ(node.return_type)
	elem_type_str := g.typ(info.elem_type)
	g.write('\nint ${tmp}_len = ')
	g.expr(node.left)
	g.writeln('.len;')
	g.writeln('$styp $tmp = __new_array(0, ${tmp}_len, sizeof($elem_type_str));')
	g.writeln('for (int i = 0; i < ${tmp}_len; ++i) {')
	g.write('  $elem_type_str it = (($elem_type_str*) ')
	g.expr(node.left)
	g.writeln('.data)[i];')
	g.write('if (')
	match node.args[0].expr {
		ast.AnonFn {
			g.gen_anon_fn_decl(it)
			g.write('${it.decl.name}(it)')
		}
		ast.Ident {
			if it.kind == .function {
				g.write('${c_name(it.name)}(it)')
			} else if it.kind == .variable {
				var_info := it.var_info()
				sym_t := g.table.get_type_symbol(var_info.typ)
				if sym_t.kind == .function {
					g.write('${c_name(it.name)}(it)')
				} else {
					g.expr(node.args[0].expr)
				}
			} else {
				g.expr(node.args[0].expr)
			}
		}
		else {
			g.expr(node.args[0].expr)
		}
	}
	g.writeln(') array_push(&$tmp, &it); \n }')
	g.write(s)
	g.write(' ')
	g.write(tmp)
}

// `nums.insert(0, 2)` `nums.insert(0, [2,3,4])`
fn (mut g Gen) gen_array_insert(node ast.CallExpr) {
	left_sym := g.table.get_type_symbol(node.left_type)
	left_info := left_sym.info as table.Array
	elem_type_str := g.typ(left_info.elem_type)
	arg2_sym := g.table.get_type_symbol(node.args[1].typ)
	is_arg2_array := arg2_sym.kind == .array
	if is_arg2_array {
		g.write('array_insert_many(&')
	} else {
		g.write('array_insert(&')
	}
	g.expr(node.left)
	g.write(', ')
	g.expr(node.args[0].expr)
	if is_arg2_array {
		g.write(', ')
		g.expr(node.args[1].expr)
		g.write('.data, ')
		g.expr(node.args[1].expr)
		g.write('.len)')
	} else {
		g.write(', &($elem_type_str[]){')
		g.expr(node.args[1].expr)
		g.write('})')
	}
}

// `nums.prepend(2)` `nums.prepend([2,3,4])`
fn (mut g Gen) gen_array_prepend(node ast.CallExpr) {
	left_sym := g.table.get_type_symbol(node.left_type)
	left_info := left_sym.info as table.Array
	elem_type_str := g.typ(left_info.elem_type)
	arg_sym := g.table.get_type_symbol(node.args[0].typ)
	is_arg_array := arg_sym.kind == .array
	if is_arg_array {
		g.write('array_prepend_many(&')
	} else {
		g.write('array_prepend(&')
	}
	g.expr(node.left)
	if is_arg_array {
		g.write(', ')
		g.expr(node.args[0].expr)
		g.write('.data, ')
		g.expr(node.args[0].expr)
		g.write('.len)')
	} else {
		g.write(', &($elem_type_str[]){')
		g.expr(node.args[0].expr)
		g.write('})')
	}
}

[inline]
fn (g &Gen) nth_stmt_pos(n int) int {
	return g.stmt_path_pos[g.stmt_path_pos.len - (1 + n)]
}

fn (mut g Gen) go_before_stmt(n int) string {
	stmt_pos := g.nth_stmt_pos(n)
	cur_line := g.out.after(stmt_pos)
	g.out.go_back(cur_line.len)
	return cur_line
}

[inline]
fn (mut g Gen) go_before_ternary() string {
	return g.go_before_stmt(g.inside_ternary)
}

fn (mut g Gen) insert_before_stmt(s string) {
	cur_line := g.go_before_stmt(0)
	g.writeln(s)
	g.write(cur_line)
}

fn (mut g Gen) write_expr_to_string(expr ast.Expr) string {
	pos := g.out.buf.len
	g.expr(expr)
	return g.out.cut_last(g.out.buf.len - pos)
}

// fn (mut g Gen) start_tmp() {
// }
// If user is accessing the return value eg. in assigment, pass the variable name.
// If the user is not using the optional return value. We need to pass a temp var
// to access its fields (`.ok`, `.error` etc)
// `os.cp(...)` => `Option bool tmp = os__cp(...); if (!tmp.ok) { ... }`
// Returns the type of the last stmt
fn (mut g Gen) or_block(var_name string, or_block ast.OrExpr, return_type table.Type) {
	cvar_name := c_name(var_name)
	mr_styp := g.base_type(return_type)
	is_none_ok := mr_styp == 'void'
	g.inside_or_block = true
	defer {
		g.inside_or_block = false
	}
	g.writeln(';') // or')
	if is_none_ok {
		g.writeln('if (!${cvar_name}.ok && !${cvar_name}.is_none) {')
	} else {
		g.writeln('if (!${cvar_name}.ok) {')
	}
	if or_block.kind == .block {
		g.writeln('\tstring err = ${cvar_name}.v_error;')
		g.writeln('\tint errcode = ${cvar_name}.ecode;')
		stmts := or_block.stmts
		if stmts.len > 0 && stmts[or_block.stmts.len - 1] is ast.ExprStmt && (stmts[stmts.len -
			1] as ast.ExprStmt).typ != table.void_type {
			g.indent++
			for i, stmt in stmts {
				if i == stmts.len - 1 {
					expr_stmt := stmt as ast.ExprStmt
					g.stmt_path_pos << g.out.len
					g.write('*($mr_styp*) ${cvar_name}.data = ')
					is_opt_call := expr_stmt.expr is ast.CallExpr && expr_stmt.typ.has_flag(.optional)
					if is_opt_call {
						g.write('*($mr_styp*) ')
					}
					g.expr(expr_stmt.expr)
					if is_opt_call {
						g.write('.data')
					}
					if g.inside_ternary == 0 && !(expr_stmt.expr is ast.IfExpr) {
						g.writeln(';')
					}
					g.stmt_path_pos.delete(g.stmt_path_pos.len - 1)
				} else {
					g.stmt(stmt)
				}
			}
			g.indent--
		} else {
			g.stmts(stmts)
		}
	} else if or_block.kind == .propagate {
		if g.file.mod.name == 'main' && g.fn_decl.name == 'main.main' {
			// In main(), an `opt()?` call is sugar for `opt() or { panic(err) }`
			if g.pref.is_debug {
				paline, pafile, pamod, pafn := g.panic_debug_info(or_block.pos)
				g.writeln('panic_debug($paline, tos3("$pafile"), tos3("$pamod"), tos3("$pafn"), ${cvar_name}.v_error );')
			} else {
				g.writeln('\tv_panic(${cvar_name}.v_error);')
			}
		} else {
			// In ordinary functions, `opt()?` call is sugar for:
			// `opt() or { return error(err) }`
			// Since we *do* return, first we have to ensure that
			// the defered statements are generated.
			g.write_defer_stmts()
			// Now that option types are distinct we need a cast here
			styp := g.typ(g.fn_decl.return_type)
			g.writeln('\treturn *($styp *)&$cvar_name;')
		}
	}
	g.write('}')
}

fn (mut g Gen) type_of_call_expr(node ast.Expr) string {
	match node {
		ast.CallExpr { return g.typ(node.return_type) }
		else { return typeof(node) }
	}
	return ''
}

// `a in [1,2,3]` => `a == 1 || a == 2 || a == 3`
fn (mut g Gen) in_optimization(left ast.Expr, right ast.ArrayInit) {
	is_str := right.elem_type == table.string_type
	elem_sym := g.table.get_type_symbol(right.elem_type)
	is_array := elem_sym.kind == .array
	for i, array_expr in right.exprs {
		if is_str {
			g.write('string_eq(')
		} else if is_array {
			ptr_typ := g.gen_array_equality_fn(right.elem_type)
			g.write('${ptr_typ}_arr_eq(')
		}
		g.expr(left)
		if is_str || is_array {
			g.write(', ')
		} else {
			g.write(' == ')
		}
		g.expr(array_expr)
		if is_str || is_array {
			g.write(')')
		}
		if i < right.exprs.len - 1 {
			g.write(' || ')
		}
	}
}

fn op_to_fn_name(name string) string {
	return match name {
		'+' { '_op_plus' }
		'-' { '_op_minus' }
		'*' { '_op_mul' }
		'/' { '_op_div' }
		'%' { '_op_mod' }
		else { 'bad op $name' }
	}
}

fn (mut g Gen) comp_if_to_ifdef(name string, is_comptime_optional bool) string {
	match name {
		// platforms/os-es:
		'windows' {
			return '_WIN32'
		}
		'ios' {
			return '__TARGET_IOS__'
		}
		'macos' {
			return '__APPLE__'
		}
		'mach' {
			return '__MACH__'
		}
		'darwin' {
			return '__DARWIN__'
		}
		'hpux' {
			return '__HPUX__'
		}
		'gnu' {
			return '__GNU__'
		}
		'qnx' {
			return '__QNX__'
		}
		'linux' {
			return '__linux__'
		}
		'freebsd' {
			return '__FreeBSD__'
		}
		'openbsd' {
			return '__OpenBSD__'
		}
		'netbsd' {
			return '__NetBSD__'
		}
		'bsd' {
			return '__BSD__'
		}
		'dragonfly' {
			return '__DragonFly__'
		}
		'android' {
			return '__ANDROID__'
		}
		'solaris' {
			return '__sun'
		}
		'haiku' {
			return '__haiku__'
		}
		'linux_or_macos' {
			return ''
		}
		//
		'js' {
			return '_VJS'
		}
		// compilers:
		'gcc' {
			return '__V_GCC__'
		}
		'tinyc' {
			return '__TINYC__'
		}
		'clang' {
			return '__clang__'
		}
		'mingw' {
			return '__MINGW32__'
		}
		'msvc' {
			return '_MSC_VER'
		}
		'cplusplus' {
			return '__cplusplus'
		}
		// other:
		'debug' {
			return '_VDEBUG'
		}
		'test' {
			return '_VTEST'
		}
		'glibc' {
			return '__GLIBC__'
		}
		'prealloc' {
			return '_VPREALLOC'
		}
		'no_bounds_checking' {
			return 'CUSTOM_DEFINE_no_bounds_checking'
		}
		// architectures:
		'amd64' {
			return '__V_amd64'
		}
		'aarch64' {
			return '__V_aarch64'
		}
		// bitness:
		'x64' {
			return 'TARGET_IS_64BIT'
		}
		'x32' {
			return 'TARGET_IS_32BIT'
		}
		// endianness:
		'little_endian' {
			return 'TARGET_ORDER_IS_LITTLE'
		}
		'big_endian' {
			return 'TARGET_ORDER_IS_BIG'
		}
		else {
			if is_comptime_optional ||
				(g.pref.compile_defines_all.len > 0 && name in g.pref.compile_defines_all) {
				return 'CUSTOM_DEFINE_$name'
			}
			verror('bad os ifdef name "$name"')
		}
	}
	// verror('bad os ifdef name "$name"')
	return ''
}

[inline]
fn c_name(name_ string) string {
	name := util.no_dots(name_)
	if name in c_reserved {
		return 'v_$name'
	}
	return name
}

fn (mut g Gen) type_default(typ table.Type) string {
	sym := g.table.get_type_symbol(typ)
	if sym.kind == .array {
		elem_sym := g.typ(sym.array_info().elem_type)
		mut elem_type_str := util.no_dots(elem_sym)
		if elem_type_str.starts_with('C__') {
			elem_type_str = elem_type_str[3..]
		}
		return '__new_array(0, 1, sizeof($elem_type_str))'
	}
	if sym.kind == .map {
		value_type_str := g.typ(sym.map_info().value_type)
		return 'new_map_1(sizeof($value_type_str))'
	}
	// Always set pointers to 0
	if typ.is_ptr() {
		return '0'
	}
	// User struct defined in another module.
	// if typ.contains('__') {
	if sym.kind == .struct_ {
		return '{0}'
	}
	// if typ.ends_with('Fn') { // TODO
	// return '0'
	// }
	// Default values for other types are not needed because of mandatory initialization
	idx := int(typ)
	if idx >= 1 && idx <= 17 {
		return '0'
	}
	/*
	match idx {
		table.bool_type_idx {
			return '0'
		}
		else {}
	}
	*/
	match sym.name {
		'string' { return '(string){.str=(byteptr)""}' }
		'rune' { return '0' }
		else {}
	}
	return match sym.kind {
		.interface_ { '{0}' }
		.sum_type { '{0}' }
		.array_fixed { '{0}' }
		else { '0' }
	}
	// TODO this results in
	// error: expected a field designator, such as '.field = 4'
	// - Empty ee= (Empty) { . =  {0}  } ;
	/*
	return match typ {
	'bool'{ '0'}
	'string'{ 'tos_lit("")'}
	'i8'{ '0'}
	'i16'{ '0'}
	'i64'{ '0'}
	'u16'{ '0'}
	'u32'{ '0'}
	'u64'{ '0'}
	'byte'{ '0'}
	'int'{ '0'}
	'rune'{ '0'}
	'f32'{ '0.0'}
	'f64'{ '0.0'}
	'byteptr'{ '0'}
	'voidptr'{ '0'}
	else { '{0} '}
}
	*/
}

fn (g &Gen) get_all_test_function_names() []string {
	mut tfuncs := []string{}
	mut tsuite_begin := ''
	mut tsuite_end := ''
	for _, f in g.table.fns {
		if f.name == 'testsuite_begin' {
			tsuite_begin = f.name
			continue
		}
		if f.name == 'testsuite_end' {
			tsuite_end = f.name
			continue
		}
		if f.name.starts_with('test_') {
			tfuncs << f.name
			continue
		}
		// What follows is for internal module tests
		// (they are part of a V module, NOT in main)
		if f.name.contains('.test_') {
			tfuncs << f.name
			continue
		}
		if f.name.ends_with('.testsuite_begin') {
			tsuite_begin = f.name
			continue
		}
		if f.name.ends_with('.testsuite_end') {
			tsuite_end = f.name
			continue
		}
	}
	mut all_tfuncs := []string{}
	if tsuite_begin.len > 0 {
		all_tfuncs << tsuite_begin
	}
	all_tfuncs << tfuncs
	if tsuite_end.len > 0 {
		all_tfuncs << tsuite_end
	}
	mut all_tfuncs_c := []string{}
	for f in all_tfuncs {
		all_tfuncs_c << util.no_dots(f)
	}
	return all_tfuncs_c
}

fn (g &Gen) is_importing_os() bool {
	return 'os' in g.table.imports
}

fn (mut g Gen) go_stmt(node ast.GoStmt) {
	tmp := g.new_tmp_var()
	expr := node.call_expr as ast.CallExpr
	mut name := expr.name // util.no_dots(expr.name)
	if expr.is_method {
		receiver_sym := g.table.get_type_symbol(expr.receiver_type)
		name = receiver_sym.name + '_' + name
	} else if expr.left is ast.AnonFn as anon_fn {
		g.gen_anon_fn_decl(anon_fn)
		fsym := g.table.get_type_symbol(anon_fn.typ)
		name = fsym.name
	}
	name = util.no_dots(name)
	g.writeln('// go')
	wrapper_struct_name := 'thread_arg_' + name
	wrapper_fn_name := name + '_thread_wrapper'
	arg_tmp_var := 'arg_' + tmp
	g.writeln('$wrapper_struct_name *$arg_tmp_var = malloc(sizeof(thread_arg_$name));')
	if expr.is_method {
		g.write('$arg_tmp_var->arg0 = ')
		// TODO is this needed?
		/*
		if false && !expr.return_type.is_ptr() {
			g.write('&')
		}
		*/
		g.expr(expr.left)
		g.writeln(';')
	}
	for i, arg in expr.args {
		g.write('$arg_tmp_var->arg${i+1} = ')
		g.expr(arg.expr)
		g.writeln(';')
	}
	if g.pref.os == .windows {
		g.writeln('CreateThread(0,0, (LPTHREAD_START_ROUTINE)$wrapper_fn_name, $arg_tmp_var, 0,0);')
	} else {
		g.writeln('pthread_t thread_$tmp;')
		g.writeln('pthread_create(&thread_$tmp, NULL, (void*)$wrapper_fn_name, $arg_tmp_var);')
	}
	g.writeln('// endgo\n')
	// Register the wrapper type and function
	if name in g.threaded_fns {
		return
	}
	g.type_definitions.writeln('\ntypedef struct $wrapper_struct_name {')
	if expr.is_method {
		styp := g.typ(expr.receiver_type)
		g.type_definitions.writeln('\t$styp arg0;')
	}
	if expr.args.len == 0 {
		g.type_definitions.writeln('EMPTY_STRUCT_DECLARATION;')
	} else {
		for i, arg in expr.args {
			styp := g.typ(arg.typ)
			g.type_definitions.writeln('\t$styp arg${i+1};')
		}
	}
	g.type_definitions.writeln('} $wrapper_struct_name;')
	g.type_definitions.writeln('void* ${wrapper_fn_name}($wrapper_struct_name *arg);')
	g.gowrappers.writeln('void* ${wrapper_fn_name}($wrapper_struct_name *arg) {')
	g.gowrappers.write('\t${name}(')
	if expr.is_method {
		g.gowrappers.write('arg->arg0')
		if expr.args.len > 0 {
			g.gowrappers.write(', ')
		}
	}
	for i in 0 .. expr.args.len {
		g.gowrappers.write('arg->arg${i+1}')
		if i < expr.args.len - 1 {
			g.gowrappers.write(', ')
		}
	}
	g.gowrappers.writeln(');')
	g.gowrappers.writeln('\treturn 0;')
	g.gowrappers.writeln('}')
	g.threaded_fns << name
}

fn (mut g Gen) as_cast(node ast.AsCast) {
	// Make sure the sum type can be cast to this type (the types
	// are the same), otherwise panic.
	// g.insert_before('
	styp := g.typ(node.typ)
	expr_type_sym := g.table.get_type_symbol(node.expr_type)
	if expr_type_sym.kind == .sum_type {
		/*
		g.write('*($styp*)')
		g.expr(node.expr)
		g.write('.obj')
		*/
		dot := if node.expr_type.is_ptr() { '->' } else { '.' }
		g.write('/* as */ ($styp*)__as_cast((')
		g.expr(node.expr)
		g.write(')')
		g.write(dot)
		g.write('_object, (')
		g.expr(node.expr)
		g.write(')')
		g.write(dot)
		g.write('typ, /*expected:*/$node.typ)')
	}
}

fn (mut g Gen) is_expr(node ast.InfixExpr) {
	eq := if node.op == .key_is { '==' } else { '!=' }
	g.write('(')
	g.expr(node.left)
	g.write(')')
	if node.left_type.is_ptr() {
		g.write('->')
	} else {
		g.write('.')
	}
	sym := g.table.get_type_symbol(node.left_type)
	if sym.kind == .interface_ {
		g.write('_interface_idx $eq ')
		// `_Animal_Dog_index`
		sub_type := node.right as ast.Type
		sub_sym := g.table.get_type_symbol(sub_type.typ)
		g.write('_${c_name(sym.name)}_${c_name(sub_sym.name)}_index')
		return
	} else if sym.kind == .sum_type {
		g.write('typ $eq ')
	}
	g.expr(node.right)
}

[inline]
fn styp_to_str_fn_name(styp string) string {
	return styp.replace('*', '_ptr') + '_str'
}

[inline]
fn (mut g Gen) gen_str_for_type(typ table.Type) string {
	if g.pref.build_mode == .build_module {
		return ''
	}
	styp := g.typ(typ)
	return g.gen_str_for_type_with_styp(typ, styp)
}

fn (mut g Gen) gen_str_default(sym table.TypeSymbol, styp, str_fn_name string) {
	mut convertor := ''
	mut typename_ := ''
	if sym.parent_idx in table.integer_type_idxs {
		convertor = 'int'
		typename_ = 'int'
	} else if sym.parent_idx == table.f32_type_idx {
		convertor = 'float'
		typename_ = 'f32'
	} else if sym.parent_idx == table.f64_type_idx {
		convertor = 'double'
		typename_ = 'f64'
	} else if sym.parent_idx == table.bool_type_idx {
		convertor = 'bool'
		typename_ = 'bool'
	} else {
		verror("could not generate string method for type \'$styp\'")
	}
	g.type_definitions.writeln('string ${str_fn_name}($styp it); // auto')
	g.auto_str_funcs.writeln('string ${str_fn_name}($styp it) {')
	if convertor == 'bool' {
		g.auto_str_funcs.writeln('\tstring tmp1 = string_add(tos_lit("${styp}("), ($convertor)it ? tos_lit("true") : tos_lit("false"));')
	} else {
		g.auto_str_funcs.writeln('\tstring tmp1 = string_add(tos_lit("${styp}("), tos3(${typename_}_str(($convertor)it).str));')
	}
	g.auto_str_funcs.writeln('\tstring tmp2 = string_add(tmp1, tos_lit(")"));')
	g.auto_str_funcs.writeln('\tstring_free(&tmp1);')
	g.auto_str_funcs.writeln('\treturn tmp2;')
	g.auto_str_funcs.writeln('}')
}

fn (g &Gen) type_to_fmt(typ table.Type) string {
	sym := g.table.get_type_symbol(typ)
	if (typ.is_int() || typ.is_float()) && typ.is_ptr() {
		return '%.*s\\000'
	} else if sym.kind in [.struct_, .array, .array_fixed, .map] {
		return '%.*s\\000'
	} else if sym.kind == .string {
		return "\'%.*s\\000\'"
	} else if sym.kind == .bool {
		return '%.*s\\000'
	} else if sym.kind == .enum_ {
		return '%.*s\\000'
	} else if sym.kind in [.f32, .f64] {
		return '%g\\000' // g removes trailing zeros unlike %f
	} else if sym.kind == .u64 {
		return '%lld\\000'
	} else if sym.kind == .sum_type {
		return '%.*s\\000'
	}
	return '%d\\000'
}

// Generates interface table and interface indexes
fn (mut g Gen) interface_table() string {
	mut sb := strings.new_builder(100)
	for ityp in g.table.types {
		if ityp.kind != .interface_ {
			continue
		}
		inter_info := ityp.info as table.Interface
		if inter_info.types.len == 0 {
			continue
		}
		sb.writeln('// NR interfaced types= $inter_info.types.len')
		// interface_name is for example Speaker
		interface_name := c_name(ityp.name)
		// generate a struct that references interface methods
		methods_struct_name := 'struct _${interface_name}_interface_methods'
		mut methods_typ_def := strings.new_builder(100)
		mut methods_struct_def := strings.new_builder(100)
		methods_struct_def.writeln('$methods_struct_name {')
		mut imethods := map[string]string{} // a map from speak -> _Speaker_speak_fn
		mut methodidx := map[string]int{}
		for k, method in ityp.methods {
			methodidx[method.name] = k
			typ_name := '_${interface_name}_${method.name}_fn'
			ret_styp := g.typ(method.return_type)
			methods_typ_def.write('typedef $ret_styp (*$typ_name)(void* _')
			// the first param is the receiver, it's handled by `void*` above
			for i in 1 .. method.params.len {
				arg := method.params[i]
				methods_typ_def.write(', ${g.typ(arg.typ)} $arg.name')
			}
			// TODO g.fn_args(method.args[1..], method.is_variadic)
			methods_typ_def.writeln(');')
			methods_struct_def.writeln('\t$typ_name ${c_name(method.name)};')
			imethods[method.name] = typ_name
		}
		methods_struct_def.writeln('};')
		// generate an array of the interface methods for the structs using the interface
		// as well as case functions from the struct to the interface
		mut methods_struct := strings.new_builder(100)
		methods_struct.writeln('$methods_struct_name ${interface_name}_name_table[$inter_info.types.len] = {')
		mut cast_functions := strings.new_builder(100)
		cast_functions.write('// Casting functions for interface "$interface_name"')
		mut methods_wrapper := strings.new_builder(100)
		methods_wrapper.writeln('// Methods wrapper for interface "$interface_name"')
		mut already_generated_mwrappers := map[string]bool{}
		for i, st in inter_info.types {
			// cctype is the Cleaned Concrete Type name, *without ptr*,
			// i.e. cctype is always just Cat, not Cat_ptr:
			cctype := g.cc_type(st)
			// Speaker_Cat_index = 0
			interface_index_name := '_${interface_name}_${cctype}_index'
			if already_generated_mwrappers[interface_index_name] {
				continue
			}
			already_generated_mwrappers[interface_index_name] = true
			cast_functions.writeln('
_Interface I_${cctype}_to_Interface_${interface_name}($cctype* x) {
	return (_Interface) {
		._object = (void*) (x),
		._interface_idx = $interface_index_name
	};
}

_Interface* I_${cctype}_to_Interface_${interface_name}_ptr($cctype* x) {
	// TODO Remove memdup
	return (_Interface*) memdup(&(_Interface) {
		._object = (void*) (x),
		._interface_idx = $interface_index_name
	}, sizeof(_Interface));
}')
			methods_struct.writeln('\t{')
			st_sym := g.table.get_type_symbol(st)
			mut method := table.Fn{}
			for _, m in ityp.methods {
				for mm in st_sym.methods {
					if mm.name == m.name {
						method = mm
						break
					}
				}
				if method.name !in imethods {
					// a method that is not part of the interface should be just skipped
					continue
				}
				// .speak = Cat_speak
				mut method_call := '${cctype}_$method.name'
				if !method.params[0].typ.is_ptr() {
					// inline void Cat_speak_method_wrapper(Cat c) { return Cat_speak(*c); }
					methods_wrapper.write('static inline ${g.typ(method.return_type)}')
					methods_wrapper.write(' ${method_call}_method_wrapper(')
					methods_wrapper.write('$cctype* ${method.params[0].name}')
					// TODO g.fn_args
					for j in 1 .. method.params.len {
						arg := method.params[j]
						methods_wrapper.write(', ${g.typ(arg.typ)} $arg.name')
					}
					methods_wrapper.writeln(') {')
					methods_wrapper.write('\t')
					if method.return_type != table.void_type {
						methods_wrapper.write('return ')
					}
					methods_wrapper.write('${method_call}(*${method.params[0].name}')
					for j in 1 .. method.params.len {
						methods_wrapper.write(', ${method.params[j].name}')
					}
					methods_wrapper.writeln(');')
					methods_wrapper.writeln('}')
					// .speak = Cat_speak_method_wrapper
					method_call += '_method_wrapper'
				}
				methods_struct.writeln('\t\t.${c_name(method.name)} = $method_call,')
			}
			methods_struct.writeln('\t},')
			sb.writeln('int $interface_index_name = $i;')
		}
		methods_struct.writeln('};')
		// add line return after interface index declarations
		sb.writeln('')
		sb.writeln(methods_wrapper.str())
		sb.writeln(methods_typ_def.str())
		sb.writeln(methods_struct_def.str())
		sb.writeln(methods_struct.str())
		sb.writeln(cast_functions.str())
	}
	return sb.str()
}

fn (mut g Gen) array_init(it ast.ArrayInit) {
	type_sym := g.table.get_type_symbol(it.typ)
	styp := g.typ(it.typ)
	mut shared_styp := '' // only needed for shared &[]{...}
	is_amp := g.is_amp
	g.is_amp = false
	if is_amp {
		g.out.go_back(1) // delete the `&` already generated in `prefix_expr()
		if g.is_shared {
			mut shared_typ := it.typ.set_flag(.shared_f)
			shared_styp = g.typ(shared_typ)
			g.writeln('($shared_styp*)memdup(&($shared_styp){.val = ')
		} else {
			g.write('($styp*)memdup(&') // TODO: doesn't work with every compiler
		}
	} else {
		if g.is_shared {
			g.writeln('{.val = ($styp*)')
		}
	}
	if type_sym.kind == .array_fixed {
		g.write('{')
		if it.has_val {
			for i, expr in it.exprs {
				g.expr(expr)
				if i != it.exprs.len - 1 {
					g.write(', ')
				}
			}
		} else {
			g.write('0')
		}
		g.write('}')
		return
	}
	elem_type_str := g.typ(it.elem_type)
	if it.exprs.len == 0 {
		elem_sym := g.table.get_type_symbol(it.elem_type)
		is_default_array := elem_sym.kind == .array && it.has_default
		if is_default_array {
			g.write('__new_array_with_array_default(')
		} else {
			g.write('__new_array_with_default(')
		}
		if it.has_len {
			g.expr(it.len_expr)
			g.write(', ')
		} else {
			g.write('0, ')
		}
		if it.has_cap {
			g.expr(it.cap_expr)
			g.write(', ')
		} else {
			g.write('0, ')
		}
		if elem_sym.kind == .function {
			g.write('sizeof(voidptr), ')
		} else {
			g.write('sizeof($elem_type_str), ')
		}
		if is_default_array {
			g.write('($elem_type_str[]){')
			g.expr(it.default_expr)
			g.write('}[0])')
		} else if it.has_default {
			g.write('&($elem_type_str[]){')
			g.expr(it.default_expr)
			g.write('})')
		} else if it.has_len && it.elem_type == table.string_type {
			g.write('&($elem_type_str[]){')
			g.write('tos_lit("")')
			g.write('})')
		} else {
			g.write('0)')
		}
		return
	}
	len := it.exprs.len
	elem_sym := g.table.get_type_symbol(it.elem_type)
	if elem_sym.kind == .function {
		g.write('new_array_from_c_array($len, $len, sizeof(voidptr), _MOV((voidptr[$len]){')
	} else {
		g.write('new_array_from_c_array($len, $len, sizeof($elem_type_str), _MOV(($elem_type_str[$len]){')
	}
	if len > 8 {
		g.writeln('')
		g.write('\t\t')
	}
	for i, expr in it.exprs {
		if it.is_interface {
			// sym := g.table.get_type_symbol(it.interface_types[i])
			// isym := g.table.get_type_symbol(it.interface_type)
			g.interface_call(it.interface_types[i], it.interface_type)
		}
		g.expr(expr)
		if it.is_interface {
			g.write(')')
		}
		if i != len - 1 {
			g.write(', ')
		}
	}
	g.write('}))')
	if g.is_shared {
		g.write(', .mtx = sync__new_rwmutex()}')
		if is_amp {
			g.write(', sizeof($shared_styp))')
		}
	} else if is_amp {
		g.write(', sizeof($styp))')
	}
}

// `ui.foo(button)` =>
// `ui__foo(I_ui__Button_to_ui__Widget(` ...
fn (mut g Gen) interface_call(typ, interface_type table.Type) {
	interface_styp := g.cc_type(interface_type)
	styp := g.cc_type(typ)
	mut cast_fn_name := 'I_${styp}_to_Interface_$interface_styp'
	if interface_type.is_ptr() {
		cast_fn_name += '_ptr'
	}
	g.write('${cast_fn_name}(')
	if !typ.is_ptr() {
		g.write('&')
	}
}

fn (mut g Gen) panic_debug_info(pos token.Position) (int, string, string, string) {
	paline := pos.line_nr + 1
	pafile := g.fn_decl.file.replace('\\', '/')
	pafn := g.fn_decl.name.after('.')
	pamod := g.fn_decl.modname()
	return paline, pafile, pamod, pafn
}<|MERGE_RESOLUTION|>--- conflicted
+++ resolved
@@ -2262,20 +2262,13 @@
 			// struct embedding
 			if sym.kind == .struct_ {
 				sym_info := sym.info as table.Struct
-<<<<<<< HEAD
-				field := sym_info.fields.filter(it.name == node.field_name)[0]
-				if field.embed_alias_for != '' {
-					g.write('.$field.embed_alias_for')
-				}
-=======
 				x := sym_info.fields.filter(it.name == node.field_name)
 				if x.len > 0 {
 					field := x[0]
 					if field.embed_alias_for != '' {
 						g.write('.$field.embed_alias_for')
 					}
-                }
->>>>>>> 68a4dc0a
+				}
 			}
 			if node.expr_type.is_ptr() || sym.kind == .chan {
 				g.write('->')
