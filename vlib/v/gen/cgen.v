--- conflicted
+++ resolved
@@ -4660,93 +4660,6 @@
 	return types_sorted
 }
 
-<<<<<<< HEAD
-=======
-fn (mut g Gen) gen_expr_to_string(expr ast.Expr, etype table.Type) ?bool {
-	mut typ := etype
-	mut sym := g.table.get_type_symbol(typ)
-	if mut sym.info is table.Alias {
-		parent_sym := g.table.get_type_symbol(sym.info.parent_type)
-		if parent_sym.has_method('str') {
-			typ = sym.info.parent_type
-			sym = parent_sym
-		}
-	}
-	sym_has_str_method, str_method_expects_ptr, _ := sym.str_method_info()
-	if typ.has_flag(.variadic) {
-		str_fn_name := g.gen_str_for_type(typ)
-		g.write('${str_fn_name}(')
-		g.expr(expr)
-		g.write(')')
-	} else if typ == table.string_type {
-		g.expr(expr)
-	} else if sym.kind == .enum_ {
-		is_var := match expr {
-			ast.SelectorExpr, ast.Ident { true }
-			else { false }
-		}
-		if is_var {
-			str_fn_name := g.gen_str_for_type(typ)
-			g.write('${str_fn_name}(')
-			g.enum_expr(expr)
-			g.write(')')
-		} else {
-			g.write('tos_lit("')
-			g.enum_expr(expr)
-			g.write('")')
-		}
-	} else if sym_has_str_method || sym.kind in
-		[.array, .array_fixed, .map, .struct_, .multi_return, .sum_type] {
-		is_p := typ.is_ptr()
-		val_type := if is_p { typ.deref() } else { typ }
-		str_fn_name := g.gen_str_for_type(val_type)
-		if is_p && str_method_expects_ptr {
-			g.write('string_add(_SLIT("&"), ${str_fn_name}((')
-		}
-		if is_p && !str_method_expects_ptr {
-			g.write('string_add(_SLIT("&"), ${str_fn_name}(*(')
-		}
-		if !is_p && !str_method_expects_ptr {
-			g.write('${str_fn_name}(')
-		}
-		if !is_p && str_method_expects_ptr {
-			g.write('${str_fn_name}(&')
-		}
-		if expr is ast.ArrayInit {
-			if expr.is_fixed {
-				s := g.typ(expr.typ)
-				g.write('($s)')
-			}
-		}
-		if expr is ast.CTempVar {
-			if expr.is_ptr {
-				g.write('*')
-			}
-		}
-		g.expr(expr)
-		if sym.kind == .struct_ && !sym_has_str_method {
-			if is_p {
-				g.write(')))')
-			} else {
-				g.write(')')
-			}
-		} else {
-			if is_p {
-				g.write(')))')
-			} else {
-				g.write(')')
-			}
-		}
-	} else {
-		str_fn_name := g.gen_str_for_type(typ)
-		g.write('${str_fn_name}(')
-		g.expr(expr)
-		g.write(')')
-	}
-	return true
-}
-
->>>>>>> 6a1e0322
 // `nums.map(it % 2 == 0)`
 fn (mut g Gen) gen_array_map(node ast.CallExpr) {
 	g.inside_lambda = true
