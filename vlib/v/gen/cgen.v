--- conflicted
+++ resolved
@@ -2690,11 +2690,7 @@
 			}
 		}
 		g.stmts(branch.stmts)
-<<<<<<< HEAD
-		for _ in 0..variants_to_pop {
-=======
 		for _ in 0 .. variants_to_pop {
->>>>>>> 9cf14cd6
 			g.variants_to_deref.pop()
 		}
 		if g.inside_ternary == 0 && node.branches.len > 1 {
