--- conflicted
+++ resolved
@@ -2429,15 +2429,10 @@
 			g.struct_init(node)
 		}
 		ast.SelectorExpr {
-<<<<<<< HEAD
+			prevent_sum_type_unwrapping_once := g.prevent_sum_type_unwrapping_once
+			g.prevent_sum_type_unwrapping_once = false
 			if node.expr is ast.TypeOf {
 				g.typeof_name(node.expr)
-=======
-			prevent_sum_type_unwrapping_once := g.prevent_sum_type_unwrapping_once
-			g.prevent_sum_type_unwrapping_once = false
-			if node.expr is ast.TypeOf as left {
-				g.typeof_name(left)
->>>>>>> 68caf671
 				return
 			}
 			if node.expr_type == 0 {
