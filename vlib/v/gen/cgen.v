// Copyright (c) 2019-2020 Alexander Medvednikov. All rights reserved.
// Use of this source code is governed by an MIT license
// that can be found in the LICENSE file.
module gen

import strings
import v.ast
import v.table
import v.pref
import v.token
import v.util
import v.depgraph

// NB: keywords after 'new' are reserved in C++
const (
	c_reserved = ['delete', 'exit', 'link', 'unix', 'error', 'calloc', 'malloc', 'free', 'panic',
		'auto', 'char', 'default', 'do', 'double', 'extern', 'float', 'inline', 'int', 'long', 'register',
		'restrict', 'short', 'signed', 'sizeof', 'static', 'switch', 'typedef', 'union', 'unsigned', 'void',
		'volatile', 'while', 'new', 'namespace', 'class', 'typename', 'export']
	// same order as in token.Kind
	cmp_str    = ['eq', 'ne', 'gt', 'lt', 'ge', 'le']
	// when operands are switched
	cmp_rev    = ['eq', 'ne', 'le', 'ge', 'lt', 'gt']
)

struct Gen {
	pref                             &pref.Preferences
	module_built                     string
mut:
	table                            &table.Table
	out                              strings.Builder
	cheaders                         strings.Builder
	includes                         strings.Builder // all C #includes required by V modules
	typedefs                         strings.Builder
	typedefs2                        strings.Builder
	type_definitions                 strings.Builder // typedefs, defines etc (everything that goes to the top of the file)
	definitions                      strings.Builder // typedefs, defines etc (everything that goes to the top of the file)
	inits                            map[string]strings.Builder // contents of `void _vinit(){}`
	cleanups                         map[string]strings.Builder // contents of `void _vcleanup(){}`
	gowrappers                       strings.Builder // all go callsite wrappers
	stringliterals                   strings.Builder // all string literals (they depend on tos3() beeing defined
	auto_str_funcs                   strings.Builder // function bodies of all auto generated _str funcs
	comptime_defines                 strings.Builder // custom defines, given by -d/-define flags on the CLI
	pcs_declarations                 strings.Builder // -prof profile counter declarations for each function
	hotcode_definitions              strings.Builder // -live declarations & functions
	shared_types                     strings.Builder // shared/lock types
	channel_definitions              strings.Builder // channel related code
	options_typedefs                 strings.Builder // Option typedefs
	options                          strings.Builder // `Option_xxxx` types
	json_forward_decls               strings.Builder // json type forward decls
	enum_typedefs                    strings.Builder // enum types
	sql_buf                          strings.Builder // for writing exprs to args via `sqlite3_bind_int()` etc
	file                             ast.File
	fn_decl                          &ast.FnDecl // pointer to the FnDecl we are currently inside otherwise 0
	last_fn_c_name                   string
	tmp_count                        int // counter for unique tmp vars (_tmp1, tmp2 etc)
	tmp_count2                       int // a separate tmp var counter for autofree fn calls
	variadic_args                    map[string]int
	is_c_call                        bool // e.g. `C.printf("v")`
	is_assign_lhs                    bool // inside left part of assign expr (for array_set(), etc)
	is_assign_rhs                    bool // inside right part of assign after `=` (val expr)
	is_array_set                     bool
	is_amp                           bool // for `&Foo{}` to merge PrefixExpr `&` and StructInit `Foo{}`; also for `&byte(0)` etc
	is_sql                           bool // Inside `sql db{}` statement, generating sql instead of C (e.g. `and` instead of `&&` etc)
	is_shared                        bool // for initialization of hidden mutex in `[rw]shared` literals
	is_vlines_enabled                bool // is it safe to generate #line directives when -g is passed
	vlines_path                      string // set to the proper path for generating #line directives
	optionals                        []string // to avoid duplicates TODO perf, use map
	chan_pop_optionals               []string // types for `x := <-ch or {...}`
	shareds                          []int // types with hidden mutex for which decl has been emitted
	inside_ternary                   int // ?: comma separated statements on a single line
	inside_map_postfix               bool // inside map++/-- postfix expr
	inside_map_infix                 bool // inside map<</+=/-= infix expr
	// inside_if_expr        bool
	ternary_names                    map[string]string
	ternary_level_names              map[string][]string
	stmt_path_pos                    []int // positions of each statement start, for inserting C statements before the current statement
	skip_stmt_pos                    bool // for handling if expressions + autofree (since both prepend C statements)
	right_is_opt                     bool
	autofree                         bool
	indent                           int
	empty_line                       bool
	is_test                          bool
	assign_op                        token.Kind // *=, =, etc (for array_set)
	defer_stmts                      []ast.DeferStmt
	defer_ifdef                      string
	defer_profile_code               string
	str_types                        []string // types that need automatic str() generation
	threaded_fns                     []string // for generating unique wrapper types and fns for `go xxx()`
	array_fn_definitions             []string // array equality functions that have been defined
	map_fn_definitions               []string // map equality functions that have been defined
	is_json_fn                       bool // inside json.encode()
	json_types                       []string // to avoid json gen duplicates
	pcs                              []ProfileCounterMeta // -prof profile counter fn_names => fn counter name
	is_builtin_mod                   bool
	hotcode_fn_names                 []string
	// cur_fn               ast.FnDecl
	cur_generic_type                 table.Type // `int`, `string`, etc in `foo<T>()`
	sql_i                            int
	sql_stmt_name                    string
	sql_side                         SqlExprSide // left or right, to distinguish idents in `name == name`
	inside_vweb_tmpl                 bool
	inside_return                    bool
	inside_or_block                  bool
	strs_to_free0                    []string // strings.Builder
	// strs_to_free          []string // strings.Builder
	inside_call                      bool
	has_main                         bool
	inside_const                     bool
	comp_for_method                  string // $for method in T {
	comptime_var_type_map            map[string]table.Type
	match_sumtype_exprs              []ast.Expr
	match_sumtype_syms               []table.TypeSymbol
	// tmp_arg_vars_to_free  []string
	// autofree_pregen       map[string]string
	// autofree_pregen_buf   strings.Builder
	// autofree_tmp_vars     []string // to avoid redefining the same tmp vars in a single function
	called_fn_name                   string
	cur_mod                          string
	is_js_call                       bool // for handling a special type arg #1 `json.decode(User, ...)`
	// nr_vars_to_free       int
<<<<<<< HEAD
	doing_autofree_tmp               bool
	inside_lambda                    bool
	prevent_sum_type_unwrapping_once bool // needed for assign new values to sum type
=======
	// doing_autofree_tmp    bool
	inside_lambda         bool
>>>>>>> 2254f417
}

const (
	tabs = ['', '\t', '\t\t', '\t\t\t', '\t\t\t\t', '\t\t\t\t\t', '\t\t\t\t\t\t', '\t\t\t\t\t\t\t',
		'\t\t\t\t\t\t\t\t',
	]
)

pub fn cgen(files []ast.File, table &table.Table, pref &pref.Preferences) string {
	// println('start cgen2')
	mut g := Gen{
		out: strings.new_builder(1000)
		cheaders: strings.new_builder(8192)
		includes: strings.new_builder(100)
		typedefs: strings.new_builder(100)
		typedefs2: strings.new_builder(100)
		type_definitions: strings.new_builder(100)
		definitions: strings.new_builder(100)
		gowrappers: strings.new_builder(100)
		stringliterals: strings.new_builder(100)
		auto_str_funcs: strings.new_builder(100)
		comptime_defines: strings.new_builder(100)
		pcs_declarations: strings.new_builder(100)
		hotcode_definitions: strings.new_builder(100)
		options_typedefs: strings.new_builder(100)
		options: strings.new_builder(100)
		shared_types: strings.new_builder(100)
		channel_definitions: strings.new_builder(100)
		json_forward_decls: strings.new_builder(100)
		enum_typedefs: strings.new_builder(100)
		sql_buf: strings.new_builder(100)
		table: table
		pref: pref
		fn_decl: 0
		autofree: true
		indent: -1
		module_built: pref.path.after('vlib/').replace('/', '.')
	}
	for mod in g.table.modules {
		g.inits[mod] = strings.new_builder(100)
		g.cleanups[mod] = strings.new_builder(100)
	}
	g.init()
	//
	mut tests_inited := false
	mut autofree_used := false
	for file in files {
		g.file = file
		if g.pref.is_vlines {
			g.vlines_path = util.vlines_escape_path(file.path, g.pref.ccompiler)
		}
		// println('\ncgen "$g.file.path" nr_stmts=$file.stmts.len')
		// building_v := true && (g.file.path.contains('/vlib/') || g.file.path.contains('cmd/v'))
		is_test := g.file.path.ends_with('.vv') || g.file.path.ends_with('_test.v')
		if g.file.path.ends_with('_test.v') {
			g.is_test = is_test
		}
		if g.file.path == '' || !g.pref.autofree {
			// cgen test or building V
			// println('autofree=false')
			g.autofree = false
		} else {
			g.autofree = true
			autofree_used = true
		}
		// anon fn may include assert and thus this needs
		// to be included before any test contents are written
		if g.is_test && !tests_inited {
			g.write_tests_main()
			tests_inited = true
		}
		g.stmts(file.stmts)
	}
	if autofree_used {
		g.autofree = true // so that void _vcleanup is generated
	}
	g.write_variadic_types()
	// g.write_str_definitions()
	// v files are finished, what remains is pure C code
	g.gen_vlines_reset()
	if g.pref.build_mode != .build_module {
		// no init in builtin.o
		g.write_init_function()
	}
	//
	g.finish()
	//
	mut b := strings.new_builder(250000)
	b.write(g.hashes())
	b.writeln('\n// V comptime_defines:')
	b.write(g.comptime_defines.str())
	b.writeln('\n// V typedefs:')
	b.write(g.typedefs.str())
	b.writeln('\n// V typedefs2:')
	b.write(g.typedefs2.str())
	b.writeln('\n// V cheaders:')
	b.write(g.cheaders.str())
	b.writeln('\n// V includes:')
	b.write(g.includes.str())
	b.writeln('\n// Enum definitions:')
	b.write(g.enum_typedefs.str())
	b.writeln('\n// V type definitions:')
	b.write(g.type_definitions.str())
	b.writeln('\n// V Option_xxx definitions:')
	b.write(g.options.str())
	b.writeln('\n// V json forward decls:')
	b.write(g.json_forward_decls.str())
	b.writeln('\n// V definitions:')
	b.write(g.definitions.str())
	if g.pcs_declarations.len > 0 {
		b.writeln('\n// V profile counters:')
		b.write(g.pcs_declarations.str())
	}
	interface_table := g.interface_table()
	if interface_table.len > 0 {
		b.writeln('\n// V interface table:')
		b.write(interface_table)
	}
	if g.gowrappers.len > 0 {
		b.writeln('\n// V gowrappers:')
		b.write(g.gowrappers.str())
	}
	if g.hotcode_definitions.len > 0 {
		b.writeln('\n// V hotcode definitions:')
		b.write(g.hotcode_definitions.str())
	}
	if g.options_typedefs.len > 0 {
		b.writeln('\n// V option typedefs:')
		b.write(g.options_typedefs.str())
	}
	if g.shared_types.len > 0 {
		b.writeln('\n// V shared types:')
		b.write(g.shared_types.str())
	}
	if g.channel_definitions.len > 0 {
		b.writeln('\n// V channel code:')
		b.write(g.channel_definitions.str())
	}
	if g.stringliterals.len > 0 {
		b.writeln('\n// V stringliterals:')
		b.write(g.stringliterals.str())
	}
	if g.auto_str_funcs.len > 0 {
		if g.pref.build_mode != .build_module {
			b.writeln('\n// V auto str functions:')
			b.write(g.auto_str_funcs.str())
		}
	}
	b.writeln('\n// V out')
	b.write(g.out.str())
	b.writeln('\n// THE END.')
	return b.str()
}

pub fn (g &Gen) hashes() string {
	mut res := c_commit_hash_default.replace('@@@', util.vhash())
	res += c_current_commit_hash_default.replace('@@@', util.githash(g.pref.building_v))
	return res
}

pub fn (mut g Gen) init() {
	if g.pref.custom_prelude != '' {
		g.cheaders.writeln(g.pref.custom_prelude)
	} else if !g.pref.no_preludes {
		g.cheaders.writeln('// Generated by the V compiler')
		g.cheaders.writeln(get_guarded_include_text('<inttypes.h>', 'The C compiler can not find <inttypes.h> . Please install build-essentials')) // int64_t etc
		g.cheaders.writeln(c_builtin_types)
		if g.pref.is_bare {
			g.cheaders.writeln(bare_c_headers)
		} else {
			g.cheaders.writeln(c_headers)
		}
		g.definitions.writeln('void _STR_PRINT_ARG(const char*, char**, int*, int*, int, ...);')
		g.definitions.writeln('string _STR(const char*, int, ...);')
		g.definitions.writeln('string _STR_TMP(const char*, ...);')
	}
	if g.pref.os == .ios {
		g.cheaders.writeln('#define __TARGET_IOS__ 1')
		g.cheaders.writeln('#include <spawn.h>')
	}
	g.write_builtin_types()
	g.write_typedef_types()
	g.write_typeof_functions()
	if g.pref.build_mode != .build_module {
		// _STR functions should not be defined in builtin.o
		g.write_str_fn_definitions()
	}
	g.write_sorted_types()
	g.write_multi_return_types()
	g.definitions.writeln('// end of definitions #endif')
	//
	g.stringliterals.writeln('')
	g.stringliterals.writeln('// >> string literal consts')
	if g.pref.build_mode != .build_module {
		g.stringliterals.writeln('void vinit_string_literals(){')
	}
	if g.pref.compile_defines_all.len > 0 {
		g.comptime_defines.writeln('// V compile time defines by -d or -define flags:')
		g.comptime_defines.writeln('//     All custom defines      : ' + g.pref.compile_defines_all.join(','))
		g.comptime_defines.writeln('//     Turned ON custom defines: ' + g.pref.compile_defines.join(','))
		for cdefine in g.pref.compile_defines {
			g.comptime_defines.writeln('#define CUSTOM_DEFINE_$cdefine')
		}
		g.comptime_defines.writeln('')
	}
	if g.pref.is_debug || 'debug' in g.pref.compile_defines {
		g.comptime_defines.writeln('#define _VDEBUG (1)')
	}
	if g.pref.is_test || 'test' in g.pref.compile_defines {
		g.comptime_defines.writeln('#define _VTEST (1)')
	}
	if g.pref.autofree {
		g.comptime_defines.writeln('#define _VAUTOFREE (1)')
		// g.comptime_defines.writeln('unsigned char* g_cur_str;')
	}
	if g.pref.prealloc {
		g.comptime_defines.writeln('#define _VPREALLOC (1)')
	}
	if g.pref.is_livemain || g.pref.is_liveshared {
		g.generate_hotcode_reloading_declarations()
	}
}

pub fn (mut g Gen) finish() {
	if g.pref.build_mode != .build_module {
		g.stringliterals.writeln('}')
	}
	g.stringliterals.writeln('// << string literal consts')
	g.stringliterals.writeln('')
	if g.pref.is_prof {
		g.gen_vprint_profile_stats()
	}
	if g.pref.is_livemain || g.pref.is_liveshared {
		g.generate_hotcode_reloader_code()
	}
	if !g.pref.is_test {
		g.gen_c_main()
	}
}

pub fn (mut g Gen) write_typeof_functions() {
	g.writeln('')
	g.writeln('// >> typeof() support for sum types')
	for typ in g.table.types {
		if typ.kind == .sum_type {
			sum_info := typ.info as table.SumType
			tidx := g.table.find_type_idx(typ.name)
			g.writeln('char * v_typeof_sumtype_${tidx}(int sidx) { /* $typ.name */ ')
			g.writeln('	switch(sidx) {')
			g.writeln('		case $tidx: return "${util.strip_main_name(typ.name)}";')
			for v in sum_info.variants {
				subtype := g.table.get_type_symbol(v)
				g.writeln('		case $v: return "${util.strip_main_name(subtype.name)}";')
			}
			g.writeln('		default: return "unknown ${util.strip_main_name(typ.name)}";')
			g.writeln('	}')
			g.writeln('}')
		}
	}
	g.writeln('// << typeof() support for sum types')
	g.writeln('')
}

// V type to C type
fn (mut g Gen) typ(t table.Type) string {
	styp := g.base_type(t)
	if t.has_flag(.optional) {
		// Register an optional if it's not registered yet
		return g.register_optional(t)
	}
	/*
	if styp.starts_with('C__') {
		return styp[3..]
	}
	*/
	return styp
}

fn (mut g Gen) base_type(t table.Type) string {
	share := t.share()
	mut styp := if share == .atomic_t { t.atomic_typename() } else { g.cc_type(t) }
	if t.has_flag(.shared_f) {
		styp = g.find_or_register_shared(t, styp)
	}
	nr_muls := t.nr_muls()
	if nr_muls > 0 {
		styp += strings.repeat(`*`, nr_muls)
	}
	return styp
}

// TODO this really shouldnt be seperate from typ
// but I(emily) would rather have this generation
// all unified in one place so that it doesnt break
// if one location changes
fn (mut g Gen) optional_type_name(t table.Type) (string, string) {
	base := g.base_type(t)
	mut styp := 'Option_$base'
	if t.is_ptr() {
		styp = styp.replace('*', '_ptr')
	}
	return styp, base
}

fn (g &Gen) optional_type_text(styp string, base string) string {
	x := styp // .replace('*', '_ptr')			// handle option ptrs
	// replace void with something else
	size := if base == 'void' { 'int' } else { base }
	ret := 'struct $x {
	bool ok;
	bool is_none;
	string v_error;
	int ecode;
	byte data[sizeof($size)];
}'
	return ret
}

fn (mut g Gen) register_optional(t table.Type) string {
	// g.typedefs2.writeln('typedef Option $x;')
	styp, base := g.optional_type_name(t)
	if styp !in g.optionals {
		no_ptr := base.replace('*', '_ptr')
		typ := if base == 'void' { 'void*' } else { base }
		g.options_typedefs.writeln('typedef struct {
			$typ  data;
			string error;
			int    ecode;
			bool   ok;
			bool   is_none;
		} Option2_$no_ptr;')
		// println(styp)
		g.typedefs2.writeln('typedef struct $styp $styp;')
		g.options.write(g.optional_type_text(styp, base))
		g.options.writeln(';\n')
		g.optionals << styp.clone()
	}
	return styp
}

fn (mut g Gen) find_or_register_shared(t table.Type, base string) string {
	sh_typ := '__shared__$base'
	t_idx := t.idx()
	if t_idx in g.shareds {
		return sh_typ
	}
	mtx_typ := 'sync__RwMutex'
	g.shared_types.writeln('struct $sh_typ { $base val; $mtx_typ* mtx; };')
	g.typedefs2.writeln('typedef struct $sh_typ $sh_typ;')
	// println('registered shared type $sh_typ')
	g.shareds << t_idx
	return sh_typ
}

fn (mut g Gen) register_chan_pop_optional_call(opt_el_type string, styp string) {
	if opt_el_type !in g.chan_pop_optionals {
		g.chan_pop_optionals << opt_el_type
		g.channel_definitions.writeln('
static inline $opt_el_type __Option_${styp}_popval($styp ch) {
	$opt_el_type _tmp;
	if (sync__Channel_try_pop_priv(ch, _tmp.data, false)) {
		Option _tmp2 = v_error(tos_lit("channel closed"));
		return *($opt_el_type*)&_tmp2;
	}
	_tmp.ok = true; _tmp.is_none = false; _tmp.v_error = (string){.str=(byteptr)""}; _tmp.ecode = 0;
	return _tmp;
}')
	}
}

// TODO: merge cc_type and cc_type2
// cc_type but without the `struct` prefix
fn (g &Gen) cc_type2(t table.Type) string {
	sym := g.table.get_type_symbol(g.unwrap_generic(t))
	mut styp := util.no_dots(sym.name)
	if sym.kind == .struct_ {
		info := sym.info as table.Struct
		if info.generic_types.len > 0 {
			mut sgtyps := '_T'
			for gt in info.generic_types {
				gts := g.table.get_type_symbol(if gt.has_flag(.generic) { g.unwrap_generic(gt) } else { gt })
				sgtyps += '_$gts.name'
			}
			styp += sgtyps
		} else if styp.contains('<') {
			// TODO: yuck
			styp = styp.replace('<', '_T_').replace('>', '').replace(',', '_')
		}
	}
	return styp
}

// cc_type returns the Cleaned Concrete Type name, *without ptr*,
// i.e. it's always just Cat, not Cat_ptr:
fn (g &Gen) cc_type(t table.Type) string {
	sym := g.table.get_type_symbol(g.unwrap_generic(t))
	mut styp := g.cc_type2(t)
	if styp.starts_with('C__') {
		styp = styp[3..]
		if sym.kind == .struct_ {
			info := sym.info as table.Struct
			if !info.is_typedef {
				styp = 'struct $styp'
			}
		}
	}
	return styp
}

//
pub fn (mut g Gen) write_typedef_types() {
	g.typedefs.writeln('
typedef struct {
	void* _object;
	int _interface_idx;
} _Interface;
')
	for typ in g.table.types {
		match typ.kind {
			.alias {
				parent := unsafe {&g.table.types[typ.parent_idx]}
				styp := util.no_dots(typ.name)
				is_c_parent := parent.name.len > 2 && parent.name[0] == `C` && parent.name[1] == `.`
				parent_styp := if is_c_parent { 'struct ' + util.no_dots(parent.name[2..]) } else { util.no_dots(parent.name) }
				g.type_definitions.writeln('typedef $parent_styp $styp;')
			}
			.array {
				styp := util.no_dots(typ.name)
				g.type_definitions.writeln('typedef array $styp;')
			}
			.interface_ {
				g.type_definitions.writeln('typedef _Interface ${c_name(typ.name)};')
			}
			.chan {
				if typ.name != 'chan' {
					styp := util.no_dots(typ.name)
					g.type_definitions.writeln('typedef chan $styp;')
					chan_inf := typ.chan_info()
					el_stype := g.typ(chan_inf.elem_type)
					g.channel_definitions.writeln('
static inline $el_stype __${styp}_popval($styp ch) {
	$el_stype val;
	sync__Channel_try_pop_priv(ch, &val, false);
	return val;
}')
					g.channel_definitions.writeln('
static inline void __${styp}_pushval($styp ch, $el_stype val) {
	sync__Channel_try_push_priv(ch, &val, false);
}')
				}
			}
			.map {
				styp := util.no_dots(typ.name)
				g.type_definitions.writeln('typedef map $styp;')
			}
			.function {
				g.write_fn_typesymbol_declaration(typ)
			}
			else {
				continue
			}
		}
	}
}

pub fn (mut g Gen) write_fn_typesymbol_declaration(sym table.TypeSymbol) {
	info := sym.info as table.FnType
	func := info.func
	mut retsym := g.table.get_type_symbol(func.return_type)
	is_multi := retsym.kind == .multi_return
	is_fn_sig := func.name == ''
	not_anon := !info.is_anon
	if is_multi {
		g.write_multi_return_type_declaration(mut retsym)
	}
	if !info.has_decl && (not_anon || is_fn_sig) {
		fn_name := if func.language == .c {
			util.no_dots(func.name)
		} else if info.is_anon {
			sym.name
		} else {
			c_name(func.name)
		}
		g.type_definitions.write('typedef ${g.typ(func.return_type)} (*$fn_name)(')
		for i, param in func.params {
			g.type_definitions.write(g.typ(param.typ))
			if i < func.params.len - 1 {
				g.type_definitions.write(',')
			}
		}
		g.type_definitions.writeln(');')
	}
}

pub fn (mut g Gen) write_multi_return_type_declaration(mut sym table.TypeSymbol) {
	if sym.is_written {
		return
	}
	name := util.no_dots(sym.name)
	info := sym.info as table.MultiReturn
	g.type_definitions.writeln('typedef struct {')
	// TODO copy pasta StructDecl
	// for field in struct_info.fields {
	for i, mr_typ in info.types {
		type_name := g.typ(mr_typ)
		g.type_definitions.writeln('\t$type_name arg$i;')
	}
	g.type_definitions.writeln('} $name;\n')
	// g.typedefs.writeln('typedef struct $name $name;')
	sym.is_written = true
}

pub fn (mut g Gen) write_multi_return_types() {
	g.type_definitions.writeln('\n// BEGIN_multi_return_structs')
	for idx in 0 .. g.table.types.len {
		if g.table.types[idx].kind != .multi_return {
			continue
		}
		g.write_multi_return_type_declaration(mut g.table.types[idx])
	}
	g.type_definitions.writeln('// END_multi_return_structs\n')
}

pub fn (mut g Gen) write_variadic_types() {
	g.type_definitions.writeln('\n//BEGIN_variadic_structs')
	for type_str, arg_len in g.variadic_args {
		typ := table.Type(type_str.int())
		type_name := g.typ(typ)
		struct_name := 'varg_' + type_name.replace('*', '_ptr')
		g.type_definitions.writeln('struct $struct_name {')
		g.type_definitions.writeln('\tint len;')
		g.type_definitions.writeln('\t$type_name args[$arg_len];')
		g.type_definitions.writeln('};\n')
		g.typedefs.writeln('typedef struct $struct_name $struct_name;')
	}
	g.type_definitions.writeln('// END_variadic_structs\n')
}

pub fn (mut g Gen) write(s string) {
	$if trace_gen ? {
		eprintln('gen file: ${g.file.path:-30} | last_fn_c_name: ${g.last_fn_c_name:-45} | write: $s')
	}
	if g.indent > 0 && g.empty_line {
		if g.indent < tabs.len {
			g.out.write(tabs[g.indent])
		} else {
			for _ in 0 .. g.indent {
				g.out.write('\t')
			}
		}
	}
	g.out.write(s)
	g.empty_line = false
}

pub fn (mut g Gen) writeln(s string) {
	$if trace_gen ? {
		eprintln('gen file: ${g.file.path:-30} | last_fn_c_name: ${g.last_fn_c_name:-45} | writeln: $s')
	}
	if g.indent > 0 && g.empty_line {
		if g.indent < tabs.len {
			g.out.write(tabs[g.indent])
		} else {
			for _ in 0 .. g.indent {
				g.out.write('\t')
			}
		}
	}
	g.out.writeln(s)
	g.empty_line = true
}

pub fn (mut g Gen) new_tmp_var() string {
	g.tmp_count++
	return '_t$g.tmp_count'
}

/*
pub fn (mut g Gen) new_tmp_var2() string {
	g.tmp_count2++
	return '_tt$g.tmp_count2'
}
*/
pub fn (mut g Gen) reset_tmp_count() {
	g.tmp_count = 0
}

fn (mut g Gen) decrement_inside_ternary() {
	key := g.inside_ternary.str()
	for name in g.ternary_level_names[key] {
		g.ternary_names.delete(name)
	}
	g.ternary_level_names.delete(key)
	g.inside_ternary--
}

fn (mut g Gen) stmts(stmts []ast.Stmt) {
	g.stmts_with_tmp_var(stmts, '')
}

// tmp_var is used in `if` expressions only
fn (mut g Gen) stmts_with_tmp_var(stmts []ast.Stmt, tmp_var string) {
	g.indent++
	if g.inside_ternary > 0 {
		g.write('(')
	}
	for i, stmt in stmts {
		if i == stmts.len - 1 && tmp_var != '' {
			// Handle if expressions, set the value of the last expression to the temp var.
			g.stmt_path_pos << g.out.len
			g.skip_stmt_pos = true
			g.writeln('$tmp_var = /* if expr set */')
		}
		g.stmt(stmt)
		g.skip_stmt_pos = false
		if g.inside_ternary > 0 && i < stmts.len - 1 {
			g.write(',')
		}
	}
	g.indent--
	if g.inside_ternary > 0 {
		g.write('')
		g.write(')')
	}
	if g.pref.autofree && g.pref.experimental && !g.inside_vweb_tmpl && stmts.len > 0 {
		// use the first stmt to get the scope
		stmt := stmts[0]
		// stmt := stmts[stmts.len-1]
		if stmt !is ast.FnDecl {
			// g.writeln('// autofree scope')
			// g.writeln('// autofree_scope_vars($stmt.position().pos) | ${typeof(stmt)}')
			// go back 1 position is important so we dont get the
			// internal scope of for loops and possibly other nodes
			g.autofree_scope_vars(stmt.position().pos - 1)
		}
	}
}

[inline]
fn (mut g Gen) write_v_source_line_info(pos token.Position) {
	if g.inside_ternary == 0 && g.pref.is_vlines && g.is_vlines_enabled {
		nline := pos.line_nr + 1
		lineinfo := '\n#line $nline "$g.vlines_path"'
		g.writeln(lineinfo)
	}
}

fn (mut g Gen) stmt(node ast.Stmt) {
	if !g.skip_stmt_pos {
		g.stmt_path_pos << g.out.len
	}
	defer {
	}
	// println('cgen.stmt()')
	// g.writeln('//// stmt start')
	match node {
		ast.AssertStmt {
			g.write_v_source_line_info(node.pos)
			g.gen_assert_stmt(node)
		}
		ast.AssignStmt {
			g.write_v_source_line_info(node.pos)
			g.gen_assign_stmt(node)
		}
		ast.Block {
			if node.is_unsafe {
				g.writeln('{ // Unsafe block')
			} else {
				g.writeln('{')
			}
			g.stmts(node.stmts)
			g.writeln('}')
		}
		ast.BranchStmt {
			g.write_v_source_line_info(node.pos)
			// continue or break
			g.write(node.kind.str())
			g.writeln(';')
		}
		ast.ConstDecl {
			g.write_v_source_line_info(node.pos)
			// if g.pref.build_mode != .build_module {
			g.const_decl(node)
			// }
		}
		ast.CompFor {
			g.comp_for(node)
		}
		ast.DeferStmt {
			mut defer_stmt := *node
			defer_stmt.ifdef = g.defer_ifdef
			g.defer_stmts << defer_stmt
		}
		ast.EnumDecl {
			enum_name := util.no_dots(node.name)
			g.enum_typedefs.writeln('typedef enum {')
			mut cur_enum_expr := ''
			mut cur_enum_offset := 0
			for field in node.fields {
				g.enum_typedefs.write('\t${enum_name}_$field.name')
				if field.has_expr {
					g.enum_typedefs.write(' = ')
					pos := g.out.len
					g.expr(field.expr)
					expr_str := g.out.after(pos)
					g.out.go_back(expr_str.len)
					g.enum_typedefs.write(expr_str)
					cur_enum_expr = expr_str
					cur_enum_offset = 0
				}
				cur_value := if cur_enum_offset > 0 { '$cur_enum_expr+$cur_enum_offset' } else { cur_enum_expr }
				g.enum_typedefs.writeln(', // $cur_value')
				cur_enum_offset++
			}
			g.enum_typedefs.writeln('} $enum_name;\n')
		}
		ast.ExprStmt {
			g.write_v_source_line_info(node.pos)
			// af := g.pref.autofree && node.expr is ast.CallExpr && !g.is_builtin_mod
			// if af {
			// g.autofree_call_pregen(node.expr as ast.CallExpr)
			// }
			g.expr(node.expr)
			// if af {
			// g.autofree_call_postgen()
			// }
			if g.inside_ternary == 0 && !node.is_expr && !(node.expr is ast.IfExpr) {
				g.writeln(';')
			}
		}
		ast.FnDecl {
			g.gen_attrs(node.attrs)
			// g.tmp_count = 0 TODO
			mut skip := false
			pos := g.out.buf.len
			if g.pref.build_mode == .build_module {
				// if node.name.contains('parse_text') {
				// println('!!! $node.name mod=$node.mod, built=$g.module_built')
				// }
				if !node.name.starts_with(g.module_built + '.') && node.mod != g.module_built.after('/') {
					// Skip functions that don't have to be generated
					// for this module.
					println('skip bm $node.name mode=$node.mod module_built=$g.module_built')
					skip = true
				}
				if g.is_builtin_mod && g.module_built == 'builtin' {
					skip = false
				}
				if !skip {
					println('build module `$g.module_built` fn `$node.name`')
				}
			}
			if g.pref.use_cache {
				// We are using prebuilt modules, we do not need to generate
				// their functions in main.c.
				if node.mod != 'main' && node.mod != 'help' {
					skip = true
				}
			}
			keep_fn_decl := g.fn_decl
			g.fn_decl = node
			if node.name == 'main.main' {
				g.has_main = true
			}
			if node.name == 'backtrace' ||
				node.name == 'backtrace_symbols' || node.name == 'backtrace_symbols_fd' {
				g.write('\n#ifndef __cplusplus\n')
			}
			g.gen_fn_decl(node, skip)
			if node.name == 'backtrace' ||
				node.name == 'backtrace_symbols' || node.name == 'backtrace_symbols_fd' {
				g.write('\n#endif\n')
			}
			g.fn_decl = keep_fn_decl
			if skip {
				g.out.go_back_to(pos)
			}
			if node.language != .c {
				g.writeln('')
			}
		}
		ast.ForCStmt {
			g.write_v_source_line_info(node.pos)
			g.is_vlines_enabled = false
			g.write('for (')
			if !node.has_init {
				g.write('; ')
			} else {
				g.stmt(node.init)
				// Remove excess return and add space
				if g.out.last_n(1) == '\n' {
					g.out.go_back(1)
					g.empty_line = false
					g.write(' ')
				}
			}
			if node.has_cond {
				g.expr(node.cond)
			}
			g.write('; ')
			if node.has_inc {
				g.stmt(node.inc)
			}
			g.writeln(') {')
			g.is_vlines_enabled = true
			g.stmts(node.stmts)
			g.writeln('}')
		}
		ast.ForInStmt {
			g.write_v_source_line_info(node.pos)
			g.for_in(node)
		}
		ast.ForStmt {
			g.write_v_source_line_info(node.pos)
			g.is_vlines_enabled = false
			g.writeln('for (;;) {')
			if !node.is_inf {
				g.indent++
				g.stmt_path_pos << g.out.len
				g.write('if (!(')
				g.expr(node.cond)
				g.writeln(')) break;')
				g.indent--
			}
			g.is_vlines_enabled = true
			g.stmts(node.stmts)
			g.writeln('}')
		}
		ast.GlobalDecl {
			g.global_decl(node)
		}
		ast.GoStmt {
			g.go_stmt(node)
		}
		ast.GotoLabel {
			g.writeln('$node.name: {}')
		}
		ast.GotoStmt {
			g.writeln('goto $node.name;')
		}
		ast.HashStmt {
			// #include etc
			if node.kind == 'include' {
				mut missing_message := 'Header file $node.main, needed for module `$node.mod` was not found.'
				if node.msg != '' {
					missing_message += ' ${node.msg}.'
				} else {
					missing_message += ' Please install the corresponding development headers.'
				}
				mut guarded_include := get_guarded_include_text(node.main, missing_message)
				if node.main == '<errno.h>' {
					// fails with musl-gcc and msvc; but an unguarded include works:
					guarded_include = '#include $node.main'
				}
				if node.main.contains('.m') {
					// Objective C code import, include it after V types, so that e.g. `string` is
					// available there
					g.definitions.writeln('// added by module `$node.mod`:')
					g.definitions.writeln(guarded_include)
				} else {
					g.includes.writeln('// added by module `$node.mod`:')
					g.includes.writeln(guarded_include)
				}
			} else if node.kind == 'define' {
				g.includes.writeln('// defined by module `$node.mod`:')
				g.includes.writeln('#define $node.main')
			}
		}
		ast.Import {}
		ast.InterfaceDecl {
			// definitions are sorted and added in write_types
		}
		ast.Module {
			// g.is_builtin_mod = node.name == 'builtin'
			g.is_builtin_mod = node.name in ['builtin', 'os', 'strconv']
			g.cur_mod = node.name
		}
		ast.Return {
			g.write_defer_stmts_when_needed()
			af := g.pref.autofree && node.exprs.len > 0 && node.exprs[0] is ast.CallExpr && !g.is_builtin_mod
			if g.pref.autofree {
				g.writeln('// ast.Return free')
				if af {
					g.writeln('//af tmp')
					// g.autofree_call_pregen(node.exprs[0] as ast.CallExpr)
				}
				// g.autofree_scope_vars(node.pos.pos - 1)
				// g.write_autofree_stmts_when_needed(node)
			}
			g.return_statement(node, af)
		}
		ast.SqlStmt {
			g.sql_stmt(node)
		}
		ast.StructDecl {
			name := if node.language == .c { util.no_dots(node.name) } else { c_name(node.name) }
			// TODO For some reason, build fails with autofree with this line
			// as it's only informative, comment it for now
			// g.gen_attrs(node.attrs)
			// g.writeln('typedef struct {')
			// for field in it.fields {
			// field_type_sym := g.table.get_type_symbol(field.typ)
			// g.writeln('\t$field_type_sym.name $field.name;')
			// }
			// g.writeln('} $name;')
			if node.language == .c {
				return
			}
			if node.is_union {
				g.typedefs.writeln('typedef union $name $name;')
			} else {
				g.typedefs.writeln('typedef struct $name $name;')
			}
		}
		ast.TypeDecl {
			g.writeln('// TypeDecl')
		}
	}
	if !g.skip_stmt_pos { // && g.stmt_path_pos.len > 0 {
		g.stmt_path_pos.delete_last()
	}
	// If we have temporary string exprs to free after this statement, do it. e.g.:
	// `foo('a' + 'b')` => `tmp := 'a' + 'b'; foo(tmp); string_free(&tmp);`
	if g.pref.autofree {
		// if node is ast.ExprStmt {&& node.expr is ast.CallExpr {
		if node !is ast.FnDecl {
			// p := node.position()
			// g.autofree_call_postgen(p.pos)
		}
	}
}

fn (mut g Gen) write_defer_stmts() {
	for defer_stmt in g.defer_stmts {
		g.writeln('// Defer begin')
		if defer_stmt.ifdef.len > 0 {
			g.writeln(defer_stmt.ifdef)
			g.stmts(defer_stmt.stmts)
			g.writeln('')
			g.writeln('#endif')
		} else {
			g.indent--
			g.stmts(defer_stmt.stmts)
			g.indent++
		}
		g.writeln('// Defer end')
	}
}

fn (mut g Gen) for_in(it ast.ForInStmt) {
	if it.is_range {
		// `for x in 1..10 {`
		i := if it.val_var == '_' { g.new_tmp_var() } else { c_name(it.val_var) }
		g.write('for (int $i = ')
		g.expr(it.cond)
		g.write('; $i < ')
		g.expr(it.high)
		g.writeln('; ++$i) {')
		g.stmts(it.stmts)
		g.writeln('}')
	} else if it.kind == .array {
		// `for num in nums {`
		g.writeln('// FOR IN array')
		styp := g.typ(it.val_type)
		val_sym := g.table.get_type_symbol(it.val_type)
		cond_type_is_ptr := it.cond_type.is_ptr()
		tmp := g.new_tmp_var()
		tmp_type := if cond_type_is_ptr { 'array *' } else { 'array' }
		g.write('$tmp_type $tmp = ')
		g.expr(it.cond)
		g.writeln(';')
		i := if it.key_var in ['', '_'] { g.new_tmp_var() } else { it.key_var }
		op_field := if cond_type_is_ptr { '->' } else { '.' }
		g.writeln('for (int $i = 0; $i < $tmp${op_field}len; ++$i) {')
		if it.val_var != '_' {
			if val_sym.kind == .function {
				g.write('\t')
				g.write_fn_ptr_decl(val_sym.info as table.FnType, c_name(it.val_var))
				g.writeln(' = ((voidptr*)$tmp${op_field}data)[$i];')
			} else {
				// If val is mutable (pointer behind the scenes), we need to generate
				// `int* val = ((int*)arr.data) + i;`
				// instead of
				// `int* val = ((int**)arr.data)[i];`
				// right := if it.val_is_mut { styp } else { styp + '*' }
				right := if it.val_is_mut { '(($styp)$tmp${op_field}data) + $i' } else { '(($styp*)$tmp${op_field}data)[$i]' }
				g.writeln('\t$styp ${c_name(it.val_var)} = $right;')
			}
		}
		g.stmts(it.stmts)
		g.writeln('}')
	} else if it.kind == .array_fixed {
		atmp := g.new_tmp_var()
		atmp_type := g.typ(it.cond_type)
		if !it.cond.is_lvalue() {
			g.error('for in: unhandled condition `$it.cond`', it.pos)
		}
		// TODO rvalue cond
		g.write('$atmp_type *$atmp = &')
		g.expr(it.cond)
		g.writeln(';')
		i := if it.key_var in ['', '_'] { g.new_tmp_var() } else { it.key_var }
		cond_sym := g.table.get_type_symbol(it.cond_type)
		info := cond_sym.info as table.ArrayFixed
		g.writeln('for (int $i = 0; $i != $info.size; ++$i) {')
		if it.val_var != '_' {
			val_sym := g.table.get_type_symbol(it.val_type)
			if val_sym.kind == .function {
				g.write('\t')
				g.write_fn_ptr_decl(val_sym.info as table.FnType, c_name(it.val_var))
			} else {
				styp := g.typ(it.val_type)
				g.write('\t$styp ${c_name(it.val_var)}')
			}
			g.writeln(' = (*$atmp)[$i];')
		}
		g.stmts(it.stmts)
		g.writeln('}')
	} else if it.kind == .map {
		// `for key, val in map {`
		g.writeln('// FOR IN map')
		key_styp := g.typ(it.key_type)
		val_styp := g.typ(it.val_type)
		val_sym := g.table.get_type_symbol(it.val_type)
		keys_tmp := 'keys_' + g.new_tmp_var()
		idx := g.new_tmp_var()
		key := if it.key_var in ['', '_'] { g.new_tmp_var() } else { it.key_var }
		zero := g.type_default(it.val_type)
		atmp := g.new_tmp_var()
		atmp_styp := g.typ(it.cond_type)
		g.write('$atmp_styp $atmp = ')
		g.expr(it.cond)
		g.writeln(';')
		g.writeln('array_$key_styp $keys_tmp = map_keys(&$atmp);')
		g.writeln('for (int $idx = 0; $idx < ${keys_tmp}.len; ++$idx) {')
		// TODO: analyze whether it.key_type has a .clone() method and call .clone() for all types:
		if it.key_type == table.string_type {
			g.writeln('\t$key_styp $key = /*kkkk*/ string_clone( (($key_styp*)${keys_tmp}.data)[$idx] );')
		} else {
			g.writeln('\t$key_styp $key = /*kkkk*/ (($key_styp*)${keys_tmp}.data)[$idx];')
		}
		if it.val_var != '_' {
			if val_sym.kind == .function {
				g.write('\t')
				g.write_fn_ptr_decl(val_sym.info as table.FnType, c_name(it.val_var))
				g.writeln(' = (*(voidptr*)map_get($atmp, $key, &(voidptr[]){ $zero }));')
			} else {
				g.writeln('\t$val_styp ${c_name(it.val_var)} = (*($val_styp*)map_get($atmp, $key, &($val_styp[]){ $zero }));')
			}
		}
		g.stmts(it.stmts)
		if it.key_type == table.string_type && !g.is_builtin_mod {
			// g.writeln('string_free(&$key);')
		}
		g.writeln('}')
		g.writeln('/*for in map cleanup*/')
		g.writeln('for (int $idx = 0; $idx < ${keys_tmp}.len; ++$idx) { string_free(&(($key_styp*)${keys_tmp}.data)[$idx]); }')
		g.writeln('array_free(&$keys_tmp);')
	} else if it.cond_type.has_flag(.variadic) {
		g.writeln('// FOR IN cond_type/variadic')
		i := if it.key_var in ['', '_'] { g.new_tmp_var() } else { it.key_var }
		styp := g.typ(it.cond_type)
		g.write('for (int $i = 0; $i < ')
		g.expr(it.cond)
		g.writeln('.len; ++$i) {')
		g.write('\t$styp ${c_name(it.val_var)} = ')
		g.expr(it.cond)
		g.writeln('.args[$i];')
		g.stmts(it.stmts)
		g.writeln('}')
	} else if it.kind == .string {
		i := if it.key_var in ['', '_'] { g.new_tmp_var() } else { it.key_var }
		g.write('for (int $i = 0; $i < ')
		g.expr(it.cond)
		g.writeln('.len; ++$i) {')
		if it.val_var != '_' {
			g.write('\tbyte ${c_name(it.val_var)} = ')
			g.expr(it.cond)
			g.writeln('.str[$i];')
		}
		g.stmts(it.stmts)
		g.writeln('}')
	} else {
		s := g.table.type_to_str(it.cond_type)
		g.error('for in: unhandled symbol `$it.cond` of type `$s`', it.pos)
	}
}

// use instead of expr() when you need to cast to union sum type (can add other casts also)
fn (mut g Gen) union_expr_with_cast(expr ast.Expr, got_type table.Type, expected_type table.Type) {
	// cast to sum type
	if expected_type != table.void_type {
		expected_is_ptr := expected_type.is_ptr()
		expected_deref_type := if expected_is_ptr { expected_type.deref() } else { expected_type }
		got_is_ptr := got_type.is_ptr()
		got_deref_type := if got_is_ptr { got_type.deref() } else { got_type }
		if g.table.sumtype_has_variant(expected_deref_type, got_deref_type) {
			exp_styp := g.typ(expected_type)
			got_styp := g.typ(got_type)
			got_idx := got_type.idx()
			got_sym := g.table.get_type_symbol(got_type)
			if expected_is_ptr && got_is_ptr {
				exp_der_styp := g.typ(expected_deref_type)
				g.write('/* union sum type cast 1 */ ($exp_styp) memdup(&($exp_der_styp){._$got_type = ')
				g.expr(expr)
				g.write(', .typ = $got_type /* $got_sym.name */}, sizeof($exp_der_styp))')
			} else if expected_is_ptr {
				exp_der_styp := g.typ(expected_deref_type)
				g.write('/* union sum type cast 2 */ ($exp_styp) memdup(&($exp_der_styp){._$got_type = memdup(&($got_styp[]){')
				g.expr(expr)
				g.write('}, sizeof($got_styp)), .typ = $got_type /* $got_sym.name */}, sizeof($exp_der_styp))')
			} else if got_is_ptr {
				g.write('/* union sum type cast 3 */ ($exp_styp){._$got_idx = ')
				g.expr(expr)
				g.write(', .typ = $got_type /* $got_sym.name */}')
			} else {
				mut is_already_sum_type := false
				scope := g.file.scope.innermost(expr.position().pos)
				if expr is ast.Ident {
					if v := scope.find_var(expr.name) {
						if v.sum_type_cast != 0 {
							is_already_sum_type = true
						}
					}
				} else if expr is ast.SelectorExpr {
					if _ := scope.find_struct_field(expr.expr_type, expr.field_name) {
						is_already_sum_type = true
					}
				}
				if is_already_sum_type {
					// Don't create a new sum type wrapper if there is already one
					g.prevent_sum_type_unwrapping_once = true
					g.expr(expr)
				} else {
					g.write('/* union sum type cast 4 */ ($exp_styp){._$got_type = memdup(&($got_styp[]){')
					g.expr(expr)
					g.write('}, sizeof($got_styp)), .typ = $got_type /* $got_sym.name */}')
				}
			}
			return
		}
	}
	// Generic dereferencing logic
	expected_sym := g.table.get_type_symbol(expected_type)
	got_is_ptr := got_type.is_ptr()
	expected_is_ptr := expected_type.is_ptr()
	neither_void := table.voidptr_type !in [got_type, expected_type]
	if got_is_ptr && !expected_is_ptr && neither_void && expected_sym.kind !in [.interface_, .placeholder] {
		got_deref_type := got_type.deref()
		deref_sym := g.table.get_type_symbol(got_deref_type)
		deref_will_match := expected_type in [got_type, got_deref_type, deref_sym.parent_idx]
		got_is_opt := got_type.has_flag(.optional)
		if deref_will_match || got_is_opt {
			g.write('*')
		}
	}
	// no cast
	g.expr(expr)
}

// use instead of expr() when you need to cast to sum type (can add other casts also)
fn (mut g Gen) expr_with_cast(expr ast.Expr, got_type table.Type, expected_type table.Type) {
	sym := g.table.get_type_symbol(expected_type)
	if sym.kind == .union_sum_type {
		g.union_expr_with_cast(expr, got_type, expected_type)
		return
	}
	// cast to sum type
	if expected_type != table.void_type {
		expected_is_ptr := expected_type.is_ptr()
		expected_deref_type := if expected_is_ptr { expected_type.deref() } else { expected_type }
		got_is_ptr := got_type.is_ptr()
		got_deref_type := if got_is_ptr { got_type.deref() } else { got_type }
		if g.table.sumtype_has_variant(expected_deref_type, got_deref_type) {
			exp_styp := g.typ(expected_type)
			got_styp := g.typ(got_type)
			got_idx := got_type.idx()
			got_sym := g.table.get_type_symbol(got_type)
			if expected_is_ptr && got_is_ptr {
				exp_der_styp := g.typ(expected_deref_type)
				g.write('/* sum type cast */ ($exp_styp) memdup(&($exp_der_styp){._object = ')
				g.expr(expr)
				g.write(', .typ = $got_idx /* $got_sym.name */}, sizeof($exp_der_styp))')
			} else if expected_is_ptr {
				exp_der_styp := g.typ(expected_deref_type)
				g.write('/* sum type cast */ ($exp_styp) memdup(&($exp_der_styp){._object = memdup(&($got_styp[]) {')
				g.expr(expr)
				g.write('}, sizeof($got_styp)), .typ = $got_idx /* $got_sym.name */}, sizeof($exp_der_styp))')
			} else if got_is_ptr {
				g.write('/* sum type cast */ ($exp_styp) {._object = ')
				g.expr(expr)
				g.write(', .typ = $got_idx /* $got_sym.name */}')
			} else {
				g.write('/* sum type cast */ ($exp_styp) {._object = memdup(&($got_styp[]) {')
				g.expr(expr)
				g.write('}, sizeof($got_styp)), .typ = $got_idx /* $got_sym.name */}')
			}
			return
		}
	}
	// Generic dereferencing logic
	expected_sym := g.table.get_type_symbol(expected_type)
	got_is_ptr := got_type.is_ptr()
	expected_is_ptr := expected_type.is_ptr()
	neither_void := table.voidptr_type !in [got_type, expected_type]
	if got_is_ptr && !expected_is_ptr && neither_void && expected_sym.kind !in [.interface_, .placeholder] {
		got_deref_type := got_type.deref()
		deref_sym := g.table.get_type_symbol(got_deref_type)
		deref_will_match := expected_type in [got_type, got_deref_type, deref_sym.parent_idx]
		got_is_opt := got_type.has_flag(.optional)
		if deref_will_match || got_is_opt {
			g.write('*')
		}
	}
	// no cast
	g.expr(expr)
}

// cestring returns a V string, properly escaped for embeddeding in a C string literal.
fn cestring(s string) string {
	return s.replace('\\', '\\\\').replace('"', "\'")
}

// ctoslit returns a 'tos_lit("$s")' call, where s is properly escaped.
fn ctoslit(s string) string {
	return 'tos_lit("' + cestring(s) + '")'
}

fn (mut g Gen) gen_attrs(attrs []table.Attr) {
	for attr in attrs {
		g.writeln('// Attr: [$attr.name]')
	}
}

fn (mut g Gen) gen_assert_stmt(original_assert_statement ast.AssertStmt) {
	mut a := original_assert_statement
	g.writeln('// assert')
	if a.expr is ast.InfixExpr {
		mut aie := a.expr as ast.InfixExpr
		if aie.left is ast.CallExpr {
			aie.left = g.new_ctemp_var_then_gen(aie.left, aie.left_type)
		}
		if aie.right is ast.CallExpr {
			aie.right = g.new_ctemp_var_then_gen(aie.right, aie.right_type)
		}
	}
	g.inside_ternary++
	g.write('if (')
	g.expr(a.expr)
	g.write(')')
	g.decrement_inside_ternary()
	if g.is_test {
		g.writeln('{')
		g.writeln('\tg_test_oks++;')
		metaname_ok := g.gen_assert_metainfo(a)
		g.writeln('\tmain__cb_assertion_ok(&$metaname_ok);')
		g.writeln('} else {')
		g.writeln('\tg_test_fails++;')
		metaname_fail := g.gen_assert_metainfo(a)
		g.writeln('\tmain__cb_assertion_failed(&$metaname_fail);')
		g.writeln('\tlongjmp(g_jump_buffer, 1);')
		g.writeln('\t// TODO')
		g.writeln('\t// Maybe print all vars in a test function if it fails?')
		g.writeln('}')
		return
	}
	g.writeln(' {} else {')
	metaname_panic := g.gen_assert_metainfo(a)
	g.writeln('\t__print_assert_failure(&$metaname_panic);')
	g.writeln('\tv_panic(tos_lit("Assertion failed..."));')
	g.writeln('\texit(1);')
	g.writeln('}')
}

fn cnewlines(s string) string {
	return s.replace('\n', r'\n')
}

fn (mut g Gen) gen_assert_metainfo(a ast.AssertStmt) string {
	mod_path := cestring(g.file.path)
	fn_name := g.fn_decl.name
	line_nr := a.pos.line_nr
	src := cestring(a.expr.str())
	metaname := 'v_assert_meta_info_$g.new_tmp_var()'
	g.writeln('\tVAssertMetaInfo $metaname;')
	g.writeln('\tmemset(&$metaname, 0, sizeof(VAssertMetaInfo));')
	g.writeln('\t${metaname}.fpath = ${ctoslit(mod_path)};')
	g.writeln('\t${metaname}.line_nr = $line_nr;')
	g.writeln('\t${metaname}.fn_name = ${ctoslit(fn_name)};')
	g.writeln('\t${metaname}.src = ${cnewlines(ctoslit(src))};')
	match a.expr {
		ast.InfixExpr {
			g.writeln('\t${metaname}.op = ${ctoslit(it.op.str())};')
			g.writeln('\t${metaname}.llabel = ${cnewlines(ctoslit(it.left.str()))};')
			g.writeln('\t${metaname}.rlabel = ${cnewlines(ctoslit(it.right.str()))};')
			g.write('\t${metaname}.lvalue = ')
			g.gen_assert_single_expr(it.left, it.left_type)
			g.writeln(';')
			//
			g.write('\t${metaname}.rvalue = ')
			g.gen_assert_single_expr(it.right, it.right_type)
			g.writeln(';')
		}
		ast.CallExpr {
			g.writeln('\t${metaname}.op = tos_lit("call");')
		}
		else {}
	}
	return metaname
}

fn (mut g Gen) gen_assert_single_expr(e ast.Expr, t table.Type) {
	unknown_value := '*unknown value*'
	match e {
		ast.CastExpr, ast.IndexExpr, ast.MatchExpr {
			g.write(ctoslit(unknown_value))
		}
		ast.PrefixExpr {
			if e.right is ast.CastExpr {
				// TODO: remove this check;
				// vlib/builtin/map_test.v (a map of &int, set to &int(0)) fails
				// without special casing ast.CastExpr here
				g.write(ctoslit(unknown_value))
			} else {
				g.gen_expr_to_string(e, t) or {
					g.write(ctoslit('[$err]'))
				}
			}
		}
		ast.Type {
			sym := g.table.get_type_symbol(t)
			g.write(ctoslit('$sym.name'))
		}
		else {
			g.gen_expr_to_string(e, t) or {
				g.write(ctoslit('[$err]'))
			}
		}
	}
	g.write(' /* typeof: ' + typeof(e) + ' type: ' + t.str() + ' */ ')
}

fn (mut g Gen) write_fn_ptr_decl(func &table.FnType, ptr_name string) {
	ret_styp := g.typ(func.func.return_type)
	g.write('$ret_styp (*$ptr_name) (')
	arg_len := func.func.params.len
	for i, arg in func.func.params {
		arg_styp := g.typ(arg.typ)
		g.write('$arg_styp $arg.name')
		if i < arg_len - 1 {
			g.write(', ')
		}
	}
	g.write(')')
}

fn (mut g Gen) gen_assign_stmt(assign_stmt ast.AssignStmt) {
	if assign_stmt.is_static {
		g.write('static ')
	}
	mut return_type := table.void_type
	op := if assign_stmt.op == .decl_assign { token.Kind.assign } else { assign_stmt.op }
	is_decl := assign_stmt.op == .decl_assign
	match assign_stmt.right[0] {
		ast.CallExpr, ast.MatchExpr { return_type = it.return_type }
		ast.IfExpr { return_type = it.typ }
		else {}
	}
	// Free the old value assigned to this string var (only if it's `str = [new value]`)
	mut af := g.pref.autofree && assign_stmt.op == .assign && assign_stmt.left_types.len == 1 &&
		assign_stmt.left_types[0] == table.string_type && assign_stmt.left[0] is ast.Ident
	mut sref_name := ''
	if af {
		ident := assign_stmt.left[0] as ast.Ident
		if ident.name != '_' {
			/*
			g.write('string_free(&')
			g.expr(assign_stmt.left[0])
			g.writeln('); // free str on re-assignment')
			*/
			sref_name = '_sref$assign_stmt.pos.pos'
			g.write('string $sref_name = (') // TODO we are copying the entire string here, optimize
			// we can't just do `.str` since we need the extra data from the string struct
			// doing `&string` is also not an option since the stack memory with the data will be overwritten
			g.expr(assign_stmt.left[0])
			g.writeln('); // free str on re-assignment2')
			defer {
				if af {
					g.writeln('string_free(&$sref_name);')
				}
			}
		} else {
			af = false
		}
	}
	// Autofree tmp arg vars
	// first_right := assign_stmt.right[0]
	// af := g.pref.autofree && first_right is ast.CallExpr && !g.is_builtin_mod
	// if af {
	// g.autofree_call_pregen(first_right as ast.CallExpr)
	// }
	//
	//
	// Handle optionals. We need to declare a temp variable for them, that's why they are handled
	// here, not in call_expr().
	// `pos := s.index('x') or { return }`
	// ==========>
	// Option_int _t190 = string_index(s, _STR("x"));
	// if (!_t190.ok) {
	// string err = _t190.v_error;
	// int errcode = _t190.ecode;
	// return;
	// }
	// int pos = *(int*)_t190.data;
	mut tmp_opt := ''
	is_optional := g.pref.autofree &&
		(assign_stmt.op in [.decl_assign, .assign]) && assign_stmt.left_types.len == 1 && assign_stmt.right[0] is
		ast.CallExpr
	if is_optional {
		// g.write('/* optional assignment */')
		call_expr := assign_stmt.right[0] as ast.CallExpr
		if call_expr.or_block.kind != .absent {
			styp := g.typ(call_expr.return_type.set_flag(.optional))
			tmp_opt = g.new_tmp_var()
			g.write('/*AF opt*/$styp $tmp_opt = ')
			g.expr(assign_stmt.right[0])
			g.or_block(tmp_opt, call_expr.or_block, call_expr.return_type)
			g.writeln('/*=============ret*/')
			// if af && is_optional {
			// g.autofree_call_postgen()
			// }
			// return
		}
	}
	// json_test failed w/o this check
	if return_type != table.void_type && return_type != 0 {
		sym := g.table.get_type_symbol(return_type)
		if sym.kind == .multi_return {
			// multi return
			// TODO Handle in if_expr
			is_opt := return_type.has_flag(.optional)
			mr_var_name := 'mr_$assign_stmt.pos.pos'
			mr_styp := g.typ(return_type)
			g.write('$mr_styp $mr_var_name = ')
			g.is_assign_rhs = true
			g.expr(assign_stmt.right[0])
			g.is_assign_rhs = false
			g.writeln(';')
			for i, lx in assign_stmt.left {
				match lx {
					ast.Ident {
						if lx.kind == .blank_ident {
							continue
						}
					}
					else {}
				}
				styp := g.typ(assign_stmt.left_types[i])
				if assign_stmt.op == .decl_assign {
					g.write('$styp ')
				}
				g.expr(lx)
				if is_opt {
					mr_base_styp := g.base_type(return_type)
					g.writeln(' = (*($mr_base_styp*)${mr_var_name}.data).arg$i;')
				} else {
					g.writeln(' = ${mr_var_name}.arg$i;')
				}
			}
			return
		}
	}
	// TODO: non idents on left (exprs)
	if assign_stmt.has_cross_var {
		for i, left in assign_stmt.left {
			match left {
				ast.Ident {
					left_typ := assign_stmt.left_types[i]
					left_sym := g.table.get_type_symbol(left_typ)
					if left_sym.kind == .function {
						g.write_fn_ptr_decl(left_sym.info as table.FnType, '_var_$left.pos.pos')
						g.writeln(' = $left.name;')
					} else {
						styp := g.typ(left_typ)
						g.writeln('$styp _var_$left.pos.pos = $left.name;')
					}
				}
				ast.IndexExpr {
					sym := g.table.get_type_symbol(left.left_type)
					if sym.kind == .array {
						info := sym.info as table.Array
						elem_typ := g.table.get_type_symbol(info.elem_type)
						if elem_typ.kind == .function {
							left_typ := assign_stmt.left_types[i]
							left_sym := g.table.get_type_symbol(left_typ)
							g.write_fn_ptr_decl(left_sym.info as table.FnType, '_var_$left.pos.pos')
							g.write(' = *(voidptr*)array_get(')
						} else {
							styp := g.typ(info.elem_type)
							g.write('$styp _var_$left.pos.pos = *($styp*)array_get(')
						}
						if left.left_type.is_ptr() {
							g.write('*')
						}
						g.expr(left.left)
						g.write(', ')
						g.expr(left.index)
						g.writeln(');')
					} else if sym.kind == .map {
						info := sym.info as table.Map
						styp := g.typ(info.value_type)
						zero := g.type_default(info.value_type)
						val_typ := g.table.get_type_symbol(info.value_type)
						if val_typ.kind == .function {
							left_type := assign_stmt.left_types[i]
							left_sym := g.table.get_type_symbol(left_type)
							g.write_fn_ptr_decl(left_sym.info as table.FnType, '_var_$left.pos.pos')
							g.write(' = *(voidptr*)map_get(')
						} else {
							g.write('$styp _var_$left.pos.pos = *($styp*)map_get(')
						}
						if left.left_type.is_ptr() {
							g.write('*')
						}
						g.expr(left.left)
						g.write(', ')
						g.expr(left.index)
						if val_typ.kind == .function {
							g.writeln(', &(voidptr[]){ $zero });')
						} else {
							g.writeln(', &($styp[]){ $zero });')
						}
					}
				}
				ast.SelectorExpr {
					styp := g.typ(left.typ)
					g.write('$styp _var_$left.pos.pos = ')
					g.expr(left.expr)
					if left.expr_type.is_ptr() {
						g.writeln('->$left.field_name;')
					} else {
						g.writeln('.$left.field_name;')
					}
				}
				else {}
			}
		}
	}
	// `a := 1` | `a,b := 1,2`
	for i, left in assign_stmt.left {
		mut var_type := assign_stmt.left_types[i]
		mut val_type := assign_stmt.right_types[i]
		val := assign_stmt.right[i]
		mut is_call := false
		mut blank_assign := false
		mut ident := ast.Ident{}
		if left is ast.Ident {
			ident = *left
			// id_info := ident.var_info()
			// var_type = id_info.typ
			blank_assign = left.kind == .blank_ident
			if left.info is ast.IdentVar {
				share := (left.info as ast.IdentVar).share
				if share == .shared_t {
					var_type = var_type.set_flag(.shared_f)
				}
				if share == .atomic_t {
					var_type = var_type.set_flag(.atomic_f)
				}
			}
		}
		styp := g.typ(var_type)
		mut is_fixed_array_init := false
		mut has_val := false
		match val {
			ast.ArrayInit {
				is_fixed_array_init = val.is_fixed
				has_val = val.has_val
			}
			ast.CallExpr {
				is_call = true
				return_type = val.return_type
			}
			// TODO: no buffer fiddling
			ast.AnonFn {
				if blank_assign {
					g.write('{')
				}
				ret_styp := g.typ(val.decl.return_type)
				g.write('$ret_styp (*$ident.name) (')
				def_pos := g.definitions.len
				g.fn_args(val.decl.params, val.decl.is_variadic)
				g.definitions.go_back(g.definitions.len - def_pos)
				g.write(') = ')
				g.expr(*val)
				g.writeln(';')
				if blank_assign {
					g.write('}')
				}
				continue
			}
			else {}
		}
		right_sym := g.table.get_type_symbol(val_type)
		g.is_assign_lhs = true
		if val_type.has_flag(.optional) {
			g.right_is_opt = true
		}
		if blank_assign {
			if is_call {
				g.expr(val)
			} else {
				g.write('{$styp _ = ')
				g.expr(val)
				g.writeln(';}')
			}
		} else if right_sym.kind == .array_fixed && assign_stmt.op == .assign {
			right := val as ast.ArrayInit
			if right.has_val {
				for j, expr in right.exprs {
					g.expr(left)
					g.write('[$j] = ')
					g.expr(expr)
					g.writeln(';')
				}
			} else {
				fixed_array := right_sym.info as table.ArrayFixed
				for j in 0 .. fixed_array.size {
					g.expr(left)
					g.write('[$j] = ')
					if right.has_default {
						g.expr(right.default_expr)
					} else {
						g.write(g.type_default(right.elem_type))
					}
					g.writeln(';')
				}
			}
		} else {
			g.assign_op = assign_stmt.op
			is_inside_ternary := g.inside_ternary != 0
			cur_line := if is_inside_ternary && is_decl {
				g.register_ternary_name(ident.name)
				g.empty_line = false
				g.go_before_ternary()
			} else {
				''
			}
			mut str_add := false
			if var_type == table.string_type_idx && assign_stmt.op == .plus_assign {
				if left is ast.IndexExpr {
					// a[0] += str => `array_set(&a, 0, &(string[]) {string_add(...))})`
					g.expr(left)
					g.write('string_add(')
				} else {
					// str += str2 => `str = string_add(str, str2)`
					g.expr(left)
					g.write(' = /*f*/string_add(')
				}
				g.is_assign_lhs = false
				g.is_assign_rhs = true
				str_add = true
			}
			if right_sym.kind == .function && is_decl {
				if is_inside_ternary && is_decl {
					g.out.write(tabs[g.indent - g.inside_ternary])
				}
				func := right_sym.info as table.FnType
				ret_styp := g.typ(func.func.return_type)
				g.write('$ret_styp (*${g.get_ternary_name(ident.name)}) (')
				def_pos := g.definitions.len
				g.fn_args(func.func.params, func.func.is_variadic)
				g.definitions.go_back(g.definitions.len - def_pos)
				g.write(')')
			} else {
				if is_decl {
					if is_inside_ternary {
						g.out.write(tabs[g.indent - g.inside_ternary])
					}
					g.write('$styp ')
				}
				if left is ast.Ident || left is ast.SelectorExpr {
					g.prevent_sum_type_unwrapping_once = true
				}
				g.expr(left)
			}
			if is_inside_ternary && is_decl {
				g.write(';\n$cur_line')
				g.out.write(tabs[g.indent])
				g.expr(left)
			}
			g.is_assign_lhs = false
			g.is_assign_rhs = true
			if !g.is_array_set && !str_add {
				g.write(' $op ')
			} else if str_add {
				g.write(', ')
			}
			mut cloned := false
			if g.autofree && right_sym.kind in [.array, .string] {
				if g.gen_clone_assignment(val, right_sym, false) {
					cloned = true
				}
			}
			unwrap_optional := !var_type.has_flag(.optional) && val_type.has_flag(.optional)
			if unwrap_optional {
				// Unwrap the optional now that the testing code has been prepended.
				// `pos := s.index(...
				// `int pos = *(int)_t10.data;`
				g.write('*($styp*)')
				if g.pref.autofree {
					g.write(tmp_opt + '.data/*FFz*/')
					g.right_is_opt = false
					g.is_assign_rhs = false
					if g.inside_ternary == 0 && !assign_stmt.is_simple {
						g.writeln(';')
					}
					return
				}
			}
			g.is_shared = var_type.has_flag(.shared_f)
			if !cloned {
				if is_decl {
					if is_fixed_array_init && !has_val {
						if val is ast.ArrayInit {
							if val.has_default {
								g.write('{$val.default_expr')
								info := right_sym.info as table.ArrayFixed
								for _ in 1 .. info.size {
									g.write(', $val.default_expr')
								}
								g.write('}')
							} else {
								g.write('{0}')
							}
						} else {
							g.write('{0}')
						}
					} else {
						g.expr(val)
					}
				} else {
					if assign_stmt.has_cross_var {
						g.gen_cross_tmp_variable(assign_stmt.left, val)
					} else {
						g.expr_with_cast(val, val_type, var_type)
					}
				}
			}
			if unwrap_optional {
				if g.pref.autofree {
					// g.write(tmp_opt + '/*FF*/')
				} else {
					g.write('.data')
				}
			}
			if str_add {
				g.write(')')
			}
			if g.is_array_set {
				g.write(' })')
				g.is_array_set = false
			}
			g.is_shared = false
		}
		g.right_is_opt = false
		g.is_assign_rhs = false
		if g.inside_ternary == 0 && !assign_stmt.is_simple {
			g.writeln(';')
		}
	}
}

fn (mut g Gen) gen_cross_tmp_variable(left []ast.Expr, val ast.Expr) {
	val_ := val
	match val {
		ast.Ident {
			mut has_var := false
			for lx in left {
				if lx is ast.Ident {
					if val.name == lx.name {
						g.write('_var_')
						g.write(lx.pos.pos.str())
						has_var = true
						break
					}
				}
			}
			if !has_var {
				g.expr(val_)
			}
		}
		ast.IndexExpr {
			mut has_var := false
			for lx in left {
				if val_.str() == lx.str() {
					g.write('_var_')
					g.write(lx.position().pos.str())
					has_var = true
					break
				}
			}
			if !has_var {
				g.expr(val_)
			}
		}
		ast.InfixExpr {
			g.gen_cross_tmp_variable(left, val.left)
			g.write(val.op.str())
			g.gen_cross_tmp_variable(left, val.right)
		}
		ast.PrefixExpr {
			g.write(val.op.str())
			g.gen_cross_tmp_variable(left, val.right)
		}
		ast.PostfixExpr {
			g.gen_cross_tmp_variable(left, val.expr)
			g.write(val.op.str())
		}
		ast.SelectorExpr {
			mut has_var := false
			for lx in left {
				if val_.str() == lx.str() {
					g.write('_var_')
					g.write(lx.position().pos.str())
					has_var = true
					break
				}
			}
			if !has_var {
				g.expr(val_)
			}
		}
		else {
			g.expr(val_)
		}
	}
}

fn (mut g Gen) register_ternary_name(name string) {
	level_key := g.inside_ternary.str()
	if level_key !in g.ternary_level_names {
		g.ternary_level_names[level_key] = []string{}
	}
	new_name := g.new_tmp_var()
	g.ternary_names[name] = new_name
	g.ternary_level_names[level_key] << name
}

fn (mut g Gen) get_ternary_name(name string) string {
	if g.inside_ternary == 0 {
		return name
	}
	if name !in g.ternary_names {
		return name
	}
	return g.ternary_names[name]
}

fn (mut g Gen) gen_clone_assignment(val ast.Expr, right_sym table.TypeSymbol, add_eq bool) bool {
	if val !is ast.Ident && val !is ast.SelectorExpr {
		return false
	}
	if g.autofree && right_sym.kind == .array {
		// `arr1 = arr2` => `arr1 = arr2.clone()`
		if add_eq {
			g.write('=')
		}
		g.write(' array_clone_static(')
		g.expr(val)
		g.write(')')
	} else if g.autofree && right_sym.kind == .string {
		if add_eq {
			g.write('=')
		}
		// `str1 = str2` => `str1 = str2.clone()`
		g.write(' string_clone_static(')
		g.expr(val)
		g.write(')')
	}
	return true
}

fn (mut g Gen) autofree_scope_vars(pos int) {
	if g.is_builtin_mod {
		// In `builtin` everything is freed manually.
		return
	}
	// eprintln('> free_scope_vars($pos)')
	scope := g.file.scope.innermost(pos)
	g.writeln('// autofree_scope_vars(pos=$pos scope.pos=$scope.start_pos scope.end_pos=$scope.end_pos)')
	g.autofree_scope_vars2(scope, scope.end_pos)
}

fn (mut g Gen) autofree_scope_vars2(scope &ast.Scope, end_pos int) {
	if isnil(scope) {
		return
	}
	for _, obj in scope.objects {
		match obj {
			ast.Var {
				g.writeln('// var $obj.name pos=$obj.pos.pos')
				// if var.typ == 0 {
				// // TODO why 0?
				// continue
				// }
				v := *obj
				if v.pos.pos > end_pos {
					// Do not free vars that were declared after this scope
					continue
				}
				is_optional := v.typ.has_flag(.optional)
				if is_optional {
					// TODO: free optionals
					continue
				}
				g.autofree_variable(v)
			}
			else {}
		}
	}
	// Free all vars in parent scopes as well:
	// ```
	// s := ...
	// if ... {
	// s.free()
	// return
	// }
	// ```
	if !isnil(scope.parent) {
		// g.autofree_scope_vars2(scope.parent, end_pos)
	}
}

fn (mut g Gen) autofree_variable(v ast.Var) {
	sym := g.table.get_type_symbol(v.typ)
	// if v.name.contains('output2') {
	// eprintln('   > var name: ${v.name:-20s} | is_arg: ${v.is_arg.str():6} | var type: ${int(v.typ):8} | type_name: ${sym.name:-33s}')
	// }
	if sym.kind == .array {
		g.autofree_var_call('array_free', v)
		return
	}
	if sym.kind == .string {
		// Don't free simple string literals.
		match v.expr {
			ast.StringLiteral {
				g.writeln('// str literal')
			}
			else {
				// NOTE/TODO: assign_stmt multi returns variables have no expr
				// since the type comes from the called fns return type
				/*
				f := v.name[0]
				if
					//!(f >= `a` && f <= `d`) {
					//f != `c` {
					v.name!='cvar_name' {
					t := typeof(v.expr)
				return '// other ' + t + '\n'
				}
				*/
			}
		}
		g.autofree_var_call('string_free', v)
		return
	}
	if sym.has_method('free') {
		g.autofree_var_call(c_name(sym.name) + '_free', v)
	}
}

fn (mut g Gen) autofree_var_call(free_fn_name string, v ast.Var) {
	if v.is_arg {
		// fn args should not be autofreed
		return
	}
	if v.is_used && v.is_autofree_tmp {
		// tmp expr vars do not need to be freed again here
		return
	}
	// if v.is_autofree_tmp && !g.doing_autofree_tmp {
	// return
	// }
	if v.name.contains('expr_write_1_') {
		// TODO remove this temporary hack
		return
	}
	if v.typ.is_ptr() {
		g.writeln('\t${free_fn_name}(${c_name(v.name)}); // autofreed ptr var')
	} else {
		g.writeln('\t${free_fn_name}(&${c_name(v.name)}); // autofreed var')
	}
}

fn (mut g Gen) gen_anon_fn_decl(it ast.AnonFn) {
	pos := g.out.len
	def_pos := g.definitions.len
	g.stmt(it.decl)
	fn_body := g.out.after(pos)
	g.out.go_back(fn_body.len)
	g.definitions.go_back(g.definitions.len - def_pos)
	g.definitions.write(fn_body)
}

fn (mut g Gen) expr(node ast.Expr) {
	// println('cgen expr() line_nr=$node.pos.line_nr')
	// NB: please keep the type names in the match here in alphabetical order:
	match node {
		ast.AnonFn {
			// TODO: dont fiddle with buffers
			g.gen_anon_fn_decl(node)
			fsym := g.table.get_type_symbol(node.typ)
			g.write(fsym.name)
		}
		ast.ArrayInit {
			g.array_init(node)
		}
		ast.AsCast {
			g.as_cast(node)
		}
		ast.Assoc {
			g.assoc(node)
		}
		ast.BoolLiteral {
			g.write(node.val.str())
		}
		ast.CallExpr {
			// if g.fileis('1.strings') {
			// println('\ncall_expr()()')
			// }
			g.call_expr(node)
			// if g.fileis('1.strings') {
			// println('before:' + node.autofree_pregen)
			// }
			if g.pref.autofree && !g.is_builtin_mod && !g.is_js_call && g.strs_to_free0.len ==
				0 && !g.inside_lambda { // && g.inside_ternary ==
				// if len != 0, that means we are handling call expr inside call expr (arg)
				// and it'll get messed up here, since it's handled recursively in autofree_call_pregen()
				// so just skip it
				g.autofree_call_pregen(node)
				if g.strs_to_free0.len > 0 {
					g.insert_before_stmt(g.strs_to_free0.join('\n') + '/* inserted before */')
				}
				g.strs_to_free0 = []
				// println('pos=$node.pos.pos')
			}
			// if g.pref.autofree && node.autofree_pregen != '' { // g.strs_to_free0.len != 0 {
			/*
			if g.pref.autofree {
				s := g.autofree_pregen[node.pos.pos.str()]
				if s != '' {
					// g.insert_before_stmt('/*START2*/' + g.strs_to_free0.join('\n') + '/*END*/')
					// g.insert_before_stmt('/*START3*/' + node.autofree_pregen + '/*END*/')
					g.insert_before_stmt('/*START3*/' + s + '/*END*/')
					// for s in g.strs_to_free0 {
				}
				// //g.writeln(s)
				// }
				g.strs_to_free0 = []
			}
			*/
		}
		ast.CastExpr {
			// g.write('/*cast*/')
			if g.is_amp {
				// &Foo(0) => ((Foo*)0)
				g.out.go_back(1)
			}
			g.is_amp = false
			sym := g.table.get_type_symbol(node.typ)
			if sym.kind == .string && !node.typ.is_ptr() {
				// `string(x)` needs `tos()`, but not `&string(x)
				// `tos(str, len)`, `tos2(str)`
				if node.has_arg {
					g.write('tos((byteptr)')
				} else {
					g.write('tos2((byteptr)')
				}
				g.expr(node.expr)
				expr_sym := g.table.get_type_symbol(node.expr_type)
				if expr_sym.kind == .array {
					// if we are casting an array, we need to add `.data`
					g.write('.data')
				}
				if node.has_arg {
					// len argument
					g.write(', ')
					g.expr(node.arg)
				}
				g.write(')')
			} else if sym.kind in [.sum_type, .union_sum_type] {
				g.expr_with_cast(node.expr, node.expr_type, node.typ)
			} else if sym.kind == .struct_ && !node.typ.is_ptr() && !(sym.info as table.Struct).is_typedef {
				styp := g.typ(node.typ)
				g.write('*(($styp *)(&')
				g.expr(node.expr)
				g.write('))')
			} else {
				styp := g.typ(node.typ)
				mut cast_label := ''
				if sym.kind != .alias || (sym.info as table.Alias).parent_type != node.expr_type {
					cast_label = '($styp)'
				}
				g.write('(${cast_label}(')
				g.expr(node.expr)
				if node.expr is ast.IntegerLiteral &&
					node.typ in [table.u64_type, table.u32_type, table.u16_type] {
					g.write('U')
				}
				g.write('))')
			}
		}
		ast.ChanInit {
			elem_typ_str := g.typ(node.elem_type)
			g.write('sync__new_channel_st(')
			if node.has_cap {
				g.expr(node.cap_expr)
			} else {
				g.write('0')
			}
			g.write(', sizeof(')
			g.write(elem_typ_str)
			g.write('))')
		}
		ast.CharLiteral {
			if node.val == r'\`' {
				g.write("'`'")
			} else {
				g.write("'$node.val'")
			}
		}
		ast.AtExpr {
			g.comp_at(node)
		}
		ast.ComptimeCall {
			g.comptime_call(node)
		}
		ast.Comment {}
		ast.ConcatExpr {
			g.concat_expr(node)
		}
		ast.CTempVar {
			// g.write('/*ctmp .orig: $node.orig.str() , .typ: $node.typ, .is_ptr: $node.is_ptr */ ')
			g.write(node.name)
		}
		ast.EnumVal {
			// g.write('${it.mod}${it.enum_name}_$it.val')
			styp := g.typ(node.typ)
			g.write('${styp}_$node.val')
		}
		ast.FloatLiteral {
			g.write(node.val)
		}
		ast.Ident {
			if g.should_write_asterisk_due_to_match_sumtype(node) {
				g.write('*')
			}
			g.ident(node)
		}
		ast.IfExpr {
			g.if_expr(node)
		}
		ast.IfGuardExpr {
			g.write('/* guard */')
		}
		ast.IndexExpr {
			g.index_expr(node)
		}
		ast.InfixExpr {
			if node.op in [.left_shift, .plus_assign, .minus_assign] {
				g.inside_map_infix = true
				g.infix_expr(node)
				g.inside_map_infix = false
			} else {
				g.infix_expr(node)
			}
		}
		ast.IntegerLiteral {
			if node.val.starts_with('0o') {
				g.write('0')
				g.write(node.val[2..])
			} else {
				g.write(node.val) // .int().str())
			}
		}
		ast.LockExpr {
			g.lock_expr(node)
		}
		ast.MatchExpr {
			g.match_expr(node)
		}
		ast.MapInit {
			key_typ_str := g.typ(node.key_type)
			value_typ_str := g.typ(node.value_type)
			value_typ := g.table.get_type_symbol(node.value_type)
			size := node.vals.len
			if size > 0 {
				if value_typ.kind == .function {
					g.write('new_map_init($size, sizeof(voidptr), _MOV(($key_typ_str[$size]){')
				} else {
					g.write('new_map_init($size, sizeof($value_typ_str), _MOV(($key_typ_str[$size]){')
				}
				for expr in node.keys {
					g.expr(expr)
					g.write(', ')
				}
				if value_typ.kind == .function {
					g.write('}), _MOV((voidptr[$size]){')
				} else {
					g.write('}), _MOV(($value_typ_str[$size]){')
				}
				for expr in node.vals {
					g.expr(expr)
					g.write(', ')
				}
				g.write('}))')
			} else {
				g.write('new_map_1(sizeof($value_typ_str))')
			}
		}
		ast.None {
			g.write('opt_none()')
		}
		ast.OrExpr {
			// this should never appear here
		}
		ast.ParExpr {
			g.write('(')
			g.expr(node.expr)
			g.write(')')
		}
		ast.PostfixExpr {
			if node.auto_locked != '' {
				g.writeln('sync__RwMutex_w_lock($node.auto_locked->mtx);')
			}
			g.inside_map_postfix = true
			g.expr(node.expr)
			g.inside_map_postfix = false
			g.write(node.op.str())
			if node.auto_locked != '' {
				g.writeln(';')
				g.write('sync__RwMutex_w_unlock($node.auto_locked->mtx)')
			}
		}
		ast.PrefixExpr {
			gen_or := node.op == .arrow && node.or_block.kind != .absent
			if node.op == .amp {
				g.is_amp = true
			}
			if node.op == .arrow {
				styp := g.typ(node.right_type)
				right_sym := g.table.get_type_symbol(node.right_type)
				mut right_inf := right_sym.info as table.Chan
				elem_type := right_inf.elem_type
				is_gen_or_and_assign_rhs := gen_or && g.is_assign_rhs
				cur_line := if is_gen_or_and_assign_rhs {
					line := g.go_before_stmt(0)
					g.out.write(tabs[g.indent])
					line
				} else {
					''
				}
				tmp_opt := if gen_or { g.new_tmp_var() } else { '' }
				if gen_or {
					opt_elem_type := g.typ(elem_type.set_flag(.optional))
					g.register_chan_pop_optional_call(opt_elem_type, styp)
					g.write('$opt_elem_type $tmp_opt = __Option_${styp}_popval(')
				} else {
					g.write('__${styp}_popval(')
				}
				g.expr(node.right)
				g.write(')')
				if gen_or {
					g.or_block(tmp_opt, node.or_block, elem_type)
					if is_gen_or_and_assign_rhs {
						elem_styp := g.typ(elem_type)
						g.write('\n$cur_line*($elem_styp*)${tmp_opt}.data')
					}
				}
			} else {
				// g.write('/*pref*/')
				g.write(node.op.str())
				// g.write('(')
				g.expr(node.right)
			}
			g.is_amp = false
		}
		ast.RangeExpr {
			// Only used in IndexExpr
		}
		ast.SelectExpr {
			g.select_expr(node)
		}
		ast.SizeOf {
			if node.is_type {
				node_typ := g.unwrap_generic(node.typ)
				mut styp := node.type_name
				if styp.starts_with('C.') {
					styp = styp[2..]
				}
				if node.type_name == '' || node.typ.has_flag(.generic) {
					styp = g.typ(node_typ)
				} else {
					sym := g.table.get_type_symbol(node_typ)
					if sym.kind == .struct_ {
						info := sym.info as table.Struct
						if !info.is_typedef {
							styp = 'struct ' + styp
						}
					}
				}
				g.write('/*SizeOfType*/ sizeof(${util.no_dots(styp)})')
			} else {
				g.write('/*SizeOfVar*/ sizeof(')
				g.expr(node.expr)
				g.write(')')
			}
		}
		ast.SqlExpr {
			g.sql_select_expr(node)
		}
		ast.StringLiteral {
			g.string_literal(node)
		}
		ast.StringInterLiteral {
			g.string_inter_literal(node)
		}
		ast.StructInit {
			// `user := User{name: 'Bob'}`
			g.struct_init(node)
		}
		ast.SelectorExpr {
<<<<<<< HEAD
			prevent_sum_type_unwrapping_once := g.prevent_sum_type_unwrapping_once
			g.prevent_sum_type_unwrapping_once = false
			if node.expr is ast.TypeOf as left {
				g.typeof_name(left)
=======
			if node.name_type > 0 {
				g.type_name(node.name_type)
>>>>>>> 2254f417
				return
			}
			if node.expr_type == 0 {
				g.checker_bug('unexpected SelectorExpr.expr_type = 0', node.pos)
			}
			sym := g.table.get_type_symbol(node.expr_type)
			if sym.kind == .array_fixed {
				assert node.field_name == 'len'
				info := sym.info as table.ArrayFixed
				g.write('$info.size')
				return
			}
			if sym.kind == .chan && node.field_name == 'len' {
				g.write('sync__Channel_len(')
				g.expr(node.expr)
				g.write(')')
				return
			}
			mut sum_type_deref_field := ''
			if field := g.table.struct_find_field(sym, node.field_name) {
				field_sym := g.table.get_type_symbol(field.typ)
				if field_sym.kind == .union_sum_type {
					if !prevent_sum_type_unwrapping_once {
						// check first if field is sum type because scope searching is expensive
						scope := g.file.scope.innermost(node.pos.pos)
						if field := scope.find_struct_field(node.expr_type, node.field_name) {
							// union sum type deref
							g.write('(*')
							sum_type_deref_field = '_$field.sum_type_cast'
						}
					}
				}
			}
			g.expr(node.expr)
			// struct embedding
			if sym.kind == .struct_ {
				sym_info := sym.info as table.Struct
				x := sym_info.fields.filter(it.name == node.field_name)
				if x.len > 0 {
					field := x[0]
					if field.embed_alias_for != '' {
						g.write('.$field.embed_alias_for')
					}
				}
			}
			if node.expr_type.is_ptr() || sym.kind == .chan {
				g.write('->')
			} else {
				// g.write('. /*typ=  $it.expr_type */') // ${g.typ(it.expr_type)} /')
				g.write('.')
			}
			if node.expr_type.has_flag(.shared_f) {
				g.write('val.')
			}
			if node.expr_type == 0 {
				verror('cgen: SelectorExpr | expr_type: 0 | it.expr: `$node.expr` | field: `$node.field_name` | file: $g.file.path | line: $node.pos.line_nr')
			}
			g.write(c_name(node.field_name))
			if sum_type_deref_field != '' {
				g.write('.$sum_type_deref_field)')
			}
		}
		ast.Type {
			// match sum Type
			// g.write('/* Type */')
			type_idx := node.typ.idx()
			sym := g.table.get_type_symbol(node.typ)
			g.write('$type_idx /* $sym.name */')
		}
		ast.TypeOf {
			g.typeof_expr(node)
		}
		ast.Likely {
			if node.is_likely {
				g.write('_likely_')
			} else {
				g.write('_unlikely_')
			}
			g.write('(')
			g.expr(node.expr)
			g.write(')')
		}
		ast.UnsafeExpr {
			g.expr(node.expr)
		}
	}
}

// T.name, typeof(expr).name
fn (mut g Gen) type_name(type_ table.Type) {
	mut typ := type_
	if typ.has_flag(.generic) {
		typ = g.cur_generic_type
	}
	s := g.table.type_to_str(typ)
	g.write('tos_lit("${util.strip_main_name(s)}")')
}

fn (mut g Gen) typeof_expr(node ast.TypeOf) {
	sym := g.table.get_type_symbol(node.expr_type)
	if sym.kind == .sum_type {
		// When encountering a .sum_type, typeof() should be done at runtime,
		// because the subtype of the expression may change:
		sum_type_idx := node.expr_type.idx()
		g.write('tos3( /* $sym.name */ v_typeof_sumtype_${sum_type_idx}( (')
		g.expr(node.expr)
		g.write(').typ ))')
	} else if sym.kind == .array_fixed {
		fixed_info := sym.info as table.ArrayFixed
		typ_name := g.table.get_type_name(fixed_info.elem_type)
		g.write('tos_lit("[$fixed_info.size]${util.strip_main_name(typ_name)}")')
	} else if sym.kind == .function {
		info := sym.info as table.FnType
		fn_info := info.func
		mut repr := 'fn ('
		for i, arg in fn_info.params {
			if i > 0 {
				repr += ', '
			}
			repr += util.strip_main_name(g.table.get_type_name(arg.typ))
		}
		repr += ')'
		if fn_info.return_type != table.void_type {
			repr += ' ${util.strip_main_name(g.table.get_type_name(fn_info.return_type))}'
		}
		g.write('tos_lit("$repr")')
	} else {
		g.write('tos_lit("${util.strip_main_name(sym.name)}")')
	}
}

fn (mut g Gen) enum_expr(node ast.Expr) {
	match node {
		ast.EnumVal { g.write(node.val) }
		else { g.expr(node) }
	}
}

fn (mut g Gen) infix_expr(node ast.InfixExpr) {
	// println('infix_expr() op="$node.op.str()" line_nr=$node.pos.line_nr')
	// g.write('/*infix*/')
	// if it.left_type == table.string_type_idx {
	// g.write('/*$node.left_type str*/')
	// }
	// string + string, string == string etc
	// g.infix_op = node.op
	if node.auto_locked != '' {
		g.writeln('sync__RwMutex_w_lock($node.auto_locked->mtx);')
	}
	left_type := g.unwrap_generic(node.left_type)
	left_sym := g.table.get_type_symbol(left_type)
	unaliased_left := if left_sym.kind == .alias { (left_sym.info as table.Alias).parent_type } else { left_type }
	if node.op in [.key_is, .not_is] {
		g.is_expr(node)
		return
	}
	right_sym := g.table.get_type_symbol(node.right_type)
	unaliased_right := if right_sym.kind == .alias { (right_sym.info as table.Alias).parent_type } else { node.right_type }
	if left_type == table.ustring_type_idx && node.op != .key_in && node.op != .not_in {
		fn_name := match node.op {
			.plus {
				'ustring_add('
			}
			.eq {
				'ustring_eq('
			}
			.ne {
				'ustring_ne('
			}
			.lt {
				'ustring_lt('
			}
			.le {
				'ustring_le('
			}
			.gt {
				'ustring_gt('
			}
			.ge {
				'ustring_ge('
			}
			else {
				verror('op error for type `$left_sym.name`')
				'/*node error*/'
			}
		}
		g.write(fn_name)
		g.expr(node.left)
		g.write(', ')
		g.expr(node.right)
		g.write(')')
	} else if left_type == table.string_type_idx && node.op !in [.key_in, .not_in] {
		// `str == ''` -> `str.len == 0` optimization
		if node.op in [.eq, .ne] &&
			node.right is ast.StringLiteral && (node.right as ast.StringLiteral).val == '' {
			arrow := if left_type.is_ptr() { '->' } else { '.' }
			g.write('(')
			g.expr(node.left)
			g.write(')')
			g.write('${arrow}len $node.op 0')
		} else {
			fn_name := match node.op {
				.plus {
					'string_add('
				}
				.eq {
					'string_eq('
				}
				.ne {
					'string_ne('
				}
				.lt {
					'string_lt('
				}
				.le {
					'string_le('
				}
				.gt {
					'string_gt('
				}
				.ge {
					'string_ge('
				}
				else {
					verror('op error for type `$left_sym.name`')
					'/*node error*/'
				}
			}
			g.write(fn_name)
			g.expr(node.left)
			g.write(', ')
			g.expr(node.right)
			g.write(')')
		}
	} else if node.op in [.eq, .ne] && left_sym.kind == .array && right_sym.kind == .array {
		ptr_typ := g.gen_array_equality_fn(left_type)
		if node.op == .eq {
			g.write('${ptr_typ}_arr_eq(')
		} else if node.op == .ne {
			g.write('!${ptr_typ}_arr_eq(')
		}
		if node.left_type.is_ptr() {
			g.write('*')
		}
		g.expr(node.left)
		g.write(', ')
		if node.right_type.is_ptr() {
			g.write('*')
		}
		g.expr(node.right)
		g.write(')')
	} else if node.op in [.eq, .ne] &&
		left_sym.kind == .array_fixed && right_sym.kind == .array_fixed {
		info := left_sym.info as table.ArrayFixed
		et := info.elem_type
		if !et.is_ptr() && !et.is_pointer() && !et.is_number() && et.idx() !in [table.bool_type_idx, table.char_type_idx] {
			verror('`==` on fixed array only supported with POD element types ATM')
		}
		g.write('(memcmp(')
		g.expr(node.left)
		g.write(', ')
		if node.right is ast.ArrayInit {
			s := g.typ(left_type)
			g.write('($s)')
		}
		g.expr(node.right)
		g.write(', sizeof(')
		g.expr(node.left)
		if node.op == .eq {
			g.write(')) == 0')
		} else if node.op == .ne {
			g.write(')) != 0')
		}
		g.write(')')
	} else if node.op in [.eq, .ne] && left_sym.kind == .map && right_sym.kind == .map {
		ptr_typ := g.gen_map_equality_fn(left_type)
		if node.op == .eq {
			g.write('${ptr_typ}_map_eq(')
		} else if node.op == .ne {
			g.write('!${ptr_typ}_map_eq(')
		}
		if node.left_type.is_ptr() {
			g.write('*')
		}
		g.expr(node.left)
		g.write(', ')
		if node.right_type.is_ptr() {
			g.write('*')
		}
		g.expr(node.right)
		g.write(')')
	} else if node.op in [.key_in, .not_in] {
		if node.op == .not_in {
			g.write('!')
		}
		if right_sym.kind == .array {
			match node.right {
				ast.ArrayInit {
					if it.exprs.len > 0 {
						// `a in [1,2,3]` optimization => `a == 1 || a == 2 || a == 3`
						// avoids an allocation
						// g.write('/*in opt*/')
						g.write('(')
						g.in_optimization(node.left, it)
						g.write(')')
						return
					}
				}
				else {}
			}
			if left_sym.kind == .function {
				g.write('_IN(voidptr, ')
			} else {
				elem_type := right_sym.array_info().elem_type
				styp := g.typ(g.table.mktyp(elem_type))
				g.write('_IN($styp, ')
			}
			g.expr(node.left)
			g.write(', ')
			if node.right_type.is_ptr() {
				g.write('*')
			}
			g.expr(node.right)
			g.write(')')
		} else if right_sym.kind == .map {
			g.write('_IN_MAP(')
			g.expr(node.left)
			g.write(', ')
			if node.right_type.is_ptr() {
				g.write('*')
			}
			g.expr(node.right)
			g.write(')')
		} else if right_sym.kind == .string {
			g.write('string_contains(')
			g.expr(node.right)
			g.write(', ')
			g.expr(node.left)
			g.write(')')
		}
	} else if node.op == .left_shift && left_sym.kind == .array {
		// arr << val
		tmp := g.new_tmp_var()
		info := left_sym.info as table.Array
		if right_sym.kind == .array && info.elem_type != node.right_type {
			// push an array => PUSH_MANY, but not if pushing an array to 2d array (`[][]int << []int`)
			g.write('_PUSH_MANY(&')
			g.expr(node.left)
			g.write(', (')
			g.expr_with_cast(node.right, node.right_type, left_type)
			styp := g.typ(left_type)
			g.write('), $tmp, $styp)')
		} else {
			// push a single element
			elem_type_str := g.typ(info.elem_type)
			elem_sym := g.table.get_type_symbol(info.elem_type)
			g.write('array_push(')
			if !left_type.is_ptr() {
				g.write('&')
			}
			g.expr(node.left)
			if elem_sym.kind == .function {
				g.write(', _MOV((voidptr[]){ ')
			} else {
				g.write(', _MOV(($elem_type_str[]){ ')
			}
			if elem_sym.kind == .interface_ && node.right_type != info.elem_type {
				g.interface_call(node.right_type, info.elem_type)
			}
			g.expr_with_cast(node.right, node.right_type, info.elem_type)
			if elem_sym.kind == .interface_ && node.right_type != info.elem_type {
				g.write(')')
			}
			g.write(' }))')
		}
	} else if node.op == .arrow {
		// chan <- val
		styp := util.no_dots(left_sym.name)
		g.write('__${styp}_pushval(')
		g.expr(node.left)
		g.write(', ')
		g.expr(node.right)
		g.write(')')
	} else if unaliased_left.idx() in [table.u32_type_idx, table.u64_type_idx] && unaliased_right.is_signed() &&
		node.op in [.eq, .ne, .gt, .lt, .ge, .le] {
		bitsize := if unaliased_left.idx() == table.u32_type_idx &&
			unaliased_right.idx() != table.i64_type_idx { 32 } else { 64 }
		g.write('_us${bitsize}_${cmp_str[int(node.op) - int(token.Kind.eq)]}(')
		g.expr(node.left)
		g.write(',')
		g.expr(node.right)
		g.write(')')
	} else if unaliased_right.idx() in [table.u32_type_idx, table.u64_type_idx] && unaliased_left.is_signed() &&
		node.op in [.eq, .ne, .gt, .lt, .ge, .le] {
		bitsize := if unaliased_right.idx() == table.u32_type_idx &&
			unaliased_left.idx() != table.i64_type_idx { 32 } else { 64 }
		g.write('_us${bitsize}_${cmp_rev[int(node.op) - int(token.Kind.eq)]}(')
		g.expr(node.right)
		g.write(',')
		g.expr(node.left)
		g.write(')')
	} else {
		a := left_sym.name[0].is_capital() || left_sym.name.contains('.')
		b := left_sym.kind != .alias
		c := left_sym.kind == .alias && (left_sym.info as table.Alias).language == .c
		// Check if aliased type is a struct
		d := !b &&
			g.typ((left_sym.info as table.Alias).parent_type).split('__').last()[0].is_capital()
		if node.op in [.plus, .minus, .mul, .div, .mod] && ((a && b) || c || d) {
			// Overloaded operators
			g.write(g.typ(if !d {
				left_type
			} else {
				(left_sym.info as table.Alias).parent_type
			}))
			g.write('_')
			g.write(util.replace_op(node.op.str()))
			g.write('(')
			g.expr(node.left)
			g.write(', ')
			g.expr(node.right)
			g.write(')')
		} else {
			need_par := node.op in [.amp, .pipe, .xor] // `x & y == 0` => `(x & y) == 0` in C
			if need_par {
				g.write('(')
			}
			g.expr(node.left)
			g.write(' $node.op.str() ')
			g.expr(node.right)
			if need_par {
				g.write(')')
			}
		}
	}
	if node.auto_locked != '' {
		g.writeln(';')
		g.write('sync__RwMutex_w_unlock($node.auto_locked->mtx)')
	}
}

fn (mut g Gen) lock_expr(node ast.LockExpr) {
	mut lock_prefixes := []byte{len: 0, cap: node.lockeds.len}
	for id in node.lockeds {
		name := id.name
		deref := if id.is_mut { '->' } else { '.' }
		lock_prefix := if node.is_rlock { `r` } else { `w` }
		lock_prefixes << lock_prefix // keep for unlock
		g.writeln('sync__RwMutex_${lock_prefix:c}_lock($name${deref}mtx);')
	}
	g.stmts(node.stmts)
	// unlock in reverse order
	for i := node.lockeds.len - 1; i >= 0; i-- {
		id := node.lockeds[i]
		lock_prefix := lock_prefixes[i]
		name := id.name
		deref := if id.is_mut { '->' } else { '.' }
		g.writeln('sync__RwMutex_${lock_prefix:c}_unlock($name${deref}mtx);')
	}
}

fn (mut g Gen) match_expr(node ast.MatchExpr) {
	// println('match expr typ=$it.expr_type')
	// TODO
	if node.cond_type == 0 {
		g.writeln('// match 0')
		return
	}
	is_expr := (node.is_expr && node.return_type != table.void_type) || g.inside_ternary > 0
	if is_expr {
		g.inside_ternary++
		// g.write('/* EM ret type=${g.typ(node.return_type)}		expected_type=${g.typ(node.expected_type)}  */')
	}
	cur_line := if is_expr {
		g.empty_line = true
		g.go_before_stmt(0)
	} else {
		''
	}
	cond_var := g.new_tmp_var()
	g.write('${g.typ(node.cond_type)} $cond_var = ')
	g.expr(node.cond)
	g.writeln(';')
	g.write(cur_line)
	if is_expr {
		// brackets needed otherwise '?' will apply to everything on the left
		g.write('(')
	}
	if node.is_sum_type {
		g.match_expr_sumtype(node, is_expr, cond_var)
	} else {
		g.match_expr_classic(node, is_expr, cond_var)
	}
	if is_expr {
		g.write(')')
		g.decrement_inside_ternary()
	}
}

fn (mut g Gen) match_expr_sumtype(node ast.MatchExpr, is_expr bool, cond_var string) {
	type_sym := g.table.get_type_symbol(node.cond_type)
	g.match_sumtype_exprs << node.cond
	g.match_sumtype_syms << type_sym
	defer {
		g.match_sumtype_exprs.delete_last()
		g.match_sumtype_syms.delete_last()
	}
	for j, branch in node.branches {
		mut sumtype_index := 0
		// iterates through all types in sumtype branches
		for {
			is_last := j == node.branches.len - 1
			sym := g.table.get_type_symbol(node.cond_type)
			if branch.is_else || (node.is_expr && is_last) {
				if is_expr {
					// TODO too many branches. maybe separate ?: matches
					g.write(' : ')
				} else {
					g.writeln(' else {')
				}
			} else {
				if j > 0 || sumtype_index > 0 {
					if is_expr {
						g.write(' : ')
					} else {
						g.write(' else ')
					}
				}
				if is_expr {
					g.write('(')
				} else {
					g.write('if (')
				}
				g.write(cond_var)
				// branch_sym := g.table.get_type_symbol(branch.typ)
				if sym.kind in [.sum_type, .union_sum_type] {
					dot_or_ptr := if node.cond_type.is_ptr() { '->' } else { '.' }
					g.write(dot_or_ptr)
					g.write('typ == ')
				} else if sym.kind == .interface_ {
					// g.write('._interface_idx == _${sym.name}_${branch_sym} ')
					g.write('._interface_idx == ')
				}
				g.expr(branch.exprs[sumtype_index])
				if is_expr {
					g.write(') ? ')
				} else {
					g.writeln(') {')
				}
			}
			// g.writeln('/* M sum_type=$node.is_sum_type is_expr=$node.is_expr exp_type=${g.typ(node.expected_type)}*/')
			if sym.kind != .union_sum_type && !branch.is_else && !node.is_expr {
				// Use the nodes in the expr to generate `it` variable.
				type_expr := branch.exprs[sumtype_index]
				if type_expr !is ast.Type {
					verror('match sum type')
				}
				it_type := g.typ((type_expr as ast.Type).typ)
				// g.writeln('$it_type* it = ($it_type*)${tmp}.obj; // ST it')
				g.write('\t$it_type* it = ($it_type*)')
				g.write(cond_var)
				dot_or_ptr := if node.cond_type.is_ptr() { '->' } else { '.' }
				g.write(dot_or_ptr)
				g.writeln('_object; // ST it')
				if node.var_name.len > 0 {
					// for now we just copy it
					g.writeln('\t$it_type* $node.var_name = it;')
				}
			}
			g.stmts(branch.stmts)
			if g.inside_ternary == 0 {
				g.write('}')
			}
			sumtype_index++
			if branch.exprs.len == 0 || sumtype_index == branch.exprs.len {
				break
			}
		}
	}
}

fn (mut g Gen) match_expr_classic(node ast.MatchExpr, is_expr bool, cond_var string) {
	type_sym := g.table.get_type_symbol(node.cond_type)
	for j, branch in node.branches {
		is_last := j == node.branches.len - 1
		if branch.is_else || (node.is_expr && is_last) {
			if node.branches.len > 1 {
				if is_expr {
					// TODO too many branches. maybe separate ?: matches
					g.write(' : ')
				} else {
					g.writeln(' else {')
				}
			}
		} else {
			if j > 0 {
				if is_expr {
					g.write(' : ')
				} else {
					g.write(' else ')
				}
			}
			if is_expr {
				g.write('(')
			} else {
				g.write('if (')
			}
			for i, expr in branch.exprs {
				if i > 0 {
					g.write(' || ')
				}
				if type_sym.kind == .string {
					if (expr as ast.StringLiteral).val == '' {
						g.write('${cond_var}.len == 0')
					} else {
						g.write('string_eq(')
						g.write(cond_var)
						g.write(', ')
						g.expr(expr)
						g.write(')')
					}
				} else if expr is ast.RangeExpr {
					// if type is unsigned and low is 0, check is unneeded
					mut skip_low := false
					if expr.low is ast.IntegerLiteral as expr_low {
						if node.cond_type in [table.u16_type, table.u32_type, table.u64_type] &&
							expr_low.val == '0' {
							skip_low = true
						}
					}
					g.write('(')
					if !skip_low {
						g.write(cond_var)
						g.write(' >= ')
						g.expr(expr.low)
						g.write(' && ')
					}
					g.write(cond_var)
					g.write(' <= ')
					g.expr(expr.high)
					g.write(')')
				} else {
					g.write(cond_var)
					g.write(' == ')
					g.expr(expr)
				}
			}
			if is_expr {
				g.write(') ? ')
			} else {
				g.writeln(') {')
			}
		}
		g.stmts(branch.stmts)
		if g.inside_ternary == 0 && node.branches.len > 1 {
			g.write('}')
		}
	}
}

fn (mut g Gen) select_expr(node ast.SelectExpr) {
	is_expr := node.is_expr || g.inside_ternary > 0
	cur_line := if is_expr {
		g.empty_line = true
		g.go_before_stmt(0)
	} else {
		''
	}
	n_channels := if node.has_exception { node.branches.len - 1 } else { node.branches.len }
	mut channels := []ast.Expr{cap: n_channels}
	mut objs := []ast.Expr{cap: n_channels}
	mut tmp_objs := []string{cap: n_channels}
	mut elem_types := []string{cap: n_channels}
	mut is_push := []bool{cap: n_channels}
	mut has_else := false
	mut has_timeout := false
	mut timeout_expr := ast.Expr{}
	mut exception_branch := -1
	for j, branch in node.branches {
		if branch.is_else {
			has_else = true
			exception_branch = j
		} else if branch.is_timeout {
			has_timeout = true
			exception_branch = j
			timeout_expr = (branch.stmt as ast.ExprStmt).expr
		} else {
			match branch.stmt as stmt {
				ast.ExprStmt {
					// send expression
					expr := stmt.expr as ast.InfixExpr
					channels << expr.left
					if expr.right is ast.Ident ||
						expr.right is ast.IndexExpr || expr.right is ast.SelectorExpr || expr.right is ast.StructInit {
						// addressable objects in the `C` output
						objs << expr.right
						tmp_objs << ''
						elem_types << ''
					} else {
						// must be evaluated to tmp var before real `select` is performed
						objs << ast.Expr{}
						tmp_obj := g.new_tmp_var()
						tmp_objs << tmp_obj
						el_stype := g.typ(g.table.mktyp(expr.right_type))
						g.writeln('$el_stype $tmp_obj;')
					}
					is_push << true
				}
				ast.AssignStmt {
					rec_expr := stmt.right[0] as ast.PrefixExpr
					channels << rec_expr.right
					is_push << false
					// create tmp unless the object with *exactly* the type we need exists already
					if stmt.op == .decl_assign || stmt.right_types[0] != stmt.left_types[0] {
						tmp_obj := g.new_tmp_var()
						tmp_objs << tmp_obj
						el_stype := g.typ(stmt.right_types[0])
						elem_types << if stmt.op == .decl_assign {
							el_stype + ' '
						} else {
							''
						}
						g.writeln('$el_stype $tmp_obj;')
					} else {
						tmp_objs << ''
						elem_types << ''
					}
					objs << stmt.left[0]
				}
				else {}
			}
		}
	}
	chan_array := g.new_tmp_var()
	g.write('array_sync__Channel_ptr $chan_array = new_array_from_c_array($n_channels, $n_channels, sizeof(sync__Channel*), _MOV((sync__Channel*[$n_channels]){')
	for i in 0 .. n_channels {
		if i > 0 {
			g.write(', ')
		}
		g.write('(sync__Channel*)(')
		g.expr(channels[i])
		g.write(')')
	}
	g.writeln('}));')
	directions_array := g.new_tmp_var()
	g.write('array_sync__Direction $directions_array = new_array_from_c_array($n_channels, $n_channels, sizeof(sync__Direction), _MOV((sync__Direction[$n_channels]){')
	for i in 0 .. n_channels {
		if i > 0 {
			g.write(', ')
		}
		if is_push[i] {
			g.write('sync__Direction_push')
		} else {
			g.write('sync__Direction_pop')
		}
	}
	g.writeln('}));')
	objs_array := g.new_tmp_var()
	g.write('array_voidptr $objs_array = new_array_from_c_array($n_channels, $n_channels, sizeof(voidptr), _MOV((voidptr[$n_channels]){')
	for i in 0 .. n_channels {
		g.write(if i > 0 {
			', &'
		} else {
			'&'
		})
		if tmp_objs[i] == '' {
			g.expr(objs[i])
		} else {
			g.write(tmp_objs[i])
		}
	}
	g.writeln('}));')
	select_result := g.new_tmp_var()
	g.write('int $select_result = sync__channel_select(&/*arr*/$chan_array, $directions_array, &/*arr*/$objs_array, ')
	if has_timeout {
		g.expr(timeout_expr)
	} else if has_else {
		g.write('0')
	} else {
		g.write('-1')
	}
	g.writeln(');')
	mut i := 0
	for j in 0 .. node.branches.len {
		if j > 0 {
			g.write('} else ')
		}
		g.write('if ($select_result == ')
		if j == exception_branch {
			g.writeln('-1) {')
		} else {
			g.writeln('$i) {')
			if !is_push[i] && tmp_objs[i] != '' {
				g.write('\t${elem_types[i]}')
				g.expr(objs[i])
				g.writeln(' = ${tmp_objs[i]};')
			}
			i++
		}
		g.stmts(node.branches[j].stmts)
	}
	g.writeln('}')
	if is_expr {
		g.empty_line = false
		g.write(cur_line)
		g.write('($select_result != -2)')
	}
}

fn (mut g Gen) ident(node ast.Ident) {
	prevent_sum_type_unwrapping_once := g.prevent_sum_type_unwrapping_once
	g.prevent_sum_type_unwrapping_once = false
	if node.name == 'lld' {
		return
	}
	if node.name.starts_with('C.') {
		g.write(util.no_dots(node.name[2..]))
		return
	}
	if node.kind == .constant { // && !node.name.starts_with('g_') {
		// TODO globals hack
		g.write('_const_')
	}
	mut name := c_name(node.name)
	if node.info is ast.IdentVar {
		ident_var := node.info as ast.IdentVar
		// x ?int
		// `x = 10` => `x.data = 10` (g.right_is_opt == false)
		// `x = new_opt()` => `x = new_opt()` (g.right_is_opt == true)
		// `println(x)` => `println(*(int*)x.data)`
		if ident_var.is_optional && !(g.is_assign_lhs && g.right_is_opt) {
			g.write('/*opt*/')
			styp := g.base_type(ident_var.typ)
			g.write('(*($styp*)${name}.data)')
			return
		}
		if !g.is_assign_lhs && ident_var.share == .shared_t {
			g.write('${name}.val')
			return
		}
		scope := g.file.scope.innermost(node.pos.pos)
		if v := scope.find_var(node.name) {
			if v.sum_type_cast != 0 {
				if !prevent_sum_type_unwrapping_once {
					g.write('(*${name}._$v.sum_type_cast)')
					return
				}
			}
		}
	}
	g.write(g.get_ternary_name(name))
}

[unlikely]
fn (mut g Gen) should_write_asterisk_due_to_match_sumtype(expr ast.Expr) bool {
	if expr is ast.Ident {
		typ := if expr.info is ast.IdentVar { (expr.info as ast.IdentVar).typ } else { (expr.info as ast.IdentFn).typ }
		return typ.is_ptr() && g.match_sumtype_has_no_struct_and_contains(expr)
	} else {
		return false
	}
}

[unlikely]
fn (mut g Gen) match_sumtype_has_no_struct_and_contains(node ast.Ident) bool {
	for i, expr in g.match_sumtype_exprs {
		if expr is ast.Ident && node.name == (expr as ast.Ident).name {
			match g.match_sumtype_syms[i].info as sumtype {
				table.SumType {
					for typ in sumtype.variants {
						if g.table.get_type_symbol(typ).kind == .struct_ {
							return false
						}
					}
				}
				table.UnionSumType {
					for typ in sumtype.variants {
						if g.table.get_type_symbol(typ).kind == .struct_ {
							return false
						}
					}
				}
				else {}
			}
			return true
		}
	}
	return false
}

fn (mut g Gen) concat_expr(node ast.ConcatExpr) {
	styp := g.typ(node.return_type)
	sym := g.table.get_type_symbol(node.return_type)
	is_multi := sym.kind == .multi_return
	if !is_multi {
		g.expr(node.vals[0])
	} else {
		g.write('($styp){')
		for i, expr in node.vals {
			g.write('.arg$i=')
			g.expr(expr)
			if i < node.vals.len - 1 {
				g.write(',')
			}
		}
		g.write('}')
	}
}

fn (mut g Gen) if_expr(node ast.IfExpr) {
	if node.is_comptime {
		g.comp_if(node)
		return
	}
	// For simpe if expressions we can use C's `?:`
	// `if x > 0 { 1 } else { 2 }` => `(x > 0) ? (1) : (2)`
	// For if expressions with multiple statements or another if expression inside, it's much
	// easier to use a temp var, than do C tricks with commas, introduce special vars etc
	// (as it used to be done).
	needs_tmp_var := node.is_expr &&
		(g.pref.autofree || (g.pref.experimental &&
		(node.branches[0].stmts.len > 1 || node.branches[0].stmts[0] is ast.IfExpr)))
	tmp := if needs_tmp_var { g.new_tmp_var() } else { '' }
	mut cur_line := ''
	if needs_tmp_var {
		g.write('/*experimental if expr*/')
		styp := g.typ(node.typ)
		// g.insert_before_stmt('$styp $tmp;')
		cur_line = g.go_before_stmt(0)
		g.writeln('$styp $tmp; /* if prepend */')
	} else if node.is_expr || g.inside_ternary != 0 {
		g.inside_ternary++
		g.write('(')
		for i, branch in node.branches {
			if i > 0 {
				g.write(' : ')
			}
			if i < node.branches.len - 1 || !node.has_else {
				g.expr(branch.cond)
				g.write(' ? ')
			}
			g.stmts(branch.stmts)
		}
		if node.branches.len == 1 {
			g.write(': 0')
		}
		g.write(')')
		g.decrement_inside_ternary()
		return
	}
	mut is_guard := false
	mut guard_idx := 0
	mut guard_vars := []string{}
	for i, branch in node.branches {
		cond := branch.cond
		if cond is ast.IfGuardExpr {
			if !is_guard {
				is_guard = true
				guard_idx = i
				guard_vars = []string{len: node.branches.len}
				g.writeln('{ /* if guard */ ')
			}
			var_name := g.new_tmp_var()
			guard_vars[i] = var_name
			g.writeln('${g.typ(cond.expr_type)} $var_name;')
		}
	}
	for i, branch in node.branches {
		if i > 0 {
			g.write('} else ')
		}
		// if last branch is `else {`
		if i == node.branches.len - 1 && node.has_else {
			g.writeln('{')
			// define `err` only for simple `if val := opt {...} else {`
			if is_guard && guard_idx == i - 1 {
				cvar_name := guard_vars[guard_idx]
				g.writeln('\tstring err = ${cvar_name}.v_error;')
				g.writeln('\tint errcode = ${cvar_name}.ecode;')
			}
		} else {
			match branch.cond as cond {
				ast.IfGuardExpr {
					var_name := guard_vars[i]
					g.write('if ($var_name = ')
					g.expr(it.expr)
					g.writeln(', ${var_name}.ok) {')
					if cond.var_name != '_' {
						g.writeln('\t${g.typ(cond.expr_type)} $cond.var_name = $var_name;')
					}
				}
				else {
					g.write('if (')
					g.expr(branch.cond)
					g.writeln(') {')
				}
			}
		}
		if branch.smartcast && branch.stmts.len > 0 {
			infix := branch.cond as ast.InfixExpr
			right_type := infix.right as ast.Type
			left_type := infix.left_type
			it_type := g.typ(right_type.typ)
			g.write('\t$it_type* _sc_tmp_$branch.pos.pos = ($it_type*)')
			g.expr(infix.left)
			if left_type.is_ptr() {
				g.write('->')
			} else {
				g.write('.')
			}
			g.writeln('_object;')
			g.writeln('\t$it_type* $branch.left_as_name = _sc_tmp_$branch.pos.pos;')
		}
		if needs_tmp_var {
			g.stmts_with_tmp_var(branch.stmts, tmp)
		} else {
			g.stmts(branch.stmts)
		}
	}
	if is_guard {
		g.write('}')
	}
	g.writeln('}')
	if needs_tmp_var {
		// g.writeln('$cur_line $tmp; /*Z*/')
		g.write('$cur_line $tmp /*Z*/')
	}
}

fn (mut g Gen) index_expr(node ast.IndexExpr) {
	match node.index {
		ast.RangeExpr {
			sym := g.table.get_type_symbol(node.left_type)
			if sym.kind == .string {
				g.write('string_substr(')
				g.expr(node.left)
			} else if sym.kind == .array {
				g.write('array_slice(')
				if node.left_type.is_ptr() {
					g.write('*')
				}
				g.expr(node.left)
			} else if sym.kind == .array_fixed {
				// Convert a fixed array to V array when doing `fixed_arr[start..end]`
				g.write('array_slice(new_array_from_c_array(_ARR_LEN(')
				g.expr(node.left)
				g.write('), _ARR_LEN(')
				g.expr(node.left)
				g.write('), sizeof(')
				g.expr(node.left)
				g.write('[0]), ')
				g.expr(node.left)
				g.write(')')
			} else {
				g.expr(node.left)
			}
			g.write(', ')
			if it.has_low {
				g.expr(it.low)
			} else {
				g.write('0')
			}
			g.write(', ')
			if it.has_high {
				g.expr(it.high)
			} else {
				g.expr(node.left)
				g.write('.len')
			}
			g.write(')')
		}
		else {
			sym := g.table.get_type_symbol(node.left_type)
			left_is_ptr := node.left_type.is_ptr()
			if node.left_type.has_flag(.variadic) {
				g.expr(node.left)
				g.write('.args')
				g.write('[')
				g.expr(node.index)
				g.write(']')
			} else if sym.kind == .array {
				info := sym.info as table.Array
				elem_type_str := g.typ(info.elem_type)
				elem_typ := g.table.get_type_symbol(info.elem_type)
				// `vals[i].field = x` is an exception and requires `array_get`:
				// `(*(Val*)array_get(vals, i)).field = x;`
				is_selector := node.left is ast.SelectorExpr
				if g.is_assign_lhs && !is_selector && node.is_setter {
					is_direct_array_access := g.fn_decl != 0 && g.fn_decl.is_direct_arr
					array_ptr_type_str := match elem_typ.kind {
						.function { 'voidptr*' }
						else { '$elem_type_str*' }
					}
					if is_direct_array_access {
						g.write('(($array_ptr_type_str)')
					} else {
						g.is_array_set = true // special handling of assign_op and closing with '})'
						g.write('array_set(')
						if !left_is_ptr || node.left_type.has_flag(.shared_f) {
							g.write('&')
						}
					}
					g.expr(node.left)
					// TODO: test direct_array_access when 'shared' is implemented
					if node.left_type.has_flag(.shared_f) {
						if left_is_ptr {
							g.write('->val')
						} else {
							g.write('.val')
						}
					}
					if is_direct_array_access {
						if left_is_ptr && !node.left_type.has_flag(.shared_f) {
							g.write('->')
						} else {
							g.write('.')
						}
						g.write('data)[')
						g.expr(node.index)
						g.write(']')
					} else {
						g.write(', ')
						g.expr(node.index)
						mut need_wrapper := true
						/*
						match node.right {
							ast.EnumVal, ast.Ident {
								// `&x` is enough for variables and enums
								// `&(Foo[]){ ... }` is only needed for function calls and literals
								need_wrapper = false
							}
							else {}
						}
						*/
						if need_wrapper {
							if elem_typ.kind == .function {
								g.write(', &(voidptr[]) { ')
							} else {
								g.write(', &($elem_type_str[]) { ')
							}
						} else {
							g.write(', &')
						}
						// `x[0] *= y`
						if g.assign_op != .assign &&
							g.assign_op in token.assign_tokens && info.elem_type != table.string_type {
							// TODO move this
							g.write('*($elem_type_str*)array_get(')
							if left_is_ptr && !node.left_type.has_flag(.shared_f) {
								g.write('*')
							}
							g.expr(node.left)
							if node.left_type.has_flag(.shared_f) {
								if left_is_ptr {
									g.write('->val')
								} else {
									g.write('.val')
								}
							}
							g.write(', ')
							g.expr(node.index)
							g.write(') ')
							op := match g.assign_op {
								.mult_assign { '*' }
								.plus_assign { '+' }
								.minus_assign { '-' }
								.div_assign { '/' }
								.xor_assign { '^' }
								.mod_assign { '%' }
								.or_assign { '|' }
								.and_assign { '&' }
								.left_shift_assign { '<<' }
								.right_shift_assign { '>>' }
								else { '' }
							}
							g.write(op)
						}
					}
				} else {
					is_direct_array_access := g.fn_decl != 0 && g.fn_decl.is_direct_arr
					array_ptr_type_str := match elem_typ.kind {
						.function { 'voidptr*' }
						else { '$elem_type_str*' }
					}
					if is_direct_array_access {
						g.write('(($array_ptr_type_str)')
					} else {
						g.write('(*($array_ptr_type_str)array_get(')
						if left_is_ptr && !node.left_type.has_flag(.shared_f) {
							g.write('*')
						}
					}
					g.expr(node.left)
					// TODO: test direct_array_access when 'shared' is implemented
					if node.left_type.has_flag(.shared_f) {
						if left_is_ptr {
							g.write('->val')
						} else {
							g.write('.val')
						}
					}
					if is_direct_array_access {
						if left_is_ptr && !node.left_type.has_flag(.shared_f) {
							g.write('->')
						} else {
							g.write('.')
						}
						g.write('data)[')
						g.expr(node.index)
						g.write(']')
					} else {
						g.write(', ')
						g.expr(node.index)
						g.write('))')
					}
				}
			} else if sym.kind == .map {
				info := sym.info as table.Map
				elem_type_str := g.typ(info.value_type)
				elem_typ := g.table.get_type_symbol(info.value_type)
				get_and_set_types := elem_typ.kind in [.struct_, .map]
				if g.is_assign_lhs && !g.is_array_set && !get_and_set_types {
					g.is_array_set = true
					g.write('map_set(')
					if !left_is_ptr {
						g.write('&')
					}
					g.expr(node.left)
					g.write(', ')
					g.expr(node.index)
					if elem_typ.kind == .function {
						g.write(', &(voidptr[]) { ')
					} else {
						g.write(', &($elem_type_str[]) { ')
					}
				} else if (g.inside_map_postfix || g.inside_map_infix) ||
					(g.is_assign_lhs && !g.is_array_set && get_and_set_types) {
					zero := g.type_default(info.value_type)
					g.write('(*($elem_type_str*)map_get_and_set(')
					if !left_is_ptr {
						g.write('&')
					}
					g.expr(node.left)
					g.write(', ')
					g.expr(node.index)
					g.write(', &($elem_type_str[]){ $zero }))')
				} else {
					zero := g.type_default(info.value_type)
					if elem_typ.kind == .function {
						g.write('(*(voidptr*)map_get(')
					} else {
						g.write('(*($elem_type_str*)map_get(')
					}
					if node.left_type.is_ptr() {
						g.write('*')
					}
					g.expr(node.left)
					g.write(', ')
					g.expr(node.index)
					if elem_typ.kind == .function {
						g.write(', &(voidptr[]){ $zero }))')
					} else {
						g.write(', &($elem_type_str[]){ $zero }))')
					}
				}
			} else if sym.kind == .string && !node.left_type.is_ptr() {
				g.write('string_at(')
				g.expr(node.left)
				g.write(', ')
				g.expr(node.index)
				g.write(')')
			} else {
				g.expr(node.left)
				g.write('[')
				g.expr(node.index)
				g.write(']')
			}
		}
	}
}

[inline]
fn (g &Gen) expr_is_multi_return_call(expr ast.Expr) bool {
	match expr {
		ast.CallExpr { return g.table.get_type_symbol(expr.return_type).kind == .multi_return }
		else { return false }
	}
}

fn (mut g Gen) return_statement(node ast.Return, af bool) {
	g.write_v_source_line_info(node.pos)
	if node.exprs.len > 0 {
		// skip `retun $vweb.html()`
		if node.exprs[0] is ast.ComptimeCall {
			g.expr(node.exprs[0])
			g.writeln(';')
			return
		}
	}
	g.inside_return = true
	defer {
		g.inside_return = false
	}
	// got to do a correct check for multireturn
	sym := g.table.get_type_symbol(g.fn_decl.return_type)
	fn_return_is_multi := sym.kind == .multi_return
	fn_return_is_optional := g.fn_decl.return_type.has_flag(.optional)
	if node.exprs.len == 0 {
		if fn_return_is_optional {
			tmp := g.new_tmp_var()
			styp := g.typ(g.fn_decl.return_type)
			g.writeln('$styp $tmp = {.ok = true};')
			g.writeln('return $tmp;')
		} else {
			g.writeln('return;')
		}
		return
	}
	// handle promoting none/error/function returning 'Option'
	if fn_return_is_optional {
		optional_none := node.exprs[0] is ast.None
		mut is_regular_option := g.typ(node.types[0]) == 'Option'
		if optional_none || is_regular_option {
			tmp := g.new_tmp_var()
			g.write('Option $tmp = ')
			g.expr_with_cast(node.exprs[0], node.types[0], g.fn_decl.return_type)
			g.writeln(';')
			if af {
				// free the tmp arg expr if we have one before the return
				g.autofree_call_postgen(node.pos.pos)
				// g.strs_to_free = []
			}
			styp := g.typ(g.fn_decl.return_type)
			g.writeln('return *($styp*)&$tmp;')
			return
		}
	}
	// regular cases
	if fn_return_is_multi { // not_optional_none { //&& !fn_return_is_optional {
		// typ_sym := g.table.get_type_symbol(g.fn_decl.return_type)
		// mr_info := typ_sym.info as table.MultiReturn
		mut styp := ''
		mut opt_tmp := ''
		mut opt_type := ''
		if fn_return_is_optional {
			opt_type = g.typ(g.fn_decl.return_type)
			// Create a tmp for this option
			opt_tmp = g.new_tmp_var()
			g.writeln('$opt_type $opt_tmp;')
			styp = g.base_type(g.fn_decl.return_type)
			g.write('opt_ok2(&($styp/*X*/[]) { ')
		} else {
			g.write('return ')
			styp = g.typ(g.fn_decl.return_type)
		}
		// Use this to keep the tmp assignments in order
		mut multi_unpack := ''
		g.write('($styp){')
		mut arg_idx := 0
		for i, expr in node.exprs {
			// Check if we are dealing with a multi return and handle it seperately
			if g.expr_is_multi_return_call(expr) {
				c := expr as ast.CallExpr
				expr_sym := g.table.get_type_symbol(c.return_type)
				// Create a tmp for this call
				mut tmp := g.new_tmp_var()
				if !c.return_type.has_flag(.optional) {
					s := g.go_before_stmt(0)
					expr_styp := g.typ(c.return_type)
					g.write('$expr_styp $tmp=')
					g.expr(expr)
					g.writeln(';')
					multi_unpack += g.go_before_stmt(0)
					g.write(s)
				} else {
					s := g.go_before_stmt(0)
					// TODO
					// I (emily) am sorry for doing this
					// I cant find another way to do this so right now
					// this will have to do.
					g.tmp_count--
					g.expr(expr)
					multi_unpack += g.go_before_stmt(0)
					g.write(s)
					// modify tmp so that it is the opt deref
					// TODO copy-paste from cgen.v:2397
					expr_styp := g.base_type(c.return_type)
					tmp = ('/*opt*/(*($expr_styp*)${tmp}.data)')
				}
				expr_types := expr_sym.mr_info().types
				for j, _ in expr_types {
					g.write('.arg$arg_idx=${tmp}.arg$j')
					if j < expr_types.len || i < node.exprs.len - 1 {
						g.write(',')
					}
					arg_idx++
				}
				continue
			}
			g.write('.arg$arg_idx=')
			g.expr(expr)
			arg_idx++
			if i < node.exprs.len - 1 {
				g.write(', ')
			}
		}
		g.write('}')
		if fn_return_is_optional {
			g.writeln(' }, (OptionBase*)(&$opt_tmp), sizeof($styp));')
			g.write('return $opt_tmp')
		}
		// Make sure to add our unpacks
		if multi_unpack.len > 0 {
			g.insert_before_stmt(multi_unpack)
		}
	} else if node.exprs.len >= 1 {
		// normal return
		return_sym := g.table.get_type_symbol(node.types[0])
		// `return opt_ok(expr)` for functions that expect an optional
		if fn_return_is_optional && !node.types[0].has_flag(.optional) && return_sym.name != 'Option' {
			styp := g.base_type(g.fn_decl.return_type)
			opt_type := g.typ(g.fn_decl.return_type)
			// Create a tmp for this option
			opt_tmp := g.new_tmp_var()
			g.writeln('$opt_type $opt_tmp;')
			g.write('opt_ok2(&($styp[]) { ')
			if !g.fn_decl.return_type.is_ptr() && node.types[0].is_ptr() {
				// Automatic Dereference for optional
				g.write('*')
			}
			for i, expr in node.exprs {
				g.expr(expr)
				if i < node.exprs.len - 1 {
					g.write(', ')
				}
			}
			g.writeln(' }, (OptionBase*)(&$opt_tmp), sizeof($styp));')
			g.writeln('return $opt_tmp;')
			return
		}
		free := g.pref.autofree && node.exprs[0] is ast.CallExpr
		mut tmp := ''
		if free {
			// `return foo(a, b, c)`
			// `tmp := foo(a, b, c); free(a); free(b); free(c); return tmp;`
			// Save return value in a temp var so that it all args (a,b,c) can be freed
			tmp = g.new_tmp_var()
			g.write(g.typ(g.fn_decl.return_type))
			g.write(' ')
			g.write(tmp)
			g.write(' = ')
			// g.write('return $tmp;')
		} else {
			g.write('return ')
		}
		cast_interface := sym.kind == .interface_ && node.types[0] != g.fn_decl.return_type
		if cast_interface {
			g.interface_call(node.types[0], g.fn_decl.return_type)
		}
		g.expr_with_cast(node.exprs[0], node.types[0], g.fn_decl.return_type)
		if cast_interface {
			g.write(')')
		}
		if free {
			g.writeln('; // free tmp exprs')
			g.autofree_scope_vars(node.pos.pos + 1)
			g.write('return $tmp')
		}
	} else {
		g.write('return')
	}
	g.writeln(';')
}

fn (mut g Gen) const_decl(node ast.ConstDecl) {
	g.inside_const = true
	defer {
		g.inside_const = false
	}
	for field in node.fields {
		name := c_name(field.name)
		// TODO hack. Cut the generated value and paste it into definitions.
		pos := g.out.len
		g.expr(field.expr)
		val := g.out.after(pos)
		g.out.go_back(val.len)
		/*
		if field.typ == table.byte_type {
			g.const_decl_simple_define(name, val)
			return
		}
		*/
		/*
		if table.is_number(field.typ) {
			g.const_decl_simple_define(name, val)
		} else if field.typ == table.string_type {
			g.definitions.writeln('string _const_$name; // a string literal, inited later')
			if g.pref.build_mode != .build_module {
				g.stringliterals.writeln('\t_const_$name = $val;')
			}
		} else {
		*/
		match field.expr {
			ast.CharLiteral, ast.FloatLiteral, ast.IntegerLiteral {
				g.const_decl_simple_define(name, val)
			}
			ast.ArrayInit {
				if it.is_fixed {
					styp := g.typ(it.typ)
					g.definitions.writeln('$styp _const_$name = $val; // fixed array const')
				} else {
					g.const_decl_init_later(field.mod, name, val, field.typ)
				}
			}
			ast.StringLiteral {
				g.definitions.writeln('string _const_$name; // a string literal, inited later')
				if g.pref.build_mode != .build_module {
					g.stringliterals.writeln('\t_const_$name = $val;')
				}
			}
			else {
				g.const_decl_init_later(field.mod, name, val, field.typ)
			}
		}
	}
}

fn (mut g Gen) const_decl_simple_define(name string, val string) {
	// Simple expressions should use a #define
	// so that we don't pollute the binary with unnecessary global vars
	// Do not do this when building a module, otherwise the consts
	// will not be accessible.
	g.definitions.write('#define _const_$name ')
	g.definitions.writeln(val)
}

fn (mut g Gen) const_decl_init_later(mod string, name string, val string, typ table.Type) {
	// Initialize more complex consts in `void _vinit(){}`
	// (C doesn't allow init expressions that can't be resolved at compile time).
	styp := g.typ(typ)
	//
	cname := '_const_$name'
	g.definitions.writeln('$styp $cname; // inited later')
	g.inits[mod].writeln('\t$cname = $val;')
	if g.pref.autofree {
		if styp.starts_with('array_') {
			g.cleanups[mod].writeln('\tarray_free(&$cname);')
		}
		if styp == 'string' {
			g.cleanups[mod].writeln('\tstring_free(&$cname);')
		}
	}
}

fn (mut g Gen) global_decl(node ast.GlobalDecl) {
	for field in node.fields {
		styp := g.typ(field.typ)
		if field.has_expr {
			g.definitions.writeln('$styp $field.name = $field.expr; // global')
		} else {
			g.definitions.writeln('$styp $field.name; // global')
		}
	}
}

fn (mut g Gen) go_back_out(n int) {
	g.out.go_back(n)
}

const (
	skip_struct_init = ['struct stat', 'struct addrinfo']
)

fn (mut g Gen) struct_init(struct_init ast.StructInit) {
	styp := g.typ(struct_init.typ)
	mut shared_styp := '' // only needed for shared &St{...
	if styp in skip_struct_init {
		// needed for c++ compilers
		g.go_back_out(3)
		return
	}
	sym := g.table.get_final_type_symbol(struct_init.typ)
	is_amp := g.is_amp
	is_multiline := struct_init.fields.len > 5
	g.is_amp = false // reset the flag immediately so that other struct inits in this expr are handled correctly
	if is_amp {
		g.out.go_back(1) // delete the `&` already generated in `prefix_expr()
		if g.is_shared {
			mut shared_typ := struct_init.typ.set_flag(.shared_f)
			shared_styp = g.typ(shared_typ)
			g.writeln('($shared_styp*)memdup(&($shared_styp){.val = ($styp){')
		} else {
			g.write('($styp*)memdup(&($styp){')
		}
	} else {
		if g.is_shared {
			g.writeln('{.val = {')
		} else if is_multiline {
			g.writeln('($styp){')
		} else {
			g.write('($styp){')
		}
	}
	// mut fields := []string{}
	mut inited_fields := map[string]int{} // TODO this is done in checker, move to ast node
	/*
	if struct_init.fields.len == 0 && struct_init.exprs.len > 0 {
		// Get fields for {a,b} short syntax. Fields array wasn't set in the parser.
		for f in info.fields {
			fields << f.name
		}
	} else {
		fields = struct_init.fields
	}
	*/
	if is_multiline {
		g.indent++
	}
	// User set fields
	mut initialized := false
	for i, field in struct_init.fields {
		inited_fields[field.name] = i
		if sym.info is table.Struct as struct_info {
			equal_fields := struct_info.fields.filter(it.name == field.name)
			if equal_fields.len == 0 {
				continue
			}
			tfield := equal_fields[0]
			if tfield.embed_alias_for.len != 0 {
				continue
			}
		}
		if sym.kind != .struct_ {
			field_name := c_name(field.name)
			g.write('.$field_name = ')
			if field.typ == 0 {
				g.checker_bug('struct init, field.typ is 0', field.pos)
			}
			field_type_sym := g.table.get_type_symbol(field.typ)
			mut cloned := false
			if g.autofree && !field.typ.is_ptr() && field_type_sym.kind in [.array, .string] {
				g.write('/*clone1*/')
				if g.gen_clone_assignment(field.expr, field_type_sym, false) {
					cloned = true
				}
			}
			if !cloned {
				if field.expected_type.is_ptr() && !(field.typ.is_ptr() || field.typ.is_pointer()) &&
					!field.typ.is_number() {
					g.write('/* autoref */&')
				}
				g.expr_with_cast(field.expr, field.typ, field.expected_type)
			}
			if i != struct_init.fields.len - 1 {
				if is_multiline {
					g.writeln(',')
				} else {
					g.write(', ')
				}
			}
			initialized = true
		}
	}
	// The rest of the fields are zeroed.
	// `inited_fields` is a list of fields that have been init'ed, they are skipped
	// mut nr_fields := 0
	if sym.kind == .struct_ {
		info := sym.info as table.Struct
		if info.is_union && struct_init.fields.len > 1 {
			verror('union must not have more than 1 initializer')
		}
		// g.zero_struct_fields(info, inited_fields)
		// nr_fields = info.fields.len
		for field in info.fields {
			if sym.info is table.Struct as struct_info {
				equal_fields := struct_info.fields.filter(it.name == field.name)
				if equal_fields.len == 0 {
					continue
				}
				tfield := equal_fields[0]
				if tfield.embed_alias_for.len != 0 {
					continue
				}
			}
			if field.name in inited_fields {
				sfield := struct_init.fields[inited_fields[field.name]]
				field_name := c_name(sfield.name)
				g.write('.$field_name = ')
				field_type_sym := g.table.get_type_symbol(sfield.typ)
				mut cloned := false
				if g.autofree && !sfield.typ.is_ptr() && field_type_sym.kind in [.array, .string] {
					g.write('/*clone1*/')
					if g.gen_clone_assignment(sfield.expr, field_type_sym, false) {
						cloned = true
					}
				}
				if !cloned {
					if sfield.expected_type.is_ptr() && !(sfield.typ.is_ptr() || sfield.typ.is_pointer()) &&
						!sfield.typ.is_number() {
						g.write('/* autoref */&')
					}
					g.expr_with_cast(sfield.expr, sfield.typ, sfield.expected_type)
				}
				if is_multiline {
					g.writeln(',')
				} else {
					g.write(',')
				}
				initialized = true
				continue
			}
			if info.is_union {
				// unions thould have exactly one explicit initializer
				continue
			}
			if field.typ.has_flag(.optional) {
				// TODO handle/require optionals in inits
				continue
			}
			g.zero_struct_field(field)
			if is_multiline {
				g.writeln(',')
			} else {
				g.write(',')
			}
			initialized = true
		}
	}
	if is_multiline {
		g.indent--
	}
	// if struct_init.fields.len == 0 && info.fields.len == 0 {
	if !initialized {
		g.write('\n#ifndef __cplusplus\n0\n#endif\n')
	}
	g.write('}')
	if g.is_shared {
		g.write(', .mtx = sync__new_rwmutex()}')
		if is_amp {
			g.write(', sizeof($shared_styp))')
		}
	} else if is_amp {
		g.write(', sizeof($styp))')
	}
}

fn (mut g Gen) zero_struct_field(field table.Field) {
	field_name := c_name(field.name)
	g.write('.$field_name = ')
	if field.has_default_expr {
		g.expr(ast.fe2ex(field.default_expr))
	} else {
		g.write(g.type_default(field.typ))
	}
}

// fn (mut g Gen) zero_struct_fields(info table.Struct, inited_fields map[string]int) {
// }
// { user | name: 'new name' }
fn (mut g Gen) assoc(node ast.Assoc) {
	g.writeln('// assoc')
	if node.typ == 0 {
		return
	}
	styp := g.typ(node.typ)
	g.writeln('($styp){')
	mut inited_fields := map[string]int{}
	for i, field in node.fields {
		inited_fields[field] = i
	}
	// Merge inited_fields in the rest of the fields.
	sym := g.table.get_type_symbol(node.typ)
	info := sym.info as table.Struct
	for field in info.fields {
		field_name := c_name(field.name)
		if field.name in inited_fields {
			g.write('\t.$field_name = ')
			g.expr(node.exprs[inited_fields[field.name]])
			g.writeln(', ')
		} else {
			g.writeln('\t.$field_name = ${node.var_name}.$field_name,')
		}
	}
	g.write('}')
	if g.is_amp {
		g.write(', sizeof($styp))')
	}
}

fn (mut g Gen) gen_array_equality_fn(left table.Type) string {
	left_sym := g.table.get_type_symbol(left)
	typ_name := g.typ(left)
	ptr_typ := typ_name[typ_name.index_after('_', 0) + 1..].trim('*')
	elem_sym := g.table.get_type_symbol(left_sym.array_info().elem_type)
	elem_typ := g.typ(left_sym.array_info().elem_type)
	ptr_elem_typ := elem_typ[elem_typ.index_after('_', 0) + 1..]
	if elem_sym.kind == .array {
		// Recursively generate array element comparison function code if array element is array type
		g.gen_array_equality_fn(left_sym.array_info().elem_type)
	}
	if ptr_typ in g.array_fn_definitions {
		return ptr_typ
	}
	g.array_fn_definitions << ptr_typ
	g.definitions.writeln('bool ${ptr_typ}_arr_eq(array_$ptr_typ a, array_$ptr_typ b) {')
	g.definitions.writeln('\tif (a.len != b.len) {')
	g.definitions.writeln('\t\treturn false;')
	g.definitions.writeln('\t}')
	g.definitions.writeln('\tfor (int i = 0; i < a.len; ++i) {')
	// compare every pair of elements of the two arrays
	match elem_sym.kind {
		.string { g.definitions.writeln('\t\tif (string_ne(*(($ptr_typ*)((byte*)a.data+(i*a.element_size))), *(($ptr_typ*)((byte*)b.data+(i*b.element_size))))) {') }
		.struct_ { g.definitions.writeln('\t\tif (memcmp((byte*)a.data+(i*a.element_size), (byte*)b.data+(i*b.element_size), a.element_size)) {') }
		.array { g.definitions.writeln('\t\tif (!${ptr_elem_typ}_arr_eq((($elem_typ*)a.data)[i], (($elem_typ*)b.data)[i])) {') }
		.function { g.definitions.writeln('\t\tif (*((voidptr*)((byte*)a.data+(i*a.element_size))) != *((voidptr*)((byte*)b.data+(i*b.element_size)))) {') }
		else { g.definitions.writeln('\t\tif (*(($ptr_typ*)((byte*)a.data+(i*a.element_size))) != *(($ptr_typ*)((byte*)b.data+(i*b.element_size)))) {') }
	}
	g.definitions.writeln('\t\t\treturn false;')
	g.definitions.writeln('\t\t}')
	g.definitions.writeln('\t}')
	g.definitions.writeln('\treturn true;')
	g.definitions.writeln('}')
	return ptr_typ
}

fn (mut g Gen) gen_map_equality_fn(left table.Type) string {
	left_sym := g.table.get_type_symbol(left)
	typ_name := g.typ(left)
	ptr_typ := typ_name[typ_name.index_after('_', 0) + 1..].trim('*')
	value_sym := g.table.get_type_symbol(left_sym.map_info().value_type)
	value_typ := g.typ(left_sym.map_info().value_type)
	if value_sym.kind == .map {
		// Recursively generate map element comparison function code if array element is map type
		g.gen_map_equality_fn(left_sym.map_info().value_type)
	}
	if ptr_typ in g.map_fn_definitions {
		return ptr_typ
	}
	g.map_fn_definitions << ptr_typ
	g.definitions.writeln('bool ${ptr_typ}_map_eq(map_$ptr_typ a, map_$ptr_typ b) {')
	g.definitions.writeln('\tif (a.len != b.len) {')
	g.definitions.writeln('\t\treturn false;')
	g.definitions.writeln('\t}')
	g.definitions.writeln('\tarray_string _keys = map_keys(&a);')
	g.definitions.writeln('\tfor (int i = 0; i < _keys.len; ++i) {')
	g.definitions.writeln('\t\tstring k = string_clone( ((string*)_keys.data)[i]);')
	if value_sym.kind == .function {
		func := value_sym.info as table.FnType
		ret_styp := g.typ(func.func.return_type)
		g.definitions.write('\t\t$ret_styp (*v) (')
		arg_len := func.func.params.len
		for i, arg in func.func.params {
			arg_styp := g.typ(arg.typ)
			g.definitions.write('$arg_styp $arg.name')
			if i < arg_len - 1 {
				g.definitions.write(', ')
			}
		}
		g.definitions.writeln(') = (*(voidptr*)map_get(a, k, &(voidptr[]){ 0 }));')
	} else {
		g.definitions.writeln('\t\t$value_typ v = (*($value_typ*)map_get(a, k, &($value_typ[]){ 0 }));')
	}
	match value_sym.kind {
		.string { g.definitions.writeln('\t\tif (!map_exists(b, k) || string_ne((*($value_typ*)map_get(b, k, &($value_typ[]){tos_lit("")})), v)) {') }
		.function { g.definitions.writeln('\t\tif (!map_exists(b, k) || (*(voidptr*)map_get(b, k, &(voidptr[]){ 0 })) != v) {') }
		else { g.definitions.writeln('\t\tif (!map_exists(b, k) || (*($value_typ*)map_get(b, k, &($value_typ[]){ 0 })) != v) {') }
	}
	g.definitions.writeln('\t\t\treturn false;')
	g.definitions.writeln('\t\t}')
	g.definitions.writeln('\t}')
	g.definitions.writeln('\treturn true;')
	g.definitions.writeln('}')
	return ptr_typ
}

fn verror(s string) {
	util.verror('cgen error', s)
}

fn (g &Gen) error(s string, pos token.Position) {
	ferror := util.formatted_error('cgen error:', s, g.file.path, pos)
	eprintln(ferror)
	exit(1)
}

fn (g &Gen) checker_bug(s string, pos token.Position) {
	g.error('checker bug; $s', pos)
}

fn (mut g Gen) write_init_function() {
	if g.pref.is_liveshared {
		return
	}
	fn_vinit_start_pos := g.out.len
	needs_constructor := g.pref.is_shared && g.pref.os != .windows
	if needs_constructor {
		g.writeln('__attribute__ ((constructor))')
		g.writeln('void _vinit() {')
		g.writeln('static bool once = false; if (once) {return;} once = true;')
	} else {
		g.writeln('void _vinit() {')
	}
	if g.pref.autofree {
		// Pre-allocate the string buffer
		// s_str_buf_size := os.getenv('V_STRBUF_MB')
		// mb_size := if s_str_buf_size == '' { 1 } else { s_str_buf_size.int() }
		// g.writeln('g_str_buf = malloc( ${mb_size} * 1024 * 1000 );')
	}
	if g.pref.prealloc {
		g.writeln('g_m2_buf = malloc(50 * 1000 * 1000);')
		g.writeln('g_m2_ptr = g_m2_buf;')
	}
	g.writeln('\tbuiltin_init();')
	g.writeln('\tvinit_string_literals();')
	//
	for mod_name in g.table.modules {
		g.writeln('\t// Initializations for module $mod_name :')
		g.write(g.inits[mod_name].str())
		init_fn_name := '${mod_name}.init'
		if initfn := g.table.find_fn(init_fn_name) {
			if initfn.return_type == table.void_type && initfn.params.len == 0 {
				mod_c_name := util.no_dots(mod_name)
				init_fn_c_name := '${mod_c_name}__init'
				g.writeln('\t${init_fn_c_name}();')
			}
		}
	}
	//
	g.writeln('}')
	if g.pref.printfn_list.len > 0 && '_vinit' in g.pref.printfn_list {
		println(g.out.after(fn_vinit_start_pos))
	}
	if g.autofree {
		fn_vcleanup_start_pos := g.out.len
		g.writeln('void _vcleanup() {')
		// g.writeln('puts("cleaning up...");')
		reversed_table_modules := g.table.modules.reverse()
		for mod_name in reversed_table_modules {
			g.writeln('\t// Cleanups for module $mod_name :')
			g.writeln(g.cleanups[mod_name].str())
		}
		// g.writeln('\tfree(g_str_buf);')
		g.writeln('}')
		if g.pref.printfn_list.len > 0 && '_vcleanup' in g.pref.printfn_list {
			println(g.out.after(fn_vcleanup_start_pos))
		}
	}
}

const (
	builtins = ['string', 'array', 'KeyValue', 'DenseArray', 'map', 'Option']
)

fn (mut g Gen) write_builtin_types() {
	mut builtin_types := []table.TypeSymbol{} // builtin types
	// builtin types need to be on top
	// everything except builtin will get sorted
	for builtin_name in builtins {
		builtin_types << g.table.types[g.table.type_idxs[builtin_name]]
	}
	g.write_types(builtin_types)
}

// C struct definitions, ordered
// Sort the types, make sure types that are referenced by other types
// are added before them.
fn (mut g Gen) write_sorted_types() {
	mut types := []table.TypeSymbol{} // structs that need to be sorted
	for typ in g.table.types {
		if typ.name !in builtins {
			types << typ
		}
	}
	// sort structs
	types_sorted := g.sort_structs(types)
	// Generate C code
	g.type_definitions.writeln('// builtin types:')
	g.type_definitions.writeln('//------------------ #endbuiltin')
	g.write_types(types_sorted)
}

fn (mut g Gen) write_types(types []table.TypeSymbol) {
	for typ in types {
		if typ.name.starts_with('C.') {
			continue
		}
		// sym := g.table.get_type_symbol(typ)
		mut name := util.no_dots(typ.name)
		match typ.info as info {
			table.Struct {
				if info.generic_types.len > 0 {
					continue
				}
				// TODO: yuck
				if name.contains('<') {
					name = name.replace('<', '_T_').replace('>', '').replace(',', '_')
					g.typedefs.writeln('typedef struct $name $name;')
				}
				// TODO avoid buffer manip
				start_pos := g.type_definitions.len
				if info.is_union {
					g.type_definitions.writeln('union $name {')
				} else {
					g.type_definitions.writeln('struct $name {')
				}
				if info.fields.len > 0 {
					for field in info.fields.filter(it.embed_alias_for == '') {
						// Some of these structs may want to contain
						// optionals that may not be defined at this point
						// if this is the case then we are going to
						// buffer manip out in front of the struct
						// write the optional in and then continue
						if field.typ.has_flag(.optional) {
							// Dont use g.typ() here becuase it will register
							// optional and we dont want that
							last_text := g.type_definitions.after(start_pos).clone()
							g.type_definitions.go_back_to(start_pos)
							styp, base := g.optional_type_name(field.typ)
							g.optionals << styp
							g.typedefs2.writeln('typedef struct $styp $styp;')
							g.type_definitions.writeln('${g.optional_type_text(styp, base)};')
							g.type_definitions.write(last_text)
						}
						type_name := g.typ(field.typ)
						field_name := c_name(field.name)
						g.type_definitions.writeln('\t$type_name $field_name;')
					}
				} else {
					g.type_definitions.writeln('EMPTY_STRUCT_DECLARATION;')
				}
				// g.type_definitions.writeln('} $name;\n')
				//
				g.type_definitions.writeln('};\n')
			}
			table.Alias {
				// table.Alias, table.SumType { TODO
			}
			table.SumType {
				g.type_definitions.writeln('')
				g.type_definitions.writeln('// Sum type $name = ')
				for sv in it.variants {
					g.type_definitions.writeln('//          | ${sv:4d} = ${g.typ(sv):-20s}')
				}
				g.type_definitions.writeln('typedef struct {')
				g.type_definitions.writeln('    void* _object;')
				g.type_definitions.writeln('    int typ;')
				g.type_definitions.writeln('} $name;')
				g.type_definitions.writeln('')
			}
			table.UnionSumType {
				g.type_definitions.writeln('')
				g.type_definitions.writeln('// Union sum type $name = ')
				for variant in it.variants {
					g.type_definitions.writeln('//          | ${variant:4d} = ${g.typ(variant.idx()):-20s}')
				}
				g.type_definitions.writeln('typedef struct {')
				g.type_definitions.writeln('    union {')
				for variant in g.table.get_union_sum_type_variants(it) {
					g.type_definitions.writeln('        ${g.typ(variant.to_ptr())} _$variant.idx();')
				}
				g.type_definitions.writeln('    };')
				g.type_definitions.writeln('    int typ;')
				g.type_definitions.writeln('} $name;')
				g.type_definitions.writeln('')
			}
			table.ArrayFixed {
				// .array_fixed {
				styp := util.no_dots(typ.name)
				// array_fixed_char_300 => char x[300]
				mut fixed := styp[12..]
				len := styp.after('_')
				fixed = fixed[..fixed.len - len.len - 1]
				if fixed.starts_with('C__') {
					fixed = fixed[3..]
				}
				g.type_definitions.writeln('typedef $fixed $styp [$len];')
				// }
			}
			else {}
		}
	}
}

// sort structs by dependant fields
fn (g &Gen) sort_structs(typesa []table.TypeSymbol) []table.TypeSymbol {
	mut dep_graph := depgraph.new_dep_graph()
	// types name list
	mut type_names := []string{}
	for typ in typesa {
		type_names << typ.name
	}
	// loop over types
	for t in typesa {
		if t.kind == .interface_ {
			dep_graph.add(t.name, [])
			continue
		}
		// create list of deps
		mut field_deps := []string{}
		match t.info {
			table.ArrayFixed {
				dep := g.table.get_type_symbol(it.elem_type).name
				if dep in type_names {
					field_deps << dep
				}
			}
			table.Struct {
				info := t.info as table.Struct
				// if info.is_interface {
				// continue
				// }
				for field in info.fields {
					dep := g.table.get_type_symbol(field.typ).name
					// skip if not in types list or already in deps
					if dep !in type_names || dep in field_deps || field.typ.is_ptr() {
						continue
					}
					field_deps << dep
				}
			}
			// table.Interface {}
			else {}
		}
		// add type and dependant types to graph
		dep_graph.add(t.name, field_deps)
	}
	// sort graph
	dep_graph_sorted := dep_graph.resolve()
	if !dep_graph_sorted.acyclic {
		verror('cgen.sort_structs(): the following structs form a dependency cycle:\n' + dep_graph_sorted.display_cycles() +
			'\nyou can solve this by making one or both of the dependant struct fields references, eg: field &MyStruct' +
			'\nif you feel this is an error, please create a new issue here: https://github.com/vlang/v/issues and tag @joe-conigliaro')
	}
	// sort types
	mut types_sorted := []table.TypeSymbol{}
	for node in dep_graph_sorted.nodes {
		types_sorted << g.table.types[g.table.type_idxs[node.name]]
	}
	return types_sorted
}

fn (mut g Gen) gen_expr_to_string(expr ast.Expr, etype table.Type) ?bool {
	mut typ := etype
	mut sym := g.table.get_type_symbol(typ)
	if sym.info is table.Alias as alias_info {
		parent_sym := g.table.get_type_symbol(alias_info.parent_type)
		if parent_sym.has_method('str') {
			sym = parent_sym
			typ = alias_info.parent_type
		}
	}
	sym_has_str_method, str_method_expects_ptr, _ := sym.str_method_info()
	if typ.has_flag(.variadic) {
		str_fn_name := g.gen_str_for_type(typ)
		g.write('${str_fn_name}(')
		g.expr(expr)
		g.write(')')
	} else if typ == table.string_type {
		g.expr(expr)
		return true
	} else if sym.kind == .enum_ {
		is_var := match expr {
			ast.SelectorExpr, ast.Ident { true }
			else { false }
		}
		if is_var {
			str_fn_name := g.gen_str_for_type(typ)
			g.write('${str_fn_name}(')
			g.enum_expr(expr)
			g.write(')')
		} else {
			g.write('tos_lit("')
			g.enum_expr(expr)
			g.write('")')
		}
	} else if sym_has_str_method || sym.kind in
		[.array, .array_fixed, .map, .struct_, .multi_return, .sum_type] {
		is_p := typ.is_ptr()
		val_type := if is_p { typ.deref() } else { typ }
		str_fn_name := g.gen_str_for_type(val_type)
		if is_p && str_method_expects_ptr {
			g.write('string_add(_SLIT("&"), ${str_fn_name}((')
		}
		if is_p && !str_method_expects_ptr {
			g.write('string_add(_SLIT("&"), ${str_fn_name}(*(')
		}
		if !is_p && !str_method_expects_ptr {
			g.write('${str_fn_name}(')
		}
		if !is_p && str_method_expects_ptr {
			g.write('${str_fn_name}(&')
		}
		if expr is ast.ArrayInit {
			if expr.is_fixed {
				s := g.typ(expr.typ)
				g.write('($s)')
			}
		}
		if expr is ast.CTempVar {
			if expr.is_ptr {
				g.write('*')
			}
		}
		g.expr(expr)
		if sym.kind == .struct_ && !sym_has_str_method {
			if is_p {
				g.write(')))')
			} else {
				g.write(')')
			}
		} else {
			if is_p {
				g.write(')))')
			} else {
				g.write(')')
			}
		}
	} else if g.typ(typ).starts_with('Option') {
		str_fn_name := 'OptionBase_str'
		g.write('${str_fn_name}(*(OptionBase*)&')
		g.expr(expr)
		g.write(')')
	} else {
		str_fn_name := g.gen_str_for_type(typ)
		g.write('${str_fn_name}(')
		g.expr(expr)
		g.write(')')
	}
	return true
}

// `nums.map(it % 2 == 0)`
fn (mut g Gen) gen_array_map(node ast.CallExpr) {
	g.inside_lambda = true
	tmp := g.new_tmp_var()
	s := g.go_before_stmt(0)
	// println('filter s="$s"')
	ret_typ := g.typ(node.return_type)
	// inp_typ := g.typ(node.receiver_type)
	ret_sym := g.table.get_type_symbol(node.return_type)
	inp_sym := g.table.get_type_symbol(node.receiver_type)
	ret_info := ret_sym.info as table.Array
	ret_elem_type := g.typ(ret_info.elem_type)
	inp_info := inp_sym.info as table.Array
	inp_elem_type := g.typ(inp_info.elem_type)
	if inp_sym.kind != .array {
		verror('map() requires an array')
	}
	g.writeln('')
	g.write('int ${tmp}_len = ')
	g.expr(node.left)
	g.writeln('.len;')
	g.writeln('$ret_typ $tmp = __new_array(0, ${tmp}_len, sizeof($ret_elem_type));')
	i := g.new_tmp_var()
	g.writeln('for (int $i = 0; $i < ${tmp}_len; ++$i) {')
	g.write('\t$inp_elem_type it = (($inp_elem_type*) ')
	g.expr(node.left)
	g.writeln('.data)[$i];')
	g.write('\t$ret_elem_type ti = ')
	match node.args[0].expr {
		ast.AnonFn {
			g.gen_anon_fn_decl(it)
			g.write('${it.decl.name}(it)')
		}
		ast.Ident {
			if it.kind == .function {
				g.write('${c_name(it.name)}(it)')
			} else if it.kind == .variable {
				var_info := it.var_info()
				sym := g.table.get_type_symbol(var_info.typ)
				if sym.kind == .function {
					g.write('${c_name(it.name)}(it)')
				} else {
					g.expr(node.args[0].expr)
				}
			} else {
				g.expr(node.args[0].expr)
			}
		}
		else {
			g.expr(node.args[0].expr)
		}
	}
	g.writeln(';')
	g.writeln('\tarray_push(&$tmp, &ti);')
	g.writeln('}')
	g.write(s)
	g.write(tmp)
	g.inside_lambda = false
}

// `users.sort(a.age < b.age)`
fn (mut g Gen) gen_array_sort(node ast.CallExpr) {
	// println('filter s="$s"')
	rec_sym := g.table.get_type_symbol(node.receiver_type)
	if rec_sym.kind != .array {
		println(node.name)
		println(g.typ(node.receiver_type))
		// println(rec_sym.kind)
		verror('.sort() is an array method')
	}
	info := rec_sym.info as table.Array
	// No arguments means we are sorting an array of builtins (e.g. `numbers.sort()`)
	// The type for the comparison fns is the type of the element itself.
	mut typ := info.elem_type
	mut is_reverse := false
	// `users.sort(a.age > b.age)`
	if node.args.len > 0 {
		// Get the type of the field that's being compared
		// `a.age > b.age` => `age int` => int
		infix_expr := node.args[0].expr as ast.InfixExpr
		// typ = infix_expr.left_type
		is_reverse = infix_expr.op == .gt
	}
	mut compare_fn := ''
	match typ {
		table.int_type {
			compare_fn = 'compare_ints'
		}
		table.string_type {
			compare_fn = 'compare_strings'
		}
		table.f64_type {
			compare_fn = 'compare_floats'
		}
		else {
			// Generate a comparison function for a custom type
			if node.args.len == 0 {
				verror('usage: .sort(a.field < b.field)')
			}
			// verror('sort(): unhandled type $typ $q.name')
			compare_fn = 'compare_' + g.typ(typ)
			if is_reverse {
				compare_fn += '_reverse'
			}
			if _ := g.table.find_fn(compare_fn) {
			} else {
				// Register a new custom `compare_xxx` function for qsort()
				g.table.register_fn({
					name: compare_fn
					return_type: table.int_type
				})
				infix_expr := node.args[0].expr as ast.InfixExpr
				styp := g.typ(typ)
				// Variables `a` and `b` are used in the `.sort(a < b)` syntax, so we can reuse them
				// when generating the function as long as the args are named the same.
				g.definitions.writeln('int $compare_fn ($styp* a, $styp* b) {')
				field_type := g.typ(infix_expr.left_type)
				left_expr_str := g.write_expr_to_string(infix_expr.left).replace('.',
					'->')
				right_expr_str := g.write_expr_to_string(infix_expr.right).replace('.',
					'->')
				g.definitions.writeln('$field_type a_ = $left_expr_str;')
				g.definitions.writeln('$field_type b_ = $right_expr_str;')
				mut op1, mut op2 := '', ''
				if infix_expr.left_type == table.string_type {
					if is_reverse {
						op1 = 'string_gt(a_, b_)'
						op2 = 'string_lt(a_, b_)'
					} else {
						op1 = 'string_lt(a_, b_)'
						op2 = 'string_gt(a_, b_)'
					}
				} else {
					if is_reverse {
						op1 = 'a_ > b_'
						op2 = 'a_ < b_'
					} else {
						op1 = 'a_ < b_'
						op2 = 'a_ > b_'
					}
				}
				g.definitions.writeln('if ($op1) return -1;')
				g.definitions.writeln('if ($op2) return 1; return 0; }\n')
			}
		}
	}
	if is_reverse && !compare_fn.ends_with('_reverse') {
		compare_fn += '_reverse'
	}
	//
	deref := if node.left_type.is_ptr() || node.left_type.is_pointer() { '->' } else { '.' }
	// eprintln('> qsort: pointer $node.left_type | deref: `$deref`')
	g.write('qsort(')
	g.expr(node.left)
	g.write('${deref}data, ')
	g.expr(node.left)
	g.write('${deref}len, ')
	g.expr(node.left)
	g.writeln('${deref}element_size, (int (*)(const void *, const void *))&$compare_fn);')
}

// `nums.filter(it % 2 == 0)`
fn (mut g Gen) gen_array_filter(node ast.CallExpr) {
	tmp := g.new_tmp_var()
	s := g.go_before_stmt(0)
	// println('filter s="$s"')
	sym := g.table.get_type_symbol(node.return_type)
	if sym.kind != .array {
		verror('filter() requires an array')
	}
	info := sym.info as table.Array
	styp := g.typ(node.return_type)
	elem_type_str := g.typ(info.elem_type)
	g.write('\nint ${tmp}_len = ')
	g.expr(node.left)
	g.writeln('.len;')
	g.writeln('$styp $tmp = __new_array(0, ${tmp}_len, sizeof($elem_type_str));')
	g.writeln('for (int i = 0; i < ${tmp}_len; ++i) {')
	g.write('  $elem_type_str it = (($elem_type_str*) ')
	g.expr(node.left)
	g.writeln('.data)[i];')
	g.write('if (')
	match node.args[0].expr {
		ast.AnonFn {
			g.gen_anon_fn_decl(it)
			g.write('${it.decl.name}(it)')
		}
		ast.Ident {
			if it.kind == .function {
				g.write('${c_name(it.name)}(it)')
			} else if it.kind == .variable {
				var_info := it.var_info()
				sym_t := g.table.get_type_symbol(var_info.typ)
				if sym_t.kind == .function {
					g.write('${c_name(it.name)}(it)')
				} else {
					g.expr(node.args[0].expr)
				}
			} else {
				g.expr(node.args[0].expr)
			}
		}
		else {
			g.expr(node.args[0].expr)
		}
	}
	g.writeln(') array_push(&$tmp, &it); \n }')
	g.write(s)
	g.write(' ')
	g.write(tmp)
}

// `nums.insert(0, 2)` `nums.insert(0, [2,3,4])`
fn (mut g Gen) gen_array_insert(node ast.CallExpr) {
	left_sym := g.table.get_type_symbol(node.left_type)
	left_info := left_sym.info as table.Array
	elem_type_str := g.typ(left_info.elem_type)
	arg2_sym := g.table.get_type_symbol(node.args[1].typ)
	is_arg2_array := arg2_sym.kind == .array
	if is_arg2_array {
		g.write('array_insert_many(&')
	} else {
		g.write('array_insert(&')
	}
	g.expr(node.left)
	g.write(', ')
	g.expr(node.args[0].expr)
	if is_arg2_array {
		g.write(', ')
		g.expr(node.args[1].expr)
		g.write('.data, ')
		g.expr(node.args[1].expr)
		g.write('.len)')
	} else {
		g.write(', &($elem_type_str[]){')
		g.expr(node.args[1].expr)
		g.write('})')
	}
}

// `nums.prepend(2)` `nums.prepend([2,3,4])`
fn (mut g Gen) gen_array_prepend(node ast.CallExpr) {
	left_sym := g.table.get_type_symbol(node.left_type)
	left_info := left_sym.info as table.Array
	elem_type_str := g.typ(left_info.elem_type)
	arg_sym := g.table.get_type_symbol(node.args[0].typ)
	is_arg_array := arg_sym.kind == .array
	if is_arg_array {
		g.write('array_prepend_many(&')
	} else {
		g.write('array_prepend(&')
	}
	g.expr(node.left)
	if is_arg_array {
		g.write(', ')
		g.expr(node.args[0].expr)
		g.write('.data, ')
		g.expr(node.args[0].expr)
		g.write('.len)')
	} else {
		g.write(', &($elem_type_str[]){')
		g.expr(node.args[0].expr)
		g.write('})')
	}
}

[inline]
fn (g &Gen) nth_stmt_pos(n int) int {
	return g.stmt_path_pos[g.stmt_path_pos.len - (1 + n)]
}

fn (mut g Gen) go_before_stmt(n int) string {
	stmt_pos := g.nth_stmt_pos(n)
	cur_line := g.out.after(stmt_pos)
	g.out.go_back(cur_line.len)
	return cur_line
}

[inline]
fn (mut g Gen) go_before_ternary() string {
	return g.go_before_stmt(g.inside_ternary)
}

fn (mut g Gen) insert_before_stmt(s string) {
	cur_line := g.go_before_stmt(0)
	g.writeln(s)
	g.write(cur_line)
}

fn (mut g Gen) write_expr_to_string(expr ast.Expr) string {
	pos := g.out.buf.len
	g.expr(expr)
	return g.out.cut_last(g.out.buf.len - pos)
}

// fn (mut g Gen) start_tmp() {
// }
// If user is accessing the return value eg. in assigment, pass the variable name.
// If the user is not using the optional return value. We need to pass a temp var
// to access its fields (`.ok`, `.error` etc)
// `os.cp(...)` => `Option bool tmp = os__cp(...); if (!tmp.ok) { ... }`
// Returns the type of the last stmt
fn (mut g Gen) or_block(var_name string, or_block ast.OrExpr, return_type table.Type) {
	cvar_name := c_name(var_name)
	mr_styp := g.base_type(return_type)
	is_none_ok := mr_styp == 'void'
	g.inside_or_block = true
	defer {
		g.inside_or_block = false
	}
	g.writeln(';') // or')
	if is_none_ok {
		g.writeln('if (!${cvar_name}.ok && !${cvar_name}.is_none) {')
	} else {
		g.writeln('if (!${cvar_name}.ok) {')
	}
	if or_block.kind == .block {
		g.writeln('\tstring err = ${cvar_name}.v_error;')
		g.writeln('\tint errcode = ${cvar_name}.ecode;')
		stmts := or_block.stmts
		if stmts.len > 0 && stmts[or_block.stmts.len - 1] is ast.ExprStmt && (stmts[stmts.len -
			1] as ast.ExprStmt).typ != table.void_type {
			g.indent++
			for i, stmt in stmts {
				if i == stmts.len - 1 {
					expr_stmt := stmt as ast.ExprStmt
					g.stmt_path_pos << g.out.len
					g.write('*($mr_styp*) ${cvar_name}.data = ')
					is_opt_call := expr_stmt.expr is ast.CallExpr && expr_stmt.typ.has_flag(.optional)
					if is_opt_call {
						g.write('*($mr_styp*) ')
					}
					g.expr(expr_stmt.expr)
					if is_opt_call {
						g.write('.data')
					}
					if g.inside_ternary == 0 && !(expr_stmt.expr is ast.IfExpr) {
						g.writeln(';')
					}
					g.stmt_path_pos.delete_last()
				} else {
					g.stmt(stmt)
				}
			}
			g.indent--
		} else {
			g.stmts(stmts)
		}
	} else if or_block.kind == .propagate {
		if g.file.mod.name == 'main' && g.fn_decl.name == 'main.main' {
			// In main(), an `opt()?` call is sugar for `opt() or { panic(err) }`
			if g.pref.is_debug {
				paline, pafile, pamod, pafn := g.panic_debug_info(or_block.pos)
				g.writeln('panic_debug($paline, tos3("$pafile"), tos3("$pamod"), tos3("$pafn"), ${cvar_name}.v_error );')
			} else {
				g.writeln('\tv_panic(${cvar_name}.v_error);')
			}
		} else {
			// In ordinary functions, `opt()?` call is sugar for:
			// `opt() or { return error(err) }`
			// Since we *do* return, first we have to ensure that
			// the defered statements are generated.
			g.write_defer_stmts()
			// Now that option types are distinct we need a cast here
			styp := g.typ(g.fn_decl.return_type)
			g.writeln('\treturn *($styp *)&$cvar_name;')
		}
	}
	g.write('}')
}

fn (mut g Gen) type_of_call_expr(node ast.Expr) string {
	match node {
		ast.CallExpr { return g.typ(node.return_type) }
		else { return typeof(node) }
	}
	return ''
}

// `a in [1,2,3]` => `a == 1 || a == 2 || a == 3`
fn (mut g Gen) in_optimization(left ast.Expr, right ast.ArrayInit) {
	is_str := right.elem_type == table.string_type
	elem_sym := g.table.get_type_symbol(right.elem_type)
	is_array := elem_sym.kind == .array
	for i, array_expr in right.exprs {
		if is_str {
			g.write('string_eq(')
		} else if is_array {
			ptr_typ := g.gen_array_equality_fn(right.elem_type)
			g.write('${ptr_typ}_arr_eq(')
		}
		g.expr(left)
		if is_str || is_array {
			g.write(', ')
		} else {
			g.write(' == ')
		}
		g.expr(array_expr)
		if is_str || is_array {
			g.write(')')
		}
		if i < right.exprs.len - 1 {
			g.write(' || ')
		}
	}
}

fn op_to_fn_name(name string) string {
	return match name {
		'+' { '_op_plus' }
		'-' { '_op_minus' }
		'*' { '_op_mul' }
		'/' { '_op_div' }
		'%' { '_op_mod' }
		else { 'bad op $name' }
	}
}

fn (mut g Gen) comp_if_to_ifdef(name string, is_comptime_optional bool) string {
	match name {
		// platforms/os-es:
		'windows' {
			return '_WIN32'
		}
		'ios' {
			return '__TARGET_IOS__'
		}
		'macos' {
			return '__APPLE__'
		}
		'mach' {
			return '__MACH__'
		}
		'darwin' {
			return '__DARWIN__'
		}
		'hpux' {
			return '__HPUX__'
		}
		'gnu' {
			return '__GNU__'
		}
		'qnx' {
			return '__QNX__'
		}
		'linux' {
			return '__linux__'
		}
		'freebsd' {
			return '__FreeBSD__'
		}
		'openbsd' {
			return '__OpenBSD__'
		}
		'netbsd' {
			return '__NetBSD__'
		}
		'bsd' {
			return '__BSD__'
		}
		'dragonfly' {
			return '__DragonFly__'
		}
		'android' {
			return '__ANDROID__'
		}
		'solaris' {
			return '__sun'
		}
		'haiku' {
			return '__haiku__'
		}
		'linux_or_macos' {
			return ''
		}
		//
		'js' {
			return '_VJS'
		}
		// compilers:
		'gcc' {
			return '__V_GCC__'
		}
		'tinyc' {
			return '__TINYC__'
		}
		'clang' {
			return '__clang__'
		}
		'mingw' {
			return '__MINGW32__'
		}
		'msvc' {
			return '_MSC_VER'
		}
		'cplusplus' {
			return '__cplusplus'
		}
		// other:
		'debug' {
			return '_VDEBUG'
		}
		'test' {
			return '_VTEST'
		}
		'glibc' {
			return '__GLIBC__'
		}
		'prealloc' {
			return '_VPREALLOC'
		}
		'no_bounds_checking' {
			return 'CUSTOM_DEFINE_no_bounds_checking'
		}
		// architectures:
		'amd64' {
			return '__V_amd64'
		}
		'aarch64' {
			return '__V_aarch64'
		}
		// bitness:
		'x64' {
			return 'TARGET_IS_64BIT'
		}
		'x32' {
			return 'TARGET_IS_32BIT'
		}
		// endianness:
		'little_endian' {
			return 'TARGET_ORDER_IS_LITTLE'
		}
		'big_endian' {
			return 'TARGET_ORDER_IS_BIG'
		}
		else {
			if is_comptime_optional ||
				(g.pref.compile_defines_all.len > 0 && name in g.pref.compile_defines_all) {
				return 'CUSTOM_DEFINE_$name'
			}
			verror('bad os ifdef name "$name"') // should never happen, caught in the checker
		}
	}
	// verror('bad os ifdef name "$name"')
	return ''
}

[inline]
fn c_name(name_ string) string {
	name := util.no_dots(name_)
	if name in c_reserved {
		return 'v_$name'
	}
	return name
}

fn (mut g Gen) type_default(typ_ table.Type) string {
	typ := g.unwrap_generic(typ_)
	if typ.has_flag(.optional) {
		return '{0}'
	}
	// Always set pointers to 0
	if typ.is_ptr() {
		return '0'
	}
	sym := g.table.get_type_symbol(typ)
	if sym.kind == .array {
		elem_sym := g.typ(sym.array_info().elem_type)
		mut elem_type_str := util.no_dots(elem_sym)
		if elem_type_str.starts_with('C__') {
			elem_type_str = elem_type_str[3..]
		}
		return '__new_array(0, 1, sizeof($elem_type_str))'
	}
	if sym.kind == .map {
		value_type_str := g.typ(sym.map_info().value_type)
		return 'new_map_1(sizeof($value_type_str))'
	}
	// User struct defined in another module.
	// if typ.contains('__') {
	if sym.kind == .struct_ {
		return '{0}'
	}
	// if typ.ends_with('Fn') { // TODO
	// return '0'
	// }
	// Default values for other types are not needed because of mandatory initialization
	idx := int(typ)
	if idx >= 1 && idx <= 17 {
		return '0'
	}
	/*
	match idx {
		table.bool_type_idx {
			return '0'
		}
		else {}
	}
	*/
	match sym.name {
		'string' { return '(string){.str=(byteptr)""}' }
		'rune' { return '0' }
		else {}
	}
	return match sym.kind {
		.interface_, .sum_type, .array_fixed, .multi_return { '{0}' }
		.alias { g.type_default((sym.info as table.Alias).parent_type) }
		else { '0' }
	}
	// TODO this results in
	// error: expected a field designator, such as '.field = 4'
	// - Empty ee= (Empty) { . =  {0}  } ;
	/*
	return match typ {
	'bool', 'i8', 'i16', 'i64', 'u16', 'u32', 'u64', 'byte', 'int', 'rune', 'byteptr', 'voidptr' {'0'}
	'string'{ 'tos_lit("")'}
	'f32'{ '0.0'}
	'f64'{ '0.0'}
	else { '{0} '}
}
	*/
}

fn (g &Gen) get_all_test_function_names() []string {
	mut tfuncs := []string{}
	mut tsuite_begin := ''
	mut tsuite_end := ''
	for _, f in g.table.fns {
		if f.name == 'testsuite_begin' {
			tsuite_begin = f.name
			continue
		}
		if f.name == 'testsuite_end' {
			tsuite_end = f.name
			continue
		}
		if f.name.starts_with('test_') {
			tfuncs << f.name
			continue
		}
		// What follows is for internal module tests
		// (they are part of a V module, NOT in main)
		if f.name.contains('.test_') {
			tfuncs << f.name
			continue
		}
		if f.name.ends_with('.testsuite_begin') {
			tsuite_begin = f.name
			continue
		}
		if f.name.ends_with('.testsuite_end') {
			tsuite_end = f.name
			continue
		}
	}
	mut all_tfuncs := []string{}
	if tsuite_begin.len > 0 {
		all_tfuncs << tsuite_begin
	}
	all_tfuncs << tfuncs
	if tsuite_end.len > 0 {
		all_tfuncs << tsuite_end
	}
	mut all_tfuncs_c := []string{}
	for f in all_tfuncs {
		all_tfuncs_c << util.no_dots(f)
	}
	return all_tfuncs_c
}

fn (g &Gen) is_importing_os() bool {
	return 'os' in g.table.imports
}

fn (mut g Gen) go_stmt(node ast.GoStmt) {
	tmp := g.new_tmp_var()
	expr := node.call_expr as ast.CallExpr
	mut name := expr.name // util.no_dots(expr.name)
	if expr.is_method {
		receiver_sym := g.table.get_type_symbol(expr.receiver_type)
		name = receiver_sym.name + '_' + name
	} else if expr.left is ast.AnonFn as anon_fn {
		g.gen_anon_fn_decl(anon_fn)
		fsym := g.table.get_type_symbol(anon_fn.typ)
		name = fsym.name
	}
	name = util.no_dots(name)
	g.writeln('// go')
	wrapper_struct_name := 'thread_arg_' + name
	wrapper_fn_name := name + '_thread_wrapper'
	arg_tmp_var := 'arg_' + tmp
	g.writeln('$wrapper_struct_name *$arg_tmp_var = malloc(sizeof(thread_arg_$name));')
	if expr.is_method {
		g.write('$arg_tmp_var->arg0 = ')
		// TODO is this needed?
		/*
		if false && !expr.return_type.is_ptr() {
			g.write('&')
		}
		*/
		g.expr(expr.left)
		g.writeln(';')
	}
	for i, arg in expr.args {
		g.write('$arg_tmp_var->arg${i + 1} = ')
		g.expr(arg.expr)
		g.writeln(';')
	}
	if g.pref.os == .windows {
		g.writeln('CreateThread(0,0, (LPTHREAD_START_ROUTINE)$wrapper_fn_name, $arg_tmp_var, 0,0);')
	} else {
		g.writeln('pthread_t thread_$tmp;')
		g.writeln('pthread_create(&thread_$tmp, NULL, (void*)$wrapper_fn_name, $arg_tmp_var);')
	}
	g.writeln('// endgo\n')
	// Register the wrapper type and function
	if name in g.threaded_fns {
		return
	}
	g.type_definitions.writeln('\ntypedef struct $wrapper_struct_name {')
	if expr.is_method {
		styp := g.typ(expr.receiver_type)
		g.type_definitions.writeln('\t$styp arg0;')
	}
	if expr.args.len == 0 {
		g.type_definitions.writeln('EMPTY_STRUCT_DECLARATION;')
	} else {
		for i, arg in expr.args {
			styp := g.typ(arg.typ)
			g.type_definitions.writeln('\t$styp arg${i + 1};')
		}
	}
	g.type_definitions.writeln('} $wrapper_struct_name;')
	g.type_definitions.writeln('void* ${wrapper_fn_name}($wrapper_struct_name *arg);')
	g.gowrappers.writeln('void* ${wrapper_fn_name}($wrapper_struct_name *arg) {')
	g.gowrappers.write('\t${name}(')
	if expr.is_method {
		g.gowrappers.write('arg->arg0')
		if expr.args.len > 0 {
			g.gowrappers.write(', ')
		}
	}
	for i in 0 .. expr.args.len {
		g.gowrappers.write('arg->arg${i + 1}')
		if i < expr.args.len - 1 {
			g.gowrappers.write(', ')
		}
	}
	g.gowrappers.writeln(');')
	g.gowrappers.writeln('\treturn 0;')
	g.gowrappers.writeln('}')
	g.threaded_fns << name
}

fn (mut g Gen) as_cast(node ast.AsCast) {
	// Make sure the sum type can be cast to this type (the types
	// are the same), otherwise panic.
	// g.insert_before('
	styp := g.typ(node.typ)
	expr_type_sym := g.table.get_type_symbol(node.expr_type)
	if expr_type_sym.kind == .sum_type {
		/*
		g.write('*($styp*)')
		g.expr(node.expr)
		g.write('.obj')
		*/
		dot := if node.expr_type.is_ptr() { '->' } else { '.' }
		g.write('/* as */ ($styp*)__as_cast((')
		g.expr(node.expr)
		g.write(')')
		g.write(dot)
		g.write('_object, (')
		g.expr(node.expr)
		g.write(')')
		g.write(dot)
		g.write('typ, /*expected:*/$node.typ)')
	} else if expr_type_sym.kind == .union_sum_type {
		dot := if node.expr_type.is_ptr() { '->' } else { '.' }
		g.write('/* as */ *($styp*)__as_cast((')
		g.expr(node.expr)
		g.write(')')
		g.write(dot)
		g.write('_$node.typ.idx(), (')
		g.expr(node.expr)
		g.write(')')
		g.write(dot)
		g.write('typ, /*expected:*/$node.typ)')
	}
}

fn (mut g Gen) is_expr(node ast.InfixExpr) {
	eq := if node.op == .key_is { '==' } else { '!=' }
	g.write('(')
	g.expr(node.left)
	g.write(')')
	if node.left_type.is_ptr() {
		g.write('->')
	} else {
		g.write('.')
	}
	sym := g.table.get_type_symbol(node.left_type)
	if sym.kind == .interface_ {
		g.write('_interface_idx $eq ')
		// `_Animal_Dog_index`
		sub_type := node.right as ast.Type
		sub_sym := g.table.get_type_symbol(sub_type.typ)
		g.write('_${c_name(sym.name)}_${c_name(sub_sym.name)}_index')
		return
	} else if sym.kind in [.sum_type, .union_sum_type] {
		g.write('typ $eq ')
	}
	g.expr(node.right)
}

[inline]
fn styp_to_str_fn_name(styp string) string {
	return styp.replace('*', '_ptr') + '_str'
}

[inline]
fn (mut g Gen) gen_str_for_type(typ table.Type) string {
	if g.pref.build_mode == .build_module {
		return ''
	}
	styp := g.typ(typ)
	return g.gen_str_for_type_with_styp(typ, styp)
}

fn (mut g Gen) gen_str_default(sym table.TypeSymbol, styp string, str_fn_name string) {
	mut convertor := ''
	mut typename_ := ''
	if sym.parent_idx in table.integer_type_idxs {
		convertor = 'int'
		typename_ = 'int'
	} else if sym.parent_idx == table.f32_type_idx {
		convertor = 'float'
		typename_ = 'f32'
	} else if sym.parent_idx == table.f64_type_idx {
		convertor = 'double'
		typename_ = 'f64'
	} else if sym.parent_idx == table.bool_type_idx {
		convertor = 'bool'
		typename_ = 'bool'
	} else {
		verror("could not generate string method for type \'$styp\'")
	}
	g.type_definitions.writeln('string ${str_fn_name}($styp it); // auto')
	g.auto_str_funcs.writeln('string ${str_fn_name}($styp it) {')
	if convertor == 'bool' {
		g.auto_str_funcs.writeln('\tstring tmp1 = string_add(tos_lit("${styp}("), ($convertor)it ? tos_lit("true") : tos_lit("false"));')
	} else {
		g.auto_str_funcs.writeln('\tstring tmp1 = string_add(tos_lit("${styp}("), tos3(${typename_}_str(($convertor)it).str));')
	}
	g.auto_str_funcs.writeln('\tstring tmp2 = string_add(tmp1, tos_lit(")"));')
	g.auto_str_funcs.writeln('\tstring_free(&tmp1);')
	g.auto_str_funcs.writeln('\treturn tmp2;')
	g.auto_str_funcs.writeln('}')
}

fn (g &Gen) type_to_fmt(typ table.Type) string {
	sym := g.table.get_type_symbol(typ)
	if (typ.is_int() || typ.is_float()) && typ.is_ptr() {
		return '%.*s\\000'
	} else if sym.kind in [.struct_, .array, .array_fixed, .map] {
		return '%.*s\\000'
	} else if sym.kind == .string {
		return "\'%.*s\\000\'"
	} else if sym.kind == .bool {
		return '%.*s\\000'
	} else if sym.kind == .enum_ {
		return '%.*s\\000'
	} else if sym.kind in [.f32, .f64] {
		return '%g\\000' // g removes trailing zeros unlike %f
	} else if sym.kind == .u64 {
		return '%lld\\000'
	} else if sym.kind == .sum_type {
		return '%.*s\\000'
	}
	return '%d\\000'
}

// Generates interface table and interface indexes
fn (mut g Gen) interface_table() string {
	mut sb := strings.new_builder(100)
	for ityp in g.table.types {
		if ityp.kind != .interface_ {
			continue
		}
		inter_info := ityp.info as table.Interface
		if inter_info.types.len == 0 {
			continue
		}
		// interface_name is for example Speaker
		interface_name := c_name(ityp.name)
		// generate a struct that references interface methods
		methods_struct_name := 'struct _${interface_name}_interface_methods'
		mut methods_typ_def := strings.new_builder(100)
		mut methods_struct_def := strings.new_builder(100)
		methods_struct_def.writeln('$methods_struct_name {')
		mut imethods := map[string]string{} // a map from speak -> _Speaker_speak_fn
		mut methodidx := map[string]int{}
		for k, method in ityp.methods {
			methodidx[method.name] = k
			typ_name := '_${interface_name}_${method.name}_fn'
			ret_styp := g.typ(method.return_type)
			methods_typ_def.write('typedef $ret_styp (*$typ_name)(void* _')
			// the first param is the receiver, it's handled by `void*` above
			for i in 1 .. method.params.len {
				arg := method.params[i]
				methods_typ_def.write(', ${g.typ(arg.typ)} $arg.name')
			}
			// TODO g.fn_args(method.args[1..], method.is_variadic)
			methods_typ_def.writeln(');')
			methods_struct_def.writeln('\t$typ_name ${c_name(method.name)};')
			imethods[method.name] = typ_name
		}
		methods_struct_def.writeln('};')
		// generate an array of the interface methods for the structs using the interface
		// as well as case functions from the struct to the interface
		mut methods_struct := strings.new_builder(100)
		methods_struct.writeln('$methods_struct_name ${interface_name}_name_table[$inter_info.types.len] = {')
		mut cast_functions := strings.new_builder(100)
		cast_functions.write('// Casting functions for interface "$interface_name"')
		mut methods_wrapper := strings.new_builder(100)
		methods_wrapper.writeln('// Methods wrapper for interface "$interface_name"')
		mut already_generated_mwrappers := map[string]int{}
		iinidx_minimum_base := 1000 // NB: NOT 0, to avoid map entries set to 0 later, so `if already_generated_mwrappers[name] > 0 {` works.
		mut current_iinidx := iinidx_minimum_base
		for st in inter_info.types {
			// cctype is the Cleaned Concrete Type name, *without ptr*,
			// i.e. cctype is always just Cat, not Cat_ptr:
			cctype := g.cc_type(st)
			// Speaker_Cat_index = 0
			interface_index_name := '_${interface_name}_${cctype}_index'
			if already_generated_mwrappers[interface_index_name] > 0 {
				continue
			}
			already_generated_mwrappers[interface_index_name] = current_iinidx
			current_iinidx++
			// eprintln('>>> current_iinidx: ${current_iinidx-iinidx_minimum_base} | interface_index_name: $interface_index_name')
			cast_functions.writeln('
_Interface I_${cctype}_to_Interface_${interface_name}($cctype* x) {
	return (_Interface) {
		._object = (void*) (x),
		._interface_idx = $interface_index_name
	};
}

_Interface* I_${cctype}_to_Interface_${interface_name}_ptr($cctype* x) {
	// TODO Remove memdup
	return (_Interface*) memdup(&(_Interface) {
		._object = (void*) (x),
		._interface_idx = $interface_index_name
	}, sizeof(_Interface));
}')
			methods_struct.writeln('\t{')
			st_sym := g.table.get_type_symbol(st)
			mut method := table.Fn{}
			for _, m in ityp.methods {
				for mm in st_sym.methods {
					if mm.name == m.name {
						method = mm
						break
					}
				}
				if method.name !in imethods {
					// a method that is not part of the interface should be just skipped
					continue
				}
				// .speak = Cat_speak
				mut method_call := '${cctype}_$method.name'
				if !method.params[0].typ.is_ptr() {
					// inline void Cat_speak_method_wrapper(Cat c) { return Cat_speak(*c); }
					methods_wrapper.write('static inline ${g.typ(method.return_type)}')
					methods_wrapper.write(' ${method_call}_method_wrapper(')
					methods_wrapper.write('$cctype* ${method.params[0].name}')
					// TODO g.fn_args
					for j in 1 .. method.params.len {
						arg := method.params[j]
						methods_wrapper.write(', ${g.typ(arg.typ)} $arg.name')
					}
					methods_wrapper.writeln(') {')
					methods_wrapper.write('\t')
					if method.return_type != table.void_type {
						methods_wrapper.write('return ')
					}
					methods_wrapper.write('${method_call}(*${method.params[0].name}')
					for j in 1 .. method.params.len {
						methods_wrapper.write(', ${method.params[j].name}')
					}
					methods_wrapper.writeln(');')
					methods_wrapper.writeln('}')
					// .speak = Cat_speak_method_wrapper
					method_call += '_method_wrapper'
				}
				methods_struct.writeln('\t\t.${c_name(method.name)} = $method_call,')
			}
			methods_struct.writeln('\t},')
			iin_idx := already_generated_mwrappers[interface_index_name] - iinidx_minimum_base
			sb.writeln('int $interface_index_name = $iin_idx;')
		}
		sb.writeln('// ^^^ number of types for interface $interface_name: ${current_iinidx - iinidx_minimum_base}')
		methods_struct.writeln('};')
		// add line return after interface index declarations
		sb.writeln('')
		sb.writeln(methods_wrapper.str())
		sb.writeln(methods_typ_def.str())
		sb.writeln(methods_struct_def.str())
		sb.writeln(methods_struct.str())
		sb.writeln(cast_functions.str())
	}
	return sb.str()
}

fn (mut g Gen) array_init(it ast.ArrayInit) {
	type_sym := g.table.get_type_symbol(it.typ)
	styp := g.typ(it.typ)
	mut shared_styp := '' // only needed for shared &[]{...}
	is_amp := g.is_amp
	g.is_amp = false
	if is_amp {
		g.out.go_back(1) // delete the `&` already generated in `prefix_expr()
		if g.is_shared {
			mut shared_typ := it.typ.set_flag(.shared_f)
			shared_styp = g.typ(shared_typ)
			g.writeln('($shared_styp*)memdup(&($shared_styp){.val = ')
		} else {
			g.write('($styp*)memdup(&') // TODO: doesn't work with every compiler
		}
	} else {
		if g.is_shared {
			g.writeln('{.val = ($styp*)')
		}
	}
	if type_sym.kind == .array_fixed {
		g.write('{')
		if it.has_val {
			for i, expr in it.exprs {
				g.expr(expr)
				if i != it.exprs.len - 1 {
					g.write(', ')
				}
			}
		} else {
			g.write('0')
		}
		g.write('}')
		return
	}
	elem_type_str := g.typ(it.elem_type)
	if it.exprs.len == 0 {
		elem_sym := g.table.get_type_symbol(it.elem_type)
		is_default_array := elem_sym.kind == .array && it.has_default
		if is_default_array {
			g.write('__new_array_with_array_default(')
		} else {
			g.write('__new_array_with_default(')
		}
		if it.has_len {
			g.expr(it.len_expr)
			g.write(', ')
		} else {
			g.write('0, ')
		}
		if it.has_cap {
			g.expr(it.cap_expr)
			g.write(', ')
		} else {
			g.write('0, ')
		}
		if elem_sym.kind == .function {
			g.write('sizeof(voidptr), ')
		} else {
			g.write('sizeof($elem_type_str), ')
		}
		if is_default_array {
			g.write('($elem_type_str[]){')
			g.expr(it.default_expr)
			g.write('}[0])')
		} else if it.has_default {
			g.write('&($elem_type_str[]){')
			g.expr(it.default_expr)
			g.write('})')
		} else if it.has_len && it.elem_type == table.string_type {
			g.write('&($elem_type_str[]){')
			g.write('tos_lit("")')
			g.write('})')
		} else {
			g.write('0)')
		}
		return
	}
	len := it.exprs.len
	elem_sym := g.table.get_type_symbol(it.elem_type)
	if elem_sym.kind == .function {
		g.write('new_array_from_c_array($len, $len, sizeof(voidptr), _MOV((voidptr[$len]){')
	} else {
		g.write('new_array_from_c_array($len, $len, sizeof($elem_type_str), _MOV(($elem_type_str[$len]){')
	}
	if len > 8 {
		g.writeln('')
		g.write('\t\t')
	}
	for i, expr in it.exprs {
		if it.is_interface {
			// sym := g.table.get_type_symbol(it.interface_types[i])
			// isym := g.table.get_type_symbol(it.interface_type)
			g.interface_call(it.interface_types[i], it.interface_type)
		}
		g.expr(expr)
		if it.is_interface {
			g.write(')')
		}
		if i != len - 1 {
			g.write(', ')
		}
	}
	g.write('}))')
	if g.is_shared {
		g.write(', .mtx = sync__new_rwmutex()}')
		if is_amp {
			g.write(', sizeof($shared_styp))')
		}
	} else if is_amp {
		g.write(', sizeof($styp))')
	}
}

// `ui.foo(button)` =>
// `ui__foo(I_ui__Button_to_ui__Widget(` ...
fn (mut g Gen) interface_call(typ table.Type, interface_type table.Type) {
	interface_styp := g.cc_type(interface_type)
	styp := g.cc_type(typ)
	mut cast_fn_name := 'I_${styp}_to_Interface_$interface_styp'
	if interface_type.is_ptr() {
		cast_fn_name += '_ptr'
	}
	g.write('${cast_fn_name}(')
	if !typ.is_ptr() {
		g.write('&')
	}
}

fn (mut g Gen) panic_debug_info(pos token.Position) (int, string, string, string) {
	paline := pos.line_nr + 1
	pafile := g.fn_decl.file.replace('\\', '/')
	pafn := g.fn_decl.name.after('.')
	pamod := g.fn_decl.modname()
	return paline, pafile, pamod, pafn
}

pub fn get_guarded_include_text(iname string, imessage string) string {
	res := '
	|#if defined(__has_include)
	|
	|#if __has_include($iname)
	|#include $iname
	|#else
	|#error VERROR_MESSAGE $imessage
	|#endif
	|
	|#else
	|#include $iname
	|#endif
	'.strip_margin()
	return res
}<|MERGE_RESOLUTION|>--- conflicted
+++ resolved
@@ -119,14 +119,9 @@
 	cur_mod                          string
 	is_js_call                       bool // for handling a special type arg #1 `json.decode(User, ...)`
 	// nr_vars_to_free       int
-<<<<<<< HEAD
-	doing_autofree_tmp               bool
-	inside_lambda                    bool
-	prevent_sum_type_unwrapping_once bool // needed for assign new values to sum type
-=======
 	// doing_autofree_tmp    bool
 	inside_lambda         bool
->>>>>>> 2254f417
+	prevent_sum_type_unwrapping_once bool // needed for assign new values to sum type
 }
 
 const (
@@ -2460,15 +2455,10 @@
 			g.struct_init(node)
 		}
 		ast.SelectorExpr {
-<<<<<<< HEAD
 			prevent_sum_type_unwrapping_once := g.prevent_sum_type_unwrapping_once
 			g.prevent_sum_type_unwrapping_once = false
-			if node.expr is ast.TypeOf as left {
-				g.typeof_name(left)
-=======
 			if node.name_type > 0 {
 				g.type_name(node.name_type)
->>>>>>> 2254f417
 				return
 			}
 			if node.expr_type == 0 {
