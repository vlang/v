// Copyright (c) 2019-2020 Alexander Medvednikov. All rights reserved.
// Use of this source code is governed by an MIT license
// that can be found in the LICENSE file.
module gen

import strings
import strconv
import v.ast
import v.table
import v.pref
import v.token
import v.util
import v.depgraph
import term

const (
	c_reserved = ['delete', 'exit', 'unix', 'error', 'calloc', 'malloc', 'free', 'panic', 'auto',
		'char',
		'default',
		'do',
		'double',
		'extern',
		'float',
		'inline',
		'int',
		'long',
		'register',
		'restrict',
		'short',
		'signed',
		'sizeof',
		'static',
		'switch',
		'typedef',
		'union',
		'unsigned',
		'void',
		'volatile',
		'while',
		'new',
		'namespace',
		'typename'
	]
)

struct Gen {
	out                  strings.Builder
	cheaders             strings.Builder
	includes             strings.Builder // all C #includes required by V modules
	typedefs             strings.Builder
	typedefs2            strings.Builder
	definitions          strings.Builder // typedefs, defines etc (everything that goes to the top of the file)
	inits                strings.Builder // contents of `void _vinit(){}`
	gowrappers           strings.Builder // all go callsite wrappers
	stringliterals       strings.Builder // all string literals (they depend on tos3() beeing defined
	auto_str_funcs       strings.Builder // function bodies of all auto generated _str funcs
	comptime_defines     strings.Builder // custom defines, given by -d/-define flags on the CLI
	pcs_declarations     strings.Builder // -prof profile counter declarations for each function
	hotcode_definitions  strings.Builder // -live declarations & functions
	table                &table.Table
	pref                 &pref.Preferences
	module_built         string
mut:
	file                 ast.File
	fn_decl              &ast.FnDecl // pointer to the FnDecl we are currently inside otherwise 0
	last_fn_c_name       string
	tmp_count            int
	variadic_args        map[string]int
	is_c_call            bool // e.g. `C.printf("v")`
	is_assign_lhs        bool // inside left part of assign expr (for array_set(), etc)
	is_assign_rhs        bool // inside right part of assign after `=` (val expr)
	is_array_set         bool
	is_amp               bool // for `&Foo{}` to merge PrefixExpr `&` and StructInit `Foo{}`; also for `&byte(0)` etc
	optionals            []string // to avoid duplicates TODO perf, use map
	inside_ternary       int // ?: comma separated statements on a single line
	ternary_names        map[string]string
	ternary_level_names  map[string][]string
	stmt_path_pos        []int
	right_is_opt         bool
	autofree             bool
	indent               int
	empty_line           bool
	is_test              bool
	assign_op            token.Kind // *=, =, etc (for array_set)
	defer_stmts          []ast.DeferStmt
	defer_ifdef          string
	defer_profile_code   string
	str_types            []string // types that need automatic str() generation
	threaded_fns         []string // for generating unique wrapper types and fns for `go xxx()`
	array_fn_definitions []string // array equality functions that have been defined
	is_json_fn           bool // inside json.encode()
	json_types           []string // to avoid json gen duplicates
	pcs                  []ProfileCounterMeta // -prof profile counter fn_names => fn counter name
	attr                 string
	is_builtin_mod       bool
	hotcode_fn_names     []string
	fn_main              &ast.FnDecl // the FnDecl of the main function. Needed in order to generate the main function code *last*
	cur_fn               &ast.FnDecl
	cur_generic_type     table.Type // `int`, `string`, etc in `foo<T>()`
}

const (
	tabs = ['', '\t', '\t\t', '\t\t\t', '\t\t\t\t', '\t\t\t\t\t', '\t\t\t\t\t\t', '\t\t\t\t\t\t\t',
		'\t\t\t\t\t\t\t\t'
	]
)

pub fn cgen(files []ast.File, table &table.Table, pref &pref.Preferences) string {
	// println('start cgen2')
	mut g := Gen{
		out: strings.new_builder(1000)
		cheaders: strings.new_builder(8192)
		includes: strings.new_builder(100)
		typedefs: strings.new_builder(100)
		typedefs2: strings.new_builder(100)
		definitions: strings.new_builder(100)
		gowrappers: strings.new_builder(100)
		stringliterals: strings.new_builder(100)
		auto_str_funcs: strings.new_builder(100)
		comptime_defines: strings.new_builder(100)
		inits: strings.new_builder(100)
		pcs_declarations: strings.new_builder(100)
		hotcode_definitions: strings.new_builder(100)
		table: table
		pref: pref
		fn_decl: 0
		fn_main: 0
		cur_fn: 0
		autofree: true
		indent: -1
		module_built: pref.path.after('vlib/')
	}
	g.init()
	//
	mut tests_inited := false
	mut autofree_used := false
	for file in files {
		g.file = file
		// println('\ncgen "$g.file.path" nr_stmts=$file.stmts.len')
		// building_v := true && (g.file.path.contains('/vlib/') || g.file.path.contains('cmd/v'))
		is_test := g.file.path.ends_with('.vv') || g.file.path.ends_with('_test.v')
		if g.file.path.ends_with('_test.v') {
			g.is_test = is_test
		}
		if g.file.path == '' || is_test || !g.pref.autofree {
			// cgen test or building V
			// println('autofree=false')
			g.autofree = false
		} else {
			g.autofree = true
			autofree_used = true
		}
		// anon fn may include assert and thus this needs
		// to be included before any test contents are written
		if g.is_test && !tests_inited {
			g.write_tests_main()
			tests_inited = true
		}
		g.stmts(file.stmts)
	}
	if autofree_used {
		g.autofree = true // so that void _vcleanup is generated
	}
	g.write_variadic_types()
	// g.write_str_definitions()
	if g.pref.build_mode != .build_module {
		// no init in builtin.o
		g.write_init_function()
	}
	//
	g.finish()
	//
	b := strings.new_builder(250000)
	b.writeln(g.hashes())
	b.writeln(g.comptime_defines.str())
	b.writeln('\n// V typedefs:')
	b.writeln(g.typedefs.str())
	b.writeln('\n// V typedefs2:')
	b.writeln(g.typedefs2.str())
	b.writeln('\n// V cheaders:')
	b.writeln(g.cheaders.str())
	b.writeln('\n// V includes:')
	b.writeln(g.includes.str())
	b.writeln('\n// V definitions:')
	b.writeln(g.definitions.str())
	b.writeln('\n// V profile counters:')
	b.writeln(g.pcs_declarations.str())
	b.writeln('\n// V interface table:')
	b.writeln(g.interface_table())
	b.writeln('\n// V gowrappers:')
	b.writeln(g.gowrappers.str())
	b.writeln('\n// V hotcode definitions:')
	b.writeln(g.hotcode_definitions.str())
	b.writeln('\n// V stringliterals:')
	b.writeln(g.stringliterals.str())
	b.writeln('\n// V auto str functions:')
	b.writeln(g.auto_str_funcs.str())
	b.writeln('\n// V out')
	b.writeln(g.out.str())
	b.writeln('\n// THE END.')
	return b.str()
}

pub fn (g Gen) hashes() string {
	mut res := c_commit_hash_default.replace('@@@', util.vhash())
	res += c_current_commit_hash_default.replace('@@@', util.githash(g.pref.building_v))
	return res
}

pub fn (mut g Gen) init() {
	g.cheaders.writeln('// Generated by the V compiler')
	g.cheaders.writeln('#include <inttypes.h>') // int64_t etc
	g.cheaders.writeln(c_builtin_types)
	g.cheaders.writeln(c_headers)
	g.definitions.writeln('\nvoid _STR_PRINT_ARG(const char*, char**, int*, int*, int, ...);\n')
	g.definitions.writeln('\nstring _STR(const char*, int, ...);\n')
	g.definitions.writeln('\nstring _STR_TMP(const char*, ...);\n')
	g.write_builtin_types()
	g.write_typedef_types()
	g.write_typeof_functions()
	if g.pref.build_mode != .build_module {
		// _STR functions should not be defined in builtin.o
		g.write_str_fn_definitions()
	}
	g.write_sorted_types()
	g.write_multi_return_types()
	g.definitions.writeln('// end of definitions #endif')
	//
	g.stringliterals.writeln('')
	g.stringliterals.writeln('// >> string literal consts')
	if g.pref.build_mode != .build_module {
		g.stringliterals.writeln('void vinit_string_literals(){')
	}
	if g.pref.compile_defines_all.len > 0 {
		g.comptime_defines.writeln('// V compile time defines by -d or -define flags:')
		g.comptime_defines.writeln('//     All custom defines      : ' + g.pref.compile_defines_all.join(','))
		g.comptime_defines.writeln('//     Turned ON custom defines: ' + g.pref.compile_defines.join(','))
		for cdefine in g.pref.compile_defines {
			g.comptime_defines.writeln('#define CUSTOM_DEFINE_${cdefine}')
		}
		g.comptime_defines.writeln('')
	}
	if g.pref.is_debug || 'debug' in g.pref.compile_defines {
		g.comptime_defines.writeln('#define _VDEBUG (1)')
	}
	if g.pref.is_livemain || g.pref.is_liveshared {
		g.generate_hotcode_reloading_declarations()
	}
}

pub fn (mut g Gen) finish() {
	if g.pref.build_mode != .build_module {
		g.stringliterals.writeln('}')
	}
	g.stringliterals.writeln('// << string literal consts')
	g.stringliterals.writeln('')
	if g.pref.is_prof {
		g.gen_vprint_profile_stats()
	}
	if g.pref.is_livemain || g.pref.is_liveshared {
		g.generate_hotcode_reloader_code()
	}
	if g.fn_main != voidptr(0) {
		g.out.writeln('')
		g.fn_decl = g.fn_main
		g.gen_fn_decl(g.fn_main)
	}
}

pub fn (mut g Gen) write_typeof_functions() {
	g.writeln('')
	g.writeln('// >> typeof() support for sum types')
	for typ in g.table.types {
		if typ.kind == .sum_type {
			sum_info := typ.info as table.SumType
			tidx := g.table.find_type_idx(typ.name)
			g.writeln('char * v_typeof_sumtype_${tidx}(int sidx) { /* ${typ.name} */ ')
			g.writeln('	switch(sidx) {')
			g.writeln('		case $tidx: return "$typ.name";')
			for v in sum_info.variants {
				subtype := g.table.get_type_symbol(v)
				g.writeln('		case $v: return "$subtype.name";')
			}
			g.writeln('		default: return "unknown ${typ.name}";')
			g.writeln('	}')
			g.writeln('}')
		}
	}
	g.writeln('// << typeof() support for sum types')
	g.writeln('')
}

// V type to C type
fn (mut g Gen) typ(t table.Type) string {
	mut styp := g.base_type(t)
	if styp.len == 1 && t == table.t_type && g.cur_generic_type != 0 {
		// T => int etc
		return g.typ(g.cur_generic_type)
	}
	base := styp
	if t.flag_is(.optional) {
		if t.is_ptr() {
			styp = styp.replace('*', '_ptr')
		}
		styp = 'Option_' + styp
		// Register an optional if it's not registered yet
		if styp !in g.optionals {
			g.register_optional(t, base)
			// println(styp)
			x := styp // .replace('*', '_ptr')			// handle option ptrs
			g.typedefs2.writeln('typedef Option $x;')
			g.optionals << styp
		}
	}
	/*
	if styp.starts_with('C__') {
		return styp[3..]
	}
	*/
	return styp
}

fn (g &Gen) base_type(t table.Type) string {
	mut styp := g.cc_type(t)
	nr_muls := t.nr_muls()
	if nr_muls > 0 {
		styp += strings.repeat(`*`, nr_muls)
	}
	return styp
}

fn (mut g Gen) register_optional(t table.Type, styp string) {
	// g.typedefs2.writeln('typedef Option $x;')
	no_ptr := styp.replace('*', '_ptr')
	typ := if styp == 'void' { 'void*' } else { styp }
	g.hotcode_definitions.writeln('typedef struct {
		$typ  data;
		string error;
		int    ecode;
		bool   ok;
		bool   is_none;
	} Option2_$no_ptr;')
}

// cc_type returns the Cleaned Concrete Type name, *without ptr*,
// i.e. it's always just Cat, not Cat_ptr:
fn (g &Gen) cc_type(t table.Type) string {
	sym := g.table.get_type_symbol(t)
	mut styp := sym.name.replace('.', '__')
	if styp.starts_with('C__') {
		styp = styp[3..]
		if sym.kind == .struct_ {
			info := sym.info as table.Struct
			if !info.is_typedef {
				styp = 'struct $styp'
			}
		}
	}
	return styp
}

//
pub fn (mut g Gen) write_typedef_types() {
	g.typedefs.writeln('
typedef struct {
	void* _object;
	int _interface_idx;
} _Interface;
')
	for typ in g.table.types {
		match typ.kind {
			.alias {
				parent := &g.table.types[typ.parent_idx]
				styp := typ.name.replace('.', '__')
				is_c_parent := parent.name.len > 2 && parent.name[0] == `C` && parent.name[1] ==
					`.`
				parent_styp := if is_c_parent { 'struct ' + parent.name[2..].replace('.', '__') } else { parent.name.replace('.',
						'__') }
				g.definitions.writeln('typedef $parent_styp $styp;')
			}
			.array {
				styp := typ.name.replace('.', '__')
				g.definitions.writeln('typedef array $styp;')
			}
			.interface_ {
				g.definitions.writeln('typedef _Interface ${c_name(typ.name)};')
			}
			.map {
				styp := typ.name.replace('.', '__')
				g.definitions.writeln('typedef map $styp;')
			}
			.function {
				info := typ.info as table.FnType
				func := info.func
				sym := g.table.get_type_symbol(func.return_type)
				is_multi := sym.kind == .multi_return
				is_fn_sig := func.name == ''
				not_anon := !info.is_anon
				if !info.has_decl && !is_multi && (not_anon || is_fn_sig) {
					fn_name := if func.language == .c {
						func.name.replace('.', '__')
					} else if info.is_anon {
						typ.name
					} else {
						c_name(func.name)
					}
					g.definitions.write('typedef ${g.typ(func.return_type)} (*$fn_name)(')
					for i, arg in func.args {
						g.definitions.write(g.typ(arg.typ))
						if i < func.args.len - 1 {
							g.definitions.write(',')
						}
					}
					g.definitions.writeln(');')
				}
			}
			else {
				continue
			}
		}
	}
}

pub fn (mut g Gen) write_multi_return_types() {
	g.definitions.writeln('// multi return structs')
	for typ in g.table.types {
		// sym := g.table.get_type_symbol(typ)
		if typ.kind != .multi_return {
			continue
		}
		name := typ.name.replace('.', '__')
		info := typ.info as table.MultiReturn
		g.definitions.writeln('typedef struct {')
		// TODO copy pasta StructDecl
		// for field in struct_info.fields {
		for i, mr_typ in info.types {
			type_name := g.typ(mr_typ)
			g.definitions.writeln('\t$type_name arg${i};')
		}
		g.definitions.writeln('} $name;\n')
		// g.typedefs.writeln('typedef struct $name $name;')
	}
}

pub fn (mut g Gen) write_variadic_types() {
	if g.variadic_args.size > 0 {
		g.definitions.writeln('// variadic structs')
	}
	for type_str, arg_len in g.variadic_args {
		typ := table.Type(type_str.int())
		type_name := g.typ(typ)
		struct_name := 'varg_' + type_name.replace('*', '_ptr')
		g.definitions.writeln('struct $struct_name {')
		g.definitions.writeln('\tint len;')
		g.definitions.writeln('\t$type_name args[$arg_len];')
		g.definitions.writeln('};\n')
		g.typedefs.writeln('typedef struct $struct_name $struct_name;')
	}
}

pub fn (g Gen) save() {
}

pub fn (mut g Gen) write(s string) {
	if g.indent > 0 && g.empty_line {
		g.out.write(tabs[g.indent])
		// g.line_len += g.indent * 4
	}
	g.out.write(s)
	g.empty_line = false
}

pub fn (mut g Gen) writeln(s string) {
	if g.indent > 0 && g.empty_line {
		g.out.write(tabs[g.indent])
	}
	g.out.writeln(s)
	g.empty_line = true
}

pub fn (mut g Gen) new_tmp_var() string {
	g.tmp_count++
	return '_t$g.tmp_count'
}

pub fn (mut g Gen) reset_tmp_count() {
	g.tmp_count = 0
}

fn (mut g Gen) decrement_inside_ternary() {
	key := g.inside_ternary.str()
	for name in g.ternary_level_names[key] {
		g.ternary_names.delete(name)
	}
	g.ternary_level_names.delete(key)
	g.inside_ternary--
}

fn (mut g Gen) stmts(stmts []ast.Stmt) {
	g.indent++
	if g.inside_ternary > 0 {
		g.writeln('(')
	}
	for i, stmt in stmts {
		g.stmt(stmt)
		if g.inside_ternary > 0 && i < stmts.len - 1 {
			g.writeln(',')
		}
	}
	g.indent--
	if g.inside_ternary > 0 {
		g.writeln('')
		g.write(')')
	}
}

fn (mut g Gen) stmt(node ast.Stmt) {
	g.stmt_path_pos << g.out.len
	// println('cgen.stmt()')
	// g.writeln('//// stmt start')
	match node {
		ast.AssertStmt {
			g.gen_assert_stmt(it)
		}
		ast.AssignStmt {
			g.gen_assign_stmt(it)
		}
		ast.Attr {
			g.attr = it.name
			g.writeln('// Attr: [$it.name]')
		}
		ast.Block {
			g.writeln('{')
			g.stmts(it.stmts)
			g.writeln('}')
		}
		ast.BranchStmt {
			// continue or break
			g.write(it.tok.kind.str())
			g.writeln(';')
		}
		ast.ConstDecl {
			// if g.pref.build_mode != .build_module {
			g.const_decl(it)
			// }
		}
		ast.CompIf {
			g.comp_if(it)
		}
		ast.DeferStmt {
			mut defer_stmt := *it
			defer_stmt.ifdef = g.defer_ifdef
			g.defer_stmts << defer_stmt
		}
		ast.EnumDecl {
			enum_name := it.name.replace('.', '__')
			g.typedefs.writeln('typedef enum {')
			mut cur_enum_expr := ''
			mut cur_enum_offset := 0
			for field in it.fields {
				g.typedefs.write('\t${enum_name}_${field.name}')
				if field.has_expr {
					g.typedefs.write(' = ')
					pos := g.out.len
					g.expr(field.expr)
					expr_str := g.out.after(pos)
					g.out.go_back(expr_str.len)
					g.typedefs.write(expr_str)
					cur_enum_expr = expr_str
					cur_enum_offset = 0
				}
				cur_value := if cur_enum_offset > 0 { '${cur_enum_expr}+${cur_enum_offset}' } else { cur_enum_expr }
				g.typedefs.writeln(', // ${cur_value}')
				cur_enum_offset++
			}
			g.typedefs.writeln('} ${enum_name};\n')
		}
		ast.ExprStmt {
			g.expr(it.expr)
			if g.inside_ternary == 0 && !(it.expr is ast.IfExpr) {
				g.writeln(';')
			}
		}
		ast.FnDecl {
			mut skip := false
			pos := g.out.buf.len
			if g.pref.build_mode == .build_module {
				if !it.name.starts_with(g.module_built + '.') {
					// Skip functions that don't have to be generated
					// for this module.
					skip = true
				}
				if g.is_builtin_mod && g.module_built == 'builtin' {
					skip = false
				}
				if !skip {
					println('build module `$g.module_built` fn `$it.name`')
				}
			}
			keep_fn_decl := g.fn_decl
			g.fn_decl = it // &it
			if it.name == 'main' {
				// just remember `it`; main code will be generated in finish()
				g.fn_main = it
			} else {
				if it.name == 'backtrace' || it.name == 'backtrace_symbols' || it.name == 'backtrace_symbols_fd' {
					g.write('\n#ifndef __cplusplus\n')
				}
				g.gen_fn_decl(it)
				if it.name == 'backtrace' || it.name == 'backtrace_symbols' || it.name == 'backtrace_symbols_fd' {
					g.write('\n#endif\n')
				}
			}
			g.fn_decl = keep_fn_decl
			if skip {
				g.out.go_back_to(pos)
			}
			g.writeln('')
			// g.attr has to be reset after each function
			g.attr = ''
		}
		ast.ForCStmt {
			g.write('for (')
			if !it.has_init {
				g.write('; ')
			} else {
				g.stmt(it.init)
			}
			if it.has_cond {
				g.expr(it.cond)
			}
			g.write('; ')
			if it.has_inc {
				g.expr(it.inc)
			}
			g.writeln(') {')
			g.stmts(it.stmts)
			g.writeln('}')
		}
		ast.ForInStmt {
			g.for_in(it)
		}
		ast.ForStmt {
			g.write('while (')
			if it.is_inf {
				g.write('1')
			} else {
				g.expr(it.cond)
			}
			g.writeln(') {')
			g.stmts(it.stmts)
			g.writeln('}')
		}
		ast.GlobalDecl {
			styp := g.typ(it.typ)
			g.definitions.writeln('$styp $it.name; // global')
		}
		ast.GoStmt {
			g.go_stmt(it)
		}
		ast.GotoLabel {
			g.writeln('$it.name: {}')
		}
		ast.GotoStmt {
			g.writeln('goto $it.name;')
		}
		ast.HashStmt {
			// #include etc
			typ := it.val.all_before(' ')
			if typ == 'include' {
				g.includes.writeln('// added by module `$it.mod`:')
				g.includes.writeln('#$it.val')
			}
			if typ == 'define' {
				g.includes.writeln('#$it.val')
			}
		}
		ast.Import {}
		ast.InterfaceDecl {
			// definitions are sorted and added in write_types
		}
		ast.Module {
			g.is_builtin_mod = it.name == 'builtin'
		}
		ast.Return {
			g.write_defer_stmts_when_needed()
			g.write_autofree_stmts_when_needed(it)
			g.return_statement(it)
		}
		ast.StructDecl {
			name := if it.language == .c { it.name.replace('.', '__') } else { c_name(it.name) }
			// g.writeln('typedef struct {')
			// for field in it.fields {
			// field_type_sym := g.table.get_type_symbol(field.typ)
			// g.writeln('\t$field_type_sym.name $field.name;')
			// }
			// g.writeln('} $name;')
			if it.language == .c {
				return
			}
			if it.is_union {
				g.typedefs.writeln('typedef union $name $name;')
			} else {
				g.typedefs.writeln('typedef struct $name $name;')
			}
		}
		ast.TypeDecl {
			g.writeln('// TypeDecl')
		}
		ast.UnsafeStmt {
			g.stmts(it.stmts)
		}
		else {
			verror('cgen.stmt(): unhandled node ' + typeof(node))
		}
	}
	g.stmt_path_pos.delete(g.stmt_path_pos.len - 1)
}

fn (mut g Gen) write_defer_stmts() {
	for defer_stmt in g.defer_stmts {
		g.writeln('// defer')
		if defer_stmt.ifdef.len > 0 {
			g.writeln(defer_stmt.ifdef)
			g.stmts(defer_stmt.stmts)
			g.writeln('')
			g.writeln('#endif')
		} else {
			g.stmts(defer_stmt.stmts)
		}
	}
}

fn (mut g Gen) for_in(it ast.ForInStmt) {
	if it.is_range {
		// `for x in 1..10 {`
		i := if it.val_var == '_' { g.new_tmp_var() } else { c_name(it.val_var) }
		g.write('for (int $i = ')
		g.expr(it.cond)
		g.write('; $i < ')
		g.expr(it.high)
		g.writeln('; $i++) {')
		g.stmts(it.stmts)
		g.writeln('}')
	} else if it.kind == .array {
		// `for num in nums {`
		g.writeln('// FOR IN array')
		styp := g.typ(it.val_type)
		cond_type_is_ptr := it.cond_type.is_ptr()
		atmp := g.new_tmp_var()
		atmp_type := if cond_type_is_ptr { 'array *' } else { 'array' }
		g.write('${atmp_type} ${atmp} = ')
		g.expr(it.cond)
		g.writeln(';')
		i := if it.key_var in ['', '_'] { g.new_tmp_var() } else { it.key_var }
		op_field := if cond_type_is_ptr { '->' } else { '.' }
		g.writeln('for (int $i = 0; $i < ${atmp}${op_field}len; $i++) {')
		if it.val_var != '_' {
			g.writeln('\t$styp ${c_name(it.val_var)} = (($styp*)${atmp}${op_field}data)[$i];')
		}
		g.stmts(it.stmts)
		g.writeln('}')
	} else if it.kind == .map {
		// `for key, val in map {`
		g.writeln('// FOR IN map')
		key_styp := g.typ(it.key_type)
		val_styp := g.typ(it.val_type)
		keys_tmp := 'keys_' + g.new_tmp_var()
		idx := g.new_tmp_var()
		key := if it.key_var in ['', '_'] { g.new_tmp_var() } else { it.key_var }
		zero := g.type_default(it.val_type)
		g.write('array_$key_styp $keys_tmp = map_keys(&')
		g.expr(it.cond)
		g.writeln(');')
		g.writeln('for (int $idx = 0; $idx < ${keys_tmp}.len; $idx++) {')
		g.writeln('\t$key_styp $key = (($key_styp*)${keys_tmp}.data)[$idx];')
		if it.val_var != '_' {
			g.write('\t$val_styp ${c_name(it.val_var)} = (*($val_styp*)map_get3(')
			g.expr(it.cond)
			g.writeln(', $key, &($val_styp[]){ $zero }));')
		}
		g.stmts(it.stmts)
		g.writeln('}')
	} else if it.cond_type.flag_is(.variadic) {
		g.writeln('// FOR IN cond_type/variadic')
		i := if it.key_var in ['', '_'] { g.new_tmp_var() } else { it.key_var }
		styp := g.typ(it.cond_type)
		g.write('for (int $i = 0; $i < ')
		g.expr(it.cond)
		g.writeln('.len; $i++) {')
		g.write('$styp ${c_name(it.val_var)} = ')
		g.expr(it.cond)
		g.writeln('.args[$i];')
		g.stmts(it.stmts)
		g.writeln('}')
	} else if it.kind == .string {
		i := if it.key_var in ['', '_'] { g.new_tmp_var() } else { it.key_var }
		g.write('for (int $i = 0; $i < ')
		g.expr(it.cond)
		g.writeln('.len; $i++) {')
		if it.val_var != '_' {
			g.write('byte ${c_name(it.val_var)} = ')
			g.expr(it.cond)
			g.writeln('.str[$i];')
		}
		g.stmts(it.stmts)
		g.writeln('}')
	}
}

// use instead of expr() when you need to cast to sum type (can add other casts also)
fn (mut g Gen) expr_with_cast(expr ast.Expr, got_type, expected_type table.Type) {
	// cast to sum type
	if expected_type != table.void_type {
		exp_sym := g.table.get_type_symbol(expected_type)
		if exp_sym.kind == .sum_type {
			sum_info := exp_sym.info as table.SumType
			if got_type in sum_info.variants {
				got_sym := g.table.get_type_symbol(got_type)
				got_styp := g.typ(got_type)
				exp_styp := g.typ(expected_type)
				got_idx := got_type.idx()
				g.write('/* sum type cast */ ($exp_styp) {.obj = memdup(&(${got_styp}[]) {')
				g.expr(expr)
				g.write('}, sizeof($got_styp)), .typ = $got_idx /* $got_sym.name */}')
				return
			}
		}
	}
	// Generic dereferencing logic
	expected_sym := g.table.get_type_symbol(expected_type)
	got_is_ptr := got_type.is_ptr()
	expected_is_ptr := expected_type.is_ptr()
	neither_void := table.voidptr_type !in [got_type, expected_type]
	if got_is_ptr && !expected_is_ptr && neither_void && expected_sym.kind !in [.interface_,
		.placeholder
	] {
		got_deref_type := got_type.deref()
		deref_sym := g.table.get_type_symbol(got_deref_type)
		deref_will_match := expected_type in [got_type, got_deref_type, deref_sym.parent_idx]
		got_is_opt := got_type.flag_is(.optional)
		if deref_will_match || got_is_opt {
			g.write('*')
		}
	}
	// no cast
	g.expr(expr)
}

fn (mut g Gen) gen_assert_stmt(a ast.AssertStmt) {
	g.writeln('// assert')
	g.inside_ternary++
	g.write('if (')
	g.expr(a.expr)
	g.write(')')
	g.decrement_inside_ternary()
	s_assertion := a.expr.str().replace('"', "\'")
	mut mod_path := g.file.path
	$if windows {
		mod_path = g.file.path.replace('\\', '\\\\')
	}
	if g.is_test {
		g.writeln('{')
		g.writeln('	g_test_oks++;')
		g.writeln('	cb_assertion_ok( tos_lit("${mod_path}"), ${a.pos.line_nr+1}, tos_lit("assert ${s_assertion}"), tos_lit("${g.fn_decl.name}()") );')
		g.writeln('}else{')
		g.writeln('	g_test_fails++;')
		g.writeln('	cb_assertion_failed( tos_lit("${mod_path}"), ${a.pos.line_nr+1}, tos_lit("assert ${s_assertion}"), tos_lit("${g.fn_decl.name}()") );')
		g.writeln('	exit(1);')
		g.writeln('	// TODO')
		g.writeln('	// Maybe print all vars in a test function if it fails?')
		g.writeln('}')
		return
	}
	g.writeln('{}else{')
	g.writeln('	eprintln( tos_lit("${mod_path}:${a.pos.line_nr+1}: FAIL: fn ${g.fn_decl.name}(): assert $s_assertion"));')
	g.writeln('	exit(1);')
	g.writeln('}')
}

fn (mut g Gen) gen_assign_stmt(assign_stmt ast.AssignStmt) {
	if assign_stmt.is_static {
		g.write('static ')
	}
	mut return_type := table.void_type
	match assign_stmt.right[0] {
		ast.CallExpr { return_type = it.return_type }
		ast.IfExpr { return_type = it.typ }
		ast.MatchExpr { return_type = it.return_type }
		else {}
	}
	// json_test failed w/o this check
	if return_type != table.void_type && return_type != 0 {
		sym := g.table.get_type_symbol(return_type)
		// the left vs. right is ugly and should be removed
		if sym.kind == .multi_return || assign_stmt.left.len > assign_stmt.right.len || assign_stmt.left.len >
			1 {
			// multi return
			// TODO Handle in if_expr
			is_optional := return_type.flag_is(.optional)
			mr_var_name := 'mr_$assign_stmt.pos.pos'
			mr_styp := g.typ(return_type)
			g.write('$mr_styp $mr_var_name = ')
			g.is_assign_rhs = true
			g.expr(assign_stmt.right[0])
			g.is_assign_rhs = false
			if is_optional && assign_stmt.right[0] is ast.CallExpr {
				val := assign_stmt.right[0] as ast.CallExpr
				return_type = val.return_type
				g.or_block(mr_var_name, val.or_block, return_type)
			}
			g.writeln(';')
			for i, ident in assign_stmt.left {
				if ident.kind == .blank_ident {
					continue
				}
				ident_var_info := ident.var_info()
				styp := g.typ(ident_var_info.typ)
				if assign_stmt.op == .decl_assign {
					g.write('$styp ')
				}
				g.expr(ident)
				if is_optional {
					mr_base_styp := g.base_type(return_type)
					g.writeln(' = (*(${mr_base_styp}*)${mr_var_name}.data).arg$i;')
				} else {
					g.writeln(' = ${mr_var_name}.arg$i;')
				}
			}
			return
		}
	}
	// `a := 1` | `a,b := 1,2`
	for i, ident in assign_stmt.left {
		val := assign_stmt.right[i]
		ident_var_info := ident.var_info()
		styp := g.typ(ident_var_info.typ)
		mut is_call := false
		blank_assign := ident.kind == .blank_ident
		match val {
			ast.CallExpr {
				is_call = true
				return_type = it.return_type
			}
			// TODO: no buffer fiddling
			ast.AnonFn {
				if blank_assign {
					g.write('{')
				}
				ret_styp := g.typ(it.decl.return_type)
				g.write('$ret_styp (*$ident.name) (')
				def_pos := g.definitions.len
				g.fn_args(it.decl.args, it.decl.is_variadic)
				g.definitions.go_back(g.definitions.len - def_pos)
				g.write(') = ')
				g.expr(*it)
				g.writeln(';')
				if blank_assign {
					g.write('}')
				}
				continue
			}
			else {}
		}
		g.is_assign_rhs = true
		if blank_assign {
			if is_call {
				g.expr(val)
			} else {
				if val is ast.ArrayInit {
					g.gen_default_init_value(val as ast.ArrayInit)
				}
				g.write('{$styp _ = ')
				g.expr(val)
				g.writeln(';}')
			}
		} else {
			right_sym := g.table.get_type_symbol(assign_stmt.right_types[i])
			mut is_fixed_array_init := false
			mut has_val := false
			if val is ast.ArrayInit {
				is_fixed_array_init, has_val = g.gen_default_init_value(val as ast.ArrayInit)
			}
			is_inside_ternary := g.inside_ternary != 0
			cur_line := if is_inside_ternary {
				g.register_ternary_name(ident.name)
				g.empty_line = false
				g.go_before_ternary()
			} else {
				''
			}
			is_decl := assign_stmt.op == .decl_assign
			if right_sym.kind == .function {
				if is_inside_ternary {
					g.out.write(tabs[g.indent - g.inside_ternary])
				}
				func := right_sym.info as table.FnType
				ret_styp := g.typ(func.func.return_type)
				g.write('$ret_styp (*${g.get_ternary_name(ident.name)}) (')
				def_pos := g.definitions.len
				g.fn_args(func.func.args, func.func.is_variadic)
				g.definitions.go_back(g.definitions.len - def_pos)
				g.write(')')
			} else {
				if is_decl {
					if is_inside_ternary {
						g.out.write(tabs[g.indent - g.inside_ternary])
					}
					g.write('$styp ')
				}
				g.ident(ident)
			}
			if is_inside_ternary {
				g.write(';\n$cur_line')
				g.out.write(tabs[g.indent])
				g.ident(ident)
			}
			if g.autofree && right_sym.kind in [.array, .string] {
				if g.gen_clone_assignment(val, right_sym, true) {
					g.writeln(';')
					// g.expr_var_name = ''
					return
				}
			}
			if is_fixed_array_init {
				if has_val {
					g.write(' = ')
					g.expr(val)
				} else {
					g.write(' = {0}')
				}
			} else {
				g.write(' = ')
				if is_decl {
					g.expr(val)
				} else {
					g.expr_with_cast(val, assign_stmt.left_types[i], ident_var_info.typ)
				}
			}
		}
		g.is_assign_rhs = false
		if g.inside_ternary == 0 {
			g.writeln(';')
		}
	}
}

fn (mut g Gen) gen_default_init_value(val ast.ArrayInit) (bool, bool) {
	is_fixed_array_init := val.is_fixed
	has_val := val.has_val
	elem_type_str := g.typ(val.elem_type)
	if val.has_default {
		g.write('$elem_type_str _val_$val.pos.pos = ')
		g.expr(val.default_expr)
		g.writeln(';')
	} else if val.has_len && val.elem_type == table.string_type {
		g.writeln('$elem_type_str _val_$val.pos.pos = tos_lit("");')
	}
	return is_fixed_array_init, has_val
}

fn (mut g Gen) register_ternary_name(name string) {
	level_key := g.inside_ternary.str()
	if level_key !in g.ternary_level_names {
		g.ternary_level_names[level_key] = []string{}
	}
	new_name := g.new_tmp_var()
	g.ternary_names[name] = new_name
	g.ternary_level_names[level_key] << name
}

fn (mut g Gen) get_ternary_name(name string) string {
	if g.inside_ternary == 0 {
		return name
	}
	if name !in g.ternary_names {
		return name
	}
	return g.ternary_names[name]
}

fn (mut g Gen) gen_clone_assignment(val ast.Expr, right_sym table.TypeSymbol, add_eq bool) bool {
	mut is_ident := false
	match val {
		ast.Ident { is_ident = true }
		ast.SelectorExpr { is_ident = true }
		else { return false }
	}
	if g.autofree && right_sym.kind == .array && is_ident {
		// `arr1 = arr2` => `arr1 = arr2.clone()`
		if add_eq {
			g.write('=')
		}
		g.write(' array_clone_static(')
		g.expr(val)
		g.write(')')
	} else if g.autofree && right_sym.kind == .string && is_ident {
		if add_eq {
			g.write('=')
		}
		// `str1 = str2` => `str1 = str2.clone()`
		g.write(' string_clone_static(')
		g.expr(val)
		g.write(')')
	}
	return true
}

fn (mut g Gen) autofree_scope_vars(pos int) string {
	// eprintln('> free_scope_vars($pos)')
	mut freeing_code := ''
	scope := g.file.scope.innermost(pos)
	for _, obj in scope.objects {
		match obj {
			ast.Var {
				// if var.typ == 0 {
				// // TODO why 0?
				// continue
				// }
				v := *it
				is_optional := v.typ.flag_is(.optional)
				if is_optional {
					// TODO: free optionals
					continue
				}
				freeing_code += g.autofree_variable(v)
			}
			else {}
		}
	}
	return freeing_code
}

fn (g &Gen) autofree_variable(v ast.Var) string {
	sym := g.table.get_type_symbol(v.typ)
	// if v.name.contains('output2') {
	// eprintln('   > var name: ${v.name:-20s} | is_arg: ${v.is_arg.str():6} | var type: ${int(v.typ):8} | type_name: ${sym.name:-33s}')
	// }
	if sym.kind == .array {
		return g.autofree_var_call('array_free', v)
	}
	if sym.kind == .string {
		// Don't free simple string literals.
		match v.expr {
			ast.StringLiteral {
				return '// str literal\n'
			}
			else {
				// NOTE/TODO: assign_stmt multi returns variables have no expr
				// since the type comes from the called fns return type
				t := typeof(v.expr)
				return '// other ' + t + '\n'
			}
		}
		return g.autofree_var_call('string_free', v)
	}
	if sym.has_method('free') {
		return g.autofree_var_call(c_name(sym.name) + '_free', v)
	}
	return ''
}

fn (g &Gen) autofree_var_call(free_fn_name string, v ast.Var) string {
	if v.is_arg {
		// fn args should not be autofreed
		return ''
	}
	if v.typ.is_ptr() {
		return '\t${free_fn_name}($v.name); // autofreed ptr var\n'
	} else {
		return '\t${free_fn_name}(&$v.name); // autofreed var\n'
	}
}

fn (mut g Gen) expr(node ast.Expr) {
	// println('cgen expr() line_nr=$node.pos.line_nr')
	match node {
		ast.AnonFn {
			// TODO: dont fiddle with buffers
			pos := g.out.len
			def_pos := g.definitions.len
			g.stmt(it.decl)
			fn_body := g.out.after(pos)
			g.out.go_back(fn_body.len)
			g.definitions.go_back(g.definitions.len - def_pos)
			g.definitions.write(fn_body)
			fsym := g.table.get_type_symbol(it.typ)
			g.write('&${fsym.name}')
		}
		ast.ArrayInit {
			g.array_init(it)
		}
		ast.AsCast {
			g.as_cast(it)
		}
		ast.AssignExpr {
			g.assign_expr(it)
		}
		ast.Assoc {
			g.assoc(it)
		}
		ast.BoolLiteral {
			g.write(it.val.str())
		}
		ast.CallExpr {
			g.call_expr(it)
		}
		ast.CastExpr {
			// g.write('/*cast*/')
			if g.is_amp {
				// &Foo(0) => ((Foo*)0)
				g.out.go_back(1)
			}
			sym := g.table.get_type_symbol(it.typ)
			if sym.kind == .string && !it.typ.is_ptr() {
				// `string(x)` needs `tos()`, but not `&string(x)
				// `tos(str, len)`, `tos2(str)`
				if it.has_arg {
					g.write('tos((byteptr)')
				} else {
					g.write('tos2((byteptr)')
				}
				g.expr(it.expr)
				expr_sym := g.table.get_type_symbol(it.expr_type)
				if expr_sym.kind == .array {
					// if we are casting an array, we need to add `.data`
					g.write('.data')
				}
				if it.has_arg {
					// len argument
					g.write(', ')
					g.expr(it.arg)
				}
				g.write(')')
			} else if sym.kind == .sum_type {
				g.expr_with_cast(it.expr, it.expr_type, it.typ)
			} else {
				// styp := g.table.Type_to_str(it.typ)
				styp := g.typ(it.typ)
				// g.write('($styp)(')
				g.write('(($styp)(')
				// if g.is_amp {
				// g.write('*')
				// }
				// g.write(')(')
				g.expr(it.expr)
				g.write('))')
			}
		}
		ast.CharLiteral {
			g.write("'$it.val'")
		}
		ast.ConcatExpr {
			g.concat_expr(it)
		}
		ast.EnumVal {
			// g.write('${it.mod}${it.enum_name}_$it.val')
			styp := g.typ(it.typ)
			g.write('${styp}_$it.val')
		}
		ast.FloatLiteral {
			g.write(it.val)
		}
		ast.Ident {
			g.ident(it)
		}
		ast.IfExpr {
			g.if_expr(it)
		}
		ast.IfGuardExpr {
			g.write('/* guard */')
		}
		ast.IndexExpr {
			g.index_expr(it)
		}
		ast.InfixExpr {
			g.infix_expr(it)
		}
		ast.IntegerLiteral {
			if it.val.starts_with('0o') {
				g.write('0')
				g.write(it.val[2..])
			} else {
				g.write(it.val) // .int().str())
			}
		}
		ast.MatchExpr {
			g.match_expr(it)
		}
		ast.MapInit {
			key_typ_str := g.typ(it.key_type)
			value_typ_str := g.typ(it.value_type)
			size := it.vals.len
			if size > 0 {
				g.write('new_map_init($size, sizeof($value_typ_str), _MOV((${key_typ_str}[$size]){')
				for expr in it.keys {
					g.expr(expr)
					g.write(', ')
				}
				g.write('}), _MOV((${value_typ_str}[$size]){')
				for expr in it.vals {
					g.expr(expr)
					g.write(', ')
				}
				g.write('}))')
			} else {
				g.write('new_map_1(sizeof($value_typ_str))')
			}
		}
		ast.None {
			g.write('opt_none()')
		}
		ast.ParExpr {
			g.write('(')
			g.expr(it.expr)
			g.write(')')
		}
		ast.PostfixExpr {
			g.expr(it.expr)
			g.write(it.op.str())
		}
		ast.PrefixExpr {
			if it.op == .amp {
				g.is_amp = true
			}
			// g.write('/*pref*/')
			g.write(it.op.str())
			// g.write('(')
			g.expr(it.right)
			// g.write(')')
			g.is_amp = false
		}
		ast.SizeOf {
			mut styp := it.type_name
			if it.type_name == '' {
				styp = g.typ(it.typ)
			} else {
				sym := g.table.get_type_symbol(it.typ)
				if sym.kind == .struct_ {
					info := sym.info as table.Struct
					if !info.is_typedef {
						styp = 'struct ' + styp
					}
				}
			}
			/*
			if styp.starts_with('C__') {
				styp = styp[3..]
			}
			*/
			g.write('sizeof($styp)')
		}
		ast.StringLiteral {
			if it.is_raw {
				escaped_val := it.val.replace_each(['"', '\\"', '\\', '\\\\'])
				g.write('tos_lit("$escaped_val")')
				return
			}
			escaped_val := it.val.replace_each(['"', '\\"', '\r\n', '\\n', '\n', '\\n'])
			if g.is_c_call || it.language == .c {
				// In C calls we have to generate C strings
				// `C.printf("hi")` => `printf("hi");`
				g.write('"$escaped_val"')
			} else {
				// TODO calculate the literal's length in V, it's a bit tricky with all the
				// escape characters.
				// Clang and GCC optimize `strlen("lorem ipsum")` to `11`
				// g.write('tos4("$escaped_val", strlen("$escaped_val"))')
				// g.write('tos4("$escaped_val", $it.val.len)')
				// g.write('_SLIT("$escaped_val")')
				g.write('tos_lit("$escaped_val")')
				// g.write('tos_lit("$escaped_val")')
			}
		}
		ast.StringInterLiteral {
			g.string_inter_literal(it)
		}
		ast.StructInit {
			// `user := User{name: 'Bob'}`
			g.struct_init(it)
		}
		ast.SelectorExpr {
			g.expr(it.expr)
			if it.expr_type.is_ptr() {
				g.write('->')
			} else {
				// g.write('. /*typ=  $it.expr_type */') // ${g.typ(it.expr_type)} /')
				g.write('.')
			}
			if it.expr_type == 0 {
				verror('cgen: SelectorExpr | expr_type: 0 | it.expr: `${it.expr}` | field: `$it.field_name` | file: $g.file.path | line: $it.pos.line_nr')
			}
			g.write(c_name(it.field_name))
		}
		ast.Type {
			// match sum Type
			// g.write('/* Type */')
			type_idx := it.typ.idx()
			sym := g.table.get_type_symbol(it.typ)
			g.write('$type_idx /* $sym.name */')
		}
		ast.TypeOf {
			g.typeof_expr(it)
		}
		else {
			// #printf("node=%d\n", node.typ);
			println(term.red('cgen.expr(): bad node ' + typeof(node)))
		}
	}
}

fn (mut g Gen) typeof_expr(node ast.TypeOf) {
	sym := g.table.get_type_symbol(node.expr_type)
	if sym.kind == .sum_type {
		// When encountering a .sum_type, typeof() should be done at runtime,
		// because the subtype of the expression may change:
		sum_type_idx := node.expr_type.idx()
		g.write('tos3( /* ${sym.name} */ v_typeof_sumtype_${sum_type_idx}( (')
		g.expr(node.expr)
		g.write(').typ ))')
	} else if sym.kind == .array_fixed {
		fixed_info := sym.info as table.ArrayFixed
		typ_name := g.table.get_type_name(fixed_info.elem_type)
		g.write('tos_lit("[$fixed_info.size]${typ_name}")')
	} else if sym.kind == .function {
		info := sym.info as table.FnType
		fn_info := info.func
		mut repr := 'fn ('
		for i, arg in fn_info.args {
			if i > 0 {
				repr += ', '
			}
			repr += g.table.get_type_name(arg.typ)
		}
		repr += ')'
		if fn_info.return_type != table.void_type {
			repr += ' ${g.table.get_type_name(fn_info.return_type)}'
		}
		g.write('tos_lit("$repr")')
	} else {
		g.write('tos_lit("${sym.name}")')
	}
}

fn (mut g Gen) enum_expr(node ast.Expr) {
	match node {
		ast.EnumVal { g.write(it.val) }
		else { g.expr(node) }
	}
}

fn (mut g Gen) assign_expr(node ast.AssignExpr) {
	// g.write('/*assign_expr*/')
	mut is_call := false
	mut or_block := ast.OrExpr{}
	mut return_type := table.void_type
	match node.val {
		ast.CallExpr {
			is_call = true
			or_block = it.or_block
			return_type = it.return_type
		}
		else {}
	}
	gen_or := is_call && return_type.flag_is(.optional)
	tmp_opt := if gen_or { g.new_tmp_var() } else { '' }
	if gen_or {
		rstyp := g.typ(return_type)
		g.write('/*q*/ $rstyp $tmp_opt = ')
	}
	g.is_assign_rhs = true
	if ast.expr_is_blank_ident(node.left) {
		if is_call {
			g.expr(node.val)
		} else {
			// g.write('{${g.typ(node.left_type)} _ = ')
			g.write('{')
			g.expr(node.val)
			g.writeln(';}')
		}
	} else {
		g.is_assign_lhs = true
		if node.right_type.flag_is(.optional) {
			g.right_is_opt = true
		}
		mut str_add := false
		if node.left_type == table.string_type_idx && node.op == .plus_assign {
			// str += str2 => `str = string_add(str, str2)`
			g.expr(node.left)
			g.write(' = /*f*/string_add(')
			str_add = true
		}
		right_sym := g.table.get_type_symbol(node.right_type)
		if right_sym.kind == .array_fixed && node.op == .assign {
			right := node.val as ast.ArrayInit
			for j, expr in right.exprs {
				g.expr(node.left)
				g.write('[$j] = ')
				g.expr(expr)
				g.writeln(';')
			}
		} else {
			g.assign_op = node.op
			if !gen_or {
				// Don't need to generate `var = ` in `or {}` expressions, since we are doing
				// `Option_X tmp = ...; var = *(X*)tmp.data;`
				g.expr(node.left)
				// arr[i] = val => `array_set(arr, i, val)`, not `array_get(arr, i) = val`
				if !g.is_array_set && !str_add {
					g.write(' $node.op.str() ')
				} else if str_add {
					g.write(', ')
				}
			}
			g.is_assign_lhs = false
			// right_sym := g.table.get_type_symbol(node.right_type)
			// left_sym := g.table.get_type_symbol(node.left_type)
			mut cloned := false
			// !g.is_array_set
			if g.autofree && right_sym.kind in [.array, .string] {
				if g.gen_clone_assignment(node.val, right_sym, false) {
					cloned = true
				}
			}
			if !cloned {
				g.expr_with_cast(node.val, node.right_type, node.left_type)
			}
			if g.is_array_set {
				g.write(' })')
				g.is_array_set = false
			} else if str_add {
				g.write(')')
			}
		}
		g.right_is_opt = false
	}
	if gen_or {
		// g.write('/*777 $tmp_opt*/')
		g.or_block(tmp_opt, or_block, return_type)
		unwrapped_type_str := g.typ(return_type.set_flag(.unset))
		ident := node.left as ast.Ident
		if ident.kind != .blank_ident && ident.info is ast.IdentVar {
			ident_var := ident.info as ast.IdentVar
			if ident_var.is_optional {
				// var is already an optional, just copy the value
				// `var = tmp;`
				g.write('\n$ident.name = $tmp_opt')
			} else {
				// var = *(X*)tmp.data;`
				g.write('\n$ident.name = *($unwrapped_type_str*)${tmp_opt}.data')
			}
		}
		// g.expr(node.left)
	}
	g.is_assign_rhs = false
}

fn (mut g Gen) infix_expr(node ast.InfixExpr) {
	// println('infix_expr() op="$node.op.str()" line_nr=$node.pos.line_nr')
	// g.write('/*infix*/')
	// if it.left_type == table.string_type_idx {
	// g.write('/*$node.left_type str*/')
	// }
	// string + string, string == string etc
	// g.infix_op = node.op
	left_type := if node.left_type == table.t_type { g.cur_generic_type } else { node.left_type }
	left_sym := g.table.get_type_symbol(left_type)
	if node.op == .key_is {
		g.is_expr(node)
		return
	}
	right_sym := g.table.get_type_symbol(node.right_type)
	if left_type == table.ustring_type_idx && node.op != .key_in && node.op != .not_in {
		fn_name := match node.op {
			.plus { 'ustring_add(' }
			.eq { 'ustring_eq(' }
			.ne { 'ustring_ne(' }
			.lt { 'ustring_lt(' }
			.le { 'ustring_le(' }
			.gt { 'ustring_gt(' }
			.ge { 'ustring_ge(' }
			else { '/*node error*/' }
		}
		g.write(fn_name)
		g.expr(node.left)
		g.write(', ')
		g.expr(node.right)
		g.write(')')
	} else if left_type == table.string_type_idx && node.op != .key_in && node.op != .not_in {
		fn_name := match node.op {
			.plus { 'string_add(' }
			.eq { 'string_eq(' }
			.ne { 'string_ne(' }
			.lt { 'string_lt(' }
			.le { 'string_le(' }
			.gt { 'string_gt(' }
			.ge { 'string_ge(' }
			else { '/*node error*/' }
		}
		g.write(fn_name)
		g.expr(node.left)
		g.write(', ')
		g.expr(node.right)
		g.write(')')
	} else if node.op in [.eq, .ne] && left_sym.kind == .array && right_sym.kind == .array {
		styp := g.table.value_type(left_type)
		ptr_typ := g.typ(left_type).split('_')[1]
		if ptr_typ !in g.array_fn_definitions {
			sym := g.table.get_type_symbol(left_sym.array_info().elem_type)
			g.generate_array_equality_fn(ptr_typ, styp, sym)
		}
		if node.op == .eq {
			g.write('${ptr_typ}_arr_eq(')
		} else if node.op == .ne {
			g.write('!${ptr_typ}_arr_eq(')
		}
		g.expr(node.left)
		g.write(', ')
		g.expr(node.right)
		g.write(')')
	} else if node.op in [.key_in, .not_in] {
		if node.op == .not_in {
			g.write('!')
		}
		if right_sym.kind == .array {
			match node.right {
				ast.ArrayInit {
					// `a in [1,2,3]` optimization => `a == 1 || a == 2 || a == 3`
					// avoids an allocation
					// g.write('/*in opt*/')
					g.write('(')
					g.in_optimization(node.left, it)
					g.write(')')
					return
				}
				else {}
			}
			styp := g.typ(left_type)
			g.write('_IN($styp, ')
			g.expr(node.left)
			g.write(', ')
			g.expr(node.right)
			g.write(')')
		} else if right_sym.kind == .map {
			g.write('_IN_MAP(')
			g.expr(node.left)
			g.write(', ')
			g.expr(node.right)
			g.write(')')
		} else if right_sym.kind == .string {
			g.write('string_contains(')
			g.expr(node.right)
			g.write(', ')
			g.expr(node.left)
			g.write(')')
		}
	} else if node.op == .left_shift && g.table.get_type_symbol(left_type).kind == .array {
		// arr << val
		tmp := g.new_tmp_var()
		sym := g.table.get_type_symbol(left_type)
		info := sym.info as table.Array
		if right_sym.kind == .array && info.elem_type != node.right_type {
			// push an array => PUSH_MANY, but not if pushing an array to 2d array (`[][]int << []int`)
			g.write('_PUSH_MANY(&')
			g.expr(node.left)
			g.write(', (')
			g.expr_with_cast(node.right, node.right_type, left_type)
			styp := g.typ(left_type)
			g.write('), $tmp, $styp)')
		} else {
			// push a single element
			elem_type_str := g.typ(info.elem_type)
			g.write('array_push(&')
			g.expr(node.left)
			g.write(', _MOV(($elem_type_str[]){ ')
			elem_sym := g.table.get_type_symbol(info.elem_type)
			if elem_sym.kind == .interface_ && node.right_type != info.elem_type {
				g.interface_call(node.right_type, info.elem_type)
			}
			g.expr_with_cast(node.right, node.right_type, info.elem_type)
			if elem_sym.kind == .interface_ && node.right_type != info.elem_type {
				g.write(')')
			}
			g.write(' }))')
		}
	} else if (left_type == node.right_type) && left_type.is_float() && node.op in [.eq, .ne] {
		// floats should be compared with epsilon
		if left_type == table.f64_type_idx {
			if node.op == .eq {
				g.write('f64_eq(')
			} else {
				g.write('f64_ne(')
			}
		} else {
			if node.op == .eq {
				g.write('f32_eq(')
			} else {
				g.write('f32_ne(')
			}
		}
		g.expr(node.left)
		g.write(',')
		g.expr(node.right)
		g.write(')')
	} else if node.op in [.plus, .minus, .mul, .div, .mod] && (left_sym.name[0].is_capital() ||
		left_sym.name.contains('.')) && left_sym.kind != .alias || left_sym.kind == .alias && (left_sym.info as table.Alias).language ==
		.c {
		// !left_sym.is_number() {
		g.write(g.typ(left_type))
		g.write('_')
		g.write(util.replace_op(node.op.str()))
		g.write('(')
		g.expr(node.left)
		g.write(', ')
		g.expr(node.right)
		g.write(')')
	} else {
		need_par := node.op in [.amp, .pipe, .xor] // `x & y == 0` => `(x & y) == 0` in C
		if need_par {
			g.write('(')
		}
		g.expr(node.left)
		g.write(' $node.op.str() ')
		g.expr(node.right)
		if need_par {
			g.write(')')
		}
	}
}

fn (mut g Gen) match_expr(node ast.MatchExpr) {
	// println('match expr typ=$it.expr_type')
	// TODO
	if node.cond_type == 0 {
		g.writeln('// match 0')
		return
	}
	is_expr := (node.is_expr && node.return_type != table.void_type) || g.inside_ternary >
		0
	if is_expr {
		g.inside_ternary++
		// g.write('/* EM ret type=${g.typ(node.return_type)}		expected_type=${g.typ(node.expected_type)}  */')
	}
	type_sym := g.table.get_type_symbol(node.cond_type)
	mut tmp := ''
	if type_sym.kind != .void {
		tmp = g.new_tmp_var()
	}
	// styp := g.typ(node.expr_type)
	// g.write('$styp $tmp = ')
	// g.expr(node.cond)
	// g.writeln(';') // $it.blocks.len')
	// mut sum_type_str = ''
	for j, branch in node.branches {
		is_last := j == node.branches.len - 1
		if branch.is_else || node.is_expr && is_last {
			if node.branches.len > 1 {
				if is_expr {
					// TODO too many branches. maybe separate ?: matches
					g.write(' : ')
				} else {
					g.writeln('else {')
				}
			}
		} else {
			if j > 0 {
				if is_expr {
					g.write(' : ')
				} else {
					g.write('else ')
				}
			}
			if is_expr {
				g.write('(')
			} else {
				g.write('if (')
			}
			for i, expr in branch.exprs {
				if node.is_sum_type {
					g.expr(node.cond)
					g.write('.typ == ')
					// g.write('${tmp}.typ == ')
					// sum_type_str
				} else if type_sym.kind == .string {
					g.write('string_eq(')
					//
					g.expr(node.cond)
					g.write(', ')
					// g.write('string_eq($tmp, ')
				} else {
					g.expr(node.cond)
					g.write(' == ')
					// g.write('$tmp == ')
				}
				g.expr(expr)
				if type_sym.kind == .string {
					g.write(')')
				}
				if i < branch.exprs.len - 1 {
					g.write(' || ')
				}
			}
			if is_expr {
				g.write(') ? ')
			} else {
				g.writeln(') {')
			}
		}
		// g.writeln('/* M sum_type=$node.is_sum_type is_expr=$node.is_expr exp_type=${g.typ(node.expected_type)}*/')
		if node.is_sum_type && branch.exprs.len > 0 && !node.is_expr {
			// The first node in expr is an ast.Type
			// Use it to generate `it` variable.
			first_expr := branch.exprs[0]
			match first_expr {
				ast.Type {
					it_type := g.typ(it.typ)
					// g.writeln('$it_type* it = ($it_type*)${tmp}.obj; // ST it')
					g.write('\t$it_type* it = ($it_type*)')
					g.expr(node.cond)
					g.writeln('.obj; // ST it')
				}
				else {
					verror('match sum type')
				}
			}
		}
		g.stmts(branch.stmts)
		if g.inside_ternary == 0 && node.branches.len > 1 {
			g.write('}')
		}
	}
	if is_expr {
		g.decrement_inside_ternary()
	}
}

fn (mut g Gen) ident(node ast.Ident) {
	if node.name == 'lld' {
		return
	}
	if node.name.starts_with('C.') {
		g.write(node.name[2..].replace('.', '__'))
		return
	}
	if node.kind == .constant && !node.name.starts_with('g_') {
		// TODO globals hack
		g.write('_const_')
	}
	mut name := c_name(node.name)
	if node.info is ast.IdentVar {
		ident_var := node.info as ast.IdentVar
		// x ?int
		// `x = 10` => `x.data = 10` (g.right_is_opt == false)
		// `x = new_opt()` => `x = new_opt()` (g.right_is_opt == true)
		// `println(x)` => `println(*(int*)x.data)`
		if ident_var.is_optional && !(g.is_assign_lhs && g.right_is_opt) {
			g.write('/*opt*/')
			styp := g.base_type(ident_var.typ)
			g.write('(*($styp*)${name}.data)')
			return
		}
	}
	g.write(g.get_ternary_name(name))
}

fn (mut g Gen) concat_expr(node ast.ConcatExpr) {
	styp := g.typ(node.return_type)
	sym := g.table.get_type_symbol(node.return_type)
	is_multi := sym.kind == .multi_return
	if !is_multi {
		g.expr(node.vals[0])
	} else {
		g.write('($styp){')
		for i, expr in node.vals {
			g.write('.arg$i=')
			g.expr(expr)
			if i < node.vals.len - 1 {
				g.write(',')
			}
		}
		g.write('}')
	}
}

fn (mut g Gen) if_expr(node ast.IfExpr) {
	if node.is_expr || g.inside_ternary != 0 {
		g.inside_ternary++
		g.write('(')
		for i, branch in node.branches {
			if i > 0 {
				g.write(' : ')
			}
			if i < node.branches.len - 1 || !node.has_else {
				g.expr(branch.cond)
				g.write(' ? ')
			}
			g.stmts(branch.stmts)
		}
		if node.branches.len == 1 {
			g.write(': 0')
		}
		g.write(')')
		g.decrement_inside_ternary()
		return
	}
	mut is_guard := false
	for i, branch in node.branches {
		if i == 0 {
			match branch.cond {
				ast.IfGuardExpr {
					is_guard = true
					g.write('{ /* if guard */ ${g.typ(it.expr_type)} $it.var_name = ')
					g.expr(it.expr)
					g.writeln(';')
					g.writeln('if (${it.var_name}.ok) {')
				}
				else {
					g.write('if (')
					g.expr(branch.cond)
					g.writeln(') {')
				}
			}
		} else if i < node.branches.len - 1 || !node.has_else {
			g.write('} else if (')
			g.expr(branch.cond)
			g.writeln(') {')
		} else if i == node.branches.len - 1 && node.has_else {
			g.writeln('} else {')
		}
		g.stmts(branch.stmts)
	}
	if is_guard {
		g.write('}')
	}
	g.writeln('}')
}

fn (mut g Gen) index_expr(node ast.IndexExpr) {
	// TODO else doesn't work with sum types
	mut is_range := false
	match node.index {
		ast.RangeExpr {
			sym := g.table.get_type_symbol(node.left_type)
			is_range = true
			if sym.kind == .string {
				g.write('string_substr(')
				g.expr(node.left)
			} else if sym.kind == .array {
				g.write('array_slice(')
				g.expr(node.left)
			} else if sym.kind == .array_fixed {
				// Convert a fixed array to V array when doing `fixed_arr[start..end]`
				g.write('array_slice(new_array_from_c_array(_ARR_LEN(')
				g.expr(node.left)
				g.write('), _ARR_LEN(')
				g.expr(node.left)
				g.write('), sizeof(')
				g.expr(node.left)
				g.write('[0]), ')
				g.expr(node.left)
				g.write(')')
			} else {
				g.expr(node.left)
			}
			g.write(', ')
			if it.has_low {
				g.expr(it.low)
			} else {
				g.write('0')
			}
			g.write(', ')
			if it.has_high {
				g.expr(it.high)
			} else {
				g.expr(node.left)
				g.write('.len')
			}
			g.write(')')
			return
		}
		else {}
	}
	if !is_range {
		sym := g.table.get_type_symbol(node.left_type)
		left_is_ptr := node.left_type.is_ptr()
		if node.left_type.flag_is(.variadic) {
			g.expr(node.left)
			g.write('.args')
			g.write('[')
			g.expr(node.index)
			g.write(']')
		} else if sym.kind == .array {
			info := sym.info as table.Array
			elem_type_str := g.typ(info.elem_type)
			// `vals[i].field = x` is an exception and requires `array_get`:
			// `(*(Val*)array_get(vals, i)).field = x;`
			is_selector := node.left is ast.SelectorExpr
			if g.is_assign_lhs && !is_selector && node.is_setter {
				g.is_array_set = true
				g.write('array_set(')
				if !left_is_ptr {
					g.write('&')
				}
				g.expr(node.left)
				g.write(', ')
				g.expr(node.index)
				mut need_wrapper := true
				/*
				match node.right {
					ast.EnumVal, ast.Ident {
						// `&x` is enough for variables and enums
						// `&(Foo[]){ ... }` is only needed for function calls and literals
						need_wrapper = false
					}
					else {}
				}
				*/
				if need_wrapper {
					g.write(', &($elem_type_str[]) { \n')
				} else {
					g.write(', &')
				}
				// `x[0] *= y`
				if g.assign_op != .assign && g.assign_op in token.assign_tokens {
					// TODO move this
					g.write('*($elem_type_str*)array_get(')
					if left_is_ptr {
						g.write('*')
					}
					g.expr(node.left)
					g.write(', ')
					g.expr(node.index)
					g.write(') ')
					op := match g.assign_op {
						.mult_assign { '*' }
						.plus_assign { '+' }
						.minus_assign { '-' }
						.div_assign { '/' }
						.xor_assign { '^' }
						.mod_assign { '%' }
						.or_assign { '|' }
						.and_assign { '&' }
						.left_shift_assign { '<<' }
						.right_shift_assign { '>>' }
						else { '' }
					}
					g.write(op)
				}
			} else {
				g.write('(*($elem_type_str*)array_get(')
				if left_is_ptr {
					g.write('*')
				}
				g.expr(node.left)
				g.write(', ')
				g.expr(node.index)
				g.write('))')
			}
		} else if sym.kind == .map {
			info := sym.info as table.Map
			elem_type_str := g.typ(info.value_type)
			if g.is_assign_lhs && !g.is_array_set {
				g.is_array_set = true
				g.write('map_set(')
				if !left_is_ptr {
					g.write('&')
				}
				g.expr(node.left)
				g.write(', ')
				g.expr(node.index)
				g.write(', &($elem_type_str[]) { \n')
			} else {
				/*
				g.write('(*($elem_type_str*)map_get2(')
				g.expr(node.left)
					g.write(', ')
					g.expr(node.index)
					g.write('))')
				*/
				zero := g.type_default(info.value_type)
				g.write('(*($elem_type_str*)map_get3(')
				g.expr(node.left)
				g.write(', ')
				g.expr(node.index)
				g.write(', &($elem_type_str[]){ $zero }))\n')
			}
		} else if sym.kind == .string && !node.left_type.is_ptr() {
			g.write('string_at(')
			g.expr(node.left)
			g.write(', ')
			g.expr(node.index)
			g.write(')')
		} else {
			g.expr(node.left)
			g.write('[')
			g.expr(node.index)
			g.write(']')
		}
	}
}

fn (mut g Gen) return_statement(node ast.Return) {
	g.write('return ')
	if g.fn_decl.name == 'main' {
		g.writeln('0;')
		return
	}
	// got to do a correct check for multireturn
	sym := g.table.get_type_symbol(g.fn_decl.return_type)
	fn_return_is_multi := sym.kind == .multi_return
	fn_return_is_optional := g.fn_decl.return_type.flag_is(.optional)
	// handle none/error for optional
	if fn_return_is_optional {
		optional_none := node.exprs[0] is ast.None
		mut optional_error := false
		match node.exprs[0] {
			ast.CallExpr { optional_error = it.name == 'error' }
			else { false }
		}
		if optional_none || optional_error {
			g.expr_with_cast(node.exprs[0], node.types[0], g.fn_decl.return_type)
			g.write(';')
			return
		}
	}
	// regular cases
	if fn_return_is_multi { // not_optional_none { //&& !fn_return_is_optional {
		// typ_sym := g.table.get_type_symbol(g.fn_decl.return_type)
		// mr_info := typ_sym.info as table.MultiReturn
		mut styp := ''
		if fn_return_is_optional {
			styp = g.base_type(g.fn_decl.return_type)
			g.write('opt_ok(&($styp/*X*/[]) { ')
		} else {
			styp = g.typ(g.fn_decl.return_type)
		}
		g.write('($styp){')
		for i, expr in node.exprs {
			g.write('.arg$i=')
			g.expr(expr)
			if i < node.exprs.len - 1 {
				g.write(',')
			}
		}
		g.write('}')
		if fn_return_is_optional {
			g.write(' }, sizeof($styp))')
		}
	} else if node.exprs.len >= 1 {
		// normal return
		return_sym := g.table.get_type_symbol(node.types[0])
		// `return opt_ok(expr)` for functions that expect an optional
		if fn_return_is_optional && !node.types[0].flag_is(.optional) && return_sym.name !=
			'Option' {
			styp := g.base_type(g.fn_decl.return_type)
			g.write('/*:)$return_sym.name*/opt_ok(&($styp[]) { ')
			if !g.fn_decl.return_type.is_ptr() && node.types[0].is_ptr() {
				// Automatic Dereference for optional
				g.write('*')
			}
			for i, expr in node.exprs {
				g.expr(expr)
				if i < node.exprs.len - 1 {
					g.write(', ')
				}
			}
			g.writeln(' }, sizeof($styp));')
			return
		}
		g.expr_with_cast(node.exprs[0], node.types[0], g.fn_decl.return_type)
	}
	g.writeln(';')
}

fn (mut g Gen) const_decl(node ast.ConstDecl) {
	for field in node.fields {
		name := c_name(field.name)
		// TODO hack. Cut the generated value and paste it into definitions.
		pos := g.out.len
		g.expr(field.expr)
		val := g.out.after(pos)
		g.out.go_back(val.len)
		/*
		if field.typ == table.byte_type {
			g.const_decl_simple_define(name, val)
			return
		}
		*/
		/*
		if table.is_number(field.typ) {
			g.const_decl_simple_define(name, val)
		} else if field.typ == table.string_type {
			g.definitions.writeln('string _const_$name; // a string literal, inited later')
			if g.pref.build_mode != .build_module {
				g.stringliterals.writeln('\t_const_$name = $val;')
			}
		} else {
		*/
		match field.expr {
			ast.CharLiteral {
				g.const_decl_simple_define(name, val)
			}
			ast.FloatLiteral {
				g.const_decl_simple_define(name, val)
			}
			ast.IntegerLiteral {
				g.const_decl_simple_define(name, val)
			}
			ast.ArrayInit {
				if it.is_fixed {
					styp := g.typ(it.typ)
					g.definitions.writeln('$styp _const_$name = $val; // fixed array const')
				} else {
					g.const_decl_init_later(name, val, field.typ)
				}
			}
			ast.StringLiteral {
				g.definitions.writeln('string _const_$name; // a string literal, inited later')
				if g.pref.build_mode != .build_module {
					g.stringliterals.writeln('\t_const_$name = $val;')
				}
			}
			else {
				g.const_decl_init_later(name, val, field.typ)
			}
		}
	}
}

fn (mut g Gen) const_decl_simple_define(name, val string) {
	// Simple expressions should use a #define
	// so that we don't pollute the binary with unnecessary global vars
	// Do not do this when building a module, otherwise the consts
	// will not be accessible.
	g.definitions.write('#define _const_$name ')
	g.definitions.writeln(val)
}

fn (mut g Gen) const_decl_init_later(name, val string, typ table.Type) {
	// Initialize more complex consts in `void _vinit(){}`
	// (C doesn't allow init expressions that can't be resolved at compile time).
	styp := g.typ(typ)
	g.definitions.writeln('$styp _const_$name; // inited later')
	g.inits.writeln('\t_const_$name = $val;')
}

fn (mut g Gen) go_back_out(n int) {
	g.out.go_back(n)
}

fn (mut g Gen) struct_init(struct_init ast.StructInit) {
	skip_init := ['strconv__ftoa__Uf32', 'strconv__ftoa__Uf64', 'strconv__Float64u', 'struct stat',
		'struct addrinfo'
	]
	styp := g.typ(struct_init.typ)
	if styp in skip_init {
		g.go_back_out(3)
		return
	}
	sym := g.table.get_type_symbol(struct_init.typ)
	is_amp := g.is_amp
	g.is_amp = false // reset the flag immediately so that other struct inits in this expr are handled correctly
	if is_amp {
		g.out.go_back(1) // delete the `&` already generated in `prefix_expr()
		g.write('($styp*)memdup(&($styp){')
	} else {
		g.writeln('($styp){')
	}
	// mut fields := []string{}
	mut inited_fields := map[string]int{} // TODO this is done in checker, move to ast node
	/*
	if struct_init.fields.len == 0 && struct_init.exprs.len > 0 {
		// Get fields for {a,b} short syntax. Fields array wasn't set in the parser.
		for f in info.fields {
			fields << f.name
		}
	} else {
		fields = struct_init.fields
	}
	*/
	// User set fields
	mut initialized := false
	for i, field in struct_init.fields {
		inited_fields[field.name] = i
		if sym.kind != .struct_ {
			field_name := c_name(field.name)
			g.write('\t.$field_name = ')
			field_type_sym := g.table.get_type_symbol(field.typ)
			mut cloned := false
			if g.autofree && field_type_sym.kind in [.array, .string] {
				g.write('/*clone1*/')
				if g.gen_clone_assignment(field.expr, field_type_sym, false) {
					cloned = true
				}
			}
			if !cloned {
				if field.expected_type.is_ptr() && !field.typ.is_ptr() && !field.typ.is_number() {
					g.write('/* autoref */&')
				}
				g.expr_with_cast(field.expr, field.typ, field.expected_type)
			}
			g.writeln(',')
			initialized = true
		}
	}
	// The rest of the fields are zeroed.
	mut nr_info_fields := 0
	if sym.kind == .struct_ {
		info := sym.info as table.Struct
		if info.is_union && struct_init.fields.len > 1 {
			verror('union must not have more than 1 initializer')
		}
		nr_info_fields = info.fields.len
		for field in info.fields {
			if field.name in inited_fields {
				sfield := struct_init.fields[inited_fields[field.name]]
				field_name := c_name(sfield.name)
				g.write('\t.$field_name = ')
				field_type_sym := g.table.get_type_symbol(sfield.typ)
				mut cloned := false
				if g.autofree && field_type_sym.kind in [.array, .string] {
					g.write('/*clone1*/')
					if g.gen_clone_assignment(sfield.expr, field_type_sym, false) {
						cloned = true
					}
				}
				if !cloned {
					if sfield.expected_type.is_ptr() && !sfield.typ.is_ptr() && !sfield.typ.is_number() {
						g.write('/* autoref */&')
					}
					g.expr_with_cast(sfield.expr, sfield.typ, sfield.expected_type)
				}
				g.writeln(',')
				initialized = true
				continue
			}
			if info.is_union {
				// unions thould have exactly one explicit initializer
				continue
			}
			if field.typ.flag_is(.optional) {
				// TODO handle/require optionals in inits
				continue
			}
			field_name := c_name(field.name)
			g.write('\t.$field_name = ')
			if field.has_default_expr {
				g.expr(ast.fe2ex(field.default_expr))
			} else {
				g.write(g.type_default(field.typ))
			}
			g.writeln(',')
			initialized = true
		}
	}
	// if struct_init.fields.len == 0 && info.fields.len == 0 {
	if !initialized {
		g.write('\n#ifndef __cplusplus\n0\n#endif\n')
	}
	g.write('}')
	if is_amp {
		g.write(', sizeof($styp))')
	}
}

// { user | name: 'new name' }
fn (mut g Gen) assoc(node ast.Assoc) {
	g.writeln('// assoc')
	if node.typ == 0 {
		return
	}
	styp := g.typ(node.typ)
	g.writeln('($styp){')
	mut inited_fields := map[string]int{}
	for i, field in node.fields {
		inited_fields[field] = i
	}
	// Merge inited_fields in the rest of the fields.
	sym := g.table.get_type_symbol(node.typ)
	info := sym.info as table.Struct
	for field in info.fields {
		field_name := c_name(field.name)
		if field.name in inited_fields {
			g.write('\t.$field_name = ')
			g.expr(node.exprs[inited_fields[field.name]])
			g.writeln(', ')
		} else {
			g.writeln('\t.$field_name = ${node.var_name}.$field_name,')
		}
	}
	g.write('}')
	if g.is_amp {
		g.write(', sizeof($styp))')
	}
}

fn (mut g Gen) generate_array_equality_fn(ptr_typ string, styp table.Type, sym &table.TypeSymbol) {
	g.array_fn_definitions << ptr_typ
	g.definitions.writeln('bool ${ptr_typ}_arr_eq(array_${ptr_typ} a, array_${ptr_typ} b) {')
	g.definitions.writeln('\tif (a.len != b.len) {')
	g.definitions.writeln('\t\treturn false;')
	g.definitions.writeln('\t}')
	g.definitions.writeln('\tfor (int i = 0; i < a.len; i++) {')
	if styp == table.string_type_idx {
		g.definitions.writeln('\t\tif (string_ne(*((${ptr_typ}*)((byte*)a.data+(i*a.element_size))), *((${ptr_typ}*)((byte*)b.data+(i*b.element_size))))) {')
	} else if sym.kind == .struct_ {
		g.definitions.writeln('\t\tif (memcmp((byte*)a.data+(i*a.element_size), (byte*)b.data+(i*b.element_size), a.element_size)) {')
	} else {
		g.definitions.writeln('\t\tif (*((${ptr_typ}*)((byte*)a.data+(i*a.element_size))) != *((${ptr_typ}*)((byte*)b.data+(i*b.element_size)))) {')
	}
	g.definitions.writeln('\t\t\treturn false;')
	g.definitions.writeln('\t\t}')
	g.definitions.writeln('\t}')
	g.definitions.writeln('\treturn true;')
	g.definitions.writeln('}')
}

fn verror(s string) {
	util.verror('cgen error', s)
}

fn (mut g Gen) write_init_function() {
	if g.pref.is_liveshared {
		return
	}
	g.writeln('void _vinit() {')
	g.writeln('\tbuiltin_init();')
	g.writeln('\tvinit_string_literals();')
	g.writeln(g.inits.str())
	for mod_name in g.table.imports {
		init_fn_name := '${mod_name}.init'
		if _ := g.table.find_fn(init_fn_name) {
			mod_c_name := mod_name.replace('.', '__')
			init_fn_c_name := '${mod_c_name}__init'
			g.writeln('\t${init_fn_c_name}();')
		}
	}
	g.writeln('}')
	if g.autofree {
		g.writeln('void _vcleanup() {')
		// g.writeln('puts("cleaning up...");')
		if g.is_importing_os() {
			g.writeln('array_free(&_const_os__args);')
			g.writeln('string_free(&_const_os__wd_at_startup);')
		}
		g.writeln('array_free(&_const_strconv__ftoa__powers_of_10);')
		g.writeln('}')
	}
}

const (
	builtins = ['string', 'array', 'KeyValue', 'DenseArray', 'map', 'Option']
)

fn (mut g Gen) write_builtin_types() {
	mut builtin_types := []table.TypeSymbol{} // builtin types
	// builtin types need to be on top
	// everything except builtin will get sorted
	for builtin_name in builtins {
		builtin_types << g.table.types[g.table.type_idxs[builtin_name]]
	}
	g.write_types(builtin_types)
}

// C struct definitions, ordered
// Sort the types, make sure types that are referenced by other types
// are added before them.
fn (mut g Gen) write_sorted_types() {
	mut types := []table.TypeSymbol{} // structs that need to be sorted
	for typ in g.table.types {
		if typ.name !in builtins {
			types << typ
		}
	}
	// sort structs
	types_sorted := g.sort_structs(types)
	// Generate C code
	g.definitions.writeln('// builtin types:')
	g.definitions.writeln('//------------------ #endbuiltin')
	g.write_types(types_sorted)
}

fn (mut g Gen) write_types(types []table.TypeSymbol) {
	for typ in types {
		if typ.name.starts_with('C.') {
			continue
		}
		// sym := g.table.get_type_symbol(typ)
		name := typ.name.replace('.', '__')
		match typ.info {
			table.Struct {
				info := typ.info as table.Struct
				// g.definitions.writeln('typedef struct {')
				if info.is_union {
					g.definitions.writeln('union $name {')
				} else {
					g.definitions.writeln('struct $name {')
				}
				if info.fields.len > 0 {
					for field in info.fields {
						type_name := g.typ(field.typ)
						field_name := c_name(field.name)
						g.definitions.writeln('\t$type_name $field_name;')
					}
				} else {
					g.definitions.writeln('EMPTY_STRUCT_DECLARATION;')
				}
				// g.definitions.writeln('} $name;\n')
				//
				g.definitions.writeln('};\n')
			}
			table.Alias {
				// table.Alias, table.SumType { TODO
			}
			table.SumType {
				g.definitions.writeln('')
				g.definitions.writeln('// Sum type $name = ')
				for sv in it.variants {
					g.definitions.writeln('//          | ${sv:4d} = ${g.typ(sv):-20s}')
				}
				g.definitions.writeln('typedef struct {')
				g.definitions.writeln('    void* obj;')
				g.definitions.writeln('    int typ;')
				g.definitions.writeln('} $name;')
				g.definitions.writeln('')
			}
			table.ArrayFixed {
				// .array_fixed {
				styp := typ.name.replace('.', '__')
				// array_fixed_char_300 => char x[300]
				mut fixed := styp[12..]
				len := styp.after('_')
				fixed = fixed[..fixed.len - len.len - 1]
				if fixed.starts_with('C__') {
					fixed = fixed[3..]
				}
				g.definitions.writeln('typedef $fixed $styp [$len];')
				// }
			}
			else {}
		}
	}
}

// sort structs by dependant fields
fn (g Gen) sort_structs(typesa []table.TypeSymbol) []table.TypeSymbol {
	mut dep_graph := depgraph.new_dep_graph()
	// types name list
	mut type_names := []string{}
	for typ in typesa {
		type_names << typ.name
	}
	// loop over types
	for t in typesa {
		if t.kind == .interface_ {
			dep_graph.add(t.name, [])
			continue
		}
		// create list of deps
		mut field_deps := []string{}
		match t.info {
			table.ArrayFixed {
				dep := g.table.get_type_symbol(it.elem_type).name
				if dep in type_names {
					field_deps << dep
				}
			}
			table.Struct {
				info := t.info as table.Struct
				// if info.is_interface {
				// continue
				// }
				for field in info.fields {
					dep := g.table.get_type_symbol(field.typ).name
					// skip if not in types list or already in deps
					if dep !in type_names || dep in field_deps || field.typ.is_ptr() {
						continue
					}
					field_deps << dep
				}
			}
			// table.Interface {}
			else {}
		}
		// add type and dependant types to graph
		dep_graph.add(t.name, field_deps)
	}
	// sort graph
	dep_graph_sorted := dep_graph.resolve()
	if !dep_graph_sorted.acyclic {
		verror('cgen.sort_structs(): the following structs form a dependency cycle:\n' + dep_graph_sorted.display_cycles() +
			'\nyou can solve this by making one or both of the dependant struct fields references, eg: field &MyStruct' +
			'\nif you feel this is an error, please create a new issue here: https://github.com/vlang/v/issues and tag @joe-conigliaro')
	}
	// sort types
	mut types_sorted := []table.TypeSymbol{}
	for node in dep_graph_sorted.nodes {
		types_sorted << g.table.types[g.table.type_idxs[node.name]]
	}
	return types_sorted
}

fn (mut g Gen) string_inter_literal(node ast.StringInterLiteral) {
	g.write('_STR("')
	// Build the string with %
	mut fieldwidths := []int{}
	mut specs := []byte{}
	mut end_string := false
	for i, val in node.vals {
		escaped_val := val.replace_each(['"', '\\"', '\r\n', '\\n', '\n', '\\n', '%', '%%'])
		if i >= node.exprs.len {
			if escaped_val.len > 0 {
				end_string = true
				g.write('\\000')
				g.write(escaped_val)
			}
			continue
		}
		g.write(escaped_val)
		sym := g.table.get_type_symbol(node.expr_types[i])
		sfmt := node.expr_fmts[i]
		mut fspec := `_` // placeholder
		mut fmt := '' // field width and precision
		if sfmt.len > 0 {
			// analyze and validate format specifier
			if sfmt[sfmt.len - 1] in [`E`, `F`, `G`, `e`, `f`, `g`,
				`d`, `u`, `x`, `X`, `o`, `c`, `s`, `p`] {
				fspec = sfmt[sfmt.len - 1]
			}
			fmt = if fspec == `_` {
				sfmt[1..sfmt.len]
			} else {
				sfmt[1..sfmt.len - 1]
			}
		}
		if fspec == `_` { // set default representation for type if still missing
			if node.expr_types[i].is_float() {
				fspec = `g`
			} else if node.expr_types[i].is_signed() || node.expr_types[i].is_any_int() {
				fspec = `d`
			} else if node.expr_types[i].is_unsigned() {
				fspec = `u`
			} else if node.expr_types[i].is_pointer() {
				fspec = `p`
			} else if node.expr_types[i] in [table.string_type, table.bool_type] || sym.kind in
				[.enum_, .array, .array_fixed, .struct_, .map] || g.typ(node.expr_types[i]).starts_with('Option') ||
				sym.has_method('str') {
				fspec = `s`
			} else {
				// default to int - TODO: should better be checked
				fspec = `d`
			}
		}
		fields := fmt.split('.')
		// validate format
		// only floats should have precision specifier
		if fields.len > 2 ||
			fields.len == 2 && !(node.expr_types[i].is_float()) ||
<<<<<<< HEAD
			node.expr_types[i].is_signed() && !(fspec in [`d`, `c`, `x`, `X`, `o`]) ||
			node.expr_types[i].is_unsigned() && !(fspec in [`u`, `x`, `X`, `o`, `c`]) ||
			node.expr_types[i].is_any_int() && !(fspec in [`d`, `c`, `x`, `X`, `o`, `u`, `x`, `X`, `o`, `c`]) ||
			node.expr_types[i].is_float() && !(fspec in [`E`, `F`, `G`, `e`, `f`, `g`]) ||
			node.expr_types[i].is_pointer() && !(fspec in [`p`, `x`, `X`]) {
=======
			node.expr_types[i].is_signed() && fspec !in [`d`, `c`, `x`, `X`, `o`] ||
			node.expr_types[i].is_unsigned() && fspec !in [`u`, `x`, `X`, `o`, `c`] ||
			node.expr_types[i].is_any_int() && fspec !in [`d`, `c`, `x`, `X`, `o`, `u`, `x`, `X`, `o`] ||
			node.expr_types[i].is_float() && fspec !in [`E`, `F`, `G`, `e`, `f`, `g`] ||
			node.expr_types[i].is_pointer() && fspec !in [`p`, `x`, `X`] {
>>>>>>> fd4d28b7
			verror('illegal format specifier ${fspec:c} for type ${g.table.get_type_name(node.expr_types[i])}')
		}
		// make sure that format paramters are valid numbers
		for j, f in fields {
			for k, c in f {
				if (c < `0` || c > `9`) && !(j == 0 && k == 0 && (node.expr_types[i].is_number() &&
					c == `+` || c == `-`)) {
					verror('illegal character ${c:c} in format specifier ${fmt}')
				}
			}
		}
		specs << fspec
		fieldwidths << if fields.len == 0 {
			0
		} else {
			strconv.atoi(fields[0])
		}
		// write correct format specifier to intermediate string
		g.write('%')
		if fspec == `s` {
			if fields.len == 0 || strconv.atoi(fields[0]) == 0 {
				g.write('.*s')
			} else {
				g.write('*.*s')
			}
		} else if node.expr_types[i].is_float() || node.expr_types[i].is_pointer() {
			g.write('$fmt${fspec:c}')
		} else if node.expr_types[i].is_pointer() {
			if fspec == `p` {
				g.write('${fmt}p')
			} else {
				g.write('${fmt}"PRI${fspec:c}PTR"')
			}
		} else if node.expr_types[i].is_int() {
			if fspec == `c` {
				if node.expr_types[i].idx() in [table.i64_type_idx, table.f64_type_idx] {
					verror('64 bit integer types cannot be interpolated as character')
				} else {
					g.write('${fmt}c')
				}
			} else {
				g.write('${fmt}"PRI${fspec:c}')
				if node.expr_types[i] in [table.i8_type, table.byte_type] {
					g.write('8')
				} else if node.expr_types[i] in [table.i16_type, table.u16_type] {
					g.write('16')
				} else if node.expr_types[i] in [table.i64_type, table.u64_type] {
					g.write('64')
				} else {
					g.write('32')
				}
				g.write('"')
			}
		} else {
			// TODO: better check this case
			g.write('${fmt}"PRId32"')
		}
		if i < node.exprs.len - 1 {
			g.write('\\000')
		}
	}
	num_string_parts := if end_string { node.exprs.len + 1 } else { node.exprs.len }
	g.write('", $num_string_parts, ')
	// Build args
	for i, expr in node.exprs {
		if node.expr_types[i] == table.string_type {
			g.expr(expr)
		} else if node.expr_types[i] == table.bool_type {
			g.expr(expr)
			g.write(' ? _SLIT("true") : _SLIT("false")')
		} else if node.expr_types[i].is_number() || node.expr_types[i].is_pointer() || specs[i] ==
			`d` {
			if node.expr_types[i].is_signed() && specs[i] in [`x`, `X`, `o`] {
				// convert to unsigned first befors C's integer propagation strikes
				if node.expr_types[i] == table.i8_type {
					g.write('(byte)(')
				} else if node.expr_types[i] == table.i16_type {
					g.write('(u16)(')
				} else if node.expr_types[i] == table.int_type {
					g.write('(u32)(')
				} else {
					g.write('(u64)(')
				}
				g.expr(expr)
				g.write(')')
			} else {
				g.expr(expr)
			}
		} else if specs[i] == `s` {
			sym := g.table.get_type_symbol(node.expr_types[i])
			sym_has_str_method, str_method_expects_ptr, _ := sym.str_method_info()
			if node.expr_types[i].flag_is(.variadic) {
				str_fn_name := g.gen_str_for_type(node.expr_types[i])
				g.write('${str_fn_name}(')
				g.expr(expr)
				g.write(')')
			} else if sym.kind == .enum_ {
				is_var := match node.exprs[i] {
					ast.SelectorExpr { true }
					ast.Ident { true }
					else { false }
				}
				if is_var {
					str_fn_name := g.gen_str_for_type(node.expr_types[i])
					g.write('${str_fn_name}(')
					g.enum_expr(expr)
					g.write(')')
				} else {
					g.write('tos_lit("')
					g.enum_expr(expr)
					g.write('")')
				}
			} else if sym_has_str_method || sym.kind in [.array, .array_fixed, .map, .struct_] {
				is_p := node.expr_types[i].is_ptr()
				val_type := if is_p { node.expr_types[i].deref() } else { node.expr_types[i] }
				str_fn_name := g.gen_str_for_type(val_type)
				if is_p && str_method_expects_ptr {
					g.write('string_add(_SLIT("&"), ${str_fn_name}(  (')
				}
				if is_p && !str_method_expects_ptr {
					g.write('string_add(_SLIT("&"), ${str_fn_name}( *(')
				}
				if !is_p && !str_method_expects_ptr {
					g.write('${str_fn_name}(  ')
				}
				if !is_p && str_method_expects_ptr {
					g.write('${str_fn_name}( &')
				}
				g.expr(expr)
				if sym.kind == .struct_ && !sym_has_str_method {
					if is_p {
						g.write('),0))')
					} else {
						g.write(',0)')
					}
				} else {
					if is_p {
						g.write(')))')
					} else {
						g.write(')')
					}
				}
			} else if g.typ(node.expr_types[i]).starts_with('Option') {
				str_fn_name := 'Option_str'
				g.write('${str_fn_name}(*(Option*)&')
				g.expr(expr)
				g.write(')')
			} else {
				verror('cannot convert to string')
			}
		} else {
			g.expr(expr)
		}
		if specs[i] == `s` && fieldwidths[i] != 0 {
			g.write(', ${fieldwidths[i]}')
		}
		if i < node.exprs.len - 1 {
			g.write(', ')
		}
	}
	g.write(')')
}

// `nums.map(it % 2 == 0)`
fn (mut g Gen) gen_map(node ast.CallExpr) {
	tmp := g.new_tmp_var()
	s := g.go_before_stmt(0)
	// println('filter s="$s"')
	ret_typ := g.typ(node.return_type)
	// inp_typ := g.typ(node.receiver_type)
	ret_sym := g.table.get_type_symbol(node.return_type)
	inp_sym := g.table.get_type_symbol(node.receiver_type)
	ret_info := ret_sym.info as table.Array
	ret_elem_type := g.typ(ret_info.elem_type)
	inp_info := inp_sym.info as table.Array
	inp_elem_type := g.typ(inp_info.elem_type)
	if inp_sym.kind != .array {
		verror('map() requires an array')
	}
	g.writeln('')
	g.write('int ${tmp}_len = ')
	g.expr(node.left)
	g.writeln('.len;')
	g.writeln('$ret_typ $tmp = __new_array(0, ${tmp}_len, sizeof($ret_elem_type));')
	i := g.new_tmp_var()
	g.writeln('for (int $i = 0; $i < ${tmp}_len; $i++) {')
	g.write('\t$inp_elem_type it = (($inp_elem_type*) ')
	g.expr(node.left)
	g.writeln('.data)[$i];')
	g.write('\t$ret_elem_type ti = ')
	match node.args[0].expr {
		ast.Ident {
			if it.kind == .function {
				g.writeln('${it.name}(it)')
			} else {
				g.expr(node.args[0].expr)
			}
		}
		else {
			g.expr(node.args[0].expr)
		}
	}
	g.writeln(';')
	g.writeln('\tarray_push(&$tmp, &ti);')
	g.writeln('}')
	g.write(s)
	g.write(tmp)
}

// `nums.filter(it % 2 == 0)`
fn (mut g Gen) gen_filter(node ast.CallExpr) {
	tmp := g.new_tmp_var()
	s := g.go_before_stmt(0)
	// println('filter s="$s"')
	sym := g.table.get_type_symbol(node.return_type)
	if sym.kind != .array {
		verror('filter() requires an array')
	}
	info := sym.info as table.Array
	styp := g.typ(node.return_type)
	elem_type_str := g.typ(info.elem_type)
	g.write('\nint ${tmp}_len = ')
	g.expr(node.left)
	g.writeln('.len;')
	g.writeln('$styp $tmp = __new_array(0, ${tmp}_len, sizeof($elem_type_str));')
	g.writeln('for (int i = 0; i < ${tmp}_len; i++) {')
	g.write('  $elem_type_str it = (($elem_type_str*) ')
	g.expr(node.left)
	g.writeln('.data)[i];')
	g.write('if (')
	match node.args[0].expr {
		ast.Ident {
			if it.kind == .function {
				g.writeln('${node.args[0]}(it)')
			} else {
				g.expr(node.args[0].expr)
			}
		}
		else {
			g.expr(node.args[0].expr)
		}
	}
	g.writeln(') array_push(&$tmp, &it); \n }')
	g.write(s)
	g.write(' ')
	g.write(tmp)
}

[inline]
fn (g &Gen) nth_stmt_pos(n int) int {
	return g.stmt_path_pos[g.stmt_path_pos.len - (1 + n)]
}

fn (mut g Gen) go_before_stmt(n int) string {
	stmt_pos := g.nth_stmt_pos(n)
	cur_line := g.out.after(stmt_pos)
	g.out.go_back(cur_line.len)
	return cur_line
}

[inline]
fn (mut g Gen) go_before_ternary() string {
	return g.go_before_stmt(g.inside_ternary)
}

fn (mut g Gen) insert_before_stmt(s string) {
	cur_line := g.go_before_stmt(0)
	g.writeln(s)
	g.write(cur_line)
}

// If user is accessing the return value eg. in assigment, pass the variable name.
// If the user is not using the optional return value. We need to pass a temp var
// to access its fields (`.ok`, `.error` etc)
// `os.cp(...)` => `Option bool tmp = os__cp(...); if (!tmp.ok) { ... }`
// Returns the type of the last stmt
fn (mut g Gen) or_block(var_name string, or_block ast.OrExpr, return_type table.Type) {
	cvar_name := c_name(var_name)
	mr_styp := g.base_type(return_type)
	g.writeln(';') // or')
	g.writeln('if (!${cvar_name}.ok) {')
	if or_block.kind == .block {
		g.writeln('\tstring err = ${cvar_name}.v_error;')
		g.writeln('\tint errcode = ${cvar_name}.ecode;')
		stmts := or_block.stmts
		if stmts.len > 0 && stmts[or_block.stmts.len - 1] is ast.ExprStmt && (stmts[stmts.len -
			1] as ast.ExprStmt).typ != table.void_type {
			g.indent++
			for i, stmt in stmts {
				if i == stmts.len - 1 {
					expr_stmt := stmt as ast.ExprStmt
					g.stmt_path_pos << g.out.len
					g.write('*(${mr_styp}*) ${cvar_name}.data = ')
					is_opt_call := expr_stmt.expr is ast.CallExpr && expr_stmt.typ.flag_is(.optional)
					if is_opt_call {
						g.write('*(${mr_styp}*) ')
					}
					g.expr(expr_stmt.expr)
					if is_opt_call {
						g.write('.data')
					}
					if g.inside_ternary == 0 && !(expr_stmt.expr is ast.IfExpr) {
						g.writeln(';')
					}
					g.stmt_path_pos.delete(g.stmt_path_pos.len - 1)
				} else {
					g.stmt(stmt)
				}
			}
			g.indent--
		} else {
			g.stmts(stmts)
		}
	} else if or_block.kind == .propagate {
		if g.file.mod.name == 'main' && g.cur_fn.name == 'main' {
			if g.pref.is_debug {
				paline, pafile, pamod, pafn := g.panic_debug_info(or_block.pos)
				g.writeln('panic_debug($paline, tos3("$pafile"), tos3("$pamod"), tos3("$pafn"), ${cvar_name}.v_error );')
			} else {
				g.writeln('\tv_panic(${cvar_name}.v_error);')
			}
		} else {
			g.writeln('\treturn $cvar_name;')
		}
	}
	g.write('}')
}

fn (mut g Gen) type_of_call_expr(node ast.Expr) string {
	match node {
		ast.CallExpr { return g.typ(it.return_type) }
		else { return typeof(node) }
	}
	return ''
}

// `a in [1,2,3]` => `a == 1 || a == 2 || a == 3`
fn (mut g Gen) in_optimization(left ast.Expr, right ast.ArrayInit) {
	is_str := right.elem_type == table.string_type
	for i, array_expr in right.exprs {
		if is_str {
			g.write('string_eq(')
		}
		g.expr(left)
		if is_str {
			g.write(', ')
		} else {
			g.write(' == ')
		}
		g.expr(array_expr)
		if is_str {
			g.write(')')
		}
		if i < right.exprs.len - 1 {
			g.write(' || ')
		}
	}
}

fn op_to_fn_name(name string) string {
	return match name {
		'+' { '_op_plus' }
		'-' { '_op_minus' }
		'*' { '_op_mul' }
		'/' { '_op_div' }
		'%' { '_op_mod' }
		else { 'bad op $name' }
	}
}

fn (mut g Gen) comp_if_to_ifdef(name string, is_comptime_optional bool) string {
	match name {
		// platforms/os-es:
		'windows' {
			return '_WIN32'
		}
		'mac' {
			return '__APPLE__'
		}
		'macos' {
			return '__APPLE__'
		}
		'linux' {
			return '__linux__'
		}
		'freebsd' {
			return '__FreeBSD__'
		}
		'openbsd' {
			return '__OpenBSD__'
		}
		'netbsd' {
			return '__NetBSD__'
		}
		'dragonfly' {
			return '__DragonFly__'
		}
		'android' {
			return '__ANDROID__'
		}
		'solaris' {
			return '__sun'
		}
		'haiku' {
			return '__haiku__'
		}
		'linux_or_macos' {
			return ''
		}
		//
		'js' {
			return '_VJS'
		}
		// compilers:
		'tinyc' {
			return '__TINYC__'
		}
		'clang' {
			return '__clang__'
		}
		'mingw' {
			return '__MINGW32__'
		}
		'msvc' {
			return '_MSC_VER'
		}
		'cplusplus' {
			return '__cplusplus'
		}
		// other:
		'debug' {
			return '_VDEBUG'
		}
		'glibc' {
			return '__GLIBC__'
		}
		'prealloc' {
			return 'VPREALLOC'
		}
		'no_bounds_checking' {
			return 'CUSTOM_DEFINE_no_bounds_checking'
		}
		'x64' {
			return 'TARGET_IS_64BIT'
		}
		'x32' {
			return 'TARGET_IS_32BIT'
		}
		'little_endian' {
			return 'TARGET_ORDER_IS_LITTLE'
		}
		'big_endian' {
			return 'TARGET_ORDER_IS_BIG'
		}
		else {
			if is_comptime_optional || g.pref.compile_defines_all.len > 0 && name in g.pref.compile_defines_all {
				return 'CUSTOM_DEFINE_${name}'
			}
			verror('bad os ifdef name "$name"')
		}
	}
	// verror('bad os ifdef name "$name"')
	return ''
}

[inline]
fn c_name(name_ string) string {
	name := name_.replace('.', '__')
	if name in c_reserved {
		return 'v_$name'
	}
	return name
}

fn (g Gen) type_default(typ table.Type) string {
	sym := g.table.get_type_symbol(typ)
	if sym.kind == .array {
		elem_sym := g.table.get_type_symbol(sym.array_info().elem_type)
		mut elem_type_str := elem_sym.name.replace('.', '__')
		if elem_type_str.starts_with('C__') {
			elem_type_str = elem_type_str[3..]
		}
		return '__new_array(0, 1, sizeof($elem_type_str))'
	}
	if sym.kind == .map {
		value_type_str := g.typ(sym.map_info().value_type)
		return 'new_map_1(sizeof($value_type_str))'
	}
	// Always set pointers to 0
	if typ.is_ptr() {
		return '0'
	}
	// User struct defined in another module.
	// if typ.contains('__') {
	if sym.kind == .struct_ {
		return '{0}'
	}
	// if typ.ends_with('Fn') { // TODO
	// return '0'
	// }
	// Default values for other types are not needed because of mandatory initialization
	idx := int(typ)
	if idx >= 1 && idx <= 17 {
		return '0'
	}
	/*
	match idx {
		table.bool_type_idx {
			return '0'
		}
		else {}
	}
	*/
	match sym.name {
		'string' { return '(string){.str=""}' }
		'rune' { return '0' }
		else {}
	}
	return '{0}'
	// TODO this results in
	// error: expected a field designator, such as '.field = 4'
	// - Empty ee= (Empty) { . =  {0}  } ;
	/*
	return match typ {
	'bool'{ '0'}
	'string'{ 'tos_lit("")'}
	'i8'{ '0'}
	'i16'{ '0'}
	'i64'{ '0'}
	'u16'{ '0'}
	'u32'{ '0'}
	'u64'{ '0'}
	'byte'{ '0'}
	'int'{ '0'}
	'rune'{ '0'}
	'f32'{ '0.0'}
	'f64'{ '0.0'}
	'byteptr'{ '0'}
	'voidptr'{ '0'}
	else { '{0} '}
}
	*/
}

pub fn (mut g Gen) write_tests_main() {
	g.definitions.writeln('int g_test_oks = 0;')
	g.definitions.writeln('int g_test_fails = 0;')
	$if windows {
		g.writeln('int wmain() {')
	} $else {
		g.writeln('int main() {')
	}
	g.writeln('\t_vinit();')
	g.writeln('')
	all_tfuncs := g.get_all_test_function_names()
	if g.pref.is_stats {
		g.writeln('\tBenchedTests bt = start_testing(${all_tfuncs.len}, tos_lit("$g.pref.path"));')
	}
	for t in all_tfuncs {
		g.writeln('')
		if g.pref.is_stats {
			g.writeln('\tBenchedTests_testing_step_start(&bt, tos_lit("$t"));')
		}
		g.writeln('\t${t}();')
		if g.pref.is_stats {
			g.writeln('\tBenchedTests_testing_step_end(&bt);')
		}
	}
	g.writeln('')
	if g.pref.is_stats {
		g.writeln('\tBenchedTests_end_testing(&bt);')
	}
	g.writeln('')
	if g.autofree {
		g.writeln('\t_vcleanup();')
	}
	g.writeln('\treturn g_test_fails > 0;')
	g.writeln('}')
}

fn (g Gen) get_all_test_function_names() []string {
	mut tfuncs := []string{}
	mut tsuite_begin := ''
	mut tsuite_end := ''
	for _, f in g.table.fns {
		if f.name == 'testsuite_begin' {
			tsuite_begin = f.name
			continue
		}
		if f.name == 'testsuite_end' {
			tsuite_end = f.name
			continue
		}
		if f.name.starts_with('test_') {
			tfuncs << f.name
			continue
		}
		// What follows is for internal module tests
		// (they are part of a V module, NOT in main)
		if f.name.contains('.test_') {
			tfuncs << f.name
			continue
		}
		if f.name.ends_with('.testsuite_begin') {
			tsuite_begin = f.name
			continue
		}
		if f.name.ends_with('.testsuite_end') {
			tsuite_end = f.name
			continue
		}
	}
	mut all_tfuncs := []string{}
	if tsuite_begin.len > 0 {
		all_tfuncs << tsuite_begin
	}
	all_tfuncs << tfuncs
	if tsuite_end.len > 0 {
		all_tfuncs << tsuite_end
	}
	mut all_tfuncs_c := []string{}
	for f in all_tfuncs {
		all_tfuncs_c << f.replace('.', '__')
	}
	return all_tfuncs_c
}

fn (g Gen) is_importing_os() bool {
	return 'os' in g.table.imports
}

fn (mut g Gen) comp_if(it ast.CompIf) {
	ifdef := g.comp_if_to_ifdef(it.val, it.is_opt)
	if it.is_not {
		g.writeln('\n// \$if !${it.val} {\n#ifndef ' + ifdef)
	} else {
		g.writeln('\n// \$if  ${it.val} {\n#ifdef ' + ifdef)
	}
	// NOTE: g.defer_ifdef is needed for defers called witin an ifdef
	// in v1 this code would be completely excluded
	g.defer_ifdef = if it.is_not {
		'\n#ifndef ' + ifdef
	} else {
		'\n#ifdef ' + ifdef
	}
	// println('comp if stmts $g.file.path:$it.pos.line_nr')
	g.stmts(it.stmts)
	g.defer_ifdef = ''
	if it.has_else {
		g.writeln('\n#else')
		g.defer_ifdef = if it.is_not {
			'\n#ifdef ' + ifdef
		} else {
			'\n#ifndef ' + ifdef
		}
		g.stmts(it.else_stmts)
		g.defer_ifdef = ''
	}
	g.writeln('\n// } ${it.val}\n#endif\n')
}

fn (mut g Gen) go_stmt(node ast.GoStmt) {
	tmp := g.new_tmp_var()
	// x := node.call_expr as ast.CallEpxr // TODO
	match node.call_expr {
		ast.CallExpr {
			mut name := it.name // .replace('.', '__')
			if it.is_method {
				receiver_sym := g.table.get_type_symbol(it.receiver_type)
				name = receiver_sym.name + '_' + name
			}
			name = name.replace('.', '__')
			g.writeln('// go')
			wrapper_struct_name := 'thread_arg_' + name
			wrapper_fn_name := name + '_thread_wrapper'
			arg_tmp_var := 'arg_' + tmp
			g.writeln('$wrapper_struct_name *$arg_tmp_var = malloc(sizeof(thread_arg_$name));')
			if it.is_method {
				g.write('${arg_tmp_var}->arg0 = ')
				g.expr(it.left)
				g.writeln(';')
			}
			for i, arg in it.args {
				g.write('${arg_tmp_var}->arg${i+1} = ')
				g.expr(arg.expr)
				g.writeln(';')
			}
			if g.pref.os == .windows {
				g.writeln('CreateThread(0,0, (LPTHREAD_START_ROUTINE)$wrapper_fn_name, $arg_tmp_var, 0,0);')
			} else {
				g.writeln('pthread_t thread_$tmp;')
				g.writeln('pthread_create(&thread_$tmp, NULL, (void*)$wrapper_fn_name, $arg_tmp_var);')
			}
			g.writeln('// endgo\n')
			// Register the wrapper type and function
			if name in g.threaded_fns {
				return
			}
			g.definitions.writeln('\ntypedef struct $wrapper_struct_name {')
			if it.is_method {
				styp := g.typ(it.receiver_type)
				g.definitions.writeln('\t$styp arg0;')
			}
			for i, arg in it.args {
				styp := g.typ(arg.typ)
				g.definitions.writeln('\t$styp arg${i+1};')
			}
			g.definitions.writeln('} $wrapper_struct_name;')
			g.definitions.writeln('void* ${wrapper_fn_name}($wrapper_struct_name *arg);')
			g.gowrappers.writeln('void* ${wrapper_fn_name}($wrapper_struct_name *arg) {')
			g.gowrappers.write('\t${name}(')
			if it.is_method {
				g.gowrappers.write('arg->arg0')
				if it.args.len > 0 {
					g.gowrappers.write(', ')
				}
			}
			for i in 0 .. it.args.len {
				g.gowrappers.write('arg->arg${i+1}')
				if i < it.args.len - 1 {
					g.gowrappers.write(', ')
				}
			}
			g.gowrappers.writeln(');')
			g.gowrappers.writeln('\treturn 0;')
			g.gowrappers.writeln('}')
			g.threaded_fns << name
		}
		else {}
	}
}

fn (mut g Gen) as_cast(node ast.AsCast) {
	// Make sure the sum type can be cast to this type (the types
	// are the same), otherwise panic.
	// g.insert_before('
	styp := g.typ(node.typ)
	expr_type_sym := g.table.get_type_symbol(node.expr_type)
	if expr_type_sym.kind == .sum_type {
		/*
		g.write('*($styp*)')
		g.expr(node.expr)
		g.write('.obj')
		*/
		dot := if node.expr_type.is_ptr() { '->' } else { '.' }
		g.write('/* as */ ($styp*)__as_cast(')
		g.expr(node.expr)
		g.write(dot)
		g.write('obj, ')
		g.expr(node.expr)
		g.write(dot)
		g.write('typ, /*expected:*/$node.typ)')
	}
}

fn (mut g Gen) is_expr(node ast.InfixExpr) {
	g.expr(node.left)
	if node.left_type.is_ptr() {
		g.write('->')
	} else {
		g.write('.')
	}
	sym := g.table.get_type_symbol(node.left_type)
	if sym.kind == .interface_ {
		g.write('_interface_idx == ')
	} else if sym.kind == .sum_type {
		g.write('typ == ')
	}
	g.expr(node.right)
}

[inline]
fn styp_to_str_fn_name(styp string) string {
	return styp.replace('*', '_ptr') + '_str'
}

[inline]
fn (mut g Gen) gen_str_for_type(typ table.Type) string {
	styp := g.typ(typ)
	return g.gen_str_for_type_with_styp(typ, styp)
}

// already generated styp, reuse it
fn (mut g Gen) gen_str_for_type_with_styp(typ table.Type, styp string) string {
	sym := g.table.get_type_symbol(typ)
	str_fn_name := styp_to_str_fn_name(styp)
	sym_has_str_method, str_method_expects_ptr, str_nr_args := sym.str_method_info()
	// generate for type
	if sym_has_str_method && str_method_expects_ptr && str_nr_args == 1 {
		// TODO: optimize out this.
		// It is needed, so that println() can be called with &T and T has `fn (t &T).str() string`
		/*
		eprintln('>> gsftws: typ: $typ | typ_is_ptr $typ_is_ptr | styp: $styp ' +
			'| $str_fn_name | sym.name: $sym.name has_str: $sym_has_str_method ' +
			'| expects_ptr: $str_method_expects_ptr')
		*/
		str_fn_name_no_ptr := '${str_fn_name}_no_ptr'
		already_generated_key_no_ptr := '${styp}:${str_fn_name_no_ptr}'
		if already_generated_key_no_ptr !in g.str_types {
			g.str_types << already_generated_key_no_ptr
			g.definitions.writeln('string ${str_fn_name_no_ptr}(${styp} it); // auto no_ptr version')
			g.auto_str_funcs.writeln('string ${str_fn_name_no_ptr}(${styp} it){ return ${str_fn_name}(&it); }')
		}
		/*
		typ_is_ptr := typ.is_ptr()
		ret_type := if typ_is_ptr { str_fn_name } else { str_fn_name_no_ptr }
		eprintln('    ret_type: $ret_type')
		return ret_type
		*/
		return str_fn_name_no_ptr
	}
	already_generated_key := '${styp}:${str_fn_name}'
	if !sym_has_str_method && already_generated_key !in g.str_types {
		g.str_types << already_generated_key
		match sym.info {
			table.Alias { g.gen_str_default(sym, styp, str_fn_name) }
			table.Array { g.gen_str_for_array(it, styp, str_fn_name) }
			table.ArrayFixed { g.gen_str_for_array_fixed(it, styp, str_fn_name) }
			table.Enum { g.gen_str_for_enum(it, styp, str_fn_name) }
			table.Struct { g.gen_str_for_struct(it, styp, str_fn_name) }
			table.Map { g.gen_str_for_map(it, styp, str_fn_name) }
			else { verror("could not generate string method $str_fn_name for type \'${styp}\'") }
		}
	}
	// if varg, generate str for varg
	if typ.flag_is(.variadic) {
		varg_already_generated_key := 'varg_$already_generated_key'
		if varg_already_generated_key !in g.str_types {
			g.gen_str_for_varg(styp, str_fn_name, sym_has_str_method)
			g.str_types << varg_already_generated_key
		}
		return 'varg_$str_fn_name'
	}
	return str_fn_name
}

fn (mut g Gen) gen_str_default(sym table.TypeSymbol, styp, str_fn_name string) {
	mut convertor := ''
	mut typename_ := ''
	if sym.parent_idx in table.integer_type_idxs {
		convertor = 'int'
		typename_ = 'int'
	} else if sym.parent_idx == table.f32_type_idx {
		convertor = 'float'
		typename_ = 'f32'
	} else if sym.parent_idx == table.f64_type_idx {
		convertor = 'double'
		typename_ = 'f64'
	} else if sym.parent_idx == table.bool_type_idx {
		convertor = 'bool'
		typename_ = 'bool'
	} else {
		verror("could not generate string method for type \'${styp}\'")
	}
	g.definitions.writeln('string ${str_fn_name}($styp it); // auto')
	g.auto_str_funcs.writeln('string ${str_fn_name}($styp it) {')
	if convertor == 'bool' {
		g.auto_str_funcs.writeln('\tstring tmp1 = string_add(tos_lit("${styp}("), (${convertor})it ? tos_lit("true") : tos_lit("false"));')
	} else {
		g.auto_str_funcs.writeln('\tstring tmp1 = string_add(tos_lit("${styp}("), tos3(${typename_}_str((${convertor})it).str));')
	}
	g.auto_str_funcs.writeln('\tstring tmp2 = string_add(tmp1, tos_lit(")"));')
	g.auto_str_funcs.writeln('\tstring_free(&tmp1);')
	g.auto_str_funcs.writeln('\treturn tmp2;')
	g.auto_str_funcs.writeln('}')
}

fn (mut g Gen) gen_str_for_enum(info table.Enum, styp, str_fn_name string) {
	s := styp.replace('.', '__')
	g.definitions.writeln('string ${str_fn_name}($styp it); // auto')
	g.auto_str_funcs.writeln('string ${str_fn_name}($styp it) { /* gen_str_for_enum */')
	g.auto_str_funcs.writeln('\tswitch(it) {')
	for val in info.vals {
		g.auto_str_funcs.writeln('\t\tcase ${s}_$val: return tos_lit("$val");')
	}
	g.auto_str_funcs.writeln('\t\tdefault: return tos_lit("unknown enum value");')
	g.auto_str_funcs.writeln('\t}')
	g.auto_str_funcs.writeln('}')
}

fn (mut g Gen) gen_str_for_struct(info table.Struct, styp, str_fn_name string) {
	// TODO: short it if possible
	// generates all definitions of substructs
	mut fnames2strfunc := {
		'': ''
	} // map[string]string // TODO vfmt bug
	for field in info.fields {
		sym := g.table.get_type_symbol(field.typ)
		if !sym.has_method('str') {
			field_styp := g.typ(field.typ)
			field_fn_name := g.gen_str_for_type_with_styp(field.typ, field_styp)
			fnames2strfunc[field_styp] = field_fn_name
		}
	}
	g.definitions.writeln('string ${str_fn_name}($styp x, int indent_count); // auto')
	g.auto_str_funcs.writeln('string ${str_fn_name}($styp x, int indent_count) {')
	mut clean_struct_v_type_name := styp.replace('__', '.')
	if styp.ends_with('*') {
		deref_typ := styp.replace('*', '')
		g.auto_str_funcs.writeln('\t${deref_typ} *it = x;')
		clean_struct_v_type_name = '&' + clean_struct_v_type_name.replace('*', '')
	} else {
		deref_typ := styp
		g.auto_str_funcs.writeln('\t${deref_typ} *it = &x;')
	}
	// generate ident / indent length = 4 spaces
	g.auto_str_funcs.writeln('\tstring indents = tos_lit("");')
	g.auto_str_funcs.writeln('\tfor (int i = 0; i < indent_count; i++) {')
	g.auto_str_funcs.writeln('\t\tindents = string_add(indents, tos_lit("    "));')
	g.auto_str_funcs.writeln('\t}')
	g.auto_str_funcs.writeln('\treturn _STR("${clean_struct_v_type_name} {\\n"')
	for field in info.fields {
		fmt := g.type_to_fmt(field.typ)
		g.auto_str_funcs.writeln('\t\t"%.*s\\000    ' + '$field.name: $fmt\\n"')
	}
	g.auto_str_funcs.write('\t\t"%.*s\\000}", ${2*(info.fields.len+1)}')
	if info.fields.len > 0 {
		g.auto_str_funcs.write(',\n\t\t')
		for i, field in info.fields {
			sym := g.table.get_type_symbol(field.typ)
			has_custom_str := sym.has_method('str')
			second_str_param := if has_custom_str { '' } else { ', indent_count + 1' }
			mut field_styp := g.typ(field.typ)
			if field_styp.ends_with('*') {
				field_styp = field_styp.replace('*', '')
			}
			field_styp_fn_name := if has_custom_str { '${field_styp}_str' } else { fnames2strfunc[field_styp] }
			if sym.kind == .enum_ {
				g.auto_str_funcs.write('indents, ')
				g.auto_str_funcs.write('${field_styp_fn_name}( it->${field.name} ) ')
			} else if sym.kind == .struct_ {
				g.auto_str_funcs.write('indents, ')
				g.auto_str_funcs.write('${field_styp_fn_name}( it->${field.name}${second_str_param} ) ')
			} else if sym.kind in [.array, .array_fixed, .map] {
				g.auto_str_funcs.write('indents, ')
				g.auto_str_funcs.write('${field_styp_fn_name}( it->${field.name}) ')
			} else {
				g.auto_str_funcs.write('indents, it->${field.name}')
				if field.typ == table.bool_type {
					g.auto_str_funcs.write(' ? _SLIT("true") : _SLIT("false")')
				}
			}
			if i < info.fields.len - 1 {
				g.auto_str_funcs.write(',\n\t\t')
			}
		}
	}
	g.auto_str_funcs.writeln(',')
	g.auto_str_funcs.writeln('\t\tindents);')
	g.auto_str_funcs.writeln('}')
}

fn (mut g Gen) gen_str_for_array(info table.Array, styp, str_fn_name string) {
	sym := g.table.get_type_symbol(info.elem_type)
	field_styp := g.typ(info.elem_type)
	is_elem_ptr := info.elem_type.is_ptr()
	sym_has_str_method, str_method_expects_ptr, _ := sym.str_method_info()
	mut elem_str_fn_name := ''
	if sym_has_str_method {
		elem_str_fn_name = if is_elem_ptr {
			field_styp.replace('*', '') + '_str'
		} else {
			field_styp + '_str'
		}
	} else {
		elem_str_fn_name = styp_to_str_fn_name(field_styp)
	}
	if !sym_has_str_method {
		// eprintln('> sym.name: does not have method `str`')
		g.gen_str_for_type_with_styp(info.elem_type, field_styp)
	}
	g.definitions.writeln('string ${str_fn_name}($styp a); // auto')
	g.auto_str_funcs.writeln('string ${str_fn_name}($styp a) {')
	g.auto_str_funcs.writeln('\tstrings__Builder sb = strings__new_builder(a.len * 10);')
	g.auto_str_funcs.writeln('\tstrings__Builder_write(&sb, tos_lit("["));')
	g.auto_str_funcs.writeln('\tfor (int i = 0; i < a.len; i++) {')
	g.auto_str_funcs.writeln('\t\t${field_styp} it = (*(${field_styp}*)array_get(a, i));')
	if sym.kind == .struct_ && !sym_has_str_method {
		if is_elem_ptr {
			g.auto_str_funcs.writeln('\t\tstring x = ${elem_str_fn_name}(*it,0);')
		} else {
			g.auto_str_funcs.writeln('\t\tstring x = ${elem_str_fn_name}(it,0);')
		}
	} else if sym.kind in [.f32, .f64] {
		g.auto_str_funcs.writeln('\t\tstring x = _STR("%g", 1, it);')
	} else {
		// There is a custom .str() method, so use it.
		// NB: we need to take account of whether the user has defined
		// `fn (x T) str() {` or `fn (x &T) str() {`, and convert accordingly
		if str_method_expects_ptr && is_elem_ptr || !str_method_expects_ptr && !is_elem_ptr {
			g.auto_str_funcs.writeln('\t\tstring x = ${elem_str_fn_name}(it);')
		} else if str_method_expects_ptr && !is_elem_ptr {
			g.auto_str_funcs.writeln('\t\tstring x = ${elem_str_fn_name}(&it);')
		} else if !str_method_expects_ptr && is_elem_ptr {
			g.auto_str_funcs.writeln('\t\tstring x = ${elem_str_fn_name}(*it);')
		}
	}
	g.auto_str_funcs.writeln('\t\tstrings__Builder_write(&sb, x);')
	if g.pref.autofree && info.elem_type != table.bool_type {
		// no need to free "true"/"false" literals
		g.auto_str_funcs.writeln('\t\tstring_free(&x);')
	}
	g.auto_str_funcs.writeln('\t\tif (i < a.len-1) {')
	g.auto_str_funcs.writeln('\t\t\tstrings__Builder_write(&sb, tos_lit(", "));')
	g.auto_str_funcs.writeln('\t\t}')
	g.auto_str_funcs.writeln('\t}')
	g.auto_str_funcs.writeln('\tstrings__Builder_write(&sb, tos_lit("]"));')
	g.auto_str_funcs.writeln('\tstring res = strings__Builder_str(&sb);')
	g.auto_str_funcs.writeln('\tstrings__Builder_free(&sb);')
	// g.auto_str_funcs.writeln('\treturn strings__Builder_str(&sb);')
	g.auto_str_funcs.writeln('\treturn res;')
	g.auto_str_funcs.writeln('}')
}

fn (mut g Gen) gen_str_for_array_fixed(info table.ArrayFixed, styp, str_fn_name string) {
	sym := g.table.get_type_symbol(info.elem_type)
	field_styp := g.typ(info.elem_type)
	is_elem_ptr := info.elem_type.is_ptr()
	sym_has_str_method, str_method_expects_ptr, _ := sym.str_method_info()
	mut elem_str_fn_name := ''
	if sym_has_str_method {
		elem_str_fn_name = if is_elem_ptr {
			field_styp.replace('*', '') + '_str'
		} else {
			field_styp + '_str'
		}
	} else {
		elem_str_fn_name = styp_to_str_fn_name(field_styp)
	}
	if !sym.has_method('str') {
		g.gen_str_for_type_with_styp(info.elem_type, field_styp)
	}
	g.definitions.writeln('string ${str_fn_name}($styp a); // auto')
	g.auto_str_funcs.writeln('string ${str_fn_name}($styp a) {')
	g.auto_str_funcs.writeln('\tstrings__Builder sb = strings__new_builder($info.size * 10);')
	g.auto_str_funcs.writeln('\tstrings__Builder_write(&sb, tos_lit("["));')
	g.auto_str_funcs.writeln('\tfor (int i = 0; i < $info.size; i++) {')
	if sym.kind == .struct_ && !sym_has_str_method {
		g.auto_str_funcs.writeln('\t\tstrings__Builder_write(&sb, ${elem_str_fn_name}(a[i],0));')
	} else if sym.kind in [.f32, .f64] {
		g.auto_str_funcs.writeln('\t\tstrings__Builder_write(&sb, _STR("%g", 1, a[i]));')
	} else if sym.kind == .string {
		g.auto_str_funcs.writeln('\t\tstrings__Builder_write(&sb, _STR("\'%.*s\\000\'", 2, a[i]));')
	} else {
		if str_method_expects_ptr && is_elem_ptr || !str_method_expects_ptr && !is_elem_ptr {
			g.auto_str_funcs.writeln('\t\tstrings__Builder_write(&sb, ${elem_str_fn_name}(a[i]));')
		} else if str_method_expects_ptr && !is_elem_ptr {
			g.auto_str_funcs.writeln('\t\tstrings__Builder_write(&sb, ${elem_str_fn_name}(&a[i]));')
		} else if !str_method_expects_ptr && is_elem_ptr {
			g.auto_str_funcs.writeln('\t\tstrings__Builder_write(&sb, ${elem_str_fn_name}(*a[i]));')
		}
	}
	g.auto_str_funcs.writeln('\t\tif (i < ${info.size-1}) {')
	g.auto_str_funcs.writeln('\t\t\tstrings__Builder_write(&sb, tos_lit(", "));')
	g.auto_str_funcs.writeln('\t\t}')
	g.auto_str_funcs.writeln('\t}')
	g.auto_str_funcs.writeln('\tstrings__Builder_write(&sb, tos_lit("]"));')
	g.auto_str_funcs.writeln('\treturn strings__Builder_str(&sb);')
	g.auto_str_funcs.writeln('}')
}

fn (mut g Gen) gen_str_for_map(info table.Map, styp, str_fn_name string) {
	key_sym := g.table.get_type_symbol(info.key_type)
	key_styp := g.typ(info.key_type)
	if !key_sym.has_method('str') {
		g.gen_str_for_type_with_styp(info.key_type, key_styp)
	}
	val_sym := g.table.get_type_symbol(info.value_type)
	val_styp := g.typ(info.value_type)
	elem_str_fn_name := val_styp.replace('*', '') + '_str'
	if !val_sym.has_method('str') {
		g.gen_str_for_type_with_styp(info.value_type, val_styp)
	}
	zero := g.type_default(info.value_type)
	g.definitions.writeln('string ${str_fn_name}($styp m); // auto')
	g.auto_str_funcs.writeln('string ${str_fn_name}($styp m) { /* gen_str_for_map */')
	g.auto_str_funcs.writeln('\tstrings__Builder sb = strings__new_builder(m.key_values.size*10);')
	g.auto_str_funcs.writeln('\tstrings__Builder_write(&sb, tos_lit("{"));')
	g.auto_str_funcs.writeln('\tfor (unsigned int i = 0; i < m.key_values.size; i++) {')
	g.auto_str_funcs.writeln('\t\tstring key = (*(string*)DenseArray_get(m.key_values, i));')
	g.auto_str_funcs.writeln('\t\tstrings__Builder_write(&sb, _STR("\'%.*s\\000\'", 2, key));')
	g.auto_str_funcs.writeln('\t\tstrings__Builder_write(&sb, tos_lit(": "));')
	g.auto_str_funcs.write('\t$val_styp it = (*($val_styp*)map_get3(')
	g.auto_str_funcs.write('m, (*(string*)DenseArray_get(m.key_values, i))')
	g.auto_str_funcs.write(', ')
	g.auto_str_funcs.writeln(' &($val_styp[]) { $zero }));')
	if val_sym.kind == .string {
		g.auto_str_funcs.writeln('\t\tstrings__Builder_write(&sb, _STR("\'%.*s\\000\'", 2, it));')
	} else if val_sym.kind == .struct_ && !val_sym.has_method('str') {
		g.auto_str_funcs.writeln('\t\tstrings__Builder_write(&sb, ${elem_str_fn_name}(it,0));')
	} else if val_sym.kind in [.f32, .f64] {
		g.auto_str_funcs.writeln('\t\tstrings__Builder_write(&sb, _STR("%g", 1, it));')
	} else {
		g.auto_str_funcs.writeln('\t\tstrings__Builder_write(&sb, ${elem_str_fn_name}(it));')
	}
	g.auto_str_funcs.writeln('\t\tif (i != m.key_values.size-1) {')
	g.auto_str_funcs.writeln('\t\t\tstrings__Builder_write(&sb, tos_lit(", "));')
	g.auto_str_funcs.writeln('\t\t}')
	g.auto_str_funcs.writeln('\t}')
	g.auto_str_funcs.writeln('\tstrings__Builder_write(&sb, tos_lit("}"));')
	g.auto_str_funcs.writeln('\treturn strings__Builder_str(&sb);')
	g.auto_str_funcs.writeln('}')
}

fn (mut g Gen) gen_str_for_varg(styp, str_fn_name string, has_str_method bool) {
	g.definitions.writeln('string varg_${str_fn_name}(varg_$styp it); // auto')
	g.auto_str_funcs.writeln('string varg_${str_fn_name}(varg_$styp it) {')
	g.auto_str_funcs.writeln('\tstrings__Builder sb = strings__new_builder(it.len);')
	g.auto_str_funcs.writeln('\tstrings__Builder_write(&sb, tos_lit("["));')
	g.auto_str_funcs.writeln('\tfor(int i=0; i<it.len; i++) {')
	if has_str_method {
		g.auto_str_funcs.writeln('\t\tstrings__Builder_write(&sb, ${str_fn_name}(it.args[i]));')
	}else{
		// autogenerated str methods take the indent level as a second argument:
		g.auto_str_funcs.writeln('\t\tstrings__Builder_write(&sb, ${str_fn_name}(it.args[i], 0));')
	}
	g.auto_str_funcs.writeln('\t\tif (i < it.len-1) {')
	g.auto_str_funcs.writeln('\t\t\tstrings__Builder_write(&sb, tos_lit(", "));')
	g.auto_str_funcs.writeln('\t\t}')
	g.auto_str_funcs.writeln('\t}')
	g.auto_str_funcs.writeln('\tstrings__Builder_write(&sb, tos_lit("]"));')
	g.auto_str_funcs.writeln('\treturn strings__Builder_str(&sb);')
	g.auto_str_funcs.writeln('}')
}

fn (g Gen) type_to_fmt(typ table.Type) string {
	sym := g.table.get_type_symbol(typ)
	if sym.kind in [.struct_, .array, .array_fixed, .map] {
		return '%.*s\\000'
	} else if typ == table.string_type {
		return "\'%.*s\\000\'"
	} else if typ == table.bool_type {
		return '%.*s\\000'
	} else if sym.kind == .enum_ {
		return '%.*s\\000'
	} else if typ in [table.f32_type, table.f64_type] {
		return '%g\\000' // g removes trailing zeros unlike %f
	}
	return '%d\\000'
}

// Generates interface table and interface indexes
fn (g &Gen) interface_table() string {
	mut sb := strings.new_builder(100)
	for ityp in g.table.types {
		if ityp.kind != .interface_ {
			continue
		}
		inter_info := ityp.info as table.Interface
		if inter_info.types.len == 0 {
			continue
		}
		sb.writeln('// NR interfaced types= $inter_info.types.len')
		// interface_name is for example Speaker
		interface_name := c_name(ityp.name)
		// generate a struct that references interface methods
		methods_struct_name := 'struct _${interface_name}_interface_methods'
		mut methods_typ_def := strings.new_builder(100)
		mut methods_struct_def := strings.new_builder(100)
		methods_struct_def.writeln('$methods_struct_name {')
		mut imethods := map[string]string{} // a map from speak -> _Speaker_speak_fn
		mut methodidx := map[string]int{}
		for k, method in ityp.methods {
			methodidx[method.name] = k
			typ_name := '_${interface_name}_${method.name}_fn'
			ret_styp := g.typ(method.return_type)
			methods_typ_def.write('typedef $ret_styp (*$typ_name)(void* _')
			// the first param is the receiver, it's handled by `void*` above
			for i in 1 .. method.args.len {
				arg := method.args[i]
				methods_typ_def.write(', ${g.typ(arg.typ)} $arg.name')
			}
			// TODO g.fn_args(method.args[1..], method.is_variadic)
			methods_typ_def.writeln(');')
			methods_struct_def.writeln('\t$typ_name ${c_name(method.name)};')
			imethods[method.name] = typ_name
		}
		methods_struct_def.writeln('};')
		// generate an array of the interface methods for the structs using the interface
		// as well as case functions from the struct to the interface
		mut methods_struct := strings.new_builder(100)
		methods_struct.writeln('$methods_struct_name ${interface_name}_name_table[$inter_info.types.len] = {')
		mut cast_functions := strings.new_builder(100)
		cast_functions.write('// Casting functions for interface "${interface_name}"')
		mut methods_wrapper := strings.new_builder(100)
		methods_wrapper.writeln('// Methods wrapper for interface "${interface_name}"')
		for i, st in inter_info.types {
			// cctype is the Cleaned Concrete Type name, *without ptr*,
			// i.e. cctype is always just Cat, not Cat_ptr:
			cctype := g.cc_type(st)
			// Speaker_Cat_index = 0
			interface_index_name := '_${interface_name}_${cctype}_index'
			cast_functions.writeln('
_Interface I_${cctype}_to_Interface_${interface_name}(${cctype}* x) {
	return (_Interface) {
		._object = (void*) (x),
		._interface_idx = ${interface_index_name}
	};
}

_Interface* I_${cctype}_to_Interface_${interface_name}_ptr(${cctype}* x) {
	/* TODO Remove memdup */
	return (_Interface*) memdup(&(_Interface) {
		._object = (void*) (x),
		._interface_idx = ${interface_index_name}
	}, sizeof(_Interface));
}')
			methods_struct.writeln('\t{')
			st_sym := g.table.get_type_symbol(st)
			mut method := table.Fn{}
			for _, m in ityp.methods {
				for mm in st_sym.methods {
					if mm.name == m.name {
						method = mm
						break
					}
				}
				if method.name !in imethods {
					// a method that is not part of the interface should be just skipped
					continue
				}
				// .speak = Cat_speak
				mut method_call := '${cctype}_${method.name}'
				if !method.args[0].typ.is_ptr() {
					// inline void Cat_speak_method_wrapper(Cat c) { return Cat_speak(*c); }
					methods_wrapper.write('static inline ${g.typ(method.return_type)}')
					methods_wrapper.write(' ${method_call}_method_wrapper(')
					methods_wrapper.write('${cctype}* ${method.args[0].name}')
					// TODO g.fn_args
					for j in 1 .. method.args.len {
						arg := method.args[j]
						methods_wrapper.write(', ${g.typ(arg.typ)} $arg.name')
					}
					methods_wrapper.writeln(') {')
					methods_wrapper.write('\t')
					if method.return_type != table.void_type {
						methods_wrapper.write('return ')
					}
					methods_wrapper.write('${method_call}(*${method.args[0].name}')
					for j in 1 .. method.args.len {
						methods_wrapper.write(', ${method.args[j].name}')
					}
					methods_wrapper.writeln(');')
					methods_wrapper.writeln('}')
					// .speak = Cat_speak_method_wrapper
					method_call += '_method_wrapper'
				}
				methods_struct.writeln('\t\t.${c_name(method.name)} = $method_call,')
			}
			methods_struct.writeln('\t},')
			sb.writeln('int ${interface_index_name} = $i;')
		}
		methods_struct.writeln('};')
		// add line return after interface index declarations
		sb.writeln('')
		sb.writeln(methods_wrapper.str())
		sb.writeln(methods_typ_def.str())
		sb.writeln(methods_struct_def.str())
		sb.writeln(methods_struct.str())
		sb.writeln(cast_functions.str())
	}
	return sb.str()
}

fn (mut g Gen) array_init(it ast.ArrayInit) {
	type_sym := g.table.get_type_symbol(it.typ)
	if type_sym.kind == .array_fixed {
		g.write('{')
		for i, expr in it.exprs {
			g.expr(expr)
			if i != it.exprs.len - 1 {
				g.write(', ')
			}
		}
		g.write('}')
		return
	}
	// elem_sym := g.table.get_type_symbol(it.elem_type)
	elem_type_str := g.typ(it.elem_type)
	if it.exprs.len == 0 {
		g.write('__new_array_with_default(')
		if it.has_len {
			g.expr(it.len_expr)
			g.write(', ')
		} else {
			g.write('0, ')
		}
		if it.has_cap {
			g.expr(it.cap_expr)
			g.write(', ')
		} else {
			g.write('0, ')
		}
		g.write('sizeof($elem_type_str), ')
		if it.has_default || (it.has_len && it.elem_type == table.string_type) {
			g.write('&_val_$it.pos.pos)')
		} else {
			g.write('0)')
		}
		return
	}
	len := it.exprs.len
	g.write('new_array_from_c_array($len, $len, sizeof($elem_type_str), _MOV(($elem_type_str[$len]){')
	g.writeln('')
	for i, expr in it.exprs {
		if it.is_interface {
			// sym := g.table.get_type_symbol(it.interface_types[i])
			// isym := g.table.get_type_symbol(it.interface_type)
			g.interface_call(it.interface_types[i], it.interface_type)
		}
		g.expr(expr)
		if it.is_interface {
			g.write(')')
		}
		g.write(', ')
	}
	g.writeln('')
	g.write('}))')
}

// `ui.foo(button)` =>
// `ui__foo(I_ui__Button_to_ui__Widget(` ...
fn (g &Gen) interface_call(typ, interface_type table.Type) {
	interface_styp := g.cc_type(interface_type)
	styp := g.cc_type(typ)
	mut cast_fn_name := 'I_${styp}_to_Interface_${interface_styp}'
	if interface_type.is_ptr() {
		cast_fn_name += '_ptr'
	}
	g.write('${cast_fn_name}(')
	if !typ.is_ptr() {
		g.write('&')
	}
}

fn (mut g Gen) panic_debug_info(pos token.Position) (int, string, string, string) {
	paline := pos.line_nr + 1
	pafile := g.fn_decl.file.replace('\\', '/')
	pafn := g.fn_decl.name.after('.')
	mut pamod := g.fn_decl.name.all_before_last('.')
	if pamod == pafn {
		pamod = if g.fn_decl.is_builtin {
			'builtin'
		} else {
			'main'
		}
	}
	return paline, pafile, pamod, pafn
}<|MERGE_RESOLUTION|>--- conflicted
+++ resolved
@@ -2656,19 +2656,11 @@
 		// only floats should have precision specifier
 		if fields.len > 2 ||
 			fields.len == 2 && !(node.expr_types[i].is_float()) ||
-<<<<<<< HEAD
-			node.expr_types[i].is_signed() && !(fspec in [`d`, `c`, `x`, `X`, `o`]) ||
-			node.expr_types[i].is_unsigned() && !(fspec in [`u`, `x`, `X`, `o`, `c`]) ||
-			node.expr_types[i].is_any_int() && !(fspec in [`d`, `c`, `x`, `X`, `o`, `u`, `x`, `X`, `o`, `c`]) ||
-			node.expr_types[i].is_float() && !(fspec in [`E`, `F`, `G`, `e`, `f`, `g`]) ||
-			node.expr_types[i].is_pointer() && !(fspec in [`p`, `x`, `X`]) {
-=======
 			node.expr_types[i].is_signed() && fspec !in [`d`, `c`, `x`, `X`, `o`] ||
 			node.expr_types[i].is_unsigned() && fspec !in [`u`, `x`, `X`, `o`, `c`] ||
 			node.expr_types[i].is_any_int() && fspec !in [`d`, `c`, `x`, `X`, `o`, `u`, `x`, `X`, `o`] ||
 			node.expr_types[i].is_float() && fspec !in [`E`, `F`, `G`, `e`, `f`, `g`] ||
 			node.expr_types[i].is_pointer() && fspec !in [`p`, `x`, `X`] {
->>>>>>> fd4d28b7
 			verror('illegal format specifier ${fspec:c} for type ${g.table.get_type_name(node.expr_types[i])}')
 		}
 		// make sure that format paramters are valid numbers
