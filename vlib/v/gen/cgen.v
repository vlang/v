// Copyright (c) 2019-2021 Alexander Medvednikov. All rights reserved.
// Use of this source code is governed by an MIT license
// that can be found in the LICENSE file.
module gen

import os
import strings
import v.ast
import v.table
import v.pref
import v.token
import v.util
import v.depgraph

// NB: keywords after 'new' are reserved in C++
const (
	c_reserved = ['delete', 'exit', 'link', 'unix', 'error', 'calloc', 'malloc', 'free', 'panic',
		'auto', 'char', 'default', 'do', 'double', 'extern', 'float', 'inline', 'int', 'long',
		'register', 'restrict', 'short', 'signed', 'sizeof', 'static', 'switch', 'typedef', 'union',
		'unsigned', 'void', 'volatile', 'while', 'new', 'namespace', 'class', 'typename', 'export']
	// same order as in token.Kind
	cmp_str    = ['eq', 'ne', 'gt', 'lt', 'ge', 'le']
	// when operands are switched
	cmp_rev    = ['eq', 'ne', 'lt', 'gt', 'le', 'ge']
	tabs       = ['', '\t', '\t\t', '\t\t\t', '\t\t\t\t', '\t\t\t\t\t', '\t\t\t\t\t\t', '\t\t\t\t\t\t\t',
		'\t\t\t\t\t\t\t\t',
	]
)

struct Gen {
	pref         &pref.Preferences
	module_built string
mut:
	table               &table.Table
	out                 strings.Builder
	cheaders            strings.Builder
	includes            strings.Builder // all C #includes required by V modules
	typedefs            strings.Builder
	typedefs2           strings.Builder
	type_definitions    strings.Builder // typedefs, defines etc (everything that goes to the top of the file)
	definitions         strings.Builder // typedefs, defines etc (everything that goes to the top of the file)
	inits               map[string]strings.Builder // contents of `void _vinit/2{}`
	cleanups            map[string]strings.Builder // contents of `void _vcleanup(){}`
	gowrappers          strings.Builder // all go callsite wrappers
	stringliterals      strings.Builder // all string literals (they depend on tos3() beeing defined
	auto_str_funcs      strings.Builder // function bodies of all auto generated _str funcs
	comptime_defines    strings.Builder // custom defines, given by -d/-define flags on the CLI
	pcs_declarations    strings.Builder // -prof profile counter declarations for each function
	hotcode_definitions strings.Builder // -live declarations & functions
	embedded_data       strings.Builder // data to embed in the executable/binary
	shared_types        strings.Builder // shared/lock types
	channel_definitions strings.Builder // channel related code
	options_typedefs    strings.Builder // Option typedefs
	options             strings.Builder // `Option_xxxx` types
	json_forward_decls  strings.Builder // json type forward decls
	enum_typedefs       strings.Builder // enum types
	sql_buf             strings.Builder // for writing exprs to args via `sqlite3_bind_int()` etc
	file                ast.File
	fn_decl             &ast.FnDecl // pointer to the FnDecl we are currently inside otherwise 0
	last_fn_c_name      string
	tmp_count           int  // counter for unique tmp vars (_tmp1, tmp2 etc)
	tmp_count2          int  // a separate tmp var counter for autofree fn calls
	is_c_call           bool // e.g. `C.printf("v")`
	is_assign_lhs       bool // inside left part of assign expr (for array_set(), etc)
	is_assign_rhs       bool // inside right part of assign after `=` (val expr)
	is_array_set        bool
	is_amp              bool // for `&Foo{}` to merge PrefixExpr `&` and StructInit `Foo{}`; also for `&byte(0)` etc
	is_sql              bool // Inside `sql db{}` statement, generating sql instead of C (e.g. `and` instead of `&&` etc)
	is_shared           bool // for initialization of hidden mutex in `[rw]shared` literals
	is_vlines_enabled   bool // is it safe to generate #line directives when -g is passed
	array_set_pos       int
	vlines_path         string   // set to the proper path for generating #line directives
	optionals           []string // to avoid duplicates TODO perf, use map
	chan_pop_optionals  []string // types for `x := <-ch or {...}`
	chan_push_optionals []string // types for `ch <- x or {...}`
	shareds             []int    // types with hidden mutex for which decl has been emitted
	inside_ternary      int      // ?: comma separated statements on a single line
	inside_map_postfix  bool     // inside map++/-- postfix expr
	inside_map_infix    bool     // inside map<</+=/-= infix expr
	inside_map_index    bool
	// inside_if_expr        bool
	ternary_names         map[string]string
	ternary_level_names   map[string][]string
	stmt_path_pos         []int // positions of each statement start, for inserting C statements before the current statement
	skip_stmt_pos         bool  // for handling if expressions + autofree (since both prepend C statements)
	right_is_opt          bool
	is_autofree           bool // false, inside the bodies of fns marked with [manualfree], otherwise === g.pref.autofree
	indent                int
	empty_line            bool
	is_test               bool
	assign_op             token.Kind // *=, =, etc (for array_set)
	defer_stmts           []ast.DeferStmt
	defer_ifdef           string
	defer_profile_code    string
	str_types             []string // types that need automatic str() generation
	threaded_fns          []string // for generating unique wrapper types and fns for `go xxx()`
	waiter_fns            []string // functions that wait for `go xxx()` to finish
	array_fn_definitions  []string // array equality functions that have been defined
	map_fn_definitions    []string // map equality functions that have been defined
	struct_fn_definitions []string // struct equality functions that have been defined
	auto_fn_definitions   []string // auto generated functions defination list
	anon_fn_definitions   []string // anon generated functions defination list
	is_json_fn            bool     // inside json.encode()
	json_types            []string // to avoid json gen duplicates
	pcs                   []ProfileCounterMeta // -prof profile counter fn_names => fn counter name
	is_builtin_mod        bool
	hotcode_fn_names      []string
	embedded_files        []ast.EmbeddedFile
	cur_fn                ast.FnDecl
	cur_generic_types     []table.Type // `int`, `string`, etc in `foo<T>()`
	sql_i                 int
	sql_stmt_name         string
	sql_side              SqlExprSide // left or right, to distinguish idents in `name == name`
	inside_vweb_tmpl      bool
	inside_return         bool
	inside_or_block       bool
	strs_to_free0         []string // strings.Builder
	// strs_to_free          []string // strings.Builder
	inside_call           bool
	for_in_mut_val_name   string
	has_main              bool
	inside_const          bool
	comp_for_method       string      // $for method in T.methods {}
	comp_for_field_var    string      // $for field in T.fields {}; the variable name
	comp_for_field_value  table.Field // value of the field variable
	comp_for_field_type   table.Type  // type of the field variable inferred from `$if field.typ is T {}`
	comptime_var_type_map map[string]table.Type
	// tmp_arg_vars_to_free  []string
	// autofree_pregen       map[string]string
	// autofree_pregen_buf   strings.Builder
	// autofree_tmp_vars     []string // to avoid redefining the same tmp vars in a single function
	called_fn_name   string
	cur_mod          ast.Module
	is_js_call       bool // for handling a special type arg #1 `json.decode(User, ...)`
	is_fn_index_call bool
	// nr_vars_to_free       int
	// doing_autofree_tmp    bool
	inside_lambda                    bool
	prevent_sum_type_unwrapping_once bool // needed for assign new values to sum type
	// used in match multi branch
	// TypeOne, TypeTwo {}
	// where an aggregate (at least two types) is generated
	// sum type deref needs to know which index to deref because unions take care of the correct field
	aggregate_type_idx int
	returned_var_name  string // to detect that a var doesn't need to be freed since it's being returned
	branch_parent_pos  int    // used in BranchStmt (continue/break) for autofree stop position
	timers             &util.Timers = util.new_timers(false)
	force_main_console bool // true when [console] used on fn main()
}

pub fn cgen(files []ast.File, table &table.Table, pref &pref.Preferences) string {
	// println('start cgen2')
	mut module_built := ''
	if pref.build_mode == .build_module {
		for file in files {
			if pref.path in file.path
				&& file.mod.short_name == pref.path.all_after_last(os.path_separator).trim_right(os.path_separator) {
				module_built = file.mod.name
				break
			}
		}
	}
	mut timers_should_print := false
	$if time_cgening ? {
		timers_should_print = true
	}
	mut g := Gen{
		out: strings.new_builder(1000)
		cheaders: strings.new_builder(8192)
		includes: strings.new_builder(100)
		typedefs: strings.new_builder(100)
		typedefs2: strings.new_builder(100)
		type_definitions: strings.new_builder(100)
		definitions: strings.new_builder(100)
		gowrappers: strings.new_builder(100)
		stringliterals: strings.new_builder(100)
		auto_str_funcs: strings.new_builder(100)
		comptime_defines: strings.new_builder(100)
		pcs_declarations: strings.new_builder(100)
		hotcode_definitions: strings.new_builder(100)
		embedded_data: strings.new_builder(1000)
		options_typedefs: strings.new_builder(100)
		options: strings.new_builder(100)
		shared_types: strings.new_builder(100)
		channel_definitions: strings.new_builder(100)
		json_forward_decls: strings.new_builder(100)
		enum_typedefs: strings.new_builder(100)
		sql_buf: strings.new_builder(100)
		table: table
		pref: pref
		fn_decl: 0
		is_autofree: true
		indent: -1
		module_built: module_built
		timers: util.new_timers(timers_should_print)
	}
	g.timers.start('cgen init')
	for mod in g.table.modules {
		g.inits[mod] = strings.new_builder(100)
		g.cleanups[mod] = strings.new_builder(100)
	}
	g.init()
	g.timers.show('cgen init')
	//
	mut tests_inited := false
	mut autofree_used := false
	for file in files {
		g.timers.start('cgen_file $file.path')
		g.file = file
		if g.pref.is_vlines {
			g.vlines_path = util.vlines_escape_path(file.path, g.pref.ccompiler)
		}
		// println('\ncgen "$g.file.path" nr_stmts=$file.stmts.len')
		// building_v := true && (g.file.path.contains('/vlib/') || g.file.path.contains('cmd/v'))
		g.is_test = g.pref.is_test
		if g.file.path == '' || !g.pref.autofree {
			// cgen test or building V
			// println('autofree=false')
			g.is_autofree = false
		} else {
			g.is_autofree = true
			autofree_used = true
		}
		// anon fn may include assert and thus this needs
		// to be included before any test contents are written
		if g.is_test && !tests_inited {
			g.write_tests_definitions()
			tests_inited = true
		}
		g.stmts(file.stmts)
		// Transfer embedded files
		if file.embedded_files.len > 0 {
			for path in file.embedded_files {
				if path !in g.embedded_files {
					g.embedded_files << path
				}
			}
		}
		g.timers.show('cgen_file $file.path')
	}
	g.timers.start('cgen common')
	if autofree_used {
		g.is_autofree = true // so that void _vcleanup is generated
	}
	// to make sure type idx's are the same in cached mods
	if g.pref.build_mode == .build_module {
		for idx, typ in g.table.types {
			if idx == 0 {
				continue
			}
			g.definitions.writeln('int _v_type_idx_${typ.cname}();')
		}
	} else if g.pref.use_cache {
		for idx, typ in g.table.types {
			if idx == 0 {
				continue
			}
			g.definitions.writeln('int _v_type_idx_${typ.cname}() { return $idx; };')
		}
	}
	// g.write_str_definitions()
	// v files are finished, what remains is pure C code
	g.gen_vlines_reset()
	if g.pref.build_mode != .build_module {
		// no init in builtin.o
		g.write_init_function()
	}
	//
	g.finish()
	//
	mut b := strings.new_builder(250000)
	b.write(g.hashes())
	b.writeln('\n// V comptime_defines:')
	b.write(g.comptime_defines.str())
	b.writeln('\n// V typedefs:')
	b.write(g.typedefs.str())
	b.writeln('\n// V typedefs2:')
	b.write(g.typedefs2.str())
	b.writeln('\n// V cheaders:')
	b.write(g.cheaders.str())
	if g.pcs_declarations.len > 0 {
		b.writeln('\n// V profile counters:')
		b.write(g.pcs_declarations.str())
	}
	b.writeln('\n// V includes:')
	b.write(g.includes.str())
	b.writeln('\n// Enum definitions:')
	b.write(g.enum_typedefs.str())
	b.writeln('\n// V type definitions:')
	b.write(g.type_definitions.str())
	b.writeln('\n// V Option_xxx definitions:')
	b.write(g.options.str())
	b.writeln('\n// V json forward decls:')
	b.write(g.json_forward_decls.str())
	b.writeln('\n// V definitions:')
	b.write(g.definitions.str())
	interface_table := g.interface_table()
	if interface_table.len > 0 {
		b.writeln('\n// V interface table:')
		b.write(interface_table)
	}
	if g.gowrappers.len > 0 {
		b.writeln('\n// V gowrappers:')
		b.write(g.gowrappers.str())
	}
	if g.hotcode_definitions.len > 0 {
		b.writeln('\n// V hotcode definitions:')
		b.write(g.hotcode_definitions.str())
	}
	if g.embedded_data.len > 0 {
		b.writeln('\n// V embedded data:')
		b.write(g.embedded_data.str())
	}
	if g.options_typedefs.len > 0 {
		b.writeln('\n// V option typedefs:')
		b.write(g.options_typedefs.str())
	}
	if g.shared_types.len > 0 {
		b.writeln('\n// V shared types:')
		b.write(g.shared_types.str())
		b.write(c_concurrency_helpers)
	}
	if g.channel_definitions.len > 0 {
		b.writeln('\n// V channel code:')
		b.write(g.channel_definitions.str())
	}
	if g.stringliterals.len > 0 {
		b.writeln('\n// V stringliterals:')
		b.write(g.stringliterals.str())
	}
	if g.auto_str_funcs.len > 0 {
		// if g.pref.build_mode != .build_module {
		b.writeln('\n// V auto str functions:')
		b.write(g.auto_str_funcs.str())
		// }
	}
	if g.auto_fn_definitions.len > 0 {
		for fn_def in g.auto_fn_definitions {
			b.writeln(fn_def)
		}
	}
	if g.anon_fn_definitions.len > 0 {
		for fn_def in g.anon_fn_definitions {
			b.writeln(fn_def)
		}
	}
	b.writeln('\n// V out')
	b.write(g.out.str())
	b.writeln('\n// THE END.')
	g.timers.show('cgen common')
	return b.str()
}

pub fn (g &Gen) hashes() string {
	mut res := c_commit_hash_default.replace('@@@', util.vhash())
	res += c_current_commit_hash_default.replace('@@@', util.githash(g.pref.building_v))
	return res
}

pub fn (mut g Gen) init() {
	if g.pref.custom_prelude != '' {
		g.cheaders.writeln(g.pref.custom_prelude)
	} else if !g.pref.no_preludes {
		g.cheaders.writeln('// Generated by the V compiler')
		tcc_undef_has_include := '
#if defined(__TINYC__) && defined(__has_include)
// tcc does not support has_include properly yet, turn it off completely
#undef __has_include
#endif'
		g.cheaders.writeln(tcc_undef_has_include)
		g.includes.writeln(tcc_undef_has_include)
		g.cheaders.writeln(get_guarded_include_text('<inttypes.h>', 'The C compiler can not find <inttypes.h> . Please install build-essentials')) // int64_t etc
		g.cheaders.writeln(c_builtin_types)
		if g.pref.is_bare {
			g.cheaders.writeln(bare_c_headers)
		} else {
			g.cheaders.writeln(c_headers)
		}
		g.definitions.writeln('void _STR_PRINT_ARG(const char*, char**, int*, int*, int, ...);')
		g.definitions.writeln('string _STR(const char*, int, ...);')
		g.definitions.writeln('string _STR_TMP(const char*, ...);')
	}
	if g.pref.os == .ios {
		g.cheaders.writeln('#define __TARGET_IOS__ 1')
		g.cheaders.writeln('#include <spawn.h>')
	}
	g.write_builtin_types()
	g.write_typedef_types()
	g.write_typeof_functions()
	if g.pref.build_mode != .build_module {
		// _STR functions should not be defined in builtin.o
		g.write_str_fn_definitions()
	}
	g.write_sorted_types()
	g.write_multi_return_types()
	g.definitions.writeln('// end of definitions #endif')
	//
	g.stringliterals.writeln('')
	g.stringliterals.writeln('// >> string literal consts')
	if g.pref.build_mode != .build_module {
		g.stringliterals.writeln('void vinit_string_literals(){')
	}
	if g.pref.compile_defines_all.len > 0 {
		g.comptime_defines.writeln('// V compile time defines by -d or -define flags:')
		g.comptime_defines.writeln('//     All custom defines      : ' +
			g.pref.compile_defines_all.join(','))
		g.comptime_defines.writeln('//     Turned ON custom defines: ' +
			g.pref.compile_defines.join(','))
		for cdefine in g.pref.compile_defines {
			g.comptime_defines.writeln('#define CUSTOM_DEFINE_$cdefine')
		}
		g.comptime_defines.writeln('')
	}
	if g.pref.is_debug || 'debug' in g.pref.compile_defines {
		g.comptime_defines.writeln('#define _VDEBUG (1)')
	}
	if g.pref.is_test || 'test' in g.pref.compile_defines {
		g.comptime_defines.writeln('#define _VTEST (1)')
	}
	if g.pref.autofree {
		g.comptime_defines.writeln('#define _VAUTOFREE (1)')
		// g.comptime_defines.writeln('unsigned char* g_cur_str;')
	}
	if g.pref.prealloc {
		g.comptime_defines.writeln('#define _VPREALLOC (1)')
	}
	if g.pref.is_livemain || g.pref.is_liveshared {
		g.generate_hotcode_reloading_declarations()
	}
}

pub fn (mut g Gen) finish() {
	if g.pref.build_mode != .build_module {
		g.stringliterals.writeln('}')
	}
	g.stringliterals.writeln('// << string literal consts')
	g.stringliterals.writeln('')
	if g.pref.is_prof && g.pref.build_mode != .build_module {
		g.gen_vprint_profile_stats()
	}
	if g.pref.is_livemain || g.pref.is_liveshared {
		g.generate_hotcode_reloader_code()
	}
	if g.embed_file_is_prod_mode() && g.embedded_files.len > 0 {
		g.gen_embedded_data()
	}
	if g.pref.is_test {
		g.gen_c_main_for_tests()
	} else {
		g.gen_c_main()
	}
}

pub fn (mut g Gen) write_typeof_functions() {
	g.writeln('')
	g.writeln('// >> typeof() support for sum types')
	for typ in g.table.types {
		if typ.kind == .sum_type {
			sum_info := typ.info as table.SumType
			g.writeln('static char * v_typeof_sumtype_${typ.cname}(int sidx) { /* $typ.name */ ')
			if g.pref.build_mode == .build_module {
				g.writeln('\t\tif( sidx == _v_type_idx_${typ.cname}() ) return "${util.strip_main_name(typ.name)}";')
				for v in sum_info.variants {
					subtype := g.table.get_type_symbol(v)
					g.writeln('\tif( sidx == _v_type_idx_${subtype.cname}() ) return "${util.strip_main_name(subtype.name)}";')
				}
				g.writeln('\treturn "unknown ${util.strip_main_name(typ.name)}";')
			} else {
				tidx := g.table.find_type_idx(typ.name)
				g.writeln('\tswitch(sidx) {')
				g.writeln('\t\tcase $tidx: return "${util.strip_main_name(typ.name)}";')
				for v in sum_info.variants {
					subtype := g.table.get_type_symbol(v)
					g.writeln('\t\tcase $v: return "${util.strip_main_name(subtype.name)}";')
				}
				g.writeln('\t\tdefault: return "unknown ${util.strip_main_name(typ.name)}";')
				g.writeln('\t}')
			}
			g.writeln('}')
		}
	}
	g.writeln('// << typeof() support for sum types')
	g.writeln('')
}

// V type to C typecc
fn (mut g Gen) typ(t table.Type) string {
	styp := g.base_type(t)
	if t.has_flag(.optional) {
		// Register an optional if it's not registered yet
		return g.register_optional(t)
	}
	/*
	if styp.starts_with('C__') {
		return styp[3..]
	}
	*/
	return styp
}

fn (mut g Gen) base_type(t table.Type) string {
	share := t.share()
	mut styp := if share == .atomic_t { t.atomic_typename() } else { g.cc_type(t) }
	if t.has_flag(.shared_f) {
		styp = g.find_or_register_shared(t, styp)
	}
	nr_muls := t.nr_muls()
	if nr_muls > 0 {
		styp += strings.repeat(`*`, nr_muls)
	}
	return styp
}

// TODO this really shouldnt be seperate from typ
// but I(emily) would rather have this generation
// all unified in one place so that it doesnt break
// if one location changes
fn (mut g Gen) optional_type_name(t table.Type) (string, string) {
	base := g.base_type(t)
	mut styp := 'Option_$base'
	if t.is_ptr() {
		styp = styp.replace('*', '_ptr')
	}
	return styp, base
}

fn (g &Gen) optional_type_text(styp string, base string) string {
	x := styp // .replace('*', '_ptr')			// handle option ptrs
	// replace void with something else
	size := if base == 'void' { 'int' } else { base }
	ret := 'struct $x {
	bool ok;
	bool is_none;
	string v_error;
	int ecode;
	byte data[sizeof($size)];
}'
	return ret
}

fn (mut g Gen) register_optional(t table.Type) string {
	// g.typedefs2.writeln('typedef Option $x;')
	styp, base := g.optional_type_name(t)
	if styp !in g.optionals {
		no_ptr := base.replace('*', '_ptr')
		typ := if base == 'void' { 'void*' } else { base }
		g.options_typedefs.writeln('typedef struct {
			$typ  data;
			string error;
			int    ecode;
			bool   ok;
			bool   is_none;
		} Option2_$no_ptr;')
		// println(styp)
		g.typedefs2.writeln('typedef struct $styp $styp;')
		g.options.write(g.optional_type_text(styp, base))
		g.options.writeln(';\n')
		g.optionals << styp.clone()
	}
	return styp
}

fn (mut g Gen) find_or_register_shared(t table.Type, base string) string {
	sh_typ := '__shared__$base'
	t_idx := t.idx()
	if t_idx in g.shareds {
		return sh_typ
	}
	mtx_typ := 'sync__RwMutex'
	g.shared_types.writeln('struct $sh_typ { $base val; $mtx_typ mtx; };')
	g.shared_types.writeln('static inline voidptr __dup${sh_typ}(voidptr src, int sz) {')
	g.shared_types.writeln('\t$sh_typ* dest = memdup(src, sz);')
	g.shared_types.writeln('\tsync__RwMutex_init(&dest->mtx);')
	g.shared_types.writeln('\treturn dest;')
	g.shared_types.writeln('}')
	g.typedefs2.writeln('typedef struct $sh_typ $sh_typ;')
	// println('registered shared type $sh_typ')
	g.shareds << t_idx
	return sh_typ
}

fn (mut g Gen) register_chan_pop_optional_call(opt_el_type string, styp string) {
	if opt_el_type !in g.chan_pop_optionals {
		g.chan_pop_optionals << opt_el_type
		g.channel_definitions.writeln('
static inline $opt_el_type __Option_${styp}_popval($styp ch) {
	$opt_el_type _tmp;
	if (sync__Channel_try_pop_priv(ch, _tmp.data, false)) {
		Option _tmp2 = v_error(_SLIT("channel closed"));
		return *($opt_el_type*)&_tmp2;
	}
	_tmp.ok = true; _tmp.is_none = false; _tmp.v_error = (string){.str=(byteptr)""}; _tmp.ecode = 0;
	return _tmp;
}')
	}
}

fn (mut g Gen) register_chan_push_optional_call(el_type string, styp string) {
	if styp !in g.chan_push_optionals {
		g.chan_push_optionals << styp
		g.channel_definitions.writeln('
static inline Option_void __Option_${styp}_pushval($styp ch, $el_type e) {
	if (sync__Channel_try_push_priv(ch, &e, false)) {
		Option _tmp2 = v_error(_SLIT("channel closed"));
		return *(Option_void*)&_tmp2;
	}
	Option_void _tmp = {.ok = true, .is_none = false, .v_error = (string){.str=(byteptr)""}, .ecode = 0};
	return _tmp;
}')
	}
}

// TODO: merge cc_type and cc_type2
// cc_type but without the `struct` prefix
fn (g &Gen) cc_type2(t table.Type) string {
	sym := g.table.get_type_symbol(g.unwrap_generic(t))
	mut styp := sym.cname
	// TODO: this needs to be removed; cgen shouldn't resolve generic types (job of checker)
	if mut sym.info is table.Struct {
		if sym.info.generic_types.len > 0 {
			mut sgtyps := '_T'
			for gt in sym.info.generic_types {
				gts := g.table.get_type_symbol(if gt.has_flag(.generic) {
					g.unwrap_generic(gt)
				} else {
					gt
				})
				sgtyps += '_$gts.cname'
			}
			styp += sgtyps
		}
	} else if mut sym.info is table.MultiReturn {
		// TODO: this doesn't belong here, but makes it working for now
		mut cname := 'multi_return'
		for mr_typ in sym.info.types {
			mr_type_sym := g.table.get_type_symbol(g.unwrap_generic(mr_typ))
			cname += '_$mr_type_sym.cname'
		}
		return cname
	}
	return styp
}

// cc_type returns the Cleaned Concrete Type name, *without ptr*,
// i.e. it's always just Cat, not Cat_ptr:
fn (g &Gen) cc_type(t table.Type) string {
	sym := g.table.get_type_symbol(g.unwrap_generic(t))
	mut styp := g.cc_type2(t)
	if styp.starts_with('C__') {
		styp = styp[3..]
		if sym.kind == .struct_ {
			info := sym.info as table.Struct
			if !info.is_typedef {
				styp = 'struct $styp'
			}
		}
	}
	return styp
}

[inline]
fn (g &Gen) type_sidx(t table.Type) string {
	if g.pref.build_mode == .build_module {
		sym := g.table.get_type_symbol(t)
		return '_v_type_idx_${sym.cname}()'
	}
	return '$t.idx()'
}

//
pub fn (mut g Gen) write_typedef_types() {
	for typ in g.table.types {
		match typ.kind {
			.alias {
				parent := unsafe { &g.table.types[typ.parent_idx] }
				is_c_parent := parent.name.len > 2 && parent.name[0] == `C` && parent.name[1] == `.`
				mut is_typedef := false
				if parent.info is table.Struct {
					is_typedef = parent.info.is_typedef
				}
				parent_styp := if is_c_parent {
					if !is_typedef { 'struct ' + parent.cname[3..] } else { parent.cname[3..] }
				} else {
					parent.cname
				}
				g.type_definitions.writeln('typedef $parent_styp $typ.cname;')
			}
			.array {
				g.type_definitions.writeln('typedef array $typ.cname;')
			}
			.interface_ {
				info := typ.info as table.Interface
				g.type_definitions.writeln('typedef struct {')
				g.type_definitions.writeln('\tvoid* _object;')
				g.type_definitions.writeln('\tint _interface_idx;')
				for field in info.fields {
					styp := g.typ(field.typ)
					cname := c_name(field.name)
					g.type_definitions.writeln('\t$styp* $cname;')
				}
				g.type_definitions.writeln('} ${c_name(typ.name)};')
			}
			.chan {
				if typ.name != 'chan' {
					g.type_definitions.writeln('typedef chan $typ.cname;')
					chan_inf := typ.chan_info()
					chan_elem_type := chan_inf.elem_type
					if !chan_elem_type.has_flag(.generic) {
						el_stype := g.typ(chan_elem_type)
						g.channel_definitions.writeln('
static inline $el_stype __${typ.cname}_popval($typ.cname ch) {
	$el_stype val;
	sync__Channel_try_pop_priv(ch, &val, false);
	return val;
}')
						g.channel_definitions.writeln('
static inline void __${typ.cname}_pushval($typ.cname ch, $el_stype val) {
	sync__Channel_try_push_priv(ch, &val, false);
}')
					}
				}
			}
			.map {
				g.type_definitions.writeln('typedef map $typ.cname;')
			}
			.function {
				g.write_fn_typesymbol_declaration(typ)
			}
			else {
				continue
			}
		}
	}
}

pub fn (mut g Gen) write_fn_typesymbol_declaration(sym table.TypeSymbol) {
	info := sym.info as table.FnType
	func := info.func
	is_fn_sig := func.name == ''
	not_anon := !info.is_anon
	if !info.has_decl && (not_anon || is_fn_sig) && !func.return_type.has_flag(.generic) {
		fn_name := sym.cname
		g.type_definitions.write('typedef ${g.typ(func.return_type)} (*$fn_name)(')
		for i, param in func.params {
			g.type_definitions.write(g.typ(param.typ))
			if i < func.params.len - 1 {
				g.type_definitions.write(',')
			}
		}
		g.type_definitions.writeln(');')
	}
}

pub fn (mut g Gen) write_multi_return_types() {
	g.typedefs.writeln('\n// BEGIN_multi_return_typedefs')
	g.type_definitions.writeln('\n// BEGIN_multi_return_structs')
	for sym in g.table.types {
		if sym.kind != .multi_return {
			continue
		}
		info := sym.mr_info()
		if info.types.filter(it.has_flag(.generic)).len > 0 {
			continue
		}
		g.typedefs.writeln('typedef struct $sym.cname $sym.cname;')
		g.type_definitions.writeln('struct $sym.cname {')
		for i, mr_typ in info.types {
			type_name := g.typ(mr_typ)
			g.type_definitions.writeln('\t$type_name arg$i;')
		}
		g.type_definitions.writeln('};\n')
	}
	g.typedefs.writeln('// END_multi_return_typedefs\n')
	g.type_definitions.writeln('// END_multi_return_structs\n')
}

pub fn (mut g Gen) write(s string) {
	$if trace_gen ? {
		eprintln('gen file: ${g.file.path:-30} | last_fn_c_name: ${g.last_fn_c_name:-45} | write: $s')
	}
	if g.indent > 0 && g.empty_line {
		if g.indent < gen.tabs.len {
			g.out.write(gen.tabs[g.indent])
		} else {
			for _ in 0 .. g.indent {
				g.out.write('\t')
			}
		}
	}
	g.out.write(s)
	g.empty_line = false
}

pub fn (mut g Gen) writeln(s string) {
	$if trace_gen ? {
		eprintln('gen file: ${g.file.path:-30} | last_fn_c_name: ${g.last_fn_c_name:-45} | writeln: $s')
	}
	if g.indent > 0 && g.empty_line {
		if g.indent < gen.tabs.len {
			g.out.write(gen.tabs[g.indent])
		} else {
			for _ in 0 .. g.indent {
				g.out.write('\t')
			}
		}
	}
	g.out.writeln(s)
	g.empty_line = true
}

pub fn (mut g Gen) new_tmp_var() string {
	g.tmp_count++
	return '_t$g.tmp_count'
}

pub fn (mut g Gen) current_tmp_var() string {
	return '_t$g.tmp_count'
}

/*
pub fn (mut g Gen) new_tmp_var2() string {
	g.tmp_count2++
	return '_tt$g.tmp_count2'
}
*/
pub fn (mut g Gen) reset_tmp_count() {
	g.tmp_count = 0
}

fn (mut g Gen) decrement_inside_ternary() {
	key := g.inside_ternary.str()
	for name in g.ternary_level_names[key] {
		g.ternary_names.delete(name)
	}
	g.ternary_level_names.delete(key)
	g.inside_ternary--
}

fn (mut g Gen) stmts(stmts []ast.Stmt) {
	g.stmts_with_tmp_var(stmts, '')
}

// tmp_var is used in `if` expressions only
fn (mut g Gen) stmts_with_tmp_var(stmts []ast.Stmt, tmp_var string) {
	g.indent++
	if g.inside_ternary > 0 {
		g.write('(')
	}
	for i, stmt in stmts {
		if i == stmts.len - 1 && tmp_var != '' {
			// Handle if expressions, set the value of the last expression to the temp var.
			g.stmt_path_pos << g.out.len
			g.skip_stmt_pos = true
			g.writeln('$tmp_var = /* if expr set */')
		}
		g.stmt(stmt)
		g.skip_stmt_pos = false
		if g.inside_ternary > 0 && i < stmts.len - 1 {
			g.write(',')
		}
	}
	g.indent--
	if g.inside_ternary > 0 {
		g.write('')
		g.write(')')
	}
	if g.is_autofree && !g.inside_vweb_tmpl && stmts.len > 0 {
		// use the first stmt to get the scope
		stmt := stmts[0]
		// stmt := stmts[stmts.len-1]
		if stmt !is ast.FnDecl && g.inside_ternary == 0 {
			// g.writeln('// autofree scope')
			// g.writeln('// autofree_scope_vars($stmt.position().pos) | ${typeof(stmt)}')
			// go back 1 position is important so we dont get the
			// internal scope of for loops and possibly other nodes
			// g.autofree_scope_vars(stmt.position().pos - 1)
			mut stmt_pos := stmt.position()
			if stmt_pos.pos == 0 {
				// Do not autofree if the position is 0, since the correct scope won't be found.
				// Report a bug, since position shouldn't be 0 for most nodes.
				if stmt is ast.Module {
					return
				}
				if stmt is ast.ExprStmt {
					// For some reason ExprStmt.pos is 0 when ExprStmt.expr is comp if expr
					// Extract the pos. TODO figure out why and fix.
					stmt_pos = stmt.expr.position()
				}
				if stmt_pos.pos == 0 {
					print('autofree: first stmt pos = 0. ')
					println(stmt.type_name())
					return
				}
			}
			g.autofree_scope_vars(stmt_pos.pos - 1, stmt_pos.line_nr, false)
		}
	}
}

[inline]
fn (mut g Gen) write_v_source_line_info(pos token.Position) {
	if g.inside_ternary == 0 && g.pref.is_vlines && g.is_vlines_enabled {
		nline := pos.line_nr + 1
		lineinfo := '\n#line $nline "$g.vlines_path"'
		g.writeln(lineinfo)
	}
}

fn (mut g Gen) stmt(node ast.Stmt) {
	if !g.skip_stmt_pos {
		g.stmt_path_pos << g.out.len
	}
	defer {
	}
	// println('cgen.stmt()')
	// g.writeln('//// stmt start')
	match node {
		ast.AssertStmt {
			g.write_v_source_line_info(node.pos)
			g.gen_assert_stmt(node)
		}
		ast.AssignStmt {
			g.write_v_source_line_info(node.pos)
			g.gen_assign_stmt(node)
		}
		ast.Block {
			if node.is_unsafe {
				g.writeln('{ // Unsafe block')
			} else {
				g.writeln('{')
			}
			g.stmts(node.stmts)
			g.writeln('}')
		}
		ast.BranchStmt {
			g.write_v_source_line_info(node.pos)
			if node.label != '' {
				if node.kind == .key_break {
					g.writeln('goto ${node.label}__break;')
				} else {
					// assert node.kind == .key_continue
					g.writeln('goto ${node.label}__continue;')
				}
			} else {
				// continue or break
				if g.is_autofree && !g.is_builtin_mod {
					g.writeln('// free before continue/break')
					g.autofree_scope_vars_stop(node.pos.pos - 1, node.pos.line_nr, true,
						g.branch_parent_pos)
				}
				g.writeln('$node.kind;')
			}
		}
		ast.ConstDecl {
			g.write_v_source_line_info(node.pos)
			// if g.pref.build_mode != .build_module {
			g.const_decl(node)
			// }
		}
		ast.CompFor {
			g.comp_for(node)
		}
		ast.DeferStmt {
			mut defer_stmt := node
			defer_stmt.ifdef = g.defer_ifdef
			g.defer_stmts << defer_stmt
		}
		ast.EnumDecl {
			enum_name := util.no_dots(node.name)
			is_flag := node.is_flag
			g.enum_typedefs.writeln('typedef enum {')
			mut cur_enum_expr := ''
			mut cur_enum_offset := 0
			for i, field in node.fields {
				g.enum_typedefs.write('\t${enum_name}_$field.name')
				if field.has_expr {
					g.enum_typedefs.write(' = ')
					pos := g.out.len
					g.expr(field.expr)
					expr_str := g.out.after(pos)
					g.out.go_back(expr_str.len)
					g.enum_typedefs.write(expr_str)
					cur_enum_expr = expr_str
					cur_enum_offset = 0
				} else if is_flag {
					g.enum_typedefs.write(' = ')
					cur_enum_expr = '1 << $i'
					g.enum_typedefs.write((1 << i).str())
					cur_enum_offset = 0
				}
				cur_value := if cur_enum_offset > 0 {
					'$cur_enum_expr+$cur_enum_offset'
				} else {
					cur_enum_expr
				}
				g.enum_typedefs.writeln(', // $cur_value')
				cur_enum_offset++
			}
			g.enum_typedefs.writeln('} $enum_name;\n')
		}
		ast.ExprStmt {
			g.write_v_source_line_info(node.pos)
			// af := g.autofree && node.expr is ast.CallExpr && !g.is_builtin_mod
			// if af {
			// g.autofree_call_pregen(node.expr as ast.CallExpr)
			// }
			g.expr(node.expr)
			// if af {
			// g.autofree_call_postgen()
			// }
			if g.inside_ternary == 0 && !node.is_expr && !(node.expr is ast.IfExpr) {
				g.writeln(';')
			}
		}
		ast.FnDecl {
			g.gen_attrs(node.attrs)
			// g.tmp_count = 0 TODO
			mut skip := false
			pos := g.out.buf.len
			should_bundle_module := util.should_bundle_module(node.mod)
			if g.pref.build_mode == .build_module {
				// if node.name.contains('parse_text') {
				// println('!!! $node.name mod=$node.mod, built=$g.module_built')
				// }
				// TODO true for not just "builtin"
				// TODO: clean this up
				mod := if g.is_builtin_mod { 'builtin' } else { node.name.all_before_last('.') }
				if (mod != g.module_built && node.mod != g.module_built.after('/'))
					|| should_bundle_module {
					// Skip functions that don't have to be generated for this module.
					// println('skip bm $node.name mod=$node.mod module_built=$g.module_built')
					skip = true
				}
				if g.is_builtin_mod && g.module_built == 'builtin' && node.mod == 'builtin' {
					skip = false
				}
				if !skip && g.pref.is_verbose {
					println('build module `$g.module_built` fn `$node.name`')
				}
			}
			if g.pref.use_cache {
				// We are using prebuilt modules, we do not need to generate
				// their functions in main.c.
				if node.mod != 'main' && node.mod != 'help' && !should_bundle_module
					&& !g.pref.is_test&& node.generic_params.len == 0 {
					skip = true
				}
			}
			keep_fn_decl := g.fn_decl
			g.fn_decl = &node
			if node.name == 'main.main' {
				g.has_main = true
			}
			if node.name == 'backtrace' || node.name == 'backtrace_symbols'
				|| node.name == 'backtrace_symbols_fd' {
				g.write('\n#ifndef __cplusplus\n')
			}
			g.gen_fn_decl(node, skip)
			if node.name == 'backtrace' || node.name == 'backtrace_symbols'
				|| node.name == 'backtrace_symbols_fd' {
				g.write('\n#endif\n')
			}
			g.fn_decl = keep_fn_decl
			if skip {
				g.out.go_back_to(pos)
			}
			if node.language != .c {
				g.writeln('')
			}
		}
		ast.ForCStmt {
			prev_branch_parent_pos := g.branch_parent_pos
			g.branch_parent_pos = node.pos.pos
			g.write_v_source_line_info(node.pos)
			g.is_vlines_enabled = false
			if node.label.len > 0 {
				g.writeln('$node.label:')
			}
			g.write('for (')
			if !node.has_init {
				g.write('; ')
			} else {
				g.stmt(node.init)
				// Remove excess return and add space
				if g.out.last_n(1) == '\n' {
					g.out.go_back(1)
					g.empty_line = false
					g.write(' ')
				}
			}
			if node.has_cond {
				g.expr(node.cond)
			}
			g.write('; ')
			if node.has_inc {
				g.stmt(node.inc)
			}
			g.writeln(') {')
			g.is_vlines_enabled = true
			g.stmts(node.stmts)
			if node.label.len > 0 {
				g.writeln('${node.label}__continue: {}')
			}
			g.writeln('}')
			if node.label.len > 0 {
				g.writeln('${node.label}__break: {}')
			}
			g.branch_parent_pos = prev_branch_parent_pos
		}
		ast.ForInStmt {
			prev_branch_parent_pos := g.branch_parent_pos
			g.branch_parent_pos = node.pos.pos
			g.write_v_source_line_info(node.pos)
			g.for_in(node)
			g.branch_parent_pos = prev_branch_parent_pos
		}
		ast.ForStmt {
			prev_branch_parent_pos := g.branch_parent_pos
			g.branch_parent_pos = node.pos.pos
			g.write_v_source_line_info(node.pos)
			g.is_vlines_enabled = false
			if node.label.len > 0 {
				g.writeln('$node.label:')
			}
			g.writeln('for (;;) {')
			if !node.is_inf {
				g.indent++
				g.stmt_path_pos << g.out.len
				g.write('if (!(')
				g.expr(node.cond)
				g.writeln(')) break;')
				g.indent--
			}
			g.is_vlines_enabled = true
			g.stmts(node.stmts)
			if node.label.len > 0 {
				g.writeln('\t${node.label}__continue: {}')
			}
			g.writeln('}')
			if node.label.len > 0 {
				g.writeln('${node.label}__break: {}')
			}
			g.branch_parent_pos = prev_branch_parent_pos
		}
		ast.GlobalDecl {
			g.global_decl(node)
		}
		ast.GoStmt {
			g.go_stmt(node, false)
		}
		ast.GotoLabel {
			g.writeln('$node.name: {}')
		}
		ast.GotoStmt {
			g.writeln('goto $node.name;')
		}
		ast.HashStmt {
			// #include etc
			if node.kind == 'include' {
				mut missing_message := 'Header file $node.main, needed for module `$node.mod` was not found.'
				if node.msg != '' {
					missing_message += ' ${node.msg}.'
				} else {
					missing_message += ' Please install the corresponding development headers.'
				}
				mut guarded_include := get_guarded_include_text(node.main, missing_message)
				if node.main == '<errno.h>' {
					// fails with musl-gcc and msvc; but an unguarded include works:
					guarded_include = '#include $node.main'
				}
				if node.main.contains('.m') {
					// Objective C code import, include it after V types, so that e.g. `string` is
					// available there
					g.definitions.writeln('// added by module `$node.mod`:')
					g.definitions.writeln(guarded_include)
				} else {
					g.includes.writeln('// added by module `$node.mod`:')
					g.includes.writeln(guarded_include)
				}
			} else if node.kind == 'define' {
				g.includes.writeln('// defined by module `$node.mod` in file `$node.source_file`:')
				g.includes.writeln('#define $node.main')
			}
		}
		ast.Import {}
		ast.InterfaceDecl {
			// definitions are sorted and added in write_types
		}
		ast.Module {
			// g.is_builtin_mod = node.name == 'builtin'
			g.is_builtin_mod = node.name in ['builtin', 'os', 'strconv', 'strings', 'gg']
			// g.cur_mod = node.name
			g.cur_mod = node
		}
		ast.Return {
			g.write_defer_stmts_when_needed()
			// af := g.autofree && node.exprs.len > 0 && node.exprs[0] is ast.CallExpr && !g.is_builtin_mod
			/*
			af := g.autofree && !g.is_builtin_mod
			if false && af {
				g.writeln('// ast.Return free')
				g.autofree_scope_vars(node.pos.pos - 1, node.pos.line_nr, true)
				g.writeln('// ast.Return free_end2')
			}
			*/
			g.return_statement(node)
		}
		ast.SqlStmt {
			g.sql_stmt(node)
		}
		ast.StructDecl {
			name := if node.language == .c { util.no_dots(node.name) } else { c_name(node.name) }
			// TODO For some reason, build fails with autofree with this line
			// as it's only informative, comment it for now
			// g.gen_attrs(node.attrs)
			// g.writeln('typedef struct {')
			// for field in it.fields {
			// field_type_sym := g.table.get_type_symbol(field.typ)
			// g.writeln('\t$field_type_sym.name $field.name;')
			// }
			// g.writeln('} $name;')
			if node.language == .c {
				return
			}
			if node.is_union {
				g.typedefs.writeln('typedef union $name $name;')
			} else {
				g.typedefs.writeln('typedef struct $name $name;')
			}
		}
		ast.TypeDecl {
			g.writeln('// TypeDecl')
		}
	}
	if !g.skip_stmt_pos { // && g.stmt_path_pos.len > 0 {
		g.stmt_path_pos.delete_last()
	}
	// If we have temporary string exprs to free after this statement, do it. e.g.:
	// `foo('a' + 'b')` => `tmp := 'a' + 'b'; foo(tmp); string_free(&tmp);`
	if g.is_autofree {
		// if node is ast.ExprStmt {&& node.expr is ast.CallExpr {
		if node !is ast.FnDecl {
			// p := node.position()
			// g.autofree_call_postgen(p.pos)
		}
	}
}

fn (mut g Gen) write_defer_stmts() {
	for defer_stmt in g.defer_stmts {
		g.writeln('// Defer begin')
		if defer_stmt.ifdef.len > 0 {
			g.writeln(defer_stmt.ifdef)
			g.stmts(defer_stmt.stmts)
			g.writeln('')
			g.writeln('#endif')
		} else {
			g.indent--
			g.stmts(defer_stmt.stmts)
			g.indent++
		}
		g.writeln('// Defer end')
	}
}

fn (mut g Gen) for_in(it ast.ForInStmt) {
	if it.label.len > 0 {
		g.writeln('\t$it.label: {}')
	}
	if it.is_range {
		// `for x in 1..10 {`
		i := if it.val_var == '_' { g.new_tmp_var() } else { c_name(it.val_var) }
		g.write('for (int $i = ')
		g.expr(it.cond)
		g.write('; $i < ')
		g.expr(it.high)
		g.writeln('; ++$i) {')
	} else if it.kind == .array {
		// `for num in nums {`
		g.writeln('// FOR IN array')
		styp := g.typ(it.val_type)
		val_sym := g.table.get_type_symbol(it.val_type)
		tmp := g.new_tmp_var()
		g.write(g.typ(it.cond_type))
		g.write(' $tmp = ')
		g.expr(it.cond)
		g.writeln(';')
		i := if it.key_var in ['', '_'] { g.new_tmp_var() } else { it.key_var }
		op_field := if it.cond_type.is_ptr() { '->' } else { '.' } +
			if it.cond_type.share() == .shared_t { 'val.' } else { '' }
		g.writeln('for (int $i = 0; $i < $tmp${op_field}len; ++$i) {')
		if it.val_var != '_' {
			if val_sym.kind == .function {
				g.write('\t')
				g.write_fn_ptr_decl(val_sym.info as table.FnType, c_name(it.val_var))
				g.writeln(' = ((voidptr*)$tmp${op_field}data)[$i];')
			} else {
				// If val is mutable (pointer behind the scenes), we need to generate
				// `int* val = ((int*)arr.data) + i;`
				// instead of
				// `int* val = ((int**)arr.data)[i];`
				// right := if it.val_is_mut { styp } else { styp + '*' }
				right := if it.val_is_mut {
					'(($styp)$tmp${op_field}data) + $i'
				} else {
					'(($styp*)$tmp${op_field}data)[$i]'
				}
				g.writeln('\t$styp ${c_name(it.val_var)} = $right;')
			}
		}
	} else if it.kind == .array_fixed {
		atmp := g.new_tmp_var()
		atmp_type := g.typ(it.cond_type).trim('*')
		if it.cond_type.is_ptr() || it.cond is ast.ArrayInit {
			if !it.cond.is_lvalue() {
				g.write('$atmp_type *$atmp = (($atmp_type)')
			} else {
				g.write('$atmp_type *$atmp = (')
			}
			g.expr(it.cond)
			g.writeln(');')
		}
		i := if it.key_var in ['', '_'] { g.new_tmp_var() } else { it.key_var }
		cond_sym := g.table.get_type_symbol(it.cond_type)
		info := cond_sym.info as table.ArrayFixed
		g.writeln('for (int $i = 0; $i != $info.size; ++$i) {')
		if it.val_var != '_' {
			val_sym := g.table.get_type_symbol(it.val_type)
			if val_sym.kind == .function {
				g.write('\t')
				g.write_fn_ptr_decl(val_sym.info as table.FnType, c_name(it.val_var))
			} else {
				styp := g.typ(it.val_type)
				g.write('\t$styp ${c_name(it.val_var)}')
			}
			addr := if it.val_is_mut { '&' } else { '' }
			if it.cond_type.is_ptr() || it.cond is ast.ArrayInit {
				g.writeln(' = ${addr}(*$atmp)[$i];')
			} else {
				g.write(' = $addr')
				g.expr(it.cond)
				g.writeln('[$i];')
			}
		}
	} else if it.kind == .map {
		// `for key, val in map {
		g.writeln('// FOR IN map')
		idx := g.new_tmp_var()
		atmp := g.new_tmp_var()
		arw_or_pt := if it.cond_type.is_ptr() { '->' } else { '.' }
		g.write(g.typ(it.cond_type))
		g.write(' $atmp = ')
		g.expr(it.cond)
		g.writeln(';')
		g.writeln('for (int $idx = 0; $idx < $atmp${arw_or_pt}key_values.len; ++$idx) {')
		// TODO: don't have this check when the map has no deleted elements
		g.writeln('\tif (!DenseArray_has_index(&$atmp${arw_or_pt}key_values, $idx)) {continue;}')
		if it.key_var != '_' {
			key_styp := g.typ(it.key_type)
			key := c_name(it.key_var)
			g.writeln('\t$key_styp $key = /*key*/ *($key_styp*)DenseArray_key(&$atmp${arw_or_pt}key_values, $idx);')
			// TODO: analyze whether it.key_type has a .clone() method and call .clone() for all types:
			if it.key_type == table.string_type {
				g.writeln('\t$key = string_clone($key);')
			}
		}
		if it.val_var != '_' {
			val_sym := g.table.get_type_symbol(it.val_type)
			if val_sym.kind == .function {
				g.write('\t')
				g.write_fn_ptr_decl(val_sym.info as table.FnType, c_name(it.val_var))
				g.write(' = (*(voidptr*)')
			} else {
				val_styp := g.typ(it.val_type)
				if it.val_type.is_ptr() {
					g.write('\t$val_styp ${c_name(it.val_var)} = &(*($val_styp)')
				} else {
					g.write('\t$val_styp ${c_name(it.val_var)} = (*($val_styp*)')
				}
			}
			g.writeln('DenseArray_value(&$atmp${arw_or_pt}key_values, $idx));')
		}
		if it.val_is_mut {
			g.for_in_mut_val_name = it.val_var
		}
		g.stmts(it.stmts)
		if it.val_is_mut {
			g.for_in_mut_val_name = ''
		}
		if it.key_type == table.string_type && !g.is_builtin_mod {
			// g.writeln('string_free(&$key);')
		}
		if it.label.len > 0 {
			g.writeln('\t${it.label}__continue: {}')
		}
		g.writeln('}')
		if it.label.len > 0 {
			g.writeln('\t${it.label}__break: {}')
		}
		return
	} else if it.kind == .string {
		i := if it.key_var in ['', '_'] { g.new_tmp_var() } else { it.key_var }
		g.write('for (int $i = 0; $i < ')
		g.expr(it.cond)
		g.writeln('.len; ++$i) {')
		if it.val_var != '_' {
			g.write('\tbyte ${c_name(it.val_var)} = ')
			g.expr(it.cond)
			g.writeln('.str[$i];')
		}
	} else if it.kind == .struct_ {
		cond_type_sym := g.table.get_type_symbol(it.cond_type)
		next_fn := cond_type_sym.find_method('next') or {
			verror('`next` method not found')
			return
		}
		ret_typ := next_fn.return_type
		g.writeln('while (1) {')
		t := g.new_tmp_var()
		receiver_styp := g.typ(next_fn.params[0].typ)
		fn_name := receiver_styp.replace_each(['*', '', '.', '__']) + '_next'
		g.write('\t${g.typ(ret_typ)} $t = ${fn_name}(')
		if !it.cond_type.is_ptr() {
			g.write('&')
		}
		g.expr(it.cond)
		g.writeln(');')
		g.writeln('\tif (!${t}.ok) { break; }')
		val := if it.val_var in ['', '_'] { g.new_tmp_var() } else { it.val_var }
		val_styp := g.typ(it.val_type)
		g.writeln('\t$val_styp $val = *($val_styp*)${t}.data;')
	} else {
		s := g.table.type_to_str(it.cond_type)
		g.error('for in: unhandled symbol `$it.cond` of type `$s`', it.pos)
	}
	if it.val_is_mut {
		g.for_in_mut_val_name = it.val_var
	}
	g.stmts(it.stmts)
	if it.val_is_mut {
		g.for_in_mut_val_name = ''
	}
	if it.label.len > 0 {
		g.writeln('\t${it.label}__continue: {}')
	}
	g.writeln('}')
	if it.label.len > 0 {
		g.writeln('\t${it.label}__break: {}')
	}
}

// use instead of expr() when you need to cast to union sum type (can add other casts also)
fn (mut g Gen) expr_with_cast(expr ast.Expr, got_type_raw table.Type, expected_type table.Type) {
	got_type := g.table.mktyp(got_type_raw)
	// cast to sum type
	if expected_type != table.void_type {
		expected_is_ptr := expected_type.is_ptr()
		expected_deref_type := if expected_is_ptr { expected_type.deref() } else { expected_type }
		got_is_ptr := got_type.is_ptr()
		got_deref_type := if got_is_ptr { got_type.deref() } else { got_type }
		if g.table.sumtype_has_variant(expected_deref_type, got_deref_type) {
			exp_styp := g.typ(expected_type)
			got_styp := g.typ(got_type)
			// got_idx := got_type.idx()
			got_sym := g.table.get_type_symbol(got_type)
			got_sidx := g.type_sidx(got_type)
			// TODO: do we need 1-3?
			if expected_is_ptr && got_is_ptr {
				exp_der_styp := g.typ(expected_deref_type)
				g.write('/* sum type cast 1 */ ($exp_styp) memdup(&($exp_der_styp){._$got_sym.cname = ')
				g.expr(expr)
				g.write(', .typ = $got_sidx /* $got_sym.name */}, sizeof($exp_der_styp))')
			} else if expected_is_ptr {
				exp_der_styp := g.typ(expected_deref_type)
				g.write('/* sum type cast 2 */ ($exp_styp) memdup(&($exp_der_styp){._$got_sym.cname = memdup(&($got_styp[]){')
				g.expr(expr)
				g.write('}, sizeof($got_styp)), .typ = $got_sidx /* $got_sym.name */}, sizeof($exp_der_styp))')
			} else if got_is_ptr {
				g.write('/* sum type cast 3 */ ($exp_styp){._$got_sym.cname = ')
				g.expr(expr)
				g.write(', .typ = $got_sidx /* $got_sym.name */}')
			} else {
				mut is_already_sum_type := false
				scope := g.file.scope.innermost(expr.position().pos)
				if expr is ast.Ident {
					if v := scope.find_var(expr.name) {
						if v.sum_type_casts.len > 0 {
							is_already_sum_type = true
						}
					}
				} else if expr is ast.SelectorExpr {
					if _ := scope.find_struct_field(expr.expr_type, expr.field_name) {
						is_already_sum_type = true
					}
				}
				if is_already_sum_type {
					// Don't create a new sum type wrapper if there is already one
					g.prevent_sum_type_unwrapping_once = true
					g.expr(expr)
				} else {
					g.write('/* sum type cast 4 */ ($exp_styp){._$got_sym.cname = memdup(&($got_styp[]){')
					g.expr(expr)
					g.write('}, sizeof($got_styp)), .typ = $got_sidx /* $got_sym.name */}')
				}
			}
			return
		}
	}
	// Generic dereferencing logic
	expected_sym := g.table.get_type_symbol(expected_type)
	got_is_ptr := got_type.is_ptr()
	expected_is_ptr := expected_type.is_ptr()
	neither_void := table.voidptr_type !in [got_type, expected_type]
	if got_is_ptr && !expected_is_ptr && neither_void
		&& expected_sym.kind !in [.interface_, .placeholder] {
		got_deref_type := got_type.deref()
		deref_sym := g.table.get_type_symbol(got_deref_type)
		deref_will_match := expected_type in [got_type, got_deref_type, deref_sym.parent_idx]
		got_is_opt := got_type.has_flag(.optional)
		if deref_will_match || got_is_opt {
			g.write('*')
		}
	}
	// no cast
	g.expr(expr)
}

// cestring returns a V string, properly escaped for embeddeding in a C string literal.
fn cestring(s string) string {
	return s.replace('\\', '\\\\').replace('"', "'")
}

// ctoslit returns a '_SLIT("$s")' call, where s is properly escaped.
fn ctoslit(s string) string {
	return '_SLIT("' + cestring(s) + '")'
}

fn (mut g Gen) gen_attrs(attrs []table.Attr) {
	for attr in attrs {
		g.writeln('// Attr: [$attr.name]')
	}
}

fn (mut g Gen) gen_assert_stmt(original_assert_statement ast.AssertStmt) {
	mut a := original_assert_statement
	g.writeln('// assert')
	if mut a.expr is ast.InfixExpr {
		if mut a.expr.left is ast.CallExpr {
			a.expr.left = g.new_ctemp_var_then_gen(a.expr.left, a.expr.left_type)
		}
		if mut a.expr.right is ast.CallExpr {
			a.expr.right = g.new_ctemp_var_then_gen(a.expr.right, a.expr.right_type)
		}
	}
	g.inside_ternary++
	if g.is_test {
		g.write('if (')
		g.expr(a.expr)
		g.write(')')
		g.decrement_inside_ternary()
		g.writeln(' {')
		g.writeln('\tg_test_oks++;')
		metaname_ok := g.gen_assert_metainfo(a)
		g.writeln('\tmain__cb_assertion_ok(&$metaname_ok);')
		g.writeln('} else {')
		g.writeln('\tg_test_fails++;')
		metaname_fail := g.gen_assert_metainfo(a)
		g.writeln('\tmain__cb_assertion_failed(&$metaname_fail);')
		g.writeln('\tlongjmp(g_jump_buffer, 1);')
		g.writeln('\t// TODO')
		g.writeln('\t// Maybe print all vars in a test function if it fails?')
		g.writeln('}')
	} else {
		g.write('if (!(')
		g.expr(a.expr)
		g.write('))')
		g.decrement_inside_ternary()
		g.writeln(' {')
		metaname_panic := g.gen_assert_metainfo(a)
		g.writeln('\t__print_assert_failure(&$metaname_panic);')
		g.writeln('\tv_panic(_SLIT("Assertion failed..."));')
		g.writeln('}')
	}
}

fn cnewlines(s string) string {
	return s.replace('\n', r'\n')
}

fn (mut g Gen) gen_assert_metainfo(a ast.AssertStmt) string {
	mod_path := cestring(g.file.path)
	fn_name := g.fn_decl.name
	line_nr := a.pos.line_nr
	src := cestring(a.expr.str())
	metaname := 'v_assert_meta_info_$g.new_tmp_var()'
	g.writeln('\tVAssertMetaInfo $metaname = {0};')
	g.writeln('\t${metaname}.fpath = ${ctoslit(mod_path)};')
	g.writeln('\t${metaname}.line_nr = $line_nr;')
	g.writeln('\t${metaname}.fn_name = ${ctoslit(fn_name)};')
	g.writeln('\t${metaname}.src = ${cnewlines(ctoslit(src))};')
	match mut a.expr {
		ast.InfixExpr {
			g.writeln('\t${metaname}.op = ${ctoslit(a.expr.op.str())};')
			g.writeln('\t${metaname}.llabel = ${cnewlines(ctoslit(a.expr.left.str()))};')
			g.writeln('\t${metaname}.rlabel = ${cnewlines(ctoslit(a.expr.right.str()))};')
			g.write('\t${metaname}.lvalue = ')
			g.gen_assert_single_expr(a.expr.left, a.expr.left_type)
			g.writeln(';')
			//
			g.write('\t${metaname}.rvalue = ')
			g.gen_assert_single_expr(a.expr.right, a.expr.right_type)
			g.writeln(';')
		}
		ast.CallExpr {
			g.writeln('\t${metaname}.op = _SLIT("call");')
		}
		else {}
	}
	return metaname
}

fn (mut g Gen) gen_assert_single_expr(e ast.Expr, t table.Type) {
	unknown_value := '*unknown value*'
	match e {
		ast.CastExpr, ast.IndexExpr, ast.MatchExpr {
			g.write(ctoslit(unknown_value))
		}
		ast.PrefixExpr {
			if e.right is ast.CastExpr {
				// TODO: remove this check;
				// vlib/builtin/map_test.v (a map of &int, set to &int(0)) fails
				// without special casing ast.CastExpr here
				g.write(ctoslit(unknown_value))
			} else {
				g.gen_expr_to_string(e, t)
			}
		}
		ast.Type {
			sym := g.table.get_type_symbol(t)
			g.write(ctoslit('$sym.name'))
		}
		else {
			g.gen_expr_to_string(e, t)
		}
	}
	g.write(' /* typeof: ' + e.type_name() + ' type: ' + t.str() + ' */ ')
}

fn (mut g Gen) write_fn_ptr_decl(func &table.FnType, ptr_name string) {
	ret_styp := g.typ(func.func.return_type)
	g.write('$ret_styp (*$ptr_name) (')
	arg_len := func.func.params.len
	for i, arg in func.func.params {
		arg_styp := g.typ(arg.typ)
		g.write('$arg_styp $arg.name')
		if i < arg_len - 1 {
			g.write(', ')
		}
	}
	g.write(')')
}

// TODO this function is scary. Simplify/split up.
fn (mut g Gen) gen_assign_stmt(assign_stmt ast.AssignStmt) {
	if assign_stmt.is_static {
		g.write('static ')
	}
	mut return_type := table.void_type
	is_decl := assign_stmt.op == .decl_assign
	op := if is_decl { token.Kind.assign } else { assign_stmt.op }
	right_expr := assign_stmt.right[0]
	match right_expr {
		ast.CallExpr { return_type = right_expr.return_type }
		ast.MatchExpr { return_type = right_expr.return_type }
		ast.IfExpr { return_type = right_expr.typ }
		else {}
	}
	// Free the old value assigned to this string var (only if it's `str = [new value]`
	// or `x.str = [new value]` )
	mut af := g.is_autofree && !g.is_builtin_mod && assign_stmt.op == .assign
		&& assign_stmt.left_types.len == 1
		&& (assign_stmt.left[0] is ast.Ident || assign_stmt.left[0] is ast.SelectorExpr)
	// assign_stmt.left_types[0] in [table.string_type, table.array_type] &&
	mut sref_name := ''
	mut type_to_free := ''
	if af {
		first_left_type := assign_stmt.left_types[0]
		first_left_sym := g.table.get_type_symbol(assign_stmt.left_types[0])
		if first_left_type == table.string_type || first_left_sym.kind == .array {
			type_to_free = if first_left_type == table.string_type { 'string' } else { 'array' }
			mut ok := true
			left0 := assign_stmt.left[0]
			if left0 is ast.Ident {
				if left0.name == '_' {
					ok = false
				}
			}
			if ok {
				sref_name = '_sref$assign_stmt.pos.pos'
				g.write('$type_to_free $sref_name = (') // TODO we are copying the entire string here, optimize
				// we can't just do `.str` since we need the extra data from the string struct
				// doing `&string` is also not an option since the stack memory with the data will be overwritten
				g.expr(left0) // assign_stmt.left[0])
				g.writeln('); // free $type_to_free on re-assignment2')
				defer {
					if af {
						g.writeln('${type_to_free}_free(&$sref_name);')
					}
				}
			} else {
				af = false
			}
		} else {
			af = false
		}
	}
	// Autofree tmp arg vars
	// first_right := assign_stmt.right[0]
	// af := g.autofree && first_right is ast.CallExpr && !g.is_builtin_mod
	// if af {
	// g.autofree_call_pregen(first_right as ast.CallExpr)
	// }
	//
	//
	// Handle optionals. We need to declare a temp variable for them, that's why they are handled
	// here, not in call_expr().
	// `pos := s.index('x') or { return }`
	// ==========>
	// Option_int _t190 = string_index(s, _STR("x"));
	// if (!_t190.ok) {
	// string err = _t190.v_error;
	// int errcode = _t190.ecode;
	// return;
	// }
	// int pos = *(int*)_t190.data;
	mut tmp_opt := ''
	is_optional := g.is_autofree && (assign_stmt.op in [.decl_assign, .assign])
		&& assign_stmt.left_types.len == 1&& assign_stmt.right[0] is ast.CallExpr
	if is_optional {
		// g.write('/* optional assignment */')
		call_expr := assign_stmt.right[0] as ast.CallExpr
		if call_expr.or_block.kind != .absent {
			styp := g.typ(call_expr.return_type.set_flag(.optional))
			tmp_opt = g.new_tmp_var()
			g.write('/*AF opt*/$styp $tmp_opt = ')
			g.expr(assign_stmt.right[0])
			g.or_block(tmp_opt, call_expr.or_block, call_expr.return_type)
			g.writeln('/*=============ret*/')
			// if af && is_optional {
			// g.autofree_call_postgen()
			// }
			// return
		}
	}
	// json_test failed w/o this check
	if return_type != table.void_type && return_type != 0 {
		sym := g.table.get_type_symbol(return_type)
		if sym.kind == .multi_return {
			// multi return
			// TODO Handle in if_expr
			is_opt := return_type.has_flag(.optional)
			mr_var_name := 'mr_$assign_stmt.pos.pos'
			mr_styp := g.typ(return_type)
			g.write('$mr_styp $mr_var_name = ')
			g.is_assign_rhs = true
			g.expr(assign_stmt.right[0])
			g.is_assign_rhs = false
			g.writeln(';')
			for i, lx in assign_stmt.left {
				if lx is ast.Ident {
					if lx.kind == .blank_ident {
						continue
					}
				}
				styp := g.typ(assign_stmt.left_types[i])
				if assign_stmt.op == .decl_assign {
					g.write('$styp ')
				}
				g.expr(lx)
				if is_opt {
					mr_base_styp := g.base_type(return_type)
					g.writeln(' = (*($mr_base_styp*)${mr_var_name}.data).arg$i;')
				} else {
					g.writeln(' = ${mr_var_name}.arg$i;')
				}
			}
			return
		}
	}
	// TODO: non idents on left (exprs)
	if assign_stmt.has_cross_var {
		for i, left in assign_stmt.left {
			match left {
				ast.Ident {
					left_typ := assign_stmt.left_types[i]
					left_sym := g.table.get_type_symbol(left_typ)
					if left_sym.kind == .function {
						g.write_fn_ptr_decl(left_sym.info as table.FnType, '_var_$left.pos.pos')
						g.writeln(' = $left.name;')
					} else {
						styp := g.typ(left_typ)
						g.writeln('$styp _var_$left.pos.pos = $left.name;')
					}
				}
				ast.IndexExpr {
					sym := g.table.get_type_symbol(left.left_type)
					if sym.kind == .array {
						info := sym.info as table.Array
						elem_typ := g.table.get_type_symbol(info.elem_type)
						if elem_typ.kind == .function {
							left_typ := assign_stmt.left_types[i]
							left_sym := g.table.get_type_symbol(left_typ)
							g.write_fn_ptr_decl(left_sym.info as table.FnType, '_var_$left.pos.pos')
							g.write(' = *(voidptr*)array_get(')
						} else {
							styp := g.typ(info.elem_type)
							g.write('$styp _var_$left.pos.pos = *($styp*)array_get(')
						}
						if left.left_type.is_ptr() {
							g.write('*')
						}
						needs_clone := info.elem_type == table.string_type && g.is_autofree
						if needs_clone {
							g.write('/*1*/string_clone(')
						}
						g.expr(left.left)
						if needs_clone {
							g.write(')')
						}
						g.write(', ')
						g.expr(left.index)
						g.writeln(');')
					} else if sym.kind == .map {
						info := sym.info as table.Map
						skeytyp := g.typ(info.key_type)
						styp := g.typ(info.value_type)
						zero := g.type_default(info.value_type)
						val_typ := g.table.get_type_symbol(info.value_type)
						if val_typ.kind == .function {
							left_type := assign_stmt.left_types[i]
							left_sym := g.table.get_type_symbol(left_type)
							g.write_fn_ptr_decl(left_sym.info as table.FnType, '_var_$left.pos.pos')
							g.write(' = *(voidptr*)map_get_1(')
						} else {
							g.write('$styp _var_$left.pos.pos = *($styp*)map_get_1(')
						}
						if !left.left_type.is_ptr() {
							g.write('ADDR(map, ')
							g.expr(left.left)
							g.write(')')
						} else {
							g.expr(left.left)
						}
						g.write(', &($skeytyp[]){')
						g.expr(left.index)
						g.write('}')
						if val_typ.kind == .function {
							g.writeln(', &(voidptr[]){ $zero });')
						} else {
							g.writeln(', &($styp[]){ $zero });')
						}
					}
				}
				ast.SelectorExpr {
					styp := g.typ(left.typ)
					g.write('$styp _var_$left.pos.pos = ')
					g.expr(left.expr)
					if left.expr_type.is_ptr() {
						g.write('/* left.expr_type */')
						g.writeln('->$left.field_name;')
					} else {
						g.writeln('.$left.field_name;')
					}
				}
				else {}
			}
		}
	}
	// `a := 1` | `a,b := 1,2`
	for i, left in assign_stmt.left {
		mut is_interface := false
		mut var_type := assign_stmt.left_types[i]
		mut val_type := assign_stmt.right_types[i]
		val := assign_stmt.right[i]
		mut is_call := false
		mut blank_assign := false
		mut ident := ast.Ident{
			scope: 0
		}
		left_sym := g.table.get_type_symbol(var_type)
		if left_sym.kind == .interface_ {
			if left is ast.SelectorExpr {
				ident = left.root_ident()
				if ident.obj is ast.Var {
					idobj := ident.obj as ast.Var
					root_type_sym := g.table.get_type_symbol(idobj.typ)
					if root_type_sym.kind == .struct_ {
						is_interface = true
					}
				}
			}
		}
		if left is ast.Ident {
			ident = left
			// id_info := ident.var_info()
			// var_type = id_info.typ
			blank_assign = left.kind == .blank_ident
			// TODO: temporary, remove this
			left_info := left.info
			if left_info is ast.IdentVar {
				share := left_info.share
				if share == .shared_t {
					var_type = var_type.set_flag(.shared_f)
				}
				if share == .atomic_t {
					var_type = var_type.set_flag(.atomic_f)
				}
			}
		}
		styp := g.typ(var_type)
		mut is_fixed_array_init := false
		mut has_val := false
		match val {
			ast.ArrayInit {
				is_fixed_array_init = val.is_fixed
				has_val = val.has_val
			}
			ast.CallExpr {
				is_call = true
				return_type = val.return_type
			}
			// TODO: no buffer fiddling
			ast.AnonFn {
				if blank_assign {
					g.write('{')
				}
				// if it's a decl assign (`:=`) or a blank assignment `_ =`/`_ :=` then generate `void (*ident) (args) =`
				if (is_decl || blank_assign) && left is ast.Ident {
					ret_styp := g.typ(val.decl.return_type)
					g.write('$ret_styp (*$ident.name) (')
					def_pos := g.definitions.len
					g.fn_args(val.decl.params, val.decl.is_variadic)
					g.definitions.go_back(g.definitions.len - def_pos)
					g.write(') = ')
				} else {
					g.expr(left)
					g.write(' = ')
				}
				g.expr(val)
				g.writeln(';')
				if blank_assign {
					g.write('}')
				}
				continue
			}
			else {}
		}
		right_sym := g.table.get_type_symbol(val_type)
		is_fixed_array_copy := right_sym.kind == .array_fixed && val is ast.Ident
		g.is_assign_lhs = true
		g.assign_op = assign_stmt.op
		if is_interface && right_sym.kind == .interface_ {
			is_interface = false
		}
		if val_type.has_flag(.optional) {
			g.right_is_opt = true
		}
		if blank_assign {
			if is_call {
				g.expr(val)
			} else {
				g.write('{$styp _ = ')
				g.expr(val)
				g.writeln(';}')
			}
		} else if is_fixed_array_init && assign_stmt.op == .assign {
			right := val as ast.ArrayInit
			v_var := g.new_tmp_var()
			arr_typ := styp.trim('*')
			g.write('$arr_typ $v_var = ')
			g.expr(right)
			g.writeln(';')
			pos := g.out.len
			g.expr(left)

			if g.is_array_set && g.array_set_pos > 0 {
				g.out.go_back_to(g.array_set_pos)
				g.write(', &$v_var)')
				g.is_array_set = false
				g.array_set_pos = 0
			} else {
				g.out.go_back_to(pos)
				is_var_mut := !is_decl && left is ast.Ident
					&& g.for_in_mut_val_name == (left as ast.Ident).name
				addr := if is_var_mut { '' } else { '&' }
				g.writeln('')
				g.write('memcpy($addr')
				g.expr(left)
				g.writeln(', &$v_var, sizeof($arr_typ));')
			}
			g.is_assign_lhs = false
		} else {
			is_inside_ternary := g.inside_ternary != 0
			cur_line := if is_inside_ternary && is_decl {
				g.register_ternary_name(ident.name)
				g.empty_line = false
				g.go_before_ternary()
			} else {
				''
			}
			mut str_add := false
			mut op_overloaded := false
			if var_type == table.string_type_idx && assign_stmt.op == .plus_assign {
				if left is ast.IndexExpr {
					// a[0] += str => `array_set(&a, 0, &(string[]) {string_add(...))})`
					g.expr(left)
					g.write('string_add(')
				} else {
					// str += str2 => `str = string_add(str, str2)`
					g.expr(left)
					g.write(' = /*f*/string_add(')
				}
				g.is_assign_lhs = false
				g.is_assign_rhs = true
				str_add = true
			}
			// Assignment Operator Overloading
			if ((left_sym.kind == .struct_ && right_sym.kind == .struct_)
				|| (left_sym.kind == .alias && right_sym.kind == .alias))
				&& assign_stmt.op in [.plus_assign, .minus_assign, .div_assign, .mult_assign, .mod_assign] {
				extracted_op := match assign_stmt.op {
					.plus_assign { '+' }
					.minus_assign { '-' }
					.div_assign { '/' }
					.mod_assign { '%' }
					.mult_assign { '*' }
					else { 'unknown op' }
				}
				g.expr(left)
				g.write(' = ${styp}_${util.replace_op(extracted_op)}(')
				op_overloaded = true
			}
			if right_sym.kind == .function && is_decl {
				if is_inside_ternary && is_decl {
					g.out.write(gen.tabs[g.indent - g.inside_ternary])
				}
				func := right_sym.info as table.FnType
				ret_styp := g.typ(func.func.return_type)
				g.write('$ret_styp (*${g.get_ternary_name(ident.name)}) (')
				def_pos := g.definitions.len
				g.fn_args(func.func.params, func.func.is_variadic)
				g.definitions.go_back(g.definitions.len - def_pos)
				g.write(')')
			} else {
				if is_decl {
					if is_inside_ternary {
						g.out.write(gen.tabs[g.indent - g.inside_ternary])
					}
					g.write('$styp ')
				}
				if left is ast.Ident || left is ast.SelectorExpr {
					g.prevent_sum_type_unwrapping_once = true
				}
				if !is_fixed_array_copy || is_decl {
					if !is_decl && left is ast.Ident
						&& g.for_in_mut_val_name == (left as ast.Ident).name {
						g.write('*')
					}
					g.expr(left)
				}
			}
			if is_inside_ternary && is_decl {
				g.write(';\n$cur_line')
				g.out.write(gen.tabs[g.indent])
				g.expr(left)
			}
			g.is_assign_lhs = false
			g.is_assign_rhs = true
			if is_fixed_array_copy {
				if is_decl {
					g.writeln(';')
				}
			} else if !g.is_array_set && !str_add && !op_overloaded {
				g.write(' $op ')
			} else if str_add || op_overloaded {
				g.write(', ')
			}
			mut cloned := false
			if g.is_autofree && right_sym.kind in [.array, .string] {
				if g.gen_clone_assignment(val, right_sym, false) {
					cloned = true
				}
			}
			unwrap_optional := !var_type.has_flag(.optional) && val_type.has_flag(.optional)
			if unwrap_optional {
				// Unwrap the optional now that the testing code has been prepended.
				// `pos := s.index(...
				// `int pos = *(int)_t10.data;`
				if g.is_autofree {
					g.write('*($styp*)')
					g.write(tmp_opt + '.data/*FFz*/')
					g.right_is_opt = false
					g.is_assign_rhs = false
					if g.inside_ternary == 0 && !assign_stmt.is_simple {
						g.writeln(';')
					}
					return
				}
			}
			g.is_shared = var_type.has_flag(.shared_f)
			if !cloned {
				if is_fixed_array_copy {
					i_var := g.new_tmp_var()
					fixed_array := right_sym.info as table.ArrayFixed
					g.write('for (int $i_var=0; $i_var<$fixed_array.size; $i_var++) {')
					g.expr(left)
					g.write('[$i_var] = ')
					g.expr(val)
					g.write('[$i_var];')
					g.writeln('}')
				} else if is_decl {
					if is_fixed_array_init && !has_val {
						if val is ast.ArrayInit {
							if val.has_default {
								g.write('{')
								g.expr(val.default_expr)
								info := right_sym.info as table.ArrayFixed
								for _ in 1 .. info.size {
									g.write(', ')
									g.expr(val.default_expr)
								}
								g.write('}')
							} else {
								g.write('{0}')
							}
						} else {
							g.write('{0}')
						}
					} else {
						g.expr(val)
					}
				} else {
					if assign_stmt.has_cross_var {
						g.gen_cross_tmp_variable(assign_stmt.left, val)
					} else {
						if is_interface {
							g.interface_call(val_type, var_type)
						}
						g.expr_with_cast(val, val_type, var_type)
						if is_interface {
							g.write(')')
						}
					}
				}
			}
			if str_add || op_overloaded {
				g.write(')')
			}
			if g.is_array_set {
				g.write(' })')
				g.is_array_set = false
			}
			g.is_shared = false
		}
		g.right_is_opt = false
		g.is_assign_rhs = false
		if g.inside_ternary == 0 && !assign_stmt.is_simple {
			g.writeln(';')
		}
	}
}

fn (mut g Gen) gen_cross_tmp_variable(left []ast.Expr, val ast.Expr) {
	val_ := val
	match val {
		ast.Ident {
			mut has_var := false
			for lx in left {
				if lx is ast.Ident {
					if val.name == lx.name {
						g.write('_var_')
						g.write(lx.pos.pos.str())
						has_var = true
						break
					}
				}
			}
			if !has_var {
				g.expr(val_)
			}
		}
		ast.IndexExpr {
			mut has_var := false
			for lx in left {
				if val_.str() == lx.str() {
					g.write('_var_')
					g.write(lx.position().pos.str())
					has_var = true
					break
				}
			}
			if !has_var {
				g.expr(val_)
			}
		}
		ast.InfixExpr {
			g.gen_cross_tmp_variable(left, val.left)
			g.write(val.op.str())
			g.gen_cross_tmp_variable(left, val.right)
		}
		ast.PrefixExpr {
			g.write(val.op.str())
			g.gen_cross_tmp_variable(left, val.right)
		}
		ast.PostfixExpr {
			g.gen_cross_tmp_variable(left, val.expr)
			g.write(val.op.str())
		}
		ast.SelectorExpr {
			mut has_var := false
			for lx in left {
				if val_.str() == lx.str() {
					g.write('_var_')
					g.write(lx.position().pos.str())
					has_var = true
					break
				}
			}
			if !has_var {
				g.expr(val_)
			}
		}
		else {
			g.expr(val_)
		}
	}
}

fn (mut g Gen) register_ternary_name(name string) {
	level_key := g.inside_ternary.str()
	if level_key !in g.ternary_level_names {
		g.ternary_level_names[level_key] = []string{}
	}
	new_name := g.new_tmp_var()
	g.ternary_names[name] = new_name
	g.ternary_level_names[level_key] << name
}

fn (mut g Gen) get_ternary_name(name string) string {
	if g.inside_ternary == 0 {
		return name
	}
	if name !in g.ternary_names {
		return name
	}
	return g.ternary_names[name]
}

fn (mut g Gen) gen_clone_assignment(val ast.Expr, right_sym table.TypeSymbol, add_eq bool) bool {
	if val !is ast.Ident && val !is ast.SelectorExpr {
		return false
	}
	if g.is_autofree && right_sym.kind == .array {
		// `arr1 = arr2` => `arr1 = arr2.clone()`
		if add_eq {
			g.write('=')
		}
		g.write(' array_clone_static(')
		g.expr(val)
		g.write(')')
	} else if g.is_autofree && right_sym.kind == .string {
		if add_eq {
			g.write('=')
		}
		// `str1 = str2` => `str1 = str2.clone()`
		g.write(' string_clone_static(')
		g.expr(val)
		g.write(')')
	}
	return true
}

fn (mut g Gen) autofree_scope_vars(pos int, line_nr int, free_parent_scopes bool) {
	g.autofree_scope_vars_stop(pos, line_nr, free_parent_scopes, -1)
}

fn (mut g Gen) autofree_scope_vars_stop(pos int, line_nr int, free_parent_scopes bool, stop_pos int) {
	if g.is_builtin_mod {
		// In `builtin` everything is freed manually.
		return
	}
	if pos == -1 {
		// TODO why can pos be -1?
		return
	}
	// eprintln('> free_scope_vars($pos)')
	scope := g.file.scope.innermost(pos)
	if scope.start_pos == 0 {
		// TODO why can scope.pos be 0? (only outside fns?)
		return
	}
	g.writeln('// autofree_scope_vars(pos=$pos line_nr=$line_nr scope.pos=$scope.start_pos scope.end_pos=$scope.end_pos)')
	g.autofree_scope_vars2(scope, scope.start_pos, scope.end_pos, line_nr, free_parent_scopes,
		stop_pos)
}

// fn (mut g Gen) autofree_scope_vars2(scope &ast.Scope, end_pos int) {
fn (mut g Gen) autofree_scope_vars2(scope &ast.Scope, start_pos int, end_pos int, line_nr int, free_parent_scopes bool, stop_pos int) {
	if isnil(scope) {
		return
	}
	for _, obj in scope.objects {
		match obj {
			ast.Var {
				g.writeln('// var "$obj.name" var.pos=$obj.pos.pos var.line_nr=$obj.pos.line_nr')
				if obj.name == g.returned_var_name {
					g.writeln('// skipping returned var')
					continue
				}
				if obj.is_or {
					// Skip vars inited with the `or {}`, since they are generated
					// after the or block in C.
					g.writeln('// skipping `or{}` var "$obj.name"')
					continue
				}
				if obj.is_tmp {
					// Skip for loop vars
					g.writeln('// skipping tmp var "$obj.name"')
					continue
				}
				// if var.typ == 0 {
				// // TODO why 0?
				// continue
				// }
				// if v.pos.pos > end_pos {
				if obj.pos.pos > end_pos || (obj.pos.pos < start_pos && obj.pos.line_nr == line_nr) {
					// Do not free vars that were declared after this scope
					continue
				}
				is_optional := obj.typ.has_flag(.optional)
				if is_optional {
					// TODO: free optionals
					continue
				}
				g.autofree_variable(obj)
			}
			else {}
		}
	}
	// Free all vars in parent scopes as well:
	// ```
	// s := ...
	// if ... {
	// s.free()
	// return
	// }
	// ```
	// if !isnil(scope.parent) && line_nr > 0 {
	if free_parent_scopes && !isnil(scope.parent)
		&& (stop_pos == -1 || scope.parent.start_pos >= stop_pos) {
		g.writeln('// af parent scope:')
		g.autofree_scope_vars2(scope.parent, start_pos, end_pos, line_nr, true, stop_pos)
	}
}

fn (mut g Gen) autofree_variable(v ast.Var) {
	sym := g.table.get_type_symbol(v.typ)
	// if v.name.contains('output2') {
	// eprintln('   > var name: ${v.name:-20s} | is_arg: ${v.is_arg.str():6} | var type: ${int(v.typ):8} | type_name: ${sym.name:-33s}')
	// }
	if sym.kind == .array {
		g.autofree_var_call('array_free', v)
		return
	}
	if sym.kind == .string {
		// Don't free simple string literals.
		match v.expr {
			ast.StringLiteral {
				g.writeln('// str literal')
			}
			else {
				// NOTE/TODO: assign_stmt multi returns variables have no expr
				// since the type comes from the called fns return type
				/*
				f := v.name[0]
				if
					//!(f >= `a` && f <= `d`) {
					//f != `c` {
					v.name!='cvar_name' {
					t := typeof(v.expr)
				return '// other ' + t + '\n'
				}
				*/
			}
		}
		g.autofree_var_call('string_free', v)
		return
	}
	if sym.has_method('free') {
		g.autofree_var_call(c_name(sym.name) + '_free', v)
	}
}

fn (mut g Gen) autofree_var_call(free_fn_name string, v ast.Var) {
	if v.is_arg {
		// fn args should not be autofreed
		return
	}
	if v.is_used && v.is_autofree_tmp {
		// tmp expr vars do not need to be freed again here
		return
	}
	if g.is_builtin_mod {
		return
	}
	// if v.is_autofree_tmp && !g.doing_autofree_tmp {
	// return
	// }
	if v.name.contains('expr_write_1_') {
		// TODO remove this temporary hack
		return
	}
	if v.typ.is_ptr() {
		g.writeln('\t${free_fn_name}(${c_name(v.name)}); // autofreed ptr var')
	} else {
		g.writeln('\t${free_fn_name}(&${c_name(v.name)}); // autofreed var $g.cur_mod.name $g.is_builtin_mod')
	}
}

fn (mut g Gen) gen_anon_fn_decl(it ast.AnonFn) {
	pos := g.out.len
	g.stmt(it.decl)
	fn_body := g.out.after(pos)
	g.out.go_back(fn_body.len)
	g.anon_fn_definitions << fn_body
}

fn (mut g Gen) map_fn_ptrs(key_typ table.TypeSymbol) (string, string, string, string) {
	mut hash_fn := ''
	mut key_eq_fn := ''
	mut clone_fn := ''
	mut free_fn := '&map_free_nop'
	match key_typ.kind {
		.byte, .i8, .char {
			hash_fn = '&map_hash_int_1'
			key_eq_fn = '&map_eq_int_1'
			clone_fn = '&map_clone_int_1'
		}
		.i16, .u16 {
			hash_fn = '&map_hash_int_2'
			key_eq_fn = '&map_eq_int_2'
			clone_fn = '&map_clone_int_2'
		}
		.int, .u32, .rune {
			hash_fn = '&map_hash_int_4'
			key_eq_fn = '&map_eq_int_4'
			clone_fn = '&map_clone_int_4'
		}
		.voidptr {
			ts := if g.pref.m64 {
				&g.table.types[table.u64_type_idx]
			} else {
				&g.table.types[table.u32_type_idx]
			}
			return g.map_fn_ptrs(ts)
		}
		.u64, .i64 {
			hash_fn = '&map_hash_int_8'
			key_eq_fn = '&map_eq_int_8'
			clone_fn = '&map_clone_int_8'
		}
		.string {
			hash_fn = '&map_hash_string'
			key_eq_fn = '&map_eq_string'
			clone_fn = '&map_clone_string'
			free_fn = '&map_free_string'
		}
		else {
			verror('map key type not supported')
		}
	}
	return hash_fn, key_eq_fn, clone_fn, free_fn
}

fn (mut g Gen) expr(node ast.Expr) {
	// println('cgen expr() line_nr=$node.pos.line_nr')
	// NB: please keep the type names in the match here in alphabetical order:
	match node {
		ast.AnonFn {
			// TODO: dont fiddle with buffers
			g.gen_anon_fn_decl(node)
			fsym := g.table.get_type_symbol(node.typ)
			g.write(fsym.name)
		}
		ast.ArrayDecompose {
			g.expr(node.expr)
		}
		ast.ArrayInit {
			g.array_init(node)
		}
		ast.AsCast {
			g.as_cast(node)
		}
		ast.Assoc {
			g.assoc(node)
		}
		ast.BoolLiteral {
			g.write(node.val.str())
		}
		ast.CallExpr {
			// if g.fileis('1.strings') {
			// println('\ncall_expr()()')
			// }
			g.call_expr(node)
			// if g.fileis('1.strings') {
			// println('before:' + node.autofree_pregen)
			// }
			if g.is_autofree && !g.is_builtin_mod && !g.is_js_call && g.strs_to_free0.len == 0
				&& !g.inside_lambda { // && g.inside_ternary ==
				// if len != 0, that means we are handling call expr inside call expr (arg)
				// and it'll get messed up here, since it's handled recursively in autofree_call_pregen()
				// so just skip it
				g.autofree_call_pregen(node)
				if g.strs_to_free0.len > 0 {
					g.insert_before_stmt(g.strs_to_free0.join('\n') + '/* inserted before */')
				}
				g.strs_to_free0 = []
				// println('pos=$node.pos.pos')
			}
			// if g.autofree && node.autofree_pregen != '' { // g.strs_to_free0.len != 0 {
			/*
			if g.autofree {
				s := g.autofree_pregen[node.pos.pos.str()]
				if s != '' {
					// g.insert_before_stmt('/*START2*/' + g.strs_to_free0.join('\n') + '/*END*/')
					// g.insert_before_stmt('/*START3*/' + node.autofree_pregen + '/*END*/')
					g.insert_before_stmt('/*START3*/' + s + '/*END*/')
					// for s in g.strs_to_free0 {
				}
				// //g.writeln(s)
				// }
				g.strs_to_free0 = []
			}
			*/
		}
		ast.CastExpr {
			// g.write('/*cast*/')
			if g.is_amp {
				// &Foo(0) => ((Foo*)0)
				g.out.go_back(1)
			}
			g.is_amp = false
			sym := g.table.get_type_symbol(node.typ)
			if sym.kind == .string && !node.typ.is_ptr() {
				// `string(x)` needs `tos()`, but not `&string(x)
				// `tos(str, len)`, `tos2(str)`
				if node.has_arg {
					g.write('tos((byteptr)')
				} else {
					g.write('tos2((byteptr)')
				}
				g.expr(node.expr)
				expr_sym := g.table.get_type_symbol(node.expr_type)
				if expr_sym.kind == .array {
					// if we are casting an array, we need to add `.data`
					g.write('.data')
				}
				if node.has_arg {
					// len argument
					g.write(', ')
					g.expr(node.arg)
				}
				g.write(')')
			} else if sym.kind == .sum_type {
				g.expr_with_cast(node.expr, node.expr_type, node.typ)
			} else if sym.kind == .struct_ && !node.typ.is_ptr()
				&& !(sym.info as table.Struct).is_typedef {
				styp := g.typ(node.typ)
				g.write('*(($styp *)(&')
				g.expr(node.expr)
				g.write('))')
			} else {
				styp := g.typ(node.typ)
				mut cast_label := ''
				// `table.string_type` is done for MSVC's bug
				if sym.kind != .alias
					|| (sym.info as table.Alias).parent_type !in [node.expr_type, table.string_type] {
					cast_label = '($styp)'
				}
				g.write('(${cast_label}(')
				g.expr(node.expr)
				if node.expr is ast.IntegerLiteral {
					if node.typ in [table.u64_type, table.u32_type, table.u16_type] {
						if !node.expr.val.starts_with('-') {
							g.write('U')
						}
					}
				}
				g.write('))')
			}
		}
		ast.ChanInit {
			elem_typ_str := g.typ(node.elem_type)
			g.write('sync__new_channel_st(')
			if node.has_cap {
				g.expr(node.cap_expr)
			} else {
				g.write('0')
			}
			g.write(', sizeof(')
			g.write(elem_typ_str)
			g.write('))')
		}
		ast.CharLiteral {
			if node.val == r'\`' {
				g.write("'`'")
			} else {
				g.write("L'$node.val'")
			}
		}
		ast.AtExpr {
			g.comp_at(node)
		}
		ast.ComptimeCall {
			g.comptime_call(node)
		}
		ast.ComptimeSelector {
			g.comptime_selector(node)
		}
		ast.Comment {}
		ast.ConcatExpr {
			g.concat_expr(node)
		}
		ast.CTempVar {
			// g.write('/*ctmp .orig: $node.orig.str() , .typ: $node.typ, .is_ptr: $node.is_ptr */ ')
			g.write(node.name)
		}
		ast.EnumVal {
			// g.write('${it.mod}${it.enum_name}_$it.val')
			styp := g.typ(node.typ)
			g.write('${styp}_$node.val')
		}
		ast.FloatLiteral {
			g.write(node.val)
		}
		ast.GoExpr {
			g.go_expr(node)
		}
		ast.Ident {
			g.ident(node)
		}
		ast.IfExpr {
			g.if_expr(node)
		}
		ast.IfGuardExpr {
			g.write('/* guard */')
		}
		ast.IndexExpr {
			g.index_expr(node)
		}
		ast.InfixExpr {
			if node.op in [.left_shift, .plus_assign, .minus_assign] {
				g.inside_map_infix = true
				g.infix_expr(node)
				g.inside_map_infix = false
			} else {
				g.infix_expr(node)
			}
		}
		ast.IntegerLiteral {
			if node.val.starts_with('0o') {
				g.write('0')
				g.write(node.val[2..])
			} else if node.val.starts_with('-0o') {
				g.write('-0')
				g.write(node.val[3..])
			} else {
				g.write(node.val) // .int().str())
			}
		}
		ast.LockExpr {
			g.lock_expr(node)
		}
		ast.MatchExpr {
			g.match_expr(node)
		}
		ast.MapInit {
			key_typ_str := g.typ(node.key_type)
			value_typ_str := g.typ(node.value_type)
			value_typ := g.table.get_type_symbol(node.value_type)
			key_typ := g.table.get_type_symbol(node.key_type)
			hash_fn, key_eq_fn, clone_fn, free_fn := g.map_fn_ptrs(key_typ)
			size := node.vals.len
			mut shared_styp := '' // only needed for shared &[]{...}
			mut styp := ''
			is_amp := g.is_amp
			g.is_amp = false
			if is_amp {
				g.out.go_back(1) // delete the `&` already generated in `prefix_expr()
				if g.is_shared {
					mut shared_typ := node.typ.set_flag(.shared_f)
					shared_styp = g.typ(shared_typ)
					g.writeln('($shared_styp*)__dup_shared_map(&($shared_styp){.val = ')
				} else {
					styp = g.typ(node.typ)
					g.write('($styp*)memdup(ADDR($styp, ')
				}
			} else {
				if g.is_shared {
					// TODO: shared objects on stack should be forbidden or auto-converted to heap
					g.writeln('{.val = ($styp*)')
				}
			}
			if size > 0 {
				if value_typ.kind == .function {
					g.write('new_map_init_2($hash_fn, $key_eq_fn, $clone_fn, $free_fn, $size, sizeof($key_typ_str), sizeof(voidptr), _MOV(($key_typ_str[$size]){')
				} else {
					g.write('new_map_init_2($hash_fn, $key_eq_fn, $clone_fn, $free_fn, $size, sizeof($key_typ_str), sizeof($value_typ_str), _MOV(($key_typ_str[$size]){')
				}
				for expr in node.keys {
					g.expr(expr)
					g.write(', ')
				}
				if value_typ.kind == .function {
					g.write('}), _MOV((voidptr[$size]){')
				} else {
					g.write('}), _MOV(($value_typ_str[$size]){')
				}
				for expr in node.vals {
					g.expr(expr)
					g.write(', ')
				}
				g.write('}))')
			} else {
				g.write('new_map_2(sizeof($key_typ_str), sizeof($value_typ_str), $hash_fn, $key_eq_fn, $clone_fn, $free_fn)')
			}
			if g.is_shared {
				g.write('}')
				if is_amp {
					g.write(', sizeof($shared_styp))')
				}
			} else if is_amp {
				g.write('), sizeof($styp))')
			}
		}
		ast.None {
			g.write('opt_none()')
		}
		ast.OrExpr {
			// this should never appear here
		}
		ast.ParExpr {
			g.write('(')
			g.expr(node.expr)
			g.write(')')
		}
		ast.PostfixExpr {
			if node.auto_locked != '' {
<<<<<<< HEAD
				g.writeln('sync__RwMutex_lock(&$node.auto_locked->mtx);')
=======
				g.writeln('sync__RwMutex_w_lock(&$node.auto_locked->mtx);')
>>>>>>> 97cb7687
			}
			g.inside_map_postfix = true
			g.expr(node.expr)
			g.inside_map_postfix = false
			g.write(node.op.str())
			if node.auto_locked != '' {
				g.writeln(';')
<<<<<<< HEAD
				g.write('sync__RwMutex_unlock(&$node.auto_locked->mtx)')
=======
				g.write('sync__RwMutex_w_unlock(&$node.auto_locked->mtx)')
>>>>>>> 97cb7687
			}
		}
		ast.PrefixExpr {
			gen_or := node.op == .arrow && node.or_block.kind != .absent
			if node.op == .amp {
				g.is_amp = true
			}
			if node.op == .arrow {
				styp := g.typ(node.right_type)
				right_sym := g.table.get_type_symbol(node.right_type)
				mut right_inf := right_sym.info as table.Chan
				elem_type := right_inf.elem_type
				is_gen_or_and_assign_rhs := gen_or && g.is_assign_rhs
				cur_line := if is_gen_or_and_assign_rhs {
					line := g.go_before_stmt(0)
					g.out.write(gen.tabs[g.indent])
					line
				} else {
					''
				}
				tmp_opt := if gen_or { g.new_tmp_var() } else { '' }
				if gen_or {
					opt_elem_type := g.typ(elem_type.set_flag(.optional))
					g.register_chan_pop_optional_call(opt_elem_type, styp)
					g.write('$opt_elem_type $tmp_opt = __Option_${styp}_popval(')
				} else {
					g.write('__${styp}_popval(')
				}
				g.expr(node.right)
				g.write(')')
				if gen_or {
					g.or_block(tmp_opt, node.or_block, elem_type)
					if is_gen_or_and_assign_rhs {
						elem_styp := g.typ(elem_type)
						g.write('\n$cur_line*($elem_styp*)${tmp_opt}.data')
					}
				}
			} else {
				// g.write('/*pref*/')
				g.write(node.op.str())
				// g.write('(')
				g.expr(node.right)
			}
			g.is_amp = false
		}
		ast.RangeExpr {
			// Only used in IndexExpr
		}
		ast.SelectExpr {
			g.select_expr(node)
		}
		ast.SizeOf {
			node_typ := g.unwrap_generic(node.typ)
			styp := g.typ(node_typ)
			g.write('/*SizeOf*/ sizeof(${util.no_dots(styp)})')
		}
		ast.SqlExpr {
			g.sql_select_expr(node)
		}
		ast.StringLiteral {
			g.string_literal(node)
		}
		ast.StringInterLiteral {
			g.string_inter_literal(node)
		}
		ast.StructInit {
			// `user := User{name: 'Bob'}`
			g.struct_init(node)
		}
		ast.SelectorExpr {
			g.selector_expr(node)
		}
		ast.Type {
			// match sum Type
			// g.write('/* Type */')
			// type_idx := node.typ.idx()
			sym := g.table.get_type_symbol(node.typ)
			sidx := g.type_sidx(node.typ)
			// g.write('$type_idx /* $sym.name */')
			g.write('$sidx /* $sym.name */')
		}
		ast.TypeOf {
			g.typeof_expr(node)
		}
		ast.Likely {
			if node.is_likely {
				g.write('_likely_')
			} else {
				g.write('_unlikely_')
			}
			g.write('(')
			g.expr(node.expr)
			g.write(')')
		}
		ast.UnsafeExpr {
			g.expr(node.expr)
		}
	}
}

// T.name, typeof(expr).name
fn (mut g Gen) type_name(type_ table.Type) {
	mut typ := type_
	if typ.has_flag(.generic) {
		typ = g.cur_generic_types[0]
	}
	s := g.table.type_to_str(typ)
	g.write('_SLIT("${util.strip_main_name(s)}")')
}

fn (mut g Gen) typeof_expr(node ast.TypeOf) {
	sym := g.table.get_type_symbol(node.expr_type)
	if sym.kind == .sum_type {
		// When encountering a .sum_type, typeof() should be done at runtime,
		// because the subtype of the expression may change:
		g.write('tos3( /* $sym.name */ v_typeof_sumtype_${sym.cname}( (')
		g.expr(node.expr)
		g.write(').typ ))')
	} else if sym.kind == .array_fixed {
		fixed_info := sym.info as table.ArrayFixed
		typ_name := g.table.get_type_name(fixed_info.elem_type)
		g.write('_SLIT("[$fixed_info.size]${util.strip_main_name(typ_name)}")')
	} else if sym.kind == .function {
		info := sym.info as table.FnType
		g.write('_SLIT("${g.fn_decl_str(info)}")')
	} else if node.expr_type.has_flag(.variadic) {
		varg_elem_type_sym := g.table.get_type_symbol(g.table.value_type(node.expr_type))
		g.write('_SLIT("...${util.strip_main_name(varg_elem_type_sym.name)}")')
	} else {
		g.write('_SLIT("${util.strip_main_name(sym.name)}")')
	}
}

fn (mut g Gen) selector_expr(node ast.SelectorExpr) {
	prevent_sum_type_unwrapping_once := g.prevent_sum_type_unwrapping_once
	g.prevent_sum_type_unwrapping_once = false
	if node.name_type > 0 {
		g.type_name(node.name_type)
		return
	}
	if node.expr_type == 0 {
		g.checker_bug('unexpected SelectorExpr.expr_type = 0', node.pos)
	}
	sym := g.table.get_type_symbol(g.unwrap_generic(node.expr_type))
	// if node expr is a root ident and an optional
	mut is_optional := node.expr is ast.Ident && node.expr_type.has_flag(.optional)
	if is_optional {
		opt_base_typ := g.base_type(node.expr_type)
		g.writeln('(*($opt_base_typ*)')
	}
	if sym.kind == .interface_ {
		g.write('(*(')
	}
	if sym.kind == .array_fixed {
		assert node.field_name == 'len'
		info := sym.info as table.ArrayFixed
		g.write('$info.size')
		return
	}
	if sym.kind == .chan && (node.field_name == 'len' || node.field_name == 'closed') {
		g.write('sync__Channel_${node.field_name}(')
		g.expr(node.expr)
		g.write(')')
		return
	}
	mut sum_type_deref_field := ''
	mut sum_type_dot := '.'
	if f := g.table.find_field(sym, node.field_name) {
		field_sym := g.table.get_type_symbol(f.typ)
		if field_sym.kind == .sum_type {
			if !prevent_sum_type_unwrapping_once {
				// check first if field is sum type because scope searching is expensive
				scope := g.file.scope.innermost(node.pos.pos)
				if field := scope.find_struct_field(node.expr_type, node.field_name) {
					if field.orig_type.is_ptr() {
						sum_type_dot = '->'
					}
					// union sum type deref
					for i, typ in field.sum_type_casts {
						g.write('(*')
						cast_sym := g.table.get_type_symbol(typ)
						if i != 0 {
							dot := if field.typ.is_ptr() { '->' } else { '.' }
							sum_type_deref_field += ')$dot'
						}
						if mut cast_sym.info is table.Aggregate {
							agg_sym := g.table.get_type_symbol(cast_sym.info.types[g.aggregate_type_idx])
							sum_type_deref_field += '_$agg_sym.cname'
						} else {
							sum_type_deref_field += '_$cast_sym.cname'
						}
					}
				}
			}
		}
	}
	g.expr(node.expr)
	if is_optional {
		g.write('.data)')
	}
	// struct embedding
	if sym.info is table.Struct {
		if node.from_embed_type != 0 {
			embed_sym := g.table.get_type_symbol(node.from_embed_type)
			embed_name := embed_sym.embed_name()
			if node.expr_type.is_ptr() {
				g.write('->')
			} else {
				g.write('.')
			}
			g.write(embed_name)
		}
	}
	if (node.expr_type.is_ptr() || sym.kind == .chan) && node.from_embed_type == 0 {
		g.write('->')
	} else {
		// g.write('. /*typ=  $it.expr_type */') // ${g.typ(it.expr_type)} /')
		g.write('.')
	}
	if node.expr_type.has_flag(.shared_f) {
		g.write('val.')
	}
	if node.expr_type == 0 {
		verror('cgen: SelectorExpr | expr_type: 0 | it.expr: `$node.expr` | field: `$node.field_name` | file: $g.file.path | line: $node.pos.line_nr')
	}
	g.write(c_name(node.field_name))
	if sum_type_deref_field != '' {
		g.write('$sum_type_dot$sum_type_deref_field)')
	}
	if sym.kind == .interface_ {
		g.write('))')
	}
}

fn (mut g Gen) enum_expr(node ast.Expr) {
	match node {
		ast.EnumVal { g.write(node.val) }
		else { g.expr(node) }
	}
}

fn (mut g Gen) infix_expr(node ast.InfixExpr) {
	// println('infix_expr() op="$node.op.str()" line_nr=$node.pos.line_nr')
	// g.write('/*infix*/')
	// if it.left_type == table.string_type_idx {
	// g.write('/*$node.left_type str*/')
	// }
	// string + string, string == string etc
	// g.infix_op = node.op
	if node.auto_locked != '' {
<<<<<<< HEAD
		g.writeln('sync__RwMutex_lock(&$node.auto_locked->mtx);')
=======
		g.writeln('sync__RwMutex_w_lock(&$node.auto_locked->mtx);')
>>>>>>> 97cb7687
	}
	left_type := g.unwrap_generic(node.left_type)
	left_sym := g.table.get_type_symbol(left_type)
	unaliased_left := if left_sym.kind == .alias {
		(left_sym.info as table.Alias).parent_type
	} else {
		left_type
	}
	if node.op in [.key_is, .not_is] {
		g.is_expr(node)
		return
	}
	right_sym := g.table.get_type_symbol(node.right_type)
	has_eq_overloaded := !left_sym.has_method('==')
	has_ne_overloaded := !left_sym.has_method('!=')
	unaliased_right := if right_sym.info is table.Alias {
		right_sym.info.parent_type
	} else {
		node.right_type
	}
	if unaliased_left == table.ustring_type_idx && node.op != .key_in && node.op != .not_in {
		fn_name := match node.op {
			.plus {
				'ustring_add('
			}
			.eq {
				'ustring_eq('
			}
			.ne {
				'ustring_ne('
			}
			.lt {
				'ustring_lt('
			}
			.le {
				'ustring_le('
			}
			.gt {
				'ustring_gt('
			}
			.ge {
				'ustring_ge('
			}
			else {
				verror('op error for type `$left_sym.name`')
				'/*node error*/'
			}
		}
		g.write(fn_name)
		g.expr(node.left)
		g.write(', ')
		g.expr(node.right)
		g.write(')')
	} else if unaliased_left == table.string_type_idx && node.op !in [.key_in, .not_in] {
		// `str == ''` -> `str.len == 0` optimization
		if node.op in [.eq, .ne] && node.right is ast.StringLiteral
			&& (node.right as ast.StringLiteral).val == '' {
			arrow := if left_type.is_ptr() { '->' } else { '.' }
			g.write('(')
			g.expr(node.left)
			g.write(')')
			g.write('${arrow}len $node.op 0')
		} else {
			fn_name := match node.op {
				.plus {
					'string_add('
				}
				.eq {
					'string_eq('
				}
				.ne {
					'string_ne('
				}
				.lt {
					'string_lt('
				}
				.le {
					'string_le('
				}
				.gt {
					'string_gt('
				}
				.ge {
					'string_ge('
				}
				else {
					verror('op error for type `$left_sym.name`')
					'/*node error*/'
				}
			}
			g.write(fn_name)
			g.expr(node.left)
			g.write(', ')
			g.expr(node.right)
			g.write(')')
		}
	} else if node.op in [.eq, .ne] && left_sym.kind == .array && right_sym.kind == .array {
		ptr_typ := g.gen_array_equality_fn(left_type)
		if node.op == .ne {
			g.write('!')
		}
		g.write('${ptr_typ}_arr_eq(')
		if node.left_type.is_ptr() {
			g.write('*')
		}
		g.expr(node.left)
		g.write(', ')
		if node.right_type.is_ptr() {
			g.write('*')
		}
		g.expr(node.right)
		g.write(')')
	} else if node.op in [.eq, .ne] && left_sym.kind == .array_fixed
		&& right_sym.kind == .array_fixed {
		ptr_typ := g.gen_fixed_array_equality_fn(left_type)
		if node.op == .ne {
			g.write('!')
		}
		g.write('${ptr_typ}_arr_eq(')
		if node.left_type.is_ptr() {
			g.write('*')
		}
		if node.left is ast.ArrayInit {
			s := g.typ(left_type)
			g.write('($s)')
		}
		g.expr(node.left)
		g.write(', ')
		if node.right is ast.ArrayInit {
			s := g.typ(left_type)
			g.write('($s)')
		}
		g.expr(node.right)
		g.write(')')
	} else if node.op in [.eq, .ne] && left_sym.kind == .map && right_sym.kind == .map {
		ptr_typ := g.gen_map_equality_fn(left_type)
		if node.op == .eq {
			g.write('${ptr_typ}_map_eq(')
		} else if node.op == .ne {
			g.write('!${ptr_typ}_map_eq(')
		}
		if node.left_type.is_ptr() {
			g.write('*')
		}
		g.expr(node.left)
		g.write(', ')
		if node.right_type.is_ptr() {
			g.write('*')
		}
		g.expr(node.right)
		g.write(')')
	} else if node.op in [.eq, .ne] && left_sym.kind == .struct_ && right_sym.kind == .struct_ {
		if has_eq_overloaded && !has_ne_overloaded {
			// Define `!=` as negation of Autogenerated `==`
			styp := g.typ(left_type)
			if node.op == .eq {
				g.write('!${styp}__ne(')
			} else if node.op == .ne {
				g.write('${styp}__ne(')
			}
		}
		if !has_eq_overloaded && has_ne_overloaded {
			// Define `==` as negation of Autogenerated `!=`
			styp := g.typ(left_type)
			if node.op == .ne {
				g.write('!${styp}__eq(')
			} else if node.op == .eq {
				g.write('${styp}__eq(')
			}
		}
		if !has_eq_overloaded && !has_ne_overloaded {
			// Overload both User defined `==` and `!=`
			styp := g.typ(left_type)
			if node.op == .eq {
				g.write('${styp}__eq(')
			} else if node.op == .ne {
				g.write('${styp}__ne(')
			}
		}
		if has_eq_overloaded && has_ne_overloaded {
			// Auto generate both `==` and `!=`
			ptr_typ := g.gen_struct_equality_fn(left_type)
			if node.op == .eq {
				g.write('${ptr_typ}_struct_eq(')
			} else if node.op == .ne {
				g.write('!${ptr_typ}_struct_eq(')
			}
		}
		if node.left_type.is_ptr() {
			g.write('*')
		}
		g.expr(node.left)
		g.write(', ')
		if node.right_type.is_ptr() {
			g.write('*')
		}
		g.expr(node.right)
		g.write(')')
	} else if node.op in [.key_in, .not_in] {
		if node.op == .not_in {
			g.write('!')
		}
		if right_sym.kind == .array {
			if mut node.right is ast.ArrayInit {
				if node.right.exprs.len > 0 {
					// `a in [1,2,3]` optimization => `a == 1 || a == 2 || a == 3`
					// avoids an allocation
					// g.write('/*in opt*/')
					g.write('(')
					g.in_optimization(node.left, node.right)
					g.write(')')
					return
				}
			}
			fn_name := g.gen_array_contains_method(node.right_type)
			g.write('(${fn_name}(')
			if node.right_type.is_ptr() {
				g.write('*')
			}
			g.expr(node.right)
			g.write(', ')
			g.expr(node.left)
			g.write('))')
			return
		} else if right_sym.kind == .map {
			g.write('_IN_MAP(')
			if !node.left_type.is_ptr() {
				left_type_str := g.table.type_to_str(node.left_type)
				g.write('ADDR($left_type_str, ')
				g.expr(node.left)
				g.write(')')
			} else {
				g.expr(node.left)
			}
			g.write(', ')
			if !node.right_type.is_ptr() {
				g.write('ADDR(map, ')
				g.expr(node.right)
				g.write(')')
			} else {
				g.expr(node.right)
			}
			g.write(')')
		} else if right_sym.kind == .string {
			g.write('string_contains(')
			g.expr(node.right)
			g.write(', ')
			g.expr(node.left)
			g.write(')')
		}
	} else if node.op == .left_shift && left_sym.kind == .array {
		// arr << val
		tmp := g.new_tmp_var()
		info := left_sym.info as table.Array
		if right_sym.kind == .array && info.elem_type != node.right_type {
			// push an array => PUSH_MANY, but not if pushing an array to 2d array (`[][]int << []int`)
			g.write('_PUSH_MANY(')
			mut expected_push_many_atype := left_type
			if !expected_push_many_atype.is_ptr() {
				// fn f(mut a []int) { a << [1,2,3] } -> type of `a` is `array_int*` -> no need for &
				g.write('&')
			} else {
				expected_push_many_atype = expected_push_many_atype.deref()
			}
			g.expr(node.left)
			g.write(', (')
			g.expr_with_cast(node.right, node.right_type, left_type)
			styp := g.typ(expected_push_many_atype)
			g.write('), $tmp, $styp)')
		} else {
			// push a single element
			elem_type_str := g.typ(info.elem_type)
			elem_sym := g.table.get_type_symbol(info.elem_type)
			g.write('array_push(')
			if !left_type.is_ptr() {
				g.write('&')
			}
			g.expr(node.left)
			if elem_sym.kind == .function {
				g.write(', _MOV((voidptr[]){ ')
			} else {
				g.write(', _MOV(($elem_type_str[]){ ')
			}
			is_interface := elem_sym.kind == .interface_ && node.right_type != info.elem_type
			if elem_sym.kind == .interface_ && node.right_type != info.elem_type {
				g.interface_call(node.right_type, info.elem_type)
			}
			// if g.autofree
			needs_clone := info.elem_type == table.string_type && !g.is_builtin_mod
			if needs_clone {
				g.write('string_clone(')
			}
			g.expr_with_cast(node.right, node.right_type, info.elem_type)
			if needs_clone {
				g.write(')')
			}
			if is_interface {
				g.write(')')
			}
			g.write(' }))')
		}
	} else if node.op == .arrow {
		// chan <- val
		gen_or := node.or_block.kind != .absent
		styp := left_sym.cname
		mut left_inf := left_sym.info as table.Chan
		elem_type := left_inf.elem_type
		tmp_opt := if gen_or { g.new_tmp_var() } else { '' }
		if gen_or {
			elem_styp := g.typ(elem_type)
			g.register_chan_push_optional_call(elem_styp, styp)
			g.write('Option_void $tmp_opt = __Option_${styp}_pushval(')
		} else {
			g.write('__${styp}_pushval(')
		}
		g.expr(node.left)
		g.write(', ')
		g.expr(node.right)
		g.write(')')
		if gen_or {
			g.or_block(tmp_opt, node.or_block, table.void_type)
		}
	} else if unaliased_left.idx() in [table.u32_type_idx, table.u64_type_idx]
		&& unaliased_right.is_signed()&& node.op in [.eq, .ne, .gt, .lt, .ge, .le] {
		bitsize := if unaliased_left.idx() == table.u32_type_idx
			&& unaliased_right.idx() != table.i64_type_idx {
			32
		} else {
			64
		}
		g.write('_us${bitsize}_${gen.cmp_str[int(node.op) - int(token.Kind.eq)]}(')
		g.expr(node.left)
		g.write(',')
		g.expr(node.right)
		g.write(')')
	} else if unaliased_right.idx() in [table.u32_type_idx, table.u64_type_idx]
		&& unaliased_left.is_signed()&& node.op in [.eq, .ne, .gt, .lt, .ge, .le] {
		bitsize := if unaliased_right.idx() == table.u32_type_idx
			&& unaliased_left.idx() != table.i64_type_idx {
			32
		} else {
			64
		}
		g.write('_us${bitsize}_${gen.cmp_rev[int(node.op) - int(token.Kind.eq)]}(')
		g.expr(node.right)
		g.write(',')
		g.expr(node.left)
		g.write(')')
	} else {
		a := (left_sym.name[0].is_capital() || left_sym.name.contains('.'))
			&& left_sym.kind !in [.enum_, .function, .interface_, .sum_type]
			&& left_sym.language != .c
		b := left_sym.kind != .alias
		c := left_sym.kind == .alias && (left_sym.info as table.Alias).language == .c
		// Check if aliased type is a struct
		d := !b
			&& g.typ((left_sym.info as table.Alias).parent_type).split('__').last()[0].is_capital()
		// Do not generate operator overloading with these `right_sym.kind`.
		e := right_sym.kind !in [.voidptr, .int_literal, .int]
		if node.op in [.plus, .minus, .mul, .div, .mod, .lt, .gt, .eq, .ne, .le, .ge]
			&& ((a && b && e) || c|| d) {
			// Overloaded operators
			g.write(g.typ(if !d {
				left_type
			} else {
				(left_sym.info as table.Alias).parent_type
			}))
			g.write('_')
			g.write(util.replace_op(node.op.str()))
			g.write('(')
			g.expr(node.left)
			g.write(', ')
			g.expr(node.right)
			g.write(')')
		} else {
			need_par := node.op in [.amp, .pipe, .xor] // `x & y == 0` => `(x & y) == 0` in C
			if need_par {
				g.write('(')
			}
			g.expr(node.left)
			g.write(' $node.op.str() ')
			g.expr(node.right)
			if need_par {
				g.write(')')
			}
		}
	}
	if node.auto_locked != '' {
		g.writeln(';')
<<<<<<< HEAD
		g.write('sync__RwMutex_unlock(&$node.auto_locked->mtx)')
=======
		g.write('sync__RwMutex_w_unlock(&$node.auto_locked->mtx)')
>>>>>>> 97cb7687
	}
}

fn (mut g Gen) lock_expr(node ast.LockExpr) {
	mut lock_prefixes := []string{len: 0, cap: node.lockeds.len}
	for id in node.lockeds {
		name := id.name
		deref := if id.is_mut { '->' } else { '.' }
		lock_prefix := if node.is_rlock { 'r' } else { '' }
		lock_prefixes << lock_prefix // keep for unlock
<<<<<<< HEAD
		g.writeln('sync__RwMutex_${lock_prefix}lock(&$name${deref}mtx);')
=======
		g.writeln('sync__RwMutex_${lock_prefix:c}_lock(&$name${deref}mtx);')
>>>>>>> 97cb7687
	}
	g.stmts(node.stmts)
	// unlock in reverse order
	for i := node.lockeds.len - 1; i >= 0; i-- {
		id := node.lockeds[i]
		lock_prefix := lock_prefixes[i]
		name := id.name
		deref := if id.is_mut { '->' } else { '.' }
<<<<<<< HEAD
		g.writeln('sync__RwMutex_${lock_prefix}unlock(&$name${deref}mtx);')
=======
		g.writeln('sync__RwMutex_${lock_prefix:c}_unlock(&$name${deref}mtx);')
>>>>>>> 97cb7687
	}
}

fn (mut g Gen) match_expr(node ast.MatchExpr) {
	// println('match expr typ=$it.expr_type')
	// TODO
	if node.cond_type == 0 {
		g.writeln('// match 0')
		return
	}
	is_expr := (node.is_expr && node.return_type != table.void_type) || g.inside_ternary > 0
	mut cond_var := ''
	if is_expr {
		g.inside_ternary++
		// g.write('/* EM ret type=${g.typ(node.return_type)}		expected_type=${g.typ(node.expected_type)}  */')
	}
	if node.cond is ast.Ident || node.cond is ast.SelectExpr || node.cond is ast.IndexExpr {
		pos := g.out.len
		g.expr(node.cond)
		cond_var = g.out.after(pos)
		g.out.go_back(cond_var.len)
	} else {
		cur_line := if is_expr {
			g.empty_line = true
			g.go_before_stmt(0)
		} else {
			''
		}
		cond_var = g.new_tmp_var()
		g.write('${g.typ(node.cond_type)} $cond_var = ')
		g.expr(node.cond)
		g.writeln('; ')
		g.write(cur_line)
	}

	if is_expr {
		// brackets needed otherwise '?' will apply to everything on the left
		g.write('(')
	}
	if node.is_sum_type {
		g.match_expr_sumtype(node, is_expr, cond_var)
	} else {
		g.match_expr_classic(node, is_expr, cond_var)
	}
	if is_expr {
		g.write(')')
		g.decrement_inside_ternary()
	}
}

fn (mut g Gen) match_expr_sumtype(node ast.MatchExpr, is_expr bool, cond_var string) {
	for j, branch in node.branches {
		mut sumtype_index := 0
		// iterates through all types in sumtype branches
		for {
			g.aggregate_type_idx = sumtype_index
			is_last := j == node.branches.len - 1
			sym := g.table.get_type_symbol(node.cond_type)
			if branch.is_else || (node.is_expr && is_last) {
				if is_expr {
					// TODO too many branches. maybe separate ?: matches
					g.write(' : ')
				} else {
					g.writeln('')
					g.write_v_source_line_info(branch.pos)
					g.writeln('else {')
				}
			} else {
				if j > 0 || sumtype_index > 0 {
					if is_expr {
						g.write(' : ')
					} else {
						g.writeln('')
						g.write_v_source_line_info(branch.pos)
						g.write('else ')
					}
				}
				if is_expr {
					g.write('(')
				} else {
					g.write_v_source_line_info(branch.pos)
					g.write('if (')
				}
				g.write(cond_var)
				// branch_sym := g.table.get_type_symbol(branch.typ)
				if sym.kind == .sum_type {
					dot_or_ptr := if node.cond_type.is_ptr() { '->' } else { '.' }
					g.write(dot_or_ptr)
					g.write('typ == ')
				} else if sym.kind == .interface_ {
					// g.write('._interface_idx == _${sym.name}_${branch_sym} ')
					g.write('._interface_idx == ')
				}
				g.expr(branch.exprs[sumtype_index])
				if is_expr {
					g.write(') ? ')
				} else {
					g.writeln(') {')
				}
			}
			g.stmts(branch.stmts)
			if g.inside_ternary == 0 {
				g.write('}')
			}
			sumtype_index++
			if branch.exprs.len == 0 || sumtype_index == branch.exprs.len {
				break
			}
		}
		// reset global field for next use
		g.aggregate_type_idx = 0
	}
}

fn (mut g Gen) match_expr_classic(node ast.MatchExpr, is_expr bool, cond_var string) {
	type_sym := g.table.get_type_symbol(node.cond_type)
	for j, branch in node.branches {
		is_last := j == node.branches.len - 1
		if branch.is_else || (node.is_expr && is_last) {
			if node.branches.len > 1 {
				if is_expr {
					// TODO too many branches. maybe separate ?: matches
					g.write(' : ')
				} else {
					g.writeln('')
					g.write_v_source_line_info(branch.pos)
					g.writeln('else {')
				}
			}
		} else {
			if j > 0 {
				if is_expr {
					g.write(' : ')
				} else {
					g.writeln('')
					g.write_v_source_line_info(branch.pos)
					g.write('else ')
				}
			}
			if is_expr {
				g.write('(')
			} else {
				g.write_v_source_line_info(branch.pos)
				g.write('if (')
			}
			for i, expr in branch.exprs {
				if i > 0 {
					g.write(' || ')
				}
				if type_sym.kind == .string {
					if expr is ast.StringLiteral && (expr as ast.StringLiteral).val == '' {
						g.write('${cond_var}.len == 0')
					} else {
						g.write('string_eq(')
						g.write(cond_var)
						g.write(', ')
						g.expr(expr)
						g.write(')')
					}
				} else if expr is ast.RangeExpr {
					// if type is unsigned and low is 0, check is unneeded
					mut skip_low := false
					if expr.low is ast.IntegerLiteral {
						if node.cond_type in [table.u16_type, table.u32_type, table.u64_type]
							&& expr.low.val == '0' {
							skip_low = true
						}
					}
					g.write('(')
					if !skip_low {
						g.write(cond_var)
						g.write(' >= ')
						g.expr(expr.low)
						g.write(' && ')
					}
					g.write(cond_var)
					g.write(' <= ')
					g.expr(expr.high)
					g.write(')')
				} else {
					g.write(cond_var)
					g.write(' == ')
					g.expr(expr)
				}
			}
			if is_expr {
				g.write(') ? ')
			} else {
				g.writeln(') {')
			}
		}
		g.stmts(branch.stmts)
		if g.inside_ternary == 0 && node.branches.len > 1 {
			g.write('}')
		}
	}
}

fn (mut g Gen) select_expr(node ast.SelectExpr) {
	is_expr := node.is_expr || g.inside_ternary > 0
	cur_line := if is_expr {
		g.empty_line = true
		g.go_before_stmt(0)
	} else {
		''
	}
	n_channels := if node.has_exception { node.branches.len - 1 } else { node.branches.len }
	mut channels := []ast.Expr{cap: n_channels}
	mut objs := []ast.Expr{cap: n_channels}
	mut tmp_objs := []string{cap: n_channels}
	mut elem_types := []string{cap: n_channels}
	mut is_push := []bool{cap: n_channels}
	mut has_else := false
	mut has_timeout := false
	mut timeout_expr := ast.Expr{}
	mut exception_branch := -1
	for j, branch in node.branches {
		if branch.is_else {
			has_else = true
			exception_branch = j
		} else if branch.is_timeout {
			has_timeout = true
			exception_branch = j
			timeout_expr = (branch.stmt as ast.ExprStmt).expr
		} else {
			match branch.stmt {
				ast.ExprStmt {
					// send expression
					expr := branch.stmt.expr as ast.InfixExpr
					channels << expr.left
					if expr.right is ast.Ident || expr.right is ast.IndexExpr
						|| expr.right is ast.SelectorExpr|| expr.right is ast.StructInit {
						// addressable objects in the `C` output
						objs << expr.right
						tmp_objs << ''
						elem_types << ''
					} else {
						// must be evaluated to tmp var before real `select` is performed
						objs << ast.Expr{}
						tmp_obj := g.new_tmp_var()
						tmp_objs << tmp_obj
						el_stype := g.typ(g.table.mktyp(expr.right_type))
						g.writeln('$el_stype $tmp_obj;')
					}
					is_push << true
				}
				ast.AssignStmt {
					rec_expr := branch.stmt.right[0] as ast.PrefixExpr
					channels << rec_expr.right
					is_push << false
					// create tmp unless the object with *exactly* the type we need exists already
					if branch.stmt.op == .decl_assign
						|| branch.stmt.right_types[0] != branch.stmt.left_types[0] {
						tmp_obj := g.new_tmp_var()
						tmp_objs << tmp_obj
						el_stype := g.typ(branch.stmt.right_types[0])
						elem_types << if branch.stmt.op == .decl_assign {
							el_stype + ' '
						} else {
							''
						}
						g.writeln('$el_stype $tmp_obj;')
					} else {
						tmp_objs << ''
						elem_types << ''
					}
					objs << branch.stmt.left[0]
				}
				else {}
			}
		}
	}
	chan_array := g.new_tmp_var()
	g.write('array_sync__Channel_ptr $chan_array = new_array_from_c_array($n_channels, $n_channels, sizeof(sync__Channel*), _MOV((sync__Channel*[$n_channels]){')
	for i in 0 .. n_channels {
		if i > 0 {
			g.write(', ')
		}
		g.write('(sync__Channel*)(')
		g.expr(channels[i])
		g.write(')')
	}
	g.writeln('}));')
	directions_array := g.new_tmp_var()
	g.write('array_sync__Direction $directions_array = new_array_from_c_array($n_channels, $n_channels, sizeof(sync__Direction), _MOV((sync__Direction[$n_channels]){')
	for i in 0 .. n_channels {
		if i > 0 {
			g.write(', ')
		}
		if is_push[i] {
			g.write('sync__Direction_push')
		} else {
			g.write('sync__Direction_pop')
		}
	}
	g.writeln('}));')
	objs_array := g.new_tmp_var()
	g.write('array_voidptr $objs_array = new_array_from_c_array($n_channels, $n_channels, sizeof(voidptr), _MOV((voidptr[$n_channels]){')
	for i in 0 .. n_channels {
		g.write(if i > 0 {
			', &'
		} else {
			'&'
		})
		if tmp_objs[i] == '' {
			g.expr(objs[i])
		} else {
			g.write(tmp_objs[i])
		}
	}
	g.writeln('}));')
	select_result := g.new_tmp_var()
	g.write('int $select_result = sync__channel_select(&/*arr*/$chan_array, $directions_array, &/*arr*/$objs_array, ')
	if has_timeout {
		g.expr(timeout_expr)
	} else if has_else {
		g.write('0')
	} else {
		g.write('-1')
	}
	g.writeln(');')
	// free the temps that were created
	g.writeln('array_free(&$objs_array);')
	g.writeln('array_free(&$directions_array);')
	g.writeln('array_free(&$chan_array);')
	mut i := 0
	for j in 0 .. node.branches.len {
		if j > 0 {
			g.write('} else ')
		}
		g.write('if ($select_result == ')
		if j == exception_branch {
			g.writeln('-1) {')
		} else {
			g.writeln('$i) {')
			if !is_push[i] && tmp_objs[i] != '' {
				g.write('\t${elem_types[i]}')
				g.expr(objs[i])
				g.writeln(' = ${tmp_objs[i]};')
			}
			i++
		}
		g.stmts(node.branches[j].stmts)
	}
	g.writeln('}')
	if is_expr {
		g.empty_line = false
		g.write(cur_line)
		g.write('($select_result != -2)')
	}
}

fn (mut g Gen) ident(node ast.Ident) {
	prevent_sum_type_unwrapping_once := g.prevent_sum_type_unwrapping_once
	g.prevent_sum_type_unwrapping_once = false
	if node.name == 'lld' {
		return
	}
	if node.name.starts_with('C.') {
		g.write(util.no_dots(node.name[2..]))
		return
	}
	if node.kind == .constant { // && !node.name.starts_with('g_') {
		// TODO globals hack
		g.write('_const_')
	}
	mut name := c_name(node.name)
	// TODO: temporary, remove this
	node_info := node.info
	if node_info is ast.IdentVar {
		// x ?int
		// `x = 10` => `x.data = 10` (g.right_is_opt == false)
		// `x = new_opt()` => `x = new_opt()` (g.right_is_opt == true)
		// `println(x)` => `println(*(int*)x.data)`
		if node_info.is_optional && !(g.is_assign_lhs && g.right_is_opt) {
			g.write('/*opt*/')
			styp := g.base_type(node_info.typ)
			g.write('(*($styp*)${name}.data)')
			return
		}
		if !g.is_assign_lhs && node_info.share == .shared_t {
			g.write('${name}.val')
			return
		}
		scope := g.file.scope.innermost(node.pos.pos)
		if v := scope.find_var(node.name) {
			if v.sum_type_casts.len > 0 {
				if !prevent_sum_type_unwrapping_once {
					for _ in v.sum_type_casts {
						g.write('(*')
					}
					for i, typ in v.sum_type_casts {
						cast_sym := g.table.get_type_symbol(typ)
						mut is_ptr := false
						if i == 0 {
							g.write(name)
							if v.orig_type.is_ptr() {
								is_ptr = true
							}
						}
						dot := if is_ptr { '->' } else { '.' }
						if mut cast_sym.info is table.Aggregate {
							sym := g.table.get_type_symbol(cast_sym.info.types[g.aggregate_type_idx])
							g.write('${dot}_$sym.cname')
						} else {
							g.write('${dot}_$cast_sym.cname')
						}
						g.write(')')
					}
					return
				}
			}
		}
	}
	g.write(g.get_ternary_name(name))
}

fn (mut g Gen) concat_expr(node ast.ConcatExpr) {
	styp := g.typ(node.return_type)
	sym := g.table.get_type_symbol(node.return_type)
	is_multi := sym.kind == .multi_return
	if !is_multi {
		g.expr(node.vals[0])
	} else {
		g.write('($styp){')
		for i, expr in node.vals {
			g.write('.arg$i=')
			g.expr(expr)
			if i < node.vals.len - 1 {
				g.write(',')
			}
		}
		g.write('}')
	}
}

fn (mut g Gen) if_expr(node ast.IfExpr) {
	if node.is_comptime {
		g.comp_if(node)
		return
	}
	// For simpe if expressions we can use C's `?:`
	// `if x > 0 { 1 } else { 2 }` => `(x > 0) ? (1) : (2)`
	// For if expressions with multiple statements or another if expression inside, it's much
	// easier to use a temp var, than do C tricks with commas, introduce special vars etc
	// (as it used to be done).
	// Always use this in -autofree, since ?: can have tmp expressions that have to be freed.
	first_branch := node.branches[0]
	needs_tmp_var := node.is_expr
		&& (g.is_autofree || (g.pref.experimental && (first_branch.stmts.len > 1 || (first_branch.stmts[0] is ast.ExprStmt && (first_branch.stmts[0] as ast.ExprStmt).expr is ast.IfExpr))))
	/*
	needs_tmp_var := node.is_expr &&
		(g.autofree || g.pref.experimental) &&
		(node.branches[0].stmts.len > 1 || node.branches[0].stmts[0] is ast.IfExpr)
	*/
	tmp := if needs_tmp_var { g.new_tmp_var() } else { '' }
	mut cur_line := ''
	if needs_tmp_var {
		g.write('/*experimental if expr*/')
		styp := g.typ(node.typ)
		// g.insert_before_stmt('$styp $tmp;')
		cur_line = g.go_before_stmt(0)
		g.writeln('$styp $tmp; /* if prepend */')
	} else if node.is_expr || g.inside_ternary != 0 {
		g.inside_ternary++
		// g.inside_if_expr = true
		g.write('(')
		for i, branch in node.branches {
			if i > 0 {
				g.write(' : ')
			}
			if i < node.branches.len - 1 || !node.has_else {
				g.expr(branch.cond)
				g.write(' ? ')
			}
			g.stmts(branch.stmts)
		}
		if node.branches.len == 1 {
			g.write(': 0')
		}
		g.write(')')
		g.decrement_inside_ternary()
		return
	}
	mut is_guard := false
	mut guard_idx := 0
	mut guard_vars := []string{}
	for i, branch in node.branches {
		cond := branch.cond
		if cond is ast.IfGuardExpr {
			if !is_guard {
				is_guard = true
				guard_idx = i
				guard_vars = []string{len: node.branches.len}
				g.writeln('{ /* if guard */ ')
			}
			var_name := g.new_tmp_var()
			guard_vars[i] = var_name
			g.writeln('${g.typ(cond.expr_type)} $var_name;')
		}
	}
	for i, branch in node.branches {
		if i > 0 {
			g.write('} else ')
		}
		// if last branch is `else {`
		if i == node.branches.len - 1 && node.has_else {
			g.writeln('{')
			// define `err` only for simple `if val := opt {...} else {`
			if is_guard && guard_idx == i - 1 {
				cvar_name := guard_vars[guard_idx]
				g.writeln('\tstring err = ${cvar_name}.v_error;')
				g.writeln('\tint errcode = ${cvar_name}.ecode;')
			}
		} else {
			match branch.cond {
				ast.IfGuardExpr {
					var_name := guard_vars[i]
					g.write('if ($var_name = ')
					g.expr(branch.cond.expr)
					g.writeln(', ${var_name}.ok) {')
					if branch.cond.var_name != '_' {
						base_type := g.base_type(branch.cond.expr_type)
						g.writeln('\t$base_type $branch.cond.var_name = *($base_type*)${var_name}.data;')
					}
				}
				else {
					g.write('if (')
					g.expr(branch.cond)
					g.writeln(') {')
				}
			}
		}
		if branch.smartcast && branch.stmts.len > 0 {
			infix := branch.cond as ast.InfixExpr
			if mut infix.left is ast.Ident {
				right_type := infix.right as ast.Type
				left_type := infix.left_type
				it_type := g.typ(right_type.typ)
				g.write('\t$it_type* _sc_tmp_$branch.pos.pos = ($it_type*)')
				g.expr(infix.left)
				if left_type.is_ptr() {
					g.write('->')
				} else {
					g.write('.')
				}
				g.writeln('_object;')
				g.writeln('\t$it_type* $infix.left.name = _sc_tmp_$branch.pos.pos;')
			}
		}
		if needs_tmp_var {
			g.stmts_with_tmp_var(branch.stmts, tmp)
		} else {
			g.stmts(branch.stmts)
		}
	}
	if is_guard {
		g.write('}')
	}
	g.writeln('}')
	if needs_tmp_var {
		// g.writeln('$cur_line $tmp; /*Z*/')
		g.write('$cur_line $tmp /*Z*/')
	}
}

fn (mut g Gen) index_expr(node ast.IndexExpr) {
	gen_or := node.or_expr.kind != .absent
	match node.index {
		ast.RangeExpr {
			sym := g.table.get_type_symbol(node.left_type)
			if sym.kind == .string {
				g.write('string_substr(')
				g.expr(node.left)
			} else if sym.kind == .array {
				g.write('array_slice(')
				if node.left_type.is_ptr() {
					g.write('*')
				}
				g.expr(node.left)
			} else if sym.kind == .array_fixed {
				// Convert a fixed array to V array when doing `fixed_arr[start..end]`
				g.write('array_slice(new_array_from_c_array(_ARR_LEN(')
				g.expr(node.left)
				g.write('), _ARR_LEN(')
				g.expr(node.left)
				g.write('), sizeof(')
				g.expr(node.left)
				g.write('[0]), ')
				g.expr(node.left)
				g.write(')')
			} else {
				g.expr(node.left)
			}
			g.write(', ')
			if node.index.has_low {
				g.expr(node.index.low)
			} else {
				g.write('0')
			}
			g.write(', ')
			if node.index.has_high {
				g.expr(node.index.high)
			} else if sym.kind == .array_fixed {
				g.write('_ARR_LEN(')
				g.expr(node.left)
				g.write(')')
			} else if node.left_type.is_ptr() {
				g.write('(')
				g.write('*')
				g.expr(node.left)
				g.write(')')
				g.write('.len')
			} else {
				g.expr(node.left)
				g.write('.len')
			}
			g.write(')')
		}
		else {
			sym := g.table.get_final_type_symbol(node.left_type)
			left_is_ptr := node.left_type.is_ptr()
			if sym.kind == .array {
				info := sym.info as table.Array
				elem_type_str := g.typ(info.elem_type)
				elem_type := info.elem_type
				elem_typ := g.table.get_type_symbol(elem_type)
				// `vals[i].field = x` is an exception and requires `array_get`:
				// `(*(Val*)array_get(vals, i)).field = x;`
				is_selector := node.left is ast.SelectorExpr
				if g.is_assign_lhs && !is_selector && node.is_setter {
					is_direct_array_access := g.fn_decl != 0 && g.fn_decl.is_direct_arr
					is_op_assign := g.assign_op != .assign && info.elem_type != table.string_type
					array_ptr_type_str := match elem_typ.kind {
						.function { 'voidptr*' }
						else { '$elem_type_str*' }
					}
					if is_direct_array_access {
						g.write('(($array_ptr_type_str)')
					} else if is_op_assign {
						g.write('(*($array_ptr_type_str)array_get(')
						if left_is_ptr && !node.left_type.has_flag(.shared_f) {
							g.write('*')
						}
					} else {
						g.is_array_set = true // special handling of assign_op and closing with '})'
						g.write('array_set(')
						if !left_is_ptr || node.left_type.has_flag(.shared_f) {
							g.write('&')
						}
					}
					g.expr(node.left)
					if node.left_type.has_flag(.shared_f) {
						if left_is_ptr {
							g.write('->val')
						} else {
							g.write('.val')
						}
					}
					if is_direct_array_access {
						if left_is_ptr && !node.left_type.has_flag(.shared_f) {
							g.write('->')
						} else {
							g.write('.')
						}
						g.write('data)[')
						g.expr(node.index)
						g.write(']')
					} else {
						g.write(', ')
						g.expr(node.index)
						if !is_op_assign {
							mut need_wrapper := true
							/*
							match node.right {
								ast.EnumVal, ast.Ident {
									// `&x` is enough for variables and enums
									// `&(Foo[]){ ... }` is only needed for function calls and literals
									need_wrapper = false
								}
								else {}
							}
							*/
							if need_wrapper {
								if elem_typ.kind == .function {
									g.write(', &(voidptr[]) { ')
								} else {
									g.write(', &($elem_type_str[]) { ')
								}
							} else {
								g.write(', &')
							}
						} else {
							// `x[0] *= y`
							g.write('))')
						}
					}
				} else {
					is_direct_array_access := g.fn_decl != 0 && g.fn_decl.is_direct_arr
					array_ptr_type_str := match elem_typ.kind {
						.function { 'voidptr*' }
						else { '$elem_type_str*' }
					}
					needs_clone := info.elem_type == table.string_type_idx && g.is_autofree
						&& !g.is_assign_lhs
					is_gen_or_and_assign_rhs := gen_or && g.is_assign_rhs
					cur_line := if is_gen_or_and_assign_rhs {
						line := g.go_before_stmt(0)
						g.out.write(gen.tabs[g.indent])
						line
					} else {
						''
					}
					tmp_opt := if gen_or { g.new_tmp_var() } else { '' }
					tmp_opt_ptr := if gen_or { g.new_tmp_var() } else { '' }
					if gen_or {
						g.write('$array_ptr_type_str $tmp_opt_ptr = ($array_ptr_type_str)/*ee elem_ptr_typ */(array_get_with_check(')
					} else {
						if needs_clone {
							g.write('/*2*/string_clone(')
						}
						if g.is_fn_index_call {
							if elem_typ.info is table.FnType {
								g.write('((')
								g.write_fn_ptr_decl(&elem_typ.info, '')
								g.write(')(*($array_ptr_type_str)/*ee elem_typ */array_get(')
							}
						} else if is_direct_array_access {
							g.write('(($array_ptr_type_str)')
						} else {
							g.write('(*($array_ptr_type_str)/*ee elem_typ */array_get(')
							if left_is_ptr && !node.left_type.has_flag(.shared_f) {
								g.write('*')
							}
						}
					}
					g.expr(node.left)
					// TODO: test direct_array_access when 'shared' is implemented
					if node.left_type.has_flag(.shared_f) {
						if left_is_ptr {
							g.write('->val')
						} else {
							g.write('.val')
						}
					}
					if is_direct_array_access && !gen_or {
						if left_is_ptr && !node.left_type.has_flag(.shared_f) {
							g.write('->')
						} else {
							g.write('.')
						}
						g.write('data)[')
						g.expr(node.index)
						g.write(']')
					} else {
						g.write(', ')
						g.expr(node.index)
						if g.is_fn_index_call {
							g.write(')))')
						} else {
							g.write('))')
						}
					}
					if needs_clone {
						g.write(')')
					}
					if gen_or {
						g.writeln(';')
						opt_elem_type := g.typ(elem_type.set_flag(.optional))
						g.writeln('$opt_elem_type $tmp_opt = {0};')
						g.writeln('if ($tmp_opt_ptr) {')
						g.writeln('\t${tmp_opt}.ok = true; ${tmp_opt}.is_none = false; ${tmp_opt}.v_error = (string){.str=(byteptr)""}; ${tmp_opt}.ecode = 0;')
						g.writeln('\t*(($elem_type_str*)&${tmp_opt}.data) = *(($elem_type_str*)$tmp_opt_ptr);')
						g.writeln('} else {')
						g.writeln('\t${tmp_opt}.ok = false; ${tmp_opt}.is_none = false; ${tmp_opt}.v_error = (string){.str=(byteptr)"array index out of range"}; ${tmp_opt}.ecode = 0;')
						g.writeln('}')
						g.or_block(tmp_opt, node.or_expr, elem_type)
						g.write('\n$cur_line*($elem_type_str*)${tmp_opt}.data')
					}
				}
			} else if sym.kind == .map {
				info := sym.info as table.Map
				key_type_str := g.typ(info.key_type)
				elem_type := info.value_type
				elem_type_str := g.typ(elem_type)
				elem_typ := g.table.get_type_symbol(elem_type)
				get_and_set_types := elem_typ.kind in [.struct_, .map]
				if g.is_assign_lhs && !g.is_array_set && !get_and_set_types {
					if g.assign_op == .assign || info.value_type == table.string_type {
						g.is_array_set = true
						g.write('map_set_1(')
					} else {
						g.write('(*(($elem_type_str*)map_get_and_set_1(')
					}
					if !left_is_ptr || node.left_type.has_flag(.shared_f) {
						g.write('&')
					}
					if node.left is ast.IndexExpr {
						g.inside_map_index = true
						g.expr(node.left)
						g.inside_map_index = false
					} else {
						g.expr(node.left)
					}
					if node.left_type.has_flag(.shared_f) {
						if left_is_ptr {
							g.write('->val')
						} else {
							g.write('.val')
						}
					}
					g.write(', &($key_type_str[]){')
					g.expr(node.index)
					g.write('}')
					if elem_typ.kind == .function {
						g.write(', &(voidptr[]) { ')
					} else {
						g.array_set_pos = g.out.len
						g.write(', &($elem_type_str[]) { ')
					}
					if g.assign_op != .assign && info.value_type != table.string_type {
						zero := g.type_default(info.value_type)
						g.write('$zero })))')
					}
				} else if g.inside_map_postfix || g.inside_map_infix
					|| g.inside_map_index
					|| (g.is_assign_lhs && !g.is_array_set && get_and_set_types) {
					zero := g.type_default(info.value_type)
					g.write('(*($elem_type_str*)map_get_and_set_1(')
					if !left_is_ptr {
						g.write('&')
					}
					g.expr(node.left)
					g.write(', &($key_type_str[]){')
					g.expr(node.index)
					g.write('}, &($elem_type_str[]){ $zero }))')
				} else {
					zero := g.type_default(info.value_type)
					is_gen_or_and_assign_rhs := gen_or && g.is_assign_rhs
					cur_line := if is_gen_or_and_assign_rhs {
						line := g.go_before_stmt(0)
						g.out.write(gen.tabs[g.indent])
						line
					} else {
						''
					}
					tmp_opt := if gen_or { g.new_tmp_var() } else { '' }
					tmp_opt_ptr := if gen_or { g.new_tmp_var() } else { '' }
					if gen_or {
						g.write('$elem_type_str* $tmp_opt_ptr = ($elem_type_str*)/*ee elem_ptr_typ */(map_get_1_check(')
					} else {
						if g.is_fn_index_call {
							if elem_typ.info is table.FnType {
								g.write('((')
								g.write_fn_ptr_decl(&elem_typ.info, '')
								g.write(')(*(voidptr*)map_get_1(')
							}
						} else if elem_typ.kind == .function {
							g.write('(*(voidptr*)map_get_1(')
						} else {
							g.write('(*($elem_type_str*)map_get_1(')
						}
					}
					if !left_is_ptr || node.left_type.has_flag(.shared_f) {
						g.write('ADDR(map, ')
						g.expr(node.left)
					} else {
						g.write('(')
						g.expr(node.left)
					}
					if node.left_type.has_flag(.shared_f) {
						if left_is_ptr {
							g.write('->val')
						} else {
							g.write('.val')
						}
					}
					g.write('), &($key_type_str[]){')
					g.expr(node.index)
					g.write('}')
					if gen_or {
						g.write('))')
					} else if g.is_fn_index_call {
						g.write(', &(voidptr[]){ $zero })))')
					} else if elem_typ.kind == .function {
						g.write(', &(voidptr[]){ $zero }))')
					} else {
						g.write(', &($elem_type_str[]){ $zero }))')
					}
					if gen_or {
						g.writeln(';')
						opt_elem_type := g.typ(elem_type.set_flag(.optional))
						g.writeln('$opt_elem_type $tmp_opt = {0};')
						g.writeln('if ($tmp_opt_ptr) {')
						g.writeln('\t${tmp_opt}.ok = true; ${tmp_opt}.is_none = false; ${tmp_opt}.v_error = (string){.str=(byteptr)""}; ${tmp_opt}.ecode = 0;')
						g.writeln('\t*(($elem_type_str*)&${tmp_opt}.data) = *(($elem_type_str*)$tmp_opt_ptr);')
						g.writeln('} else {')
						g.writeln('\t${tmp_opt}.ok = false; ${tmp_opt}.is_none = false; ${tmp_opt}.v_error = (string){.str=(byteptr)"array index out of range"}; ${tmp_opt}.ecode = 0;')
						g.writeln('}')
						g.or_block(tmp_opt, node.or_expr, elem_type)
						g.write('\n$cur_line*($elem_type_str*)${tmp_opt}.data')
					}
				}
			} else if sym.kind == .string && !node.left_type.is_ptr() {
				g.write('string_at(')
				g.expr(node.left)
				g.write(', ')
				g.expr(node.index)
				g.write(')')
			} else {
				if sym.kind == .array_fixed && node.left_type.is_ptr() {
					g.write('(*')
					g.expr(node.left)
					g.write(')')
				} else {
					g.expr(node.left)
				}
				g.write('[')
				g.expr(node.index)
				g.write(']')
			}
		}
	}
}

[inline]
fn (g &Gen) expr_is_multi_return_call(expr ast.Expr) bool {
	match expr {
		ast.CallExpr { return g.table.get_type_symbol(expr.return_type).kind == .multi_return }
		else { return false }
	}
}

fn (mut g Gen) return_statement(node ast.Return) {
	g.write_v_source_line_info(node.pos)
	if node.exprs.len > 0 {
		// skip `retun $vweb.html()`
		if node.exprs[0] is ast.ComptimeCall {
			g.expr(node.exprs[0])
			g.writeln(';')
			return
		}
	}
	g.inside_return = true
	defer {
		g.inside_return = false
	}
	// got to do a correct check for multireturn
	sym := g.table.get_type_symbol(g.fn_decl.return_type)
	fn_return_is_multi := sym.kind == .multi_return
	fn_return_is_optional := g.fn_decl.return_type.has_flag(.optional)
	if node.exprs.len == 0 {
		if fn_return_is_optional {
			tmp := g.new_tmp_var()
			styp := g.typ(g.fn_decl.return_type)
			g.writeln('$styp $tmp = {.ok = true};')
			g.writeln('return $tmp;')
		} else {
			if g.is_autofree && !g.is_builtin_mod {
				g.writeln('// free before return (no values returned)')
				g.autofree_scope_vars(node.pos.pos - 1, node.pos.line_nr, true)
			}
			g.writeln('return;')
		}
		return
	}
	// handle promoting none/error/function returning 'Option'
	if fn_return_is_optional {
		optional_none := node.exprs[0] is ast.None
		mut is_regular_option := g.typ(node.types[0]) == 'Option'
		if optional_none || is_regular_option {
			tmp := g.new_tmp_var()
			g.write('Option $tmp = ')
			g.expr_with_cast(node.exprs[0], node.types[0], g.fn_decl.return_type)
			g.writeln(';')
			styp := g.typ(g.fn_decl.return_type)
			err_obj := g.new_tmp_var()
			g.writeln('$styp $err_obj;')
			g.writeln('memcpy(&$err_obj, &$tmp, sizeof(Option));')
			g.writeln('return $err_obj;')
			return
		}
	}
	// regular cases
	if fn_return_is_multi && node.exprs.len > 0 && !g.expr_is_multi_return_call(node.exprs[0]) { // not_optional_none { //&& !fn_return_is_optional {
		// typ_sym := g.table.get_type_symbol(g.fn_decl.return_type)
		// mr_info := typ_sym.info as table.MultiReturn
		mut styp := ''
		mut opt_tmp := ''
		mut opt_type := ''
		if fn_return_is_optional {
			opt_type = g.typ(g.fn_decl.return_type)
			// Create a tmp for this option
			opt_tmp = g.new_tmp_var()
			g.writeln('$opt_type $opt_tmp;')
			styp = g.base_type(g.fn_decl.return_type)
			g.write('opt_ok2(&($styp/*X*/[]) { ')
		} else {
			g.write('return ')
			styp = g.typ(g.fn_decl.return_type)
		}
		// Use this to keep the tmp assignments in order
		mut multi_unpack := ''
		g.write('($styp){')
		mut arg_idx := 0
		for i, expr in node.exprs {
			// Check if we are dealing with a multi return and handle it seperately
			if g.expr_is_multi_return_call(expr) {
				c := expr as ast.CallExpr
				expr_sym := g.table.get_type_symbol(c.return_type)
				// Create a tmp for this call
				mut tmp := g.new_tmp_var()
				if !c.return_type.has_flag(.optional) {
					s := g.go_before_stmt(0)
					expr_styp := g.typ(c.return_type)
					g.write('$expr_styp $tmp=')
					g.expr(expr)
					g.writeln(';')
					multi_unpack += g.go_before_stmt(0)
					g.write(s)
				} else {
					s := g.go_before_stmt(0)
					// TODO
					// I (emily) am sorry for doing this
					// I cant find another way to do this so right now
					// this will have to do.
					g.tmp_count--
					g.expr(expr)
					multi_unpack += g.go_before_stmt(0)
					g.write(s)
					// modify tmp so that it is the opt deref
					// TODO copy-paste from cgen.v:2397
					expr_styp := g.base_type(c.return_type)
					tmp = ('/*opt*/(*($expr_styp*)${tmp}.data)')
				}
				expr_types := expr_sym.mr_info().types
				for j, _ in expr_types {
					g.write('.arg$arg_idx=${tmp}.arg$j')
					if j < expr_types.len || i < node.exprs.len - 1 {
						g.write(',')
					}
					arg_idx++
				}
				continue
			}
			g.write('.arg$arg_idx=')
			g.expr(expr)
			arg_idx++
			if i < node.exprs.len - 1 {
				g.write(', ')
			}
		}
		g.write('}')
		if fn_return_is_optional {
			g.writeln(' }, (OptionBase*)(&$opt_tmp), sizeof($styp));')
			g.write('return $opt_tmp')
		}
		// Make sure to add our unpacks
		if multi_unpack.len > 0 {
			g.insert_before_stmt(multi_unpack)
		}
	} else if node.exprs.len >= 1 {
		// normal return
		return_sym := g.table.get_type_symbol(node.types[0])
		// `return opt_ok(expr)` for functions that expect an optional
		mut expr_type_is_opt := node.types[0].has_flag(.optional)
		expr0 := node.exprs[0]
		if expr0 is ast.CallExpr {
			expr_type_is_opt = expr0.return_type.has_flag(.optional)
		}
		if fn_return_is_optional && !expr_type_is_opt && return_sym.name != 'Option' {
			styp := g.base_type(g.fn_decl.return_type)
			opt_type := g.typ(g.fn_decl.return_type)
			// Create a tmp for this option
			opt_tmp := g.new_tmp_var()
			g.writeln('$opt_type $opt_tmp;')
			g.write('opt_ok2(&($styp[]) { ')
			if !g.fn_decl.return_type.is_ptr() && node.types[0].is_ptr() {
				// Automatic Dereference for optional
				g.write('*')
				// Fixes returning a mutable receiver with interface as return type
				if node.exprs[0] is ast.Ident && !g.is_amp {
					g.write('&')
				}
			}
			for i, expr in node.exprs {
				g.expr_with_cast(expr, node.types[i], g.fn_decl.return_type.clear_flag(.optional))
				if i < node.exprs.len - 1 {
					g.write(', ')
				}
			}
			g.writeln(' }, (OptionBase*)(&$opt_tmp), sizeof($styp));')
			g.writeln('return $opt_tmp;')
			return
		}
		free := g.is_autofree && !g.is_builtin_mod // node.exprs[0] is ast.CallExpr
		mut tmp := ''
		if free {
			// `return foo(a, b, c)`
			// `tmp := foo(a, b, c); free(a); free(b); free(c); return tmp;`
			// Save return value in a temp var so that it all args (a,b,c) can be freed
			// Don't use a tmp var if a variable is simply returned: `return x`
			if node.exprs[0] !is ast.Ident {
				tmp = g.new_tmp_var()
				g.write(g.typ(g.fn_decl.return_type))
				g.write(' ')
				g.write(tmp)
				g.write(' = ')
			} else {
				g.write('return ')
			}
		} else {
			g.write('return ')
		}
		cast_interface := sym.kind == .interface_ && node.types[0] != g.fn_decl.return_type
		if cast_interface {
			g.interface_call(node.types[0], g.fn_decl.return_type)
		}
		g.expr_with_cast(node.exprs[0], node.types[0], g.fn_decl.return_type)
		if cast_interface {
			g.write(')')
		}
		if free {
			expr := node.exprs[0]
			if expr is ast.Ident {
				g.returned_var_name = expr.name
			}
			if tmp != '' {
				g.writeln('; // free tmp exprs + all vars before return')
			}
			g.writeln(';')
			// autofree before `return`
			// set free_parent_scopes to true, since all variables defined in parent
			// scopes need to be freed before the return
			g.autofree_scope_vars(node.pos.pos - 1, node.pos.line_nr, true)
			if tmp != '' {
				g.write('return $tmp')
			}
		}
	} else { // if node.exprs.len == 0 {
		println('this should never happen')
		g.write('/*F*/return')
	}
	g.writeln(';')
}

fn (mut g Gen) const_decl(node ast.ConstDecl) {
	g.inside_const = true
	defer {
		g.inside_const = false
	}
	for field in node.fields {
		name := c_name(field.name)
		// TODO hack. Cut the generated value and paste it into definitions.
		pos := g.out.len
		g.expr(field.expr)
		val := g.out.after(pos)
		g.out.go_back(val.len)
		/*
		if field.typ == table.byte_type {
			g.const_decl_simple_define(name, val)
			return
		}
		*/
		/*
		if table.is_number(field.typ) {
			g.const_decl_simple_define(name, val)
		} else if field.typ == table.string_type {
			g.definitions.writeln('string _const_$name; // a string literal, inited later')
			if g.pref.build_mode != .build_module {
				g.stringliterals.writeln('\t_const_$name = $val;')
			}
		} else {
		*/
		match field.expr {
			ast.CharLiteral, ast.FloatLiteral, ast.IntegerLiteral {
				g.const_decl_simple_define(name, val)
			}
			ast.ArrayInit {
				if field.expr.is_fixed {
					styp := g.typ(field.expr.typ)
					if g.pref.build_mode != .build_module {
						g.definitions.writeln('$styp _const_$name = $val; // fixed array const')
					} else {
						g.definitions.writeln('$styp _const_$name; // fixed array const')
					}
				} else {
					g.const_decl_init_later(field.mod, name, val, field.typ, false)
				}
			}
			ast.StringLiteral {
				g.definitions.writeln('string _const_$name; // a string literal, inited later')
				if g.pref.build_mode != .build_module {
					g.stringliterals.writeln('\t_const_$name = $val;')
				}
			}
			ast.CallExpr {
				if val.starts_with('Option_') {
					g.inits[field.mod].writeln(val)
					unwrap_option := field.expr.or_block.kind != .absent
					g.const_decl_init_later(field.mod, name, g.current_tmp_var(), field.typ,
						unwrap_option)
				} else {
					g.const_decl_init_later(field.mod, name, val, field.typ, false)
				}
			}
			else {
				g.const_decl_init_later(field.mod, name, val, field.typ, false)
			}
		}
	}
}

fn (mut g Gen) const_decl_simple_define(name string, val string) {
	// Simple expressions should use a #define
	// so that we don't pollute the binary with unnecessary global vars
	// Do not do this when building a module, otherwise the consts
	// will not be accessible.
	g.definitions.write('#define _const_$name ')
	g.definitions.writeln(val)
}

fn (mut g Gen) const_decl_init_later(mod string, name string, val string, typ table.Type, unwrap_option bool) {
	// Initialize more complex consts in `void _vinit/2{}`
	// (C doesn't allow init expressions that can't be resolved at compile time).
	styp := g.typ(typ)
	cname := '_const_$name'
	g.definitions.writeln('$styp $cname; // inited later')
	if cname == '_const_os__args' {
		if g.pref.os == .windows {
			g.inits[mod].writeln('\t_const_os__args = os__init_os_args_wide(___argc, (byteptr*)___argv);')
		} else {
			g.inits[mod].writeln('\t_const_os__args = os__init_os_args(___argc, (byte**)___argv);')
		}
	} else {
		if unwrap_option {
			g.inits[mod].writeln('\t$cname = *($styp*)${val}.data;')
		} else {
			g.inits[mod].writeln('\t$cname = $val;')
		}
	}
	if g.is_autofree {
		if styp.starts_with('array_') {
			g.cleanups[mod].writeln('\tarray_free(&$cname);')
		}
		if styp == 'string' {
			g.cleanups[mod].writeln('\tstring_free(&$cname);')
		}
	}
}

fn (mut g Gen) global_decl(node ast.GlobalDecl) {
	mod := if g.pref.build_mode == .build_module && g.is_builtin_mod { 'static ' } else { '' }
	for field in node.fields {
		styp := g.typ(field.typ)
		if field.has_expr {
			g.definitions.writeln('$mod$styp $field.name = $field.expr; // global')
		} else {
			g.definitions.writeln('$mod$styp $field.name; // global')
		}
	}
}

fn (mut g Gen) go_back_out(n int) {
	g.out.go_back(n)
}

const (
	skip_struct_init = ['struct stat', 'struct addrinfo']
)

fn (mut g Gen) struct_init(struct_init ast.StructInit) {
	styp := g.typ(struct_init.typ)
	mut shared_styp := '' // only needed for shared &St{...
	if styp in gen.skip_struct_init {
		// needed for c++ compilers
		g.go_back_out(3)
		return
	}
	sym := g.table.get_final_type_symbol(struct_init.typ)
	is_amp := g.is_amp
	is_multiline := struct_init.fields.len > 5
	g.is_amp = false // reset the flag immediately so that other struct inits in this expr are handled correctly
	if is_amp {
		g.out.go_back(1) // delete the `&` already generated in `prefix_expr()
		if g.is_shared {
			mut shared_typ := struct_init.typ.set_flag(.shared_f)
			shared_styp = g.typ(shared_typ)
			g.writeln('($shared_styp*)__dup${shared_styp}(&($shared_styp){.val = ($styp){')
		} else {
			g.write('($styp*)memdup(&($styp){')
		}
	} else if struct_init.typ.is_ptr() {
		basetyp := g.typ(struct_init.typ.set_nr_muls(0))
		if is_multiline {
			g.writeln('&($basetyp){')
		} else {
			g.write('&($basetyp){')
		}
	} else {
		if g.is_shared {
			// TODO: non-ref shared should be forbidden
			g.writeln('{.val = {')
		} else if is_multiline {
			g.writeln('($styp){')
		} else {
			g.write('($styp){')
		}
	}
	// mut fields := []string{}
	mut inited_fields := map[string]int{} // TODO this is done in checker, move to ast node
	/*
	if struct_init.fields.len == 0 && struct_init.exprs.len > 0 {
		// Get fields for {a,b} short syntax. Fields array wasn't set in the parser.
		for f in info.fields {
			fields << f.name
		}
	} else {
		fields = struct_init.fields
	}
	*/
	if is_multiline {
		g.indent++
	}
	// User set fields
	mut initialized := false
	for i, field in struct_init.fields {
		inited_fields[field.name] = i
		if sym.kind != .struct_ {
			field_name := c_name(field.name)
			g.write('.$field_name = ')
			if field.typ == 0 {
				g.checker_bug('struct init, field.typ is 0', field.pos)
			}
			field_type_sym := g.table.get_type_symbol(field.typ)
			mut cloned := false
			if g.is_autofree && !field.typ.is_ptr() && field_type_sym.kind in [.array, .string] {
				g.write('/*clone1*/')
				if g.gen_clone_assignment(field.expr, field_type_sym, false) {
					cloned = true
				}
			}
			if !cloned {
				if field.expected_type.is_ptr() && !(field.typ.is_ptr()
					|| field.typ.is_pointer())&& !field.typ.is_number() {
					g.write('/* autoref */&')
				}
				g.expr_with_cast(field.expr, field.typ, field.expected_type)
			}
			if i != struct_init.fields.len - 1 {
				if is_multiline {
					g.writeln(',')
				} else {
					g.write(', ')
				}
			}
			initialized = true
		}
	}
	// The rest of the fields are zeroed.
	// `inited_fields` is a list of fields that have been init'ed, they are skipped
	// mut nr_fields := 0
	if sym.kind == .struct_ {
		info := sym.info as table.Struct
		if info.is_union && struct_init.fields.len > 1 {
			verror('union must not have more than 1 initializer')
		}
		for embed in info.embeds {
			embed_sym := g.table.get_type_symbol(embed)
			embed_name := embed_sym.embed_name()
			if embed_name !in inited_fields {
				default_init := ast.StructInit{
					typ: embed
				}
				g.write('.$embed_name = ')
				g.struct_init(default_init)
				if is_multiline {
					g.writeln(',')
				} else {
					g.write(',')
				}
				initialized = true
			}
		}
		// g.zero_struct_fields(info, inited_fields)
		// nr_fields = info.fields.len
		for field in info.fields {
			if mut sym.info is table.Struct {
				equal_fields := sym.info.fields.filter(it.name == field.name)
				if equal_fields.len == 0 {
					continue
				}
			}
			if field.name in inited_fields {
				sfield := struct_init.fields[inited_fields[field.name]]
				field_name := c_name(sfield.name)
				if sfield.typ == 0 {
					continue
				}
				g.write('.$field_name = ')
				expected_field_type_sym := g.table.get_type_symbol(sfield.expected_type)
				field_type_sym := g.table.get_type_symbol(sfield.typ)
				mut cloned := false
				is_interface := expected_field_type_sym.kind == .interface_
					&& field_type_sym.kind != .interface_
				if g.is_autofree && !sfield.typ.is_ptr() && field_type_sym.kind in [.array, .string] {
					g.write('/*clone1*/')
					if g.gen_clone_assignment(sfield.expr, field_type_sym, false) {
						cloned = true
					}
				}
				if !cloned {
					if is_interface {
						g.interface_call(sfield.typ, sfield.expected_type)
					}
					if sfield.expected_type.is_ptr() && !(sfield.typ.is_ptr()
						|| sfield.typ.is_pointer())&& !sfield.typ.is_number() {
						g.write('/* autoref */&')
					}
					g.expr_with_cast(sfield.expr, sfield.typ, sfield.expected_type)
					if is_interface {
						g.write(')')
					}
				}
				if is_multiline {
					g.writeln(',')
				} else {
					g.write(',')
				}
				initialized = true
				continue
			}
			if info.is_union {
				// unions thould have exactly one explicit initializer
				continue
			}
			if field.typ.has_flag(.optional) {
				// TODO handle/require optionals in inits
				continue
			}
			if field.typ in info.embeds {
				continue
			}
			if struct_init.has_update_expr {
				g.expr(struct_init.update_expr)
				if struct_init.update_expr_type.is_ptr() {
					g.write('->')
				} else {
					g.write('.')
				}
				g.write(field.name)
			} else {
				g.zero_struct_field(field)
			}
			if is_multiline {
				g.writeln(',')
			} else {
				g.write(',')
			}
			initialized = true
		}
	}
	if is_multiline {
		g.indent--
	}
	// if struct_init.fields.len == 0 && info.fields.len == 0 {
	if !initialized {
		g.write('\n#ifndef __cplusplus\n0\n#endif\n')
	}
	g.write('}')
	if g.is_shared {
		g.write('}')
		if is_amp {
			g.write(', sizeof($shared_styp))')
		}
	} else if is_amp {
		g.write(', sizeof($styp))')
	}
}

fn (mut g Gen) zero_struct_field(field table.Field) {
	field_name := c_name(field.name)
	g.write('.$field_name = ')
	if field.has_default_expr {
		g.expr(ast.fe2ex(field.default_expr))
	} else {
		g.write(g.type_default(field.typ))
	}
}

// fn (mut g Gen) zero_struct_fields(info table.Struct, inited_fields map[string]int) {
// }
// { user | name: 'new name' }
fn (mut g Gen) assoc(node ast.Assoc) {
	g.writeln('// assoc')
	if node.typ == 0 {
		return
	}
	styp := g.typ(node.typ)
	g.writeln('($styp){')
	mut inited_fields := map[string]int{}
	for i, field in node.fields {
		inited_fields[field] = i
	}
	// Merge inited_fields in the rest of the fields.
	sym := g.table.get_type_symbol(node.typ)
	info := sym.info as table.Struct
	for field in info.fields {
		field_name := c_name(field.name)
		if field.name in inited_fields {
			g.write('\t.$field_name = ')
			g.expr(node.exprs[inited_fields[field.name]])
			g.writeln(', ')
		} else {
			g.writeln('\t.$field_name = ${node.var_name}.$field_name,')
		}
	}
	g.write('}')
	if g.is_amp {
		g.write(', sizeof($styp))')
	}
}

fn verror(s string) {
	util.verror('cgen error', s)
}

fn (g &Gen) error(s string, pos token.Position) {
	ferror := util.formatted_error('cgen error:', s, g.file.path, pos)
	eprintln(ferror)
	exit(1)
}

fn (g &Gen) checker_bug(s string, pos token.Position) {
	g.error('checker bug; $s', pos)
}

fn (mut g Gen) write_init_function() {
	if g.pref.is_liveshared {
		return
	}
	fn_vinit_start_pos := g.out.len
	// ___argv is declared as voidptr here, because that unifies the windows/unix logic
	g.writeln('void _vinit(int ___argc, voidptr ___argv) {')
	if g.is_autofree {
		// Pre-allocate the string buffer
		// s_str_buf_size := os.getenv('V_STRBUF_MB')
		// mb_size := if s_str_buf_size == '' { 1 } else { s_str_buf_size.int() }
		// g.writeln('g_str_buf = malloc( ${mb_size} * 1024 * 1000 );')
	}
	if g.pref.prealloc {
		g.writeln('g_m2_buf = malloc(50 * 1000 * 1000);')
		g.writeln('g_m2_ptr = g_m2_buf;')
	}
	g.writeln('\tbuiltin_init();')
	g.writeln('\tvinit_string_literals();')
	//
	for mod_name in g.table.modules {
		g.writeln('\t// Initializations for module $mod_name :')
		g.write(g.inits[mod_name].str())
		init_fn_name := '${mod_name}.init'
		if initfn := g.table.find_fn(init_fn_name) {
			if initfn.return_type == table.void_type && initfn.params.len == 0 {
				mod_c_name := util.no_dots(mod_name)
				init_fn_c_name := '${mod_c_name}__init'
				g.writeln('\t${init_fn_c_name}();')
			}
		}
	}
	//
	g.writeln('}')
	if g.pref.printfn_list.len > 0 && '_vinit' in g.pref.printfn_list {
		println(g.out.after(fn_vinit_start_pos))
	}
	if g.is_autofree {
		fn_vcleanup_start_pos := g.out.len
		g.writeln('void _vcleanup() {')
		// g.writeln('puts("cleaning up...");')
		reversed_table_modules := g.table.modules.reverse()
		for mod_name in reversed_table_modules {
			g.writeln('\t// Cleanups for module $mod_name :')
			g.writeln(g.cleanups[mod_name].str())
		}
		// g.writeln('\tfree(g_str_buf);')
		g.writeln('}')
		if g.pref.printfn_list.len > 0 && '_vcleanup' in g.pref.printfn_list {
			println(g.out.after(fn_vcleanup_start_pos))
		}
	}
	needs_constructor := g.pref.is_shared && g.pref.os != .windows
	if needs_constructor {
		// shared libraries need a way to call _vinit/2. For that purpose,
		// provide a constructor, ensuring that all constants are initialized just once.
		// NB: os.args in this case will be [].
		g.writeln('__attribute__ ((constructor))')
		g.writeln('void _vinit_caller() {')
		g.writeln('\tstatic bool once = false; if (once) {return;} once = true;')
		g.writeln('\t_vinit(0,0);')
		g.writeln('}')
	}
}

const (
	builtins = ['string', 'array', 'KeyValue', 'DenseArray', 'map', 'Option']
)

fn (mut g Gen) write_builtin_types() {
	mut builtin_types := []table.TypeSymbol{} // builtin types
	// builtin types need to be on top
	// everything except builtin will get sorted
	for builtin_name in gen.builtins {
		builtin_types << g.table.types[g.table.type_idxs[builtin_name]]
	}
	g.write_types(builtin_types)
}

// C struct definitions, ordered
// Sort the types, make sure types that are referenced by other types
// are added before them.
fn (mut g Gen) write_sorted_types() {
	mut types := []table.TypeSymbol{} // structs that need to be sorted
	for typ in g.table.types {
		if typ.name !in gen.builtins {
			types << typ
		}
	}
	// sort structs
	types_sorted := g.sort_structs(types)
	// Generate C code
	g.type_definitions.writeln('// builtin types:')
	g.type_definitions.writeln('//------------------ #endbuiltin')
	g.write_types(types_sorted)
}

fn (mut g Gen) write_types(types []table.TypeSymbol) {
	for typ in types {
		if typ.name.starts_with('C.') {
			continue
		}
		// sym := g.table.get_type_symbol(typ)
		mut name := typ.cname
		match mut typ.info {
			table.Struct {
				if typ.info.generic_types.len > 0 {
					continue
				}
				if name.contains('_T_') {
					g.typedefs.writeln('typedef struct $name $name;')
				}
				// TODO avoid buffer manip
				start_pos := g.type_definitions.len
				if typ.info.is_union {
					g.type_definitions.writeln('union $name {')
				} else {
					g.type_definitions.writeln('struct $name {')
				}
				if typ.info.fields.len > 0 || typ.info.embeds.len > 0 {
					for field in typ.info.fields {
						// Some of these structs may want to contain
						// optionals that may not be defined at this point
						// if this is the case then we are going to
						// buffer manip out in front of the struct
						// write the optional in and then continue
						if field.typ.has_flag(.optional) {
							// Dont use g.typ() here becuase it will register
							// optional and we dont want that
							last_text := g.type_definitions.after(start_pos).clone()
							g.type_definitions.go_back_to(start_pos)
							styp, base := g.optional_type_name(field.typ)
							g.optionals << styp
							g.typedefs2.writeln('typedef struct $styp $styp;')
							g.type_definitions.writeln('${g.optional_type_text(styp, base)};')
							g.type_definitions.write(last_text)
						}
						type_name := g.typ(field.typ)
						field_name := c_name(field.name)
						g.type_definitions.writeln('\t$type_name $field_name;')
					}
				} else {
					g.type_definitions.writeln('EMPTY_STRUCT_DECLARATION;')
				}
				// g.type_definitions.writeln('} $name;\n')
				//
				g.type_definitions.writeln('};\n')
			}
			table.Alias {
				// table.Alias { TODO
			}
			table.GoHandle {
				if g.pref.os == .windows {
					if name == 'gohandle_void' {
						g.type_definitions.writeln('typedef HANDLE $name;')
					} else {
						// Windows can only return `u32` (no void*) from a thread, so the
						// V gohandle must maintain a pointer to the return value
						g.type_definitions.writeln('typedef struct {')
						g.type_definitions.writeln('\tvoid*  ret_ptr;')
						g.type_definitions.writeln('\tHANDLE handle;')
						g.type_definitions.writeln('} $name;')
					}
				} else {
					g.type_definitions.writeln('typedef pthread_t $name;')
				}
			}
			table.SumType {
				g.typedefs.writeln('typedef struct $name $name;')
				g.type_definitions.writeln('')
				g.type_definitions.writeln('// Union sum type $name = ')
				for variant in typ.info.variants {
					g.type_definitions.writeln('//          | ${variant:4d} = ${g.typ(variant.idx()):-20s}')
				}
				g.type_definitions.writeln('struct $name {')
				g.type_definitions.writeln('    union {')
				for variant in typ.info.variants {
					variant_sym := g.table.get_type_symbol(variant)
					g.type_definitions.writeln('        ${g.typ(variant.to_ptr())} _$variant_sym.cname;')
				}
				g.type_definitions.writeln('    };')
				g.type_definitions.writeln('    int typ;')
				g.type_definitions.writeln('};')
				g.type_definitions.writeln('')
			}
			table.ArrayFixed {
				// .array_fixed {
				styp := typ.cname
				// array_fixed_char_300 => char x[300]
				mut fixed := styp[12..]
				len := styp.after('_')
				fixed = fixed[..fixed.len - len.len - 1]
				if fixed.starts_with('C__') {
					fixed = fixed[3..]
				}
				g.type_definitions.writeln('typedef $fixed $styp [$len];')
				// }
			}
			else {}
		}
	}
}

// sort structs by dependant fields
fn (g &Gen) sort_structs(typesa []table.TypeSymbol) []table.TypeSymbol {
	mut dep_graph := depgraph.new_dep_graph()
	// types name list
	mut type_names := []string{}
	for typ in typesa {
		type_names << typ.name
	}
	// loop over types
	for t in typesa {
		if t.kind == .interface_ {
			dep_graph.add(t.name, [])
			continue
		}
		// create list of deps
		mut field_deps := []string{}
		match mut t.info {
			table.ArrayFixed {
				dep := g.table.get_type_symbol(t.info.elem_type).name
				if dep in type_names {
					field_deps << dep
				}
			}
			table.Struct {
				// if info.is_interface {
				// continue
				// }
				for embed in t.info.embeds {
					dep := g.table.get_type_symbol(embed).name
					// skip if not in types list or already in deps
					if dep !in type_names || dep in field_deps {
						continue
					}
					field_deps << dep
				}
				for field in t.info.fields {
					dep := g.table.get_type_symbol(field.typ).name
					// skip if not in types list or already in deps
					if dep !in type_names || dep in field_deps || field.typ.is_ptr() {
						continue
					}
					field_deps << dep
				}
			}
			// table.Interface {}
			else {}
		}
		// add type and dependant types to graph
		dep_graph.add(t.name, field_deps)
	}
	// sort graph
	dep_graph_sorted := dep_graph.resolve()
	if !dep_graph_sorted.acyclic {
		// this should no longer be called since it's catched in the parser
		// TODO: should it be removed?
		verror('cgen.sort_structs(): the following structs form a dependency cycle:\n' +
			dep_graph_sorted.display_cycles() +
			'\nyou can solve this by making one or both of the dependant struct fields references, eg: field &MyStruct' +
			'\nif you feel this is an error, please create a new issue here: https://github.com/vlang/v/issues and tag @joe-conigliaro')
	}
	// sort types
	mut types_sorted := []table.TypeSymbol{}
	for node in dep_graph_sorted.nodes {
		types_sorted << g.table.types[g.table.type_idxs[node.name]]
	}
	return types_sorted
}

[inline]
fn (g &Gen) nth_stmt_pos(n int) int {
	return g.stmt_path_pos[g.stmt_path_pos.len - (1 + n)]
}

fn (mut g Gen) go_before_stmt(n int) string {
	stmt_pos := g.nth_stmt_pos(n)
	cur_line := g.out.after(stmt_pos)
	g.out.go_back(cur_line.len)
	return cur_line
}

[inline]
fn (mut g Gen) go_before_ternary() string {
	return g.go_before_stmt(g.inside_ternary)
}

fn (mut g Gen) insert_before_stmt(s string) {
	cur_line := g.go_before_stmt(0)
	g.writeln(s)
	g.write(cur_line)
}

fn (mut g Gen) write_expr_to_string(expr ast.Expr) string {
	pos := g.out.buf.len
	g.expr(expr)
	return g.out.cut_last(g.out.buf.len - pos)
}

// fn (mut g Gen) start_tmp() {
// }
// If user is accessing the return value eg. in assigment, pass the variable name.
// If the user is not using the optional return value. We need to pass a temp var
// to access its fields (`.ok`, `.error` etc)
// `os.cp(...)` => `Option bool tmp = os__cp(...); if (!tmp.ok) { ... }`
// Returns the type of the last stmt
fn (mut g Gen) or_block(var_name string, or_block ast.OrExpr, return_type table.Type) {
	cvar_name := c_name(var_name)
	mr_styp := g.base_type(return_type)
	is_none_ok := mr_styp == 'void'
	g.writeln(';') // or')
	if is_none_ok {
		g.writeln('if (!${cvar_name}.ok && !${cvar_name}.is_none) {')
	} else {
		g.writeln('if (!${cvar_name}.ok) {')
	}
	if or_block.kind == .block {
		if g.inside_or_block {
			g.writeln('\terr = ${cvar_name}.v_error;')
			g.writeln('\terrcode = ${cvar_name}.ecode;')
		} else {
			g.writeln('\tstring err = ${cvar_name}.v_error;')
			g.writeln('\tint errcode = ${cvar_name}.ecode;')
		}
		g.inside_or_block = true
		defer {
			g.inside_or_block = false
		}
		stmts := or_block.stmts
		if stmts.len > 0 && stmts[or_block.stmts.len - 1] is ast.ExprStmt
			&& (stmts[stmts.len - 1] as ast.ExprStmt).typ != table.void_type {
			g.indent++
			for i, stmt in stmts {
				if i == stmts.len - 1 {
					expr_stmt := stmt as ast.ExprStmt
					g.stmt_path_pos << g.out.len
					g.write('*($mr_styp*) ${cvar_name}.data = ')
					g.expr_with_cast(expr_stmt.expr, expr_stmt.typ, return_type.clear_flag(.optional))
					if g.inside_ternary == 0 && !(expr_stmt.expr is ast.IfExpr) {
						g.writeln(';')
					}
					g.stmt_path_pos.delete_last()
				} else {
					g.stmt(stmt)
				}
			}
			g.indent--
		} else {
			g.stmts(stmts)
		}
	} else if or_block.kind == .propagate {
		if g.file.mod.name == 'main' && (isnil(g.fn_decl) || g.fn_decl.name == 'main.main') {
			// In main(), an `opt()?` call is sugar for `opt() or { panic(err) }`
			if g.pref.is_debug {
				paline, pafile, pamod, pafn := g.panic_debug_info(or_block.pos)
				g.writeln('panic_debug($paline, tos3("$pafile"), tos3("$pamod"), tos3("$pafn"), ${cvar_name}.v_error );')
			} else {
				g.writeln('\tv_panic(_STR("optional not set (%.*s\\000)", 2, ${cvar_name}.v_error));')
			}
		} else {
			// In ordinary functions, `opt()?` call is sugar for:
			// `opt() or { return error(err) }`
			// Since we *do* return, first we have to ensure that
			// the defered statements are generated.
			g.write_defer_stmts()
			// Now that option types are distinct we need a cast here
			if g.fn_decl.return_type == table.void_type {
				g.writeln('\treturn;')
			} else {
				styp := g.typ(g.fn_decl.return_type)
				err_obj := g.new_tmp_var()
				g.writeln('\t$styp $err_obj;')
				g.writeln('\tmemcpy(&$err_obj, &$cvar_name, sizeof(Option));')
				g.writeln('\treturn $err_obj;')
			}
		}
	}
	g.write('}')
}

// `a in [1,2,3]` => `a == 1 || a == 2 || a == 3`
fn (mut g Gen) in_optimization(left ast.Expr, right ast.ArrayInit) {
	is_str := right.elem_type == table.string_type
	elem_sym := g.table.get_type_symbol(right.elem_type)
	is_array := elem_sym.kind == .array
	for i, array_expr in right.exprs {
		if is_str {
			g.write('string_eq(')
		} else if is_array {
			ptr_typ := g.gen_array_equality_fn(right.elem_type)
			g.write('${ptr_typ}_arr_eq(')
		}
		g.expr(left)
		if is_str || is_array {
			g.write(', ')
		} else {
			g.write(' == ')
		}
		g.expr(array_expr)
		if is_str || is_array {
			g.write(')')
		}
		if i < right.exprs.len - 1 {
			g.write(' || ')
		}
	}
}

fn op_to_fn_name(name string) string {
	return match name {
		'+' { '_op_plus' }
		'-' { '_op_minus' }
		'*' { '_op_mul' }
		'/' { '_op_div' }
		'%' { '_op_mod' }
		'<' { '_op_lt' }
		'>' { '_op_gt' }
		else { 'bad op $name' }
	}
}

fn (mut g Gen) comp_if_to_ifdef(name string, is_comptime_optional bool) ?string {
	match name {
		// platforms/os-es:
		'windows' {
			return '_WIN32'
		}
		'ios' {
			return '__TARGET_IOS__'
		}
		'macos' {
			return '__APPLE__'
		}
		'mach' {
			return '__MACH__'
		}
		'darwin' {
			return '__DARWIN__'
		}
		'hpux' {
			return '__HPUX__'
		}
		'gnu' {
			return '__GNU__'
		}
		'qnx' {
			return '__QNX__'
		}
		'linux' {
			return '__linux__'
		}
		'freebsd' {
			return '__FreeBSD__'
		}
		'openbsd' {
			return '__OpenBSD__'
		}
		'netbsd' {
			return '__NetBSD__'
		}
		'bsd' {
			return '__BSD__'
		}
		'dragonfly' {
			return '__DragonFly__'
		}
		'android' {
			return '__ANDROID__'
		}
		'solaris' {
			return '__sun'
		}
		'haiku' {
			return '__haiku__'
		}
		'linux_or_macos' {
			return ''
		}
		//
		'js' {
			return '_VJS'
		}
		// compilers:
		'gcc' {
			return '__V_GCC__'
		}
		'tinyc' {
			return '__TINYC__'
		}
		'clang' {
			return '__clang__'
		}
		'mingw' {
			return '__MINGW32__'
		}
		'msvc' {
			return '_MSC_VER'
		}
		'cplusplus' {
			return '__cplusplus'
		}
		// other:
		'debug' {
			return '_VDEBUG'
		}
		'test' {
			return '_VTEST'
		}
		'glibc' {
			return '__GLIBC__'
		}
		'prealloc' {
			return '_VPREALLOC'
		}
		'no_bounds_checking' {
			return 'CUSTOM_DEFINE_no_bounds_checking'
		}
		// architectures:
		'amd64' {
			return '__V_amd64'
		}
		'aarch64' {
			return '__V_aarch64'
		}
		// bitness:
		'x64' {
			return 'TARGET_IS_64BIT'
		}
		'x32' {
			return 'TARGET_IS_32BIT'
		}
		// endianness:
		'little_endian' {
			return 'TARGET_ORDER_IS_LITTLE'
		}
		'big_endian' {
			return 'TARGET_ORDER_IS_BIG'
		}
		else {
			if is_comptime_optional
				|| (g.pref.compile_defines_all.len > 0 && name in g.pref.compile_defines_all) {
				return 'CUSTOM_DEFINE_$name'
			}
			return error('bad os ifdef name "$name"') // should never happen, caught in the checker
		}
	}
	return none
}

[inline]
fn c_name(name_ string) string {
	name := util.no_dots(name_)
	if name in gen.c_reserved {
		return 'v_$name'
	}
	return name
}

fn (mut g Gen) type_default(typ_ table.Type) string {
	typ := g.unwrap_generic(typ_)
	if typ.has_flag(.optional) {
		return '{0}'
	}
	// Always set pointers to 0
	if typ.is_ptr() {
		return '0'
	}
	sym := g.table.get_type_symbol(typ)
	if sym.kind == .array {
		elem_sym := g.typ(sym.array_info().elem_type)
		mut elem_type_str := util.no_dots(elem_sym)
		if elem_type_str.starts_with('C__') {
			elem_type_str = elem_type_str[3..]
		}
		return '__new_array(0, 1, sizeof($elem_type_str))'
	}
	if sym.kind == .map {
		info := sym.map_info()
		key_typ := g.table.get_type_symbol(info.key_type)
		hash_fn, key_eq_fn, clone_fn, free_fn := g.map_fn_ptrs(key_typ)
		return 'new_map_2(sizeof(${g.typ(info.key_type)}), sizeof(${g.typ(info.value_type)}), $hash_fn, $key_eq_fn, $clone_fn, $free_fn)'
	}
	// User struct defined in another module.
	// if typ.contains('__') {
	if sym.kind == .struct_ {
		mut has_none_zero := false
		mut init_str := '{'
		info := sym.info as table.Struct
		for field in info.fields {
			field_sym := g.table.get_type_symbol(field.typ)
			if field_sym.kind in [.array, .map] || field.has_default_expr {
				if field.has_default_expr {
					pos := g.out.len
					g.expr(ast.fe2ex(field.default_expr))
					expr_str := g.out.after(pos)
					g.out.go_back(expr_str.len)
					init_str += '.$field.name = $expr_str,'
				} else {
					init_str += '.$field.name = ${g.type_default(field.typ)},'
				}
				has_none_zero = true
			}
		}
		if has_none_zero {
			init_str += '}'
			type_name := g.typ(typ)
			init_str = '($type_name)' + init_str
		} else {
			init_str += '0}'
		}
		return init_str
	}
	// if typ.ends_with('Fn') { // TODO
	// return '0'
	// }
	// Default values for other types are not needed because of mandatory initialization
	idx := int(typ)
	if idx >= 1 && idx <= 17 {
		return '0'
	}
	/*
	match idx {
		table.bool_type_idx {
			return '0'
		}
		else {}
	}
	*/
	match sym.name {
		'string' { return '(string){.str=(byteptr)""}' }
		'rune' { return '0' }
		else {}
	}
	return match sym.kind {
		.interface_, .sum_type, .array_fixed, .multi_return { '{0}' }
		.alias { g.type_default((sym.info as table.Alias).parent_type) }
		else { '0' }
	}
	// TODO this results in
	// error: expected a field designator, such as '.field = 4'
	// - Empty ee= (Empty) { . =  {0}  } ;
	/*
	return match typ {
	'bool', 'i8', 'i16', 'i64', 'u16', 'u32', 'u64', 'byte', 'int', 'rune', 'byteptr', 'voidptr' {'0'}
	'string'{ '_SLIT("")'}
	'f32'{ '0.0'}
	'f64'{ '0.0'}
	else { '{0} '}
}
	*/
}

fn (g &Gen) get_all_test_function_names() []string {
	mut tfuncs := []string{}
	mut tsuite_begin := ''
	mut tsuite_end := ''
	for _, f in g.table.fns {
		if f.name.ends_with('.testsuite_begin') {
			tsuite_begin = f.name
			continue
		}
		if f.name.contains('.test_') {
			tfuncs << f.name
			continue
		}
		if f.name.ends_with('.testsuite_end') {
			tsuite_end = f.name
			continue
		}
	}
	mut all_tfuncs := []string{}
	if tsuite_begin.len > 0 {
		all_tfuncs << tsuite_begin
	}
	all_tfuncs << tfuncs
	if tsuite_end.len > 0 {
		all_tfuncs << tsuite_end
	}
	mut all_tfuncs_c := []string{}
	for f in all_tfuncs {
		all_tfuncs_c << util.no_dots(f)
	}
	return all_tfuncs_c
}

fn (g &Gen) is_importing_os() bool {
	return 'os' in g.table.imports
}

fn (mut g Gen) go_expr(node ast.GoExpr) {
	line := g.go_before_stmt(0)
	handle := g.go_stmt(node.go_stmt, true)
	g.empty_line = false
	g.write(line)
	g.write(handle)
}

fn (mut g Gen) go_stmt(node ast.GoStmt, joinable bool) string {
	mut handle := ''
	tmp := g.new_tmp_var()
	expr := node.call_expr
	mut name := expr.name // util.no_dots(expr.name)
	// TODO: fn call is duplicated. merge with fn_call().
	for i, generic_type in expr.generic_types {
		if generic_type != table.void_type && generic_type != 0 {
			// Using _T_ to differentiate between get<string> and get_string
			// `foo<int>()` => `foo_T_int()`
			if i == 0 {
				name += '_T'
			}
			name += '_' + g.typ(generic_type)
		}
	}
	if expr.is_method {
		receiver_sym := g.table.get_type_symbol(expr.receiver_type)
		name = receiver_sym.name + '_' + name
	} else if expr.left is ast.AnonFn {
		g.gen_anon_fn_decl(expr.left)
		fsym := g.table.get_type_symbol(expr.left.typ)
		name = fsym.name
	}
	name = util.no_dots(name)
	g.writeln('// go')
	wrapper_struct_name := 'thread_arg_' + name
	wrapper_fn_name := name + '_thread_wrapper'
	arg_tmp_var := 'arg_' + tmp
	g.writeln('$wrapper_struct_name *$arg_tmp_var = malloc(sizeof(thread_arg_$name));')
	if expr.is_method {
		g.write('$arg_tmp_var->arg0 = ')
		// TODO is this needed?
		/*
		if false && !expr.return_type.is_ptr() {
			g.write('&')
		}
		*/
		g.expr(expr.left)
		g.writeln(';')
	}
	for i, arg in expr.args {
		g.write('$arg_tmp_var->arg${i + 1} = ')
		g.expr(arg.expr)
		g.writeln(';')
	}
	s_ret_typ := g.typ(node.call_expr.return_type)
	if g.pref.os == .windows && node.call_expr.return_type != table.void_type {
		g.writeln('$arg_tmp_var->ret_ptr = malloc(sizeof($s_ret_typ));')
	}
	gohandle_name := 'gohandle_' +
		g.table.get_type_symbol(g.unwrap_generic(node.call_expr.return_type)).name
	if g.pref.os == .windows {
		simple_handle := if joinable && node.call_expr.return_type != table.void_type {
			'thread_handle_$tmp'
		} else {
			'thread_$tmp'
		}
		g.writeln('HANDLE $simple_handle = CreateThread(0,0, (LPTHREAD_START_ROUTINE)$wrapper_fn_name, $arg_tmp_var, 0,0);')
		if joinable && node.call_expr.return_type != table.void_type {
			g.writeln('$gohandle_name thread_$tmp = {')
			g.writeln('\t.ret_ptr = $arg_tmp_var->ret_ptr,')
			g.writeln('\t.handle = thread_handle_$tmp')
			g.writeln('};')
		}
		if !joinable {
			g.writeln('CloseHandle(thread_$tmp);')
		}
	} else {
		g.writeln('pthread_t thread_$tmp;')
		g.writeln('pthread_create(&thread_$tmp, NULL, (void*)$wrapper_fn_name, $arg_tmp_var);')
		if !joinable {
			g.writeln('pthread_detach(thread_$tmp);')
		}
	}
	g.writeln('// endgo\n')
	if joinable {
		handle = 'thread_$tmp'
		// create wait handler for this return type if none exists
		waiter_fn_name := gohandle_name + '_wait'
		if waiter_fn_name !in g.waiter_fns {
			g.gowrappers.writeln('\n$s_ret_typ ${waiter_fn_name}($gohandle_name thread) {')
			mut c_ret_ptr_ptr := 'NULL'
			if node.call_expr.return_type != table.void_type {
				g.gowrappers.writeln('\t$s_ret_typ* ret_ptr;')
				c_ret_ptr_ptr = '&ret_ptr'
			}
			if g.pref.os == .windows {
				if node.call_expr.return_type == table.void_type {
					g.gowrappers.writeln('\tu32 stat = WaitForSingleObject(thread, INFINITE);')
				} else {
					g.gowrappers.writeln('\tu32 stat = WaitForSingleObject(thread.handle, INFINITE);')
					g.gowrappers.writeln('\tret_ptr = thread.ret_ptr;')
				}
			} else {
				g.gowrappers.writeln('\tint stat = pthread_join(thread, $c_ret_ptr_ptr);')
			}
			g.gowrappers.writeln('\tif (stat != 0) { v_panic(_SLIT("unable to join thread")); }')
			if g.pref.os == .windows {
				if node.call_expr.return_type == table.void_type {
					g.gowrappers.writeln('\tCloseHandle(thread);')
				} else {
					g.gowrappers.writeln('\tCloseHandle(thread.handle);')
				}
			}
			if node.call_expr.return_type != table.void_type {
				g.gowrappers.writeln('\t$s_ret_typ ret = *ret_ptr;')
				g.gowrappers.writeln('\tfree(ret_ptr);')
				g.gowrappers.writeln('\treturn ret;')
			} else {
				g.gowrappers.writeln('\treturn;')
			}
			g.gowrappers.writeln('}')
			g.waiter_fns << waiter_fn_name
		}
	}
	// Register the wrapper type and function
	if name in g.threaded_fns {
		return handle
	}
	g.type_definitions.writeln('\ntypedef struct $wrapper_struct_name {')
	if expr.is_method {
		styp := g.typ(expr.receiver_type)
		g.type_definitions.writeln('\t$styp arg0;')
	}
	need_return_ptr := g.pref.os == .windows && node.call_expr.return_type != table.void_type
	if expr.args.len == 0 && !need_return_ptr {
		g.type_definitions.writeln('EMPTY_STRUCT_DECLARATION;')
	} else {
		for i, arg in expr.args {
			styp := g.typ(arg.typ)
			g.type_definitions.writeln('\t$styp arg${i + 1};')
		}
	}
	if need_return_ptr {
		g.type_definitions.writeln('\tvoid* ret_ptr;')
	}
	g.type_definitions.writeln('} $wrapper_struct_name;')
	thread_ret_type := if g.pref.os == .windows { 'u32' } else { 'void*' }
	g.type_definitions.writeln('$thread_ret_type ${wrapper_fn_name}($wrapper_struct_name *arg);')
	g.gowrappers.writeln('$thread_ret_type ${wrapper_fn_name}($wrapper_struct_name *arg) {')
	if node.call_expr.return_type != table.void_type {
		if g.pref.os == .windows {
			g.gowrappers.write('\t*(($s_ret_typ*)(arg->ret_ptr)) = ')
		} else {
			g.gowrappers.writeln('\t$s_ret_typ* ret_ptr = malloc(sizeof($s_ret_typ));')
			g.gowrappers.write('\t*ret_ptr = ')
		}
	} else {
		g.gowrappers.write('\t')
	}
	g.gowrappers.write('${name}(')
	if expr.is_method {
		g.gowrappers.write('arg->arg0')
		if expr.args.len > 0 {
			g.gowrappers.write(', ')
		}
	}
	for i in 0 .. expr.args.len {
		g.gowrappers.write('arg->arg${i + 1}')
		if i < expr.args.len - 1 {
			g.gowrappers.write(', ')
		}
	}
	g.gowrappers.writeln(');')
	g.gowrappers.writeln('\tfree(arg);')
	if g.pref.os != .windows && node.call_expr.return_type != table.void_type {
		g.gowrappers.writeln('\treturn ret_ptr;')
	} else {
		g.gowrappers.writeln('\treturn 0;')
	}
	g.gowrappers.writeln('}')
	g.threaded_fns << name
	return handle
}

fn (mut g Gen) as_cast(node ast.AsCast) {
	// Make sure the sum type can be cast to this type (the types
	// are the same), otherwise panic.
	// g.insert_before('
	styp := g.typ(node.typ)
	sym := g.table.get_type_symbol(node.typ)
	expr_type_sym := g.table.get_type_symbol(node.expr_type)
	if expr_type_sym.kind == .sum_type {
		dot := if node.expr_type.is_ptr() { '->' } else { '.' }
		g.write('/* as */ *($styp*)__as_cast((')
		g.expr(node.expr)
		g.write(')')
		g.write(dot)
		g.write('_$sym.cname, (')
		g.expr(node.expr)
		g.write(')')
		g.write(dot)
		// g.write('typ, /*expected:*/$node.typ)')
		sidx := g.type_sidx(node.typ)
		g.write('typ, /*expected:*/$sidx)')
	}
}

fn (mut g Gen) is_expr(node ast.InfixExpr) {
	eq := if node.op == .key_is { '==' } else { '!=' }
	g.write('(')
	g.expr(node.left)
	g.write(')')
	if node.left_type.is_ptr() {
		g.write('->')
	} else {
		g.write('.')
	}
	sym := g.table.get_type_symbol(node.left_type)
	if sym.kind == .interface_ {
		g.write('_interface_idx $eq ')
		// `_Animal_Dog_index`
		sub_type := node.right as ast.Type
		sub_sym := g.table.get_type_symbol(sub_type.typ)
		g.write('_${c_name(sym.name)}_${c_name(sub_sym.name)}_index')
		return
	} else if sym.kind == .sum_type {
		g.write('typ $eq ')
	}
	g.expr(node.right)
}

// Generates interface table and interface indexes
fn (mut g Gen) interface_table() string {
	mut sb := strings.new_builder(100)
	for ityp in g.table.types {
		if ityp.kind != .interface_ {
			continue
		}
		inter_info := ityp.info as table.Interface
		// interface_name is for example Speaker
		interface_name := ityp.cname
		// generate a struct that references interface methods
		methods_struct_name := 'struct _${interface_name}_interface_methods'
		mut methods_typ_def := strings.new_builder(100)
		mut methods_struct_def := strings.new_builder(100)
		methods_struct_def.writeln('$methods_struct_name {')
		mut imethods := map[string]string{} // a map from speak -> _Speaker_speak_fn
		mut methodidx := map[string]int{}
		for k, method in inter_info.methods {
			methodidx[method.name] = k
			typ_name := '_${interface_name}_${method.name}_fn'
			ret_styp := g.typ(method.return_type)
			methods_typ_def.write('typedef $ret_styp (*$typ_name)(void* _')
			// the first param is the receiver, it's handled by `void*` above
			for i in 1 .. method.params.len {
				arg := method.params[i]
				methods_typ_def.write(', ${g.typ(arg.typ)} $arg.name')
			}
			// TODO g.fn_args(method.args[1..], method.is_variadic)
			methods_typ_def.writeln(');')
			methods_struct_def.writeln('\t$typ_name _method_${c_name(method.name)};')
			imethods[method.name] = typ_name
		}
		methods_struct_def.writeln('};')
		// generate an array of the interface methods for the structs using the interface
		// as well as case functions from the struct to the interface
		mut methods_struct := strings.new_builder(100)
		//
		mut staticprefix := 'static'
		iname_table_length := inter_info.types.len
		if iname_table_length == 0 {
			// msvc can not process `static struct x[0] = {};`
			methods_struct.writeln('$methods_struct_name ${interface_name}_name_table[1];')
		} else {
			if g.pref.build_mode != .build_module {
				methods_struct.writeln('$methods_struct_name ${interface_name}_name_table[$iname_table_length] = {')
			} else {
				methods_struct.writeln('$methods_struct_name ${interface_name}_name_table[$iname_table_length];')
			}
		}
		mut cast_functions := strings.new_builder(100)
		mut methods_wrapper := strings.new_builder(100)
		methods_wrapper.writeln('// Methods wrapper for interface "$interface_name"')
		mut already_generated_mwrappers := map[string]int{}
		iinidx_minimum_base := 1000 // NB: NOT 0, to avoid map entries set to 0 later, so `if already_generated_mwrappers[name] > 0 {` works.
		mut current_iinidx := iinidx_minimum_base
		for st in inter_info.types {
			// cctype is the Cleaned Concrete Type name, *without ptr*,
			// i.e. cctype is always just Cat, not Cat_ptr:
			cctype := g.cc_type(st)
			$if debug_interface_table ? {
				eprintln(
					'>> interface name: $ityp.name | concrete type: $st.debug() | st symname: ' +
					g.table.get_type_symbol(st).name)
			}
			// Speaker_Cat_index = 0
			interface_index_name := '_${interface_name}_${cctype}_index'
			if already_generated_mwrappers[interface_index_name] > 0 {
				continue
			}
			already_generated_mwrappers[interface_index_name] = current_iinidx
			current_iinidx++
			// eprintln('>>> current_iinidx: ${current_iinidx-iinidx_minimum_base} | interface_index_name: $interface_index_name')
			sb.writeln('$staticprefix $interface_name I_${cctype}_to_Interface_${interface_name}($cctype* x);')
			sb.writeln('$staticprefix $interface_name* I_${cctype}_to_Interface_${interface_name}_ptr($cctype* x);')
			mut cast_struct := strings.new_builder(100)
			cast_struct.writeln('($interface_name) {')
			cast_struct.writeln('\t\t._object = (void*) (x),')
			cast_struct.writeln('\t\t._interface_idx = $interface_index_name,')
			for field in inter_info.fields {
				cname := c_name(field.name)
				field_styp := g.typ(field.typ)
				cast_struct.writeln('\t\t.$cname = ($field_styp*)((char*)x + __offsetof($cctype, $cname)),')
			}
			cast_struct.write('\t}')
			cast_struct_str := cast_struct.str()

			cast_functions.writeln('
// Casting functions for converting "$cctype" to interface "$interface_name"
$staticprefix inline $interface_name I_${cctype}_to_Interface_${interface_name}($cctype* x) {
	return $cast_struct_str;
}

$staticprefix $interface_name* I_${cctype}_to_Interface_${interface_name}_ptr($cctype* x) {
	// TODO Remove memdup
	return ($interface_name*) memdup(&$cast_struct_str, sizeof($interface_name));
}')

			if g.pref.build_mode != .build_module {
				methods_struct.writeln('\t{')
			}
			st_sym := g.table.get_type_symbol(st)
			mut method := table.Fn{}
			for _, m in ityp.methods {
				for mm in st_sym.methods {
					if mm.name == m.name {
						method = mm
						break
					}
				}
				if method.name !in imethods {
					// a method that is not part of the interface should be just skipped
					continue
				}
				// .speak = Cat_speak
				mut method_call := '${cctype}_$method.name'
				if !method.params[0].typ.is_ptr() {
					// inline void Cat_speak_method_wrapper(Cat c) { return Cat_speak(*c); }
					methods_wrapper.write('static inline ${g.typ(method.return_type)}')
					methods_wrapper.write(' ${method_call}_method_wrapper(')
					methods_wrapper.write('$cctype* ${method.params[0].name}')
					// TODO g.fn_args
					for j in 1 .. method.params.len {
						arg := method.params[j]
						methods_wrapper.write(', ${g.typ(arg.typ)} $arg.name')
					}
					methods_wrapper.writeln(') {')
					methods_wrapper.write('\t')
					if method.return_type != table.void_type {
						methods_wrapper.write('return ')
					}
					methods_wrapper.write('${method_call}(*${method.params[0].name}')
					for j in 1 .. method.params.len {
						methods_wrapper.write(', ${method.params[j].name}')
					}
					methods_wrapper.writeln(');')
					methods_wrapper.writeln('}')
					// .speak = Cat_speak_method_wrapper
					method_call += '_method_wrapper'
				}
				if g.pref.build_mode != .build_module {
					methods_struct.writeln('\t\t._method_${c_name(method.name)} = $method_call,')
				}
			}
			if g.pref.build_mode != .build_module {
				methods_struct.writeln('\t},')
			}
			iin_idx := already_generated_mwrappers[interface_index_name] - iinidx_minimum_base
			if g.pref.build_mode != .build_module {
				sb.writeln('int $interface_index_name = $iin_idx;')
			} else {
				sb.writeln('int $interface_index_name;')
			}
		}
		sb.writeln('// ^^^ number of types for interface $interface_name: ${current_iinidx - iinidx_minimum_base}')
		if iname_table_length == 0 {
			methods_struct.writeln('')
		} else {
			if g.pref.build_mode != .build_module {
				methods_struct.writeln('};')
			}
		}
		// add line return after interface index declarations
		sb.writeln('')
		if inter_info.methods.len > 0 {
			sb.writeln(methods_wrapper.str())
			sb.writeln(methods_typ_def.str())
			sb.writeln(methods_struct_def.str())
			sb.writeln(methods_struct.str())
		}
		sb.writeln(cast_functions.str())
	}
	return sb.str()
}

// `ui.foo(button)` =>
// `ui__foo(I_ui__Button_to_ui__Widget(` ...
fn (mut g Gen) interface_call(typ table.Type, interface_type table.Type) {
	interface_styp := g.cc_type(interface_type)
	styp := g.cc_type(typ)
	mut cast_fn_name := 'I_${styp}_to_Interface_$interface_styp'
	if interface_type.is_ptr() {
		cast_fn_name += '_ptr'
	}
	g.write('${cast_fn_name}(')
	if !typ.is_ptr() {
		g.write('&')
	}
}

fn (mut g Gen) panic_debug_info(pos token.Position) (int, string, string, string) {
	paline := pos.line_nr + 1
	if isnil(g.fn_decl) {
		return paline, '', 'main', 'C._vinit'
	}
	pafile := g.fn_decl.file.replace('\\', '/')
	pafn := g.fn_decl.name.after('.')
	pamod := g.fn_decl.modname()
	return paline, pafile, pamod, pafn
}

pub fn get_guarded_include_text(iname string, imessage string) string {
	res := '
	|#if defined(__has_include)
	|
	|#if __has_include($iname)
	|#include $iname
	|#else
	|#error VERROR_MESSAGE $imessage
	|#endif
	|
	|#else
	|#include $iname
	|#endif
	'.strip_margin()
	return res
}

fn (mut g Gen) trace(fbase string, message string) {
	if g.file.path_base == fbase {
		println('> g.trace | ${fbase:-10s} | $message')
	}
}<|MERGE_RESOLUTION|>--- conflicted
+++ resolved
@@ -2756,11 +2756,7 @@
 		}
 		ast.PostfixExpr {
 			if node.auto_locked != '' {
-<<<<<<< HEAD
 				g.writeln('sync__RwMutex_lock(&$node.auto_locked->mtx);')
-=======
-				g.writeln('sync__RwMutex_w_lock(&$node.auto_locked->mtx);')
->>>>>>> 97cb7687
 			}
 			g.inside_map_postfix = true
 			g.expr(node.expr)
@@ -2768,11 +2764,7 @@
 			g.write(node.op.str())
 			if node.auto_locked != '' {
 				g.writeln(';')
-<<<<<<< HEAD
 				g.write('sync__RwMutex_unlock(&$node.auto_locked->mtx)')
-=======
-				g.write('sync__RwMutex_w_unlock(&$node.auto_locked->mtx)')
->>>>>>> 97cb7687
 			}
 		}
 		ast.PrefixExpr {
@@ -3023,11 +3015,7 @@
 	// string + string, string == string etc
 	// g.infix_op = node.op
 	if node.auto_locked != '' {
-<<<<<<< HEAD
 		g.writeln('sync__RwMutex_lock(&$node.auto_locked->mtx);')
-=======
-		g.writeln('sync__RwMutex_w_lock(&$node.auto_locked->mtx);')
->>>>>>> 97cb7687
 	}
 	left_type := g.unwrap_generic(node.left_type)
 	left_sym := g.table.get_type_symbol(left_type)
@@ -3417,11 +3405,7 @@
 	}
 	if node.auto_locked != '' {
 		g.writeln(';')
-<<<<<<< HEAD
 		g.write('sync__RwMutex_unlock(&$node.auto_locked->mtx)')
-=======
-		g.write('sync__RwMutex_w_unlock(&$node.auto_locked->mtx)')
->>>>>>> 97cb7687
 	}
 }
 
@@ -3432,11 +3416,7 @@
 		deref := if id.is_mut { '->' } else { '.' }
 		lock_prefix := if node.is_rlock { 'r' } else { '' }
 		lock_prefixes << lock_prefix // keep for unlock
-<<<<<<< HEAD
 		g.writeln('sync__RwMutex_${lock_prefix}lock(&$name${deref}mtx);')
-=======
-		g.writeln('sync__RwMutex_${lock_prefix:c}_lock(&$name${deref}mtx);')
->>>>>>> 97cb7687
 	}
 	g.stmts(node.stmts)
 	// unlock in reverse order
@@ -3445,11 +3425,7 @@
 		lock_prefix := lock_prefixes[i]
 		name := id.name
 		deref := if id.is_mut { '->' } else { '.' }
-<<<<<<< HEAD
 		g.writeln('sync__RwMutex_${lock_prefix}unlock(&$name${deref}mtx);')
-=======
-		g.writeln('sync__RwMutex_${lock_prefix:c}_unlock(&$name${deref}mtx);')
->>>>>>> 97cb7687
 	}
 }
 
