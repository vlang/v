--- conflicted
+++ resolved
@@ -2566,26 +2566,17 @@
 						scope := g.file.scope.innermost(node.pos.pos)
 						if field := scope.find_struct_field(node.expr_type, node.field_name) {
 							// union sum type deref
-<<<<<<< HEAD
-							g.write('(*')
-							cast_sym := g.table.get_type_symbol(field.sum_type_cast)
-							if mut cast_sym.info is table.Aggregate {
-								sum_type_deref_field = '_${cast_sym.info.types[g.aggregate_type_idx]}'
-							} else {
-								sum_type_deref_field = '_$field.sum_type_cast'
-=======
 							for i, typ in field.sum_type_casts {
 								g.write('(*')
 								cast_sym := g.table.get_type_symbol(typ)
 								if i != 0 {
 									sum_type_deref_field += ').'
 								}
-								if cast_sym.info is table.Aggregate as sym_info {
-									sum_type_deref_field += '_${sym_info.types[g.aggregate_type_idx]}'
+								if cast_sym.info is table.Aggregate {
+									sum_type_deref_field += '_${cast_sym.info.types[g.aggregate_type_idx]}'
 								} else {
 									sum_type_deref_field += '_$typ'
 								}
->>>>>>> 07fae5ad
 							}
 						}
 					}
@@ -3418,13 +3409,6 @@
 		if v := scope.find_var(node.name) {
 			if v.sum_type_casts.len > 0 {
 				if !prevent_sum_type_unwrapping_once {
-<<<<<<< HEAD
-					sym := g.table.get_type_symbol(v.sum_type_cast)
-					if mut sym.info is table.Aggregate {
-						g.write('(*${name}._${sym.info.types[g.aggregate_type_idx]})')
-					} else {
-						g.write('(*${name}._$v.sum_type_cast)')
-=======
 					for _ in v.sum_type_casts {
 						g.write('(*')
 					}
@@ -3433,13 +3417,12 @@
 						if i == 0 {
 							g.write(name)
 						}
-						if cast_sym.info is table.Aggregate as sym_info {
-							g.write('._${sym_info.types[g.aggregate_type_idx]}')
+						if cast_sym.info is table.Aggregate {
+							g.write('._${cast_sym.info.types[g.aggregate_type_idx]}')
 						} else {
 							g.write('._$typ')
 						}
 						g.write(')')
->>>>>>> 07fae5ad
 					}
 					return
 				}
@@ -4677,11 +4660,7 @@
 				}
 				g.type_definitions.writeln('typedef struct {')
 				g.type_definitions.writeln('    union {')
-<<<<<<< HEAD
-				for variant in g.table.get_union_sum_type_variants(typ.info) {
-=======
-				for variant in it.variants {
->>>>>>> 07fae5ad
+				for variant in typ.info.variants {
 					g.type_definitions.writeln('        ${g.typ(variant.to_ptr())} _$variant.idx();')
 				}
 				g.type_definitions.writeln('    };')
