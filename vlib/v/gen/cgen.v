--- conflicted
+++ resolved
@@ -3100,17 +3100,13 @@
 	cond_var := g.new_tmp_var()
 	g.write('${g.typ(node.cond_type)} $cond_var = ')
 	g.expr(node.cond)
-<<<<<<< HEAD
-	g.writeln(';')
-	mut tmp := ''
-=======
 	g.writeln('; ')
 	g.write(cur_line)
+	mut tmp := ''
 	if is_expr {
 		// brackets needed otherwise '?' will apply to everything on the left
 		g.write('(')
 	}
->>>>>>> ecfd1243
 	if node.is_sum_type {
 		tmp = g.match_expr_sumtype(node, is_expr, cond_var)
 	} else {
@@ -3144,23 +3140,9 @@
 				}
 			} else {
 				if j > 0 || sumtype_index > 0 {
-<<<<<<< HEAD
+					g.writeln('')
+					g.write_v_source_line_info(branch.pos)
 					g.write(' else ')
-=======
-					if is_expr {
-						g.write(' : ')
-					} else {
-						g.writeln('')
-						g.write_v_source_line_info(branch.pos)
-						g.write('else ')
-					}
-				}
-				if is_expr {
-					g.write('(')
-				} else {
-					g.write_v_source_line_info(branch.pos)
-					g.write('if (')
->>>>>>> ecfd1243
 				}
 				g.write('if (')
 				g.write(cond_var)
@@ -3208,45 +3190,22 @@
 	type_sym := g.table.get_type_symbol(node.cond_type)
 	for j, branch in node.branches {
 		is_last := j == node.branches.len - 1
-<<<<<<< HEAD
 		if branch.is_else {
 			if node.branches.len == 1 {
+				g.write_v_source_line_info(branch.pos)
 				g.write('if (true) {')
 			} else {
+				g.writeln('')
+				g.write_v_source_line_info(branch.pos)
 				g.writeln(' else {')
 			}
 		} else {
 			if j > 0 {
+				g.writeln('')
+				g.write_v_source_line_info(branch.pos)
 				g.write('else ')
-=======
-		if branch.is_else || (node.is_expr && is_last) {
-			if node.branches.len > 1 {
-				if is_expr {
-					// TODO too many branches. maybe separate ?: matches
-					g.write(' : ')
-				} else {
-					g.writeln('')
-					g.write_v_source_line_info(branch.pos)
-					g.writeln('else {')
-				}
-			}
-		} else {
-			if j > 0 {
-				if is_expr {
-					g.write(' : ')
-				} else {
-					g.writeln('')
-					g.write_v_source_line_info(branch.pos)
-					g.write('else ')
-				}
-			}
-			if is_expr {
-				g.write('(')
-			} else {
-				g.write_v_source_line_info(branch.pos)
-				g.write('if (')
->>>>>>> ecfd1243
-			}
+			}
+			g.write_v_source_line_info(branch.pos)
 			g.write('if (')
 			for i, expr in branch.exprs {
 				if i > 0 {
