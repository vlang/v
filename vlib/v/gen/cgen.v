// Copyright (c) 2019-2020 Alexander Medvednikov. All rights reserved.
// Use of this source code is governed by an MIT license
// that can be found in the LICENSE file.
module gen

import os
import strings
import v.ast
import v.table
import v.pref
import v.token
import v.util
import v.depgraph

// NB: keywords after 'new' are reserved in C++
const (
	c_reserved = ['delete', 'exit', 'link', 'unix', 'error', 'calloc', 'malloc', 'free', 'panic',
		'auto', 'char', 'default', 'do', 'double', 'extern', 'float', 'inline', 'int', 'long', 'register',
		'restrict', 'short', 'signed', 'sizeof', 'static', 'switch', 'typedef', 'union', 'unsigned', 'void',
		'volatile', 'while', 'new', 'namespace', 'class', 'typename', 'export']
	// same order as in token.Kind
	cmp_str    = ['eq', 'ne', 'gt', 'lt', 'ge', 'le']
	// when operands are switched
	cmp_rev    = ['eq', 'ne', 'lt', 'gt', 'le', 'ge']
)

struct Gen {
	pref                             &pref.Preferences
	module_built                     string
mut:
	table                            &table.Table
	out                              strings.Builder
	cheaders                         strings.Builder
	includes                         strings.Builder // all C #includes required by V modules
	typedefs                         strings.Builder
	typedefs2                        strings.Builder
	type_definitions                 strings.Builder // typedefs, defines etc (everything that goes to the top of the file)
	definitions                      strings.Builder // typedefs, defines etc (everything that goes to the top of the file)
	inits                            map[string]strings.Builder // contents of `void _vinit(){}`
	cleanups                         map[string]strings.Builder // contents of `void _vcleanup(){}`
	gowrappers                       strings.Builder // all go callsite wrappers
	stringliterals                   strings.Builder // all string literals (they depend on tos3() beeing defined
	auto_str_funcs                   strings.Builder // function bodies of all auto generated _str funcs
	comptime_defines                 strings.Builder // custom defines, given by -d/-define flags on the CLI
	pcs_declarations                 strings.Builder // -prof profile counter declarations for each function
	hotcode_definitions              strings.Builder // -live declarations & functions
	shared_types                     strings.Builder // shared/lock types
	channel_definitions              strings.Builder // channel related code
	options_typedefs                 strings.Builder // Option typedefs
	options                          strings.Builder // `Option_xxxx` types
	json_forward_decls               strings.Builder // json type forward decls
	enum_typedefs                    strings.Builder // enum types
	sql_buf                          strings.Builder // for writing exprs to args via `sqlite3_bind_int()` etc
	file                             ast.File
	fn_decl                          &ast.FnDecl // pointer to the FnDecl we are currently inside otherwise 0
	last_fn_c_name                   string
	tmp_count                        int // counter for unique tmp vars (_tmp1, tmp2 etc)
	tmp_count2                       int // a separate tmp var counter for autofree fn calls
	is_c_call                        bool // e.g. `C.printf("v")`
	is_assign_lhs                    bool // inside left part of assign expr (for array_set(), etc)
	is_assign_rhs                    bool // inside right part of assign after `=` (val expr)
	is_array_set                     bool
	is_amp                           bool // for `&Foo{}` to merge PrefixExpr `&` and StructInit `Foo{}`; also for `&byte(0)` etc
	is_sql                           bool // Inside `sql db{}` statement, generating sql instead of C (e.g. `and` instead of `&&` etc)
	is_shared                        bool // for initialization of hidden mutex in `[rw]shared` literals
	is_vlines_enabled                bool // is it safe to generate #line directives when -g is passed
	vlines_path                      string // set to the proper path for generating #line directives
	optionals                        []string // to avoid duplicates TODO perf, use map
	chan_pop_optionals               []string // types for `x := <-ch or {...}`
	shareds                          []int // types with hidden mutex for which decl has been emitted
	inside_ternary                   int // ?: comma separated statements on a single line
	inside_map_postfix               bool // inside map++/-- postfix expr
	inside_map_infix                 bool // inside map<</+=/-= infix expr
	// inside_if_expr        bool
	ternary_names                    map[string]string
	ternary_level_names              map[string][]string
	stmt_path_pos                    []int // positions of each statement start, for inserting C statements before the current statement
	skip_stmt_pos                    bool // for handling if expressions + autofree (since both prepend C statements)
	right_is_opt                     bool
	autofree                         bool
	indent                           int
	empty_line                       bool
	is_test                          bool
	assign_op                        token.Kind // *=, =, etc (for array_set)
	defer_stmts                      []ast.DeferStmt
	defer_ifdef                      string
	defer_profile_code               string
	str_types                        []string // types that need automatic str() generation
	threaded_fns                     []string // for generating unique wrapper types and fns for `go xxx()`
	array_fn_definitions             []string // array equality functions that have been defined
	map_fn_definitions               []string // map equality functions that have been defined
	struct_fn_definitions            []string // struct equality functions that have been defined
	auto_fn_definitions              []string // auto generated functions defination list
	is_json_fn                       bool // inside json.encode()
	json_types                       []string // to avoid json gen duplicates
	pcs                              []ProfileCounterMeta // -prof profile counter fn_names => fn counter name
	is_builtin_mod                   bool
	hotcode_fn_names                 []string
	// cur_fn               ast.FnDecl
	cur_generic_type                 table.Type // `int`, `string`, etc in `foo<T>()`
	sql_i                            int
	sql_stmt_name                    string
	sql_side                         SqlExprSide // left or right, to distinguish idents in `name == name`
	inside_vweb_tmpl                 bool
	inside_return                    bool
	inside_or_block                  bool
	strs_to_free0                    []string // strings.Builder
	// strs_to_free          []string // strings.Builder
	inside_call                      bool
	has_main                         bool
	inside_const                     bool
	comp_for_method                  string // $for method in T {
	comptime_var_type_map            map[string]table.Type
	// tmp_arg_vars_to_free  []string
	// autofree_pregen       map[string]string
	// autofree_pregen_buf   strings.Builder
	// autofree_tmp_vars     []string // to avoid redefining the same tmp vars in a single function
	called_fn_name                   string
	cur_mod                          ast.Module
	is_js_call                       bool // for handling a special type arg #1 `json.decode(User, ...)`
	is_fn_index_call                 bool
	// nr_vars_to_free       int
	// doing_autofree_tmp    bool
	inside_lambda                    bool
	prevent_sum_type_unwrapping_once bool // needed for assign new values to sum type
	// used in match multi branch
	// TypeOne, TypeTwo {}
	// where an aggregate (at least two types) is generated
	// sum type deref needs to know which index to deref because unions take care of the correct field
	aggregate_type_idx               int
	returned_var_name                string // to detect that a var doesn't need to be freed since it's being returned
	branch_parent_pos                int // used in BranchStmt (continue/break) for autofree stop position
	timers                           &util.Timers = util.new_timers(false)
}

const (
	tabs = ['', '\t', '\t\t', '\t\t\t', '\t\t\t\t', '\t\t\t\t\t', '\t\t\t\t\t\t', '\t\t\t\t\t\t\t',
		'\t\t\t\t\t\t\t\t',
	]
)

pub fn cgen(files []ast.File, table &table.Table, pref &pref.Preferences) string {
	// println('start cgen2')
	mut module_built := ''
	if pref.build_mode == .build_module {
		// TODO: detect this properly for all cases
		// either get if from an earlier stage or use the lookup paths
		for dir_name in ['modules', 'vlib', '.vmodules'] {
			if os.path_separator + dir_name + os.path_separator in pref.path || pref.path.starts_with(dir_name +
				os.path_separator) {
				module_built = pref.path.after(dir_name + os.path_separator).replace(os.path_separator,
					'.')
				break
			}
		}
		if module_built == '' {
			module_built = pref.path.all_after_last(os.path_separator).trim_right(os.path_separator)
		}
	}
	mut timers_should_print := false
	$if time_cgening ? {
		timers_should_print = true
	}
	mut g := Gen{
		out: strings.new_builder(1000)
		cheaders: strings.new_builder(8192)
		includes: strings.new_builder(100)
		typedefs: strings.new_builder(100)
		typedefs2: strings.new_builder(100)
		type_definitions: strings.new_builder(100)
		definitions: strings.new_builder(100)
		gowrappers: strings.new_builder(100)
		stringliterals: strings.new_builder(100)
		auto_str_funcs: strings.new_builder(100)
		comptime_defines: strings.new_builder(100)
		pcs_declarations: strings.new_builder(100)
		hotcode_definitions: strings.new_builder(100)
		options_typedefs: strings.new_builder(100)
		options: strings.new_builder(100)
		shared_types: strings.new_builder(100)
		channel_definitions: strings.new_builder(100)
		json_forward_decls: strings.new_builder(100)
		enum_typedefs: strings.new_builder(100)
		sql_buf: strings.new_builder(100)
		table: table
		pref: pref
		fn_decl: 0
		autofree: true
		indent: -1
		module_built: module_built
		timers: util.new_timers(timers_should_print)
	}
	g.timers.start('cgen init')
	for mod in g.table.modules {
		g.inits[mod] = strings.new_builder(100)
		g.cleanups[mod] = strings.new_builder(100)
	}
	g.init()
	g.timers.show('cgen init')
	//
	mut tests_inited := false
	mut autofree_used := false
	for file in files {
		g.timers.start('cgen_file $file.path')
		g.file = file
		if g.pref.is_vlines {
			g.vlines_path = util.vlines_escape_path(file.path, g.pref.ccompiler)
		}
		// println('\ncgen "$g.file.path" nr_stmts=$file.stmts.len')
		// building_v := true && (g.file.path.contains('/vlib/') || g.file.path.contains('cmd/v'))
		is_test := g.file.path.ends_with('.vv') || g.file.path.ends_with('_test.v')
		if g.file.path.ends_with('_test.v') {
			g.is_test = is_test
		}
		if g.file.path == '' || !g.pref.autofree {
			// cgen test or building V
			// println('autofree=false')
			g.autofree = false
		} else {
			g.autofree = true
			autofree_used = true
		}
		// anon fn may include assert and thus this needs
		// to be included before any test contents are written
		if g.is_test && !tests_inited {
			g.write_tests_main()
			tests_inited = true
		}
		g.stmts(file.stmts)
		g.timers.show('cgen_file $file.path')
	}
	g.timers.start('cgen common')
	if autofree_used {
		g.autofree = true // so that void _vcleanup is generated
	}
	// to make sure type idx's are the same in cached mods
	if g.pref.build_mode == .build_module {
		for idx, typ in g.table.types {
			if idx == 0 {
				continue
			}
			g.definitions.writeln('int _v_type_idx_${typ.cname}();')
		}
	} else if g.pref.use_cache {
		for idx, typ in g.table.types {
			if idx == 0 {
				continue
			}
			g.definitions.writeln('int _v_type_idx_${typ.cname}() { return $idx; };')
		}
	}
	// g.write_str_definitions()
	// v files are finished, what remains is pure C code
	g.gen_vlines_reset()
	if g.pref.build_mode != .build_module {
		// no init in builtin.o
		g.write_init_function()
	}
	//
	g.finish()
	//
	mut b := strings.new_builder(250000)
	b.write(g.hashes())
	b.writeln('\n// V comptime_defines:')
	b.write(g.comptime_defines.str())
	b.writeln('\n// V typedefs:')
	b.write(g.typedefs.str())
	b.writeln('\n// V typedefs2:')
	b.write(g.typedefs2.str())
	b.writeln('\n// V cheaders:')
	b.write(g.cheaders.str())
	if g.pcs_declarations.len > 0 {
		b.writeln('\n// V profile counters:')
		b.write(g.pcs_declarations.str())
	}
	b.writeln('\n// V includes:')
	b.write(g.includes.str())
	b.writeln('\n// Enum definitions:')
	b.write(g.enum_typedefs.str())
	b.writeln('\n// V type definitions:')
	b.write(g.type_definitions.str())
	b.writeln('\n// V Option_xxx definitions:')
	b.write(g.options.str())
	b.writeln('\n// V json forward decls:')
	b.write(g.json_forward_decls.str())
	b.writeln('\n// V definitions:')
	b.write(g.definitions.str())
	interface_table := g.interface_table()
	if interface_table.len > 0 {
		b.writeln('\n// V interface table:')
		b.write(interface_table)
	}
	if g.gowrappers.len > 0 {
		b.writeln('\n// V gowrappers:')
		b.write(g.gowrappers.str())
	}
	if g.hotcode_definitions.len > 0 {
		b.writeln('\n// V hotcode definitions:')
		b.write(g.hotcode_definitions.str())
	}
	if g.options_typedefs.len > 0 {
		b.writeln('\n// V option typedefs:')
		b.write(g.options_typedefs.str())
	}
	if g.shared_types.len > 0 {
		b.writeln('\n// V shared types:')
		b.write(g.shared_types.str())
	}
	if g.channel_definitions.len > 0 {
		b.writeln('\n// V channel code:')
		b.write(g.channel_definitions.str())
	}
	if g.stringliterals.len > 0 {
		b.writeln('\n// V stringliterals:')
		b.write(g.stringliterals.str())
	}
	if g.auto_str_funcs.len > 0 {
		// if g.pref.build_mode != .build_module {
		b.writeln('\n// V auto str functions:')
		b.write(g.auto_str_funcs.str())
		// }
	}
	if g.auto_fn_definitions.len > 0 {
		for fn_def in g.auto_fn_definitions {
			b.writeln(fn_def)
		}
	}
	b.writeln('\n// V out')
	b.write(g.out.str())
	b.writeln('\n// THE END.')
	g.timers.show('cgen common')
	return b.str()
}

pub fn (g &Gen) hashes() string {
	mut res := c_commit_hash_default.replace('@@@', util.vhash())
	res += c_current_commit_hash_default.replace('@@@', util.githash(g.pref.building_v))
	return res
}

pub fn (mut g Gen) init() {
	if g.pref.custom_prelude != '' {
		g.cheaders.writeln(g.pref.custom_prelude)
	} else if !g.pref.no_preludes {
		g.cheaders.writeln('// Generated by the V compiler')
		tcc_undef_has_include := '
#if defined(__TINYC__) && defined(__has_include)
// tcc does not support has_include properly yet, turn it off completely
#undef __has_include
#endif'
		g.cheaders.writeln(tcc_undef_has_include)
		g.includes.writeln(tcc_undef_has_include)
		g.cheaders.writeln(get_guarded_include_text('<inttypes.h>', 'The C compiler can not find <inttypes.h> . Please install build-essentials')) // int64_t etc
		g.cheaders.writeln(c_builtin_types)
		if g.pref.is_bare {
			g.cheaders.writeln(bare_c_headers)
		} else {
			g.cheaders.writeln(c_headers)
		}
		g.definitions.writeln('void _STR_PRINT_ARG(const char*, char**, int*, int*, int, ...);')
		g.definitions.writeln('string _STR(const char*, int, ...);')
		g.definitions.writeln('string _STR_TMP(const char*, ...);')
	}
	if g.pref.os == .ios {
		g.cheaders.writeln('#define __TARGET_IOS__ 1')
		g.cheaders.writeln('#include <spawn.h>')
	}
	g.write_builtin_types()
	g.write_typedef_types()
	g.write_typeof_functions()
	if g.pref.build_mode != .build_module {
		// _STR functions should not be defined in builtin.o
		g.write_str_fn_definitions()
	}
	g.write_sorted_types()
	g.write_multi_return_types()
	g.definitions.writeln('// end of definitions #endif')
	//
	g.stringliterals.writeln('')
	g.stringliterals.writeln('// >> string literal consts')
	if g.pref.build_mode != .build_module {
		g.stringliterals.writeln('void vinit_string_literals(){')
	}
	if g.pref.compile_defines_all.len > 0 {
		g.comptime_defines.writeln('// V compile time defines by -d or -define flags:')
		g.comptime_defines.writeln('//     All custom defines      : ' + g.pref.compile_defines_all.join(','))
		g.comptime_defines.writeln('//     Turned ON custom defines: ' + g.pref.compile_defines.join(','))
		for cdefine in g.pref.compile_defines {
			g.comptime_defines.writeln('#define CUSTOM_DEFINE_$cdefine')
		}
		g.comptime_defines.writeln('')
	}
	if g.pref.is_debug || 'debug' in g.pref.compile_defines {
		g.comptime_defines.writeln('#define _VDEBUG (1)')
	}
	if g.pref.is_test || 'test' in g.pref.compile_defines {
		g.comptime_defines.writeln('#define _VTEST (1)')
	}
	if g.pref.autofree {
		g.comptime_defines.writeln('#define _VAUTOFREE (1)')
		// g.comptime_defines.writeln('unsigned char* g_cur_str;')
	}
	if g.pref.prealloc {
		g.comptime_defines.writeln('#define _VPREALLOC (1)')
	}
	if g.pref.is_livemain || g.pref.is_liveshared {
		g.generate_hotcode_reloading_declarations()
	}
}

pub fn (mut g Gen) finish() {
	if g.pref.build_mode != .build_module {
		g.stringliterals.writeln('}')
	}
	g.stringliterals.writeln('// << string literal consts')
	g.stringliterals.writeln('')
	if g.pref.is_prof && g.pref.build_mode != .build_module {
		g.gen_vprint_profile_stats()
	}
	if g.pref.is_livemain || g.pref.is_liveshared {
		g.generate_hotcode_reloader_code()
	}
	if !g.pref.is_test {
		g.gen_c_main()
	}
}

pub fn (mut g Gen) write_typeof_functions() {
	g.writeln('')
	g.writeln('// >> typeof() support for sum types')
	for typ in g.table.types {
		if typ.kind == .sum_type {
			sum_info := typ.info as table.SumType
			g.writeln('static char * v_typeof_sumtype_${typ.cname}(int sidx) { /* $typ.name */ ')
			if g.pref.build_mode == .build_module {
				g.writeln('\t\tif( sidx == _v_type_idx_${typ.cname}() ) return "${util.strip_main_name(typ.name)}";')
				for v in sum_info.variants {
					subtype := g.table.get_type_symbol(v)
					g.writeln('\tif( sidx == _v_type_idx_${subtype.cname}() ) return "${util.strip_main_name(subtype.name)}";')
				}
				g.writeln('\treturn "unknown ${util.strip_main_name(typ.name)}";')
			} else {
				tidx := g.table.find_type_idx(typ.name)
				g.writeln('\tswitch(sidx) {')
				g.writeln('\t\tcase $tidx: return "${util.strip_main_name(typ.name)}";')
				for v in sum_info.variants {
					subtype := g.table.get_type_symbol(v)
					g.writeln('\t\tcase $v: return "${util.strip_main_name(subtype.name)}";')
				}
				g.writeln('\t\tdefault: return "unknown ${util.strip_main_name(typ.name)}";')
				g.writeln('\t}')
			}
			g.writeln('}')
		}
	}
	g.writeln('// << typeof() support for sum types')
	g.writeln('')
}

// V type to C typecc
fn (mut g Gen) typ(t table.Type) string {
	styp := g.base_type(t)
	if t.has_flag(.optional) {
		// Register an optional if it's not registered yet
		return g.register_optional(t)
	}
	/*
	if styp.starts_with('C__') {
		return styp[3..]
	}
	*/
	return styp
}

fn (mut g Gen) base_type(t table.Type) string {
	share := t.share()
	mut styp := if share == .atomic_t { t.atomic_typename() } else { g.cc_type(t) }
	if t.has_flag(.shared_f) {
		styp = g.find_or_register_shared(t, styp)
	}
	nr_muls := t.nr_muls()
	if nr_muls > 0 {
		styp += strings.repeat(`*`, nr_muls)
	}
	return styp
}

// TODO this really shouldnt be seperate from typ
// but I(emily) would rather have this generation
// all unified in one place so that it doesnt break
// if one location changes
fn (mut g Gen) optional_type_name(t table.Type) (string, string) {
	base := g.base_type(t)
	mut styp := 'Option_$base'
	if t.is_ptr() {
		styp = styp.replace('*', '_ptr')
	}
	return styp, base
}

fn (g &Gen) optional_type_text(styp string, base string) string {
	x := styp // .replace('*', '_ptr')			// handle option ptrs
	// replace void with something else
	size := if base == 'void' { 'int' } else { base }
	ret := 'struct $x {
	bool ok;
	bool is_none;
	string v_error;
	int ecode;
	byte data[sizeof($size)];
}'
	return ret
}

fn (mut g Gen) register_optional(t table.Type) string {
	// g.typedefs2.writeln('typedef Option $x;')
	styp, base := g.optional_type_name(t)
	if styp !in g.optionals {
		no_ptr := base.replace('*', '_ptr')
		typ := if base == 'void' { 'void*' } else { base }
		g.options_typedefs.writeln('typedef struct {
			$typ  data;
			string error;
			int    ecode;
			bool   ok;
			bool   is_none;
		} Option2_$no_ptr;')
		// println(styp)
		g.typedefs2.writeln('typedef struct $styp $styp;')
		g.options.write(g.optional_type_text(styp, base))
		g.options.writeln(';\n')
		g.optionals << styp.clone()
	}
	return styp
}

fn (mut g Gen) find_or_register_shared(t table.Type, base string) string {
	sh_typ := '__shared__$base'
	t_idx := t.idx()
	if t_idx in g.shareds {
		return sh_typ
	}
	mtx_typ := 'sync__RwMutex'
	g.shared_types.writeln('struct $sh_typ { $base val; $mtx_typ* mtx; };')
	g.typedefs2.writeln('typedef struct $sh_typ $sh_typ;')
	// println('registered shared type $sh_typ')
	g.shareds << t_idx
	return sh_typ
}

fn (mut g Gen) register_chan_pop_optional_call(opt_el_type string, styp string) {
	if opt_el_type !in g.chan_pop_optionals {
		g.chan_pop_optionals << opt_el_type
		g.channel_definitions.writeln('
static inline $opt_el_type __Option_${styp}_popval($styp ch) {
	$opt_el_type _tmp;
	if (sync__Channel_try_pop_priv(ch, _tmp.data, false)) {
		Option _tmp2 = v_error(_SLIT("channel closed"));
		return *($opt_el_type*)&_tmp2;
	}
	_tmp.ok = true; _tmp.is_none = false; _tmp.v_error = (string){.str=(byteptr)""}; _tmp.ecode = 0;
	return _tmp;
}')
	}
}

// TODO: merge cc_type and cc_type2
// cc_type but without the `struct` prefix
fn (g &Gen) cc_type2(t table.Type) string {
	sym := g.table.get_type_symbol(g.unwrap_generic(t))
	mut styp := sym.cname
	if mut sym.info is table.Struct {
		if sym.info.generic_types.len > 0 {
			mut sgtyps := '_T'
			for gt in sym.info.generic_types {
				gts := g.table.get_type_symbol(if gt.has_flag(.generic) {
					g.unwrap_generic(gt)
				} else {
					gt
				})
				sgtyps += '_$gts.cname'
			}
			styp += sgtyps
		}
	}
	return styp
}

// cc_type returns the Cleaned Concrete Type name, *without ptr*,
// i.e. it's always just Cat, not Cat_ptr:
fn (g &Gen) cc_type(t table.Type) string {
	sym := g.table.get_type_symbol(g.unwrap_generic(t))
	mut styp := g.cc_type2(t)
	if styp.starts_with('C__') {
		styp = styp[3..]
		if sym.kind == .struct_ {
			info := sym.info as table.Struct
			if !info.is_typedef {
				styp = 'struct $styp'
			}
		}
	}
	return styp
}

[inline]
fn (g &Gen) type_sidx(t table.Type) string {
	if g.pref.build_mode == .build_module {
		sym := g.table.get_type_symbol(t)
		return '_v_type_idx_${sym.cname}()'
	}
	return '$t.idx()'
}

//
pub fn (mut g Gen) write_typedef_types() {
	g.typedefs.writeln('
typedef struct {
	void* _object;
	int _interface_idx;
} _Interface;
')
	for typ in g.table.types {
		match typ.kind {
			.alias {
				parent := unsafe { &g.table.types[typ.parent_idx] }
				is_c_parent := parent.name.len > 2 && parent.name[0] == `C` && parent.name[1] == `.`
				parent_styp := if is_c_parent { 'struct ' + parent.cname[3..] } else { parent.cname }
				g.type_definitions.writeln('typedef $parent_styp $typ.cname;')
			}
			.array {
				g.type_definitions.writeln('typedef array $typ.cname;')
			}
			.interface_ {
				g.type_definitions.writeln('typedef _Interface ${c_name(typ.name)};')
			}
			.chan {
				if typ.name != 'chan' {
					g.type_definitions.writeln('typedef chan $typ.cname;')
					chan_inf := typ.chan_info()
					el_stype := g.typ(chan_inf.elem_type)
					g.channel_definitions.writeln('
static inline $el_stype __${typ.cname}_popval($typ.cname ch) {
	$el_stype val;
	sync__Channel_try_pop_priv(ch, &val, false);
	return val;
}')
					g.channel_definitions.writeln('
static inline void __${typ.cname}_pushval($typ.cname ch, $el_stype val) {
	sync__Channel_try_push_priv(ch, &val, false);
}')
				}
			}
			.map {
				g.type_definitions.writeln('typedef map $typ.cname;')
			}
			.function {
				g.write_fn_typesymbol_declaration(typ)
			}
			else {
				continue
			}
		}
	}
}

pub fn (mut g Gen) write_fn_typesymbol_declaration(sym table.TypeSymbol) {
	info := sym.info as table.FnType
	func := info.func
	mut retsym := g.table.get_type_symbol(func.return_type)
	is_multi := retsym.kind == .multi_return
	is_fn_sig := func.name == ''
	not_anon := !info.is_anon
	if is_multi {
		g.write_multi_return_type_declaration(mut retsym)
	}
	if !info.has_decl && (not_anon || is_fn_sig) {
		fn_name := sym.cname
		g.type_definitions.write('typedef ${g.typ(func.return_type)} (*$fn_name)(')
		for i, param in func.params {
			g.type_definitions.write(g.typ(param.typ))
			if i < func.params.len - 1 {
				g.type_definitions.write(',')
			}
		}
		g.type_definitions.writeln(');')
	}
}

pub fn (mut g Gen) write_multi_return_type_declaration(mut sym table.TypeSymbol) {
	if sym.is_written {
		return
	}
	info := sym.info as table.MultiReturn
	g.type_definitions.writeln('typedef struct {')
	// TODO copy pasta StructDecl
	// for field in struct_info.fields {
	for i, mr_typ in info.types {
		type_name := g.typ(mr_typ)
		g.type_definitions.writeln('\t$type_name arg$i;')
	}
	g.type_definitions.writeln('} $sym.cname;\n')
	// g.typedefs.writeln('typedef struct $name $name;')
	sym.is_written = true
}

pub fn (mut g Gen) write_multi_return_types() {
	g.type_definitions.writeln('\n// BEGIN_multi_return_structs')
	for idx in 0 .. g.table.types.len {
		if g.table.types[idx].kind != .multi_return {
			continue
		}
		g.write_multi_return_type_declaration(mut g.table.types[idx])
	}
	g.type_definitions.writeln('// END_multi_return_structs\n')
}

<<<<<<< HEAD
pub fn (mut g Gen) write_variadic_types() {
	g.type_definitions.writeln('\n//BEGIN_variadic_structs')
	for type_str, arg_len in g.variadic_args {
		typ := table.Type(type_str.int())
		type_name := g.typ(typ)
		struct_name := 'varg_' + type_name.replace('*', '_ptr')
		g.type_definitions.writeln('struct $struct_name {')
		g.type_definitions.writeln('\tint len;')
		// TODO: once new cached mod impl is done we can always use exact size
		if g.pref.use_cache || g.pref.build_mode == .build_module {
			g.type_definitions.writeln('\t$type_name args[32];')
		} else {
			g.type_definitions.writeln('\t$type_name args[$arg_len];')
		}
		g.type_definitions.writeln('};\n')
		g.typedefs.writeln('typedef struct $struct_name $struct_name;')
	}
	g.type_definitions.writeln('// END_variadic_structs\n')
}

=======
>>>>>>> 8e6f3a70
pub fn (mut g Gen) write(s string) {
	$if trace_gen ? {
		eprintln('gen file: ${g.file.path:-30} | last_fn_c_name: ${g.last_fn_c_name:-45} | write: $s')
	}
	if g.indent > 0 && g.empty_line {
		if g.indent < tabs.len {
			g.out.write(tabs[g.indent])
		} else {
			for _ in 0 .. g.indent {
				g.out.write('\t')
			}
		}
	}
	g.out.write(s)
	g.empty_line = false
}

pub fn (mut g Gen) writeln(s string) {
	$if trace_gen ? {
		eprintln('gen file: ${g.file.path:-30} | last_fn_c_name: ${g.last_fn_c_name:-45} | writeln: $s')
	}
	if g.indent > 0 && g.empty_line {
		if g.indent < tabs.len {
			g.out.write(tabs[g.indent])
		} else {
			for _ in 0 .. g.indent {
				g.out.write('\t')
			}
		}
	}
	g.out.writeln(s)
	g.empty_line = true
}

pub fn (mut g Gen) new_tmp_var() string {
	g.tmp_count++
	return '_t$g.tmp_count'
}

pub fn (mut g Gen) current_tmp_var() string {
	return '_t$g.tmp_count'
}

/*
pub fn (mut g Gen) new_tmp_var2() string {
	g.tmp_count2++
	return '_tt$g.tmp_count2'
}
*/
pub fn (mut g Gen) reset_tmp_count() {
	g.tmp_count = 0
}

fn (mut g Gen) decrement_inside_ternary() {
	key := g.inside_ternary.str()
	for name in g.ternary_level_names[key] {
		g.ternary_names.delete(name)
	}
	g.ternary_level_names.delete(key)
	g.inside_ternary--
}

fn (mut g Gen) stmts(stmts []ast.Stmt) {
	g.stmts_with_tmp_var(stmts, '')
}

// tmp_var is used in `if` expressions only
fn (mut g Gen) stmts_with_tmp_var(stmts []ast.Stmt, tmp_var string) {
	g.indent++
	if g.inside_ternary > 0 {
		g.write('(')
	}
	for i, stmt in stmts {
		if i == stmts.len - 1 && tmp_var != '' {
			// Handle if expressions, set the value of the last expression to the temp var.
			g.stmt_path_pos << g.out.len
			g.skip_stmt_pos = true
			g.writeln('$tmp_var = /* if expr set */')
		}
		g.stmt(stmt)
		g.skip_stmt_pos = false
		if g.inside_ternary > 0 && i < stmts.len - 1 {
			g.write(',')
		}
	}
	g.indent--
	if g.inside_ternary > 0 {
		g.write('')
		g.write(')')
	}
	if g.pref.autofree && !g.inside_vweb_tmpl && stmts.len > 0 {
		// use the first stmt to get the scope
		stmt := stmts[0]
		// stmt := stmts[stmts.len-1]
		if stmt !is ast.FnDecl && g.inside_ternary == 0 {
			// g.writeln('// autofree scope')
			// g.writeln('// autofree_scope_vars($stmt.position().pos) | ${typeof(stmt)}')
			// go back 1 position is important so we dont get the
			// internal scope of for loops and possibly other nodes
			// g.autofree_scope_vars(stmt.position().pos - 1)
			mut stmt_pos := stmt.position()
			if stmt_pos.pos == 0 {
				// Do not autofree if the position is 0, since the correct scope won't be found.
				// Report a bug, since position shouldn't be 0 for most nodes.
				if stmt is ast.Module {
					return
				}
				if stmt is ast.ExprStmt {
					// For some reason ExprStmt.pos is 0 when ExprStmt.expr is comp if expr
					// Extract the pos. TODO figure out why and fix.
					stmt_pos = stmt.expr.position()
				}
				if stmt_pos.pos == 0 {
					print('autofree: first stmt pos = 0. ')
					println(typeof(stmt))
					return
				}
			}
			g.autofree_scope_vars(stmt_pos.pos - 1, stmt_pos.line_nr, false)
		}
	}
}

[inline]
fn (mut g Gen) write_v_source_line_info(pos token.Position) {
	if g.inside_ternary == 0 && g.pref.is_vlines && g.is_vlines_enabled {
		nline := pos.line_nr + 1
		lineinfo := '\n#line $nline "$g.vlines_path"'
		g.writeln(lineinfo)
	}
}

fn (mut g Gen) stmt(node ast.Stmt) {
	if !g.skip_stmt_pos {
		g.stmt_path_pos << g.out.len
	}
	defer {
	}
	// println('cgen.stmt()')
	// g.writeln('//// stmt start')
	match node {
		ast.AssertStmt {
			g.write_v_source_line_info(node.pos)
			g.gen_assert_stmt(node)
		}
		ast.AssignStmt {
			g.write_v_source_line_info(node.pos)
			g.gen_assign_stmt(node)
		}
		ast.Block {
			if node.is_unsafe {
				g.writeln('{ // Unsafe block')
			} else {
				g.writeln('{')
			}
			g.stmts(node.stmts)
			g.writeln('}')
		}
		ast.BranchStmt {
			g.write_v_source_line_info(node.pos)
			if node.label != '' {
				if node.kind == .key_break {
					g.writeln('goto ${node.label}__break;')
				} else {
					// assert node.kind == .key_continue
					g.writeln('goto ${node.label}__continue;')
				}
			} else {
				// continue or break
				if g.pref.autofree && !g.is_builtin_mod {
					g.writeln('// free before continue/break')
					g.autofree_scope_vars_stop(node.pos.pos - 1, node.pos.line_nr, true,
						g.branch_parent_pos)
				}
				g.writeln('$node.kind;')
			}
		}
		ast.ConstDecl {
			g.write_v_source_line_info(node.pos)
			// if g.pref.build_mode != .build_module {
			g.const_decl(node)
			// }
		}
		ast.CompFor {
			g.comp_for(node)
		}
		ast.DeferStmt {
			mut defer_stmt := node
			defer_stmt.ifdef = g.defer_ifdef
			g.defer_stmts << defer_stmt
		}
		ast.EnumDecl {
			enum_name := util.no_dots(node.name)
			is_flag := node.is_flag
			g.enum_typedefs.writeln('typedef enum {')
			mut cur_enum_expr := ''
			mut cur_enum_offset := 0
			for i, field in node.fields {
				g.enum_typedefs.write('\t${enum_name}_$field.name')
				if field.has_expr {
					g.enum_typedefs.write(' = ')
					pos := g.out.len
					g.expr(field.expr)
					expr_str := g.out.after(pos)
					g.out.go_back(expr_str.len)
					g.enum_typedefs.write(expr_str)
					cur_enum_expr = expr_str
					cur_enum_offset = 0
				} else if is_flag {
					g.enum_typedefs.write(' = ')
					cur_enum_expr = '1 << $i'
					g.enum_typedefs.write((1 << i).str())
					cur_enum_offset = 0
				}
				cur_value := if cur_enum_offset > 0 {
					'$cur_enum_expr+$cur_enum_offset'
				} else {
					cur_enum_expr
				}
				g.enum_typedefs.writeln(', // $cur_value')
				cur_enum_offset++
			}
			g.enum_typedefs.writeln('} $enum_name;\n')
		}
		ast.ExprStmt {
			g.write_v_source_line_info(node.pos)
			// af := g.pref.autofree && node.expr is ast.CallExpr && !g.is_builtin_mod
			// if af {
			// g.autofree_call_pregen(node.expr as ast.CallExpr)
			// }
			g.expr(node.expr)
			// if af {
			// g.autofree_call_postgen()
			// }
			if g.inside_ternary == 0 && !node.is_expr && !(node.expr is ast.IfExpr) {
				g.writeln(';')
			}
		}
		ast.FnDecl {
			g.gen_attrs(node.attrs)
			// g.tmp_count = 0 TODO
			mut skip := false
			pos := g.out.buf.len
			should_bundle_module := util.should_bundle_module(node.mod)
			if g.pref.build_mode == .build_module {
				// if node.name.contains('parse_text') {
				// println('!!! $node.name mod=$node.mod, built=$g.module_built')
				// }
				// TODO true for not just "builtin"
				// TODO: clean this up
				mod := if g.is_builtin_mod { 'builtin' } else { node.name.all_before_last('.') }
				if (mod != g.module_built &&
					node.mod != g.module_built.after('/')) ||
					should_bundle_module {
					// Skip functions that don't have to be generated for this module.
					// println('skip bm $node.name mod=$node.mod module_built=$g.module_built')
					skip = true
				}
				if g.is_builtin_mod && g.module_built == 'builtin' && node.mod == 'builtin' {
					skip = false
				}
				if !skip && g.pref.is_verbose {
					println('build module `$g.module_built` fn `$node.name`')
				}
			}
			if g.pref.use_cache {
				// We are using prebuilt modules, we do not need to generate
				// their functions in main.c.
				if node.mod != 'main' &&
					node.mod != 'help' && !should_bundle_module && !g.file.path.ends_with('_test.v') && !node.is_generic {
					skip = true
				}
			}
			keep_fn_decl := g.fn_decl
			g.fn_decl = &node
			if node.name == 'main.main' {
				g.has_main = true
			}
			if node.name == 'backtrace' ||
				node.name == 'backtrace_symbols' || node.name == 'backtrace_symbols_fd' {
				g.write('\n#ifndef __cplusplus\n')
			}
			g.gen_fn_decl(node, skip)
			if node.name == 'backtrace' ||
				node.name == 'backtrace_symbols' || node.name == 'backtrace_symbols_fd' {
				g.write('\n#endif\n')
			}
			g.fn_decl = keep_fn_decl
			if skip {
				g.out.go_back_to(pos)
			}
			if node.language != .c {
				g.writeln('')
			}
		}
		ast.ForCStmt {
			prev_branch_parent_pos := g.branch_parent_pos
			g.branch_parent_pos = node.pos.pos
			g.write_v_source_line_info(node.pos)
			g.is_vlines_enabled = false
			if node.label.len > 0 {
				g.writeln('$node.label:')
			}
			g.write('for (')
			if !node.has_init {
				g.write('; ')
			} else {
				g.stmt(node.init)
				// Remove excess return and add space
				if g.out.last_n(1) == '\n' {
					g.out.go_back(1)
					g.empty_line = false
					g.write(' ')
				}
			}
			if node.has_cond {
				g.expr(node.cond)
			}
			g.write('; ')
			if node.has_inc {
				g.stmt(node.inc)
			}
			g.writeln(') {')
			g.is_vlines_enabled = true
			g.stmts(node.stmts)
			if node.label.len > 0 {
				g.writeln('${node.label}__continue: {}')
			}
			g.writeln('}')
			if node.label.len > 0 {
				g.writeln('${node.label}__break: {}')
			}
			g.branch_parent_pos = prev_branch_parent_pos
		}
		ast.ForInStmt {
			prev_branch_parent_pos := g.branch_parent_pos
			g.branch_parent_pos = node.pos.pos
			g.write_v_source_line_info(node.pos)
			g.for_in(node)
			g.branch_parent_pos = prev_branch_parent_pos
		}
		ast.ForStmt {
			prev_branch_parent_pos := g.branch_parent_pos
			g.branch_parent_pos = node.pos.pos
			g.write_v_source_line_info(node.pos)
			g.is_vlines_enabled = false
			if node.label.len > 0 {
				g.writeln('$node.label:')
			}
			g.writeln('for (;;) {')
			if !node.is_inf {
				g.indent++
				g.stmt_path_pos << g.out.len
				g.write('if (!(')
				g.expr(node.cond)
				g.writeln(')) break;')
				g.indent--
			}
			g.is_vlines_enabled = true
			g.stmts(node.stmts)
			if node.label.len > 0 {
				g.writeln('\t${node.label}__continue: {}')
			}
			g.writeln('}')
			if node.label.len > 0 {
				g.writeln('${node.label}__break: {}')
			}
			g.branch_parent_pos = prev_branch_parent_pos
		}
		ast.GlobalDecl {
			g.global_decl(node)
		}
		ast.GoStmt {
			g.go_stmt(node)
		}
		ast.GotoLabel {
			g.writeln('$node.name: {}')
		}
		ast.GotoStmt {
			g.writeln('goto $node.name;')
		}
		ast.HashStmt {
			// #include etc
			if node.kind == 'include' {
				mut missing_message := 'Header file $node.main, needed for module `$node.mod` was not found.'
				if node.msg != '' {
					missing_message += ' ${node.msg}.'
				} else {
					missing_message += ' Please install the corresponding development headers.'
				}
				mut guarded_include := get_guarded_include_text(node.main, missing_message)
				if node.main == '<errno.h>' {
					// fails with musl-gcc and msvc; but an unguarded include works:
					guarded_include = '#include $node.main'
				}
				if node.main.contains('.m') {
					// Objective C code import, include it after V types, so that e.g. `string` is
					// available there
					g.definitions.writeln('// added by module `$node.mod`:')
					g.definitions.writeln(guarded_include)
				} else {
					g.includes.writeln('// added by module `$node.mod`:')
					g.includes.writeln(guarded_include)
				}
			} else if node.kind == 'define' {
				g.includes.writeln('// defined by module `$node.mod`:')
				g.includes.writeln('#define $node.main')
			}
		}
		ast.Import {}
		ast.InterfaceDecl {
			// definitions are sorted and added in write_types
		}
		ast.Module {
			// g.is_builtin_mod = node.name == 'builtin'
			g.is_builtin_mod = node.name in ['builtin', 'os', 'strconv', 'strings', 'gg']
			// g.cur_mod = node.name
			g.cur_mod = node
		}
		ast.Return {
			g.write_defer_stmts_when_needed()
			// af := g.pref.autofree && node.exprs.len > 0 && node.exprs[0] is ast.CallExpr && !g.is_builtin_mod
			/*
			af := g.pref.autofree && !g.is_builtin_mod
			if false && af {
				g.writeln('// ast.Return free')
				g.autofree_scope_vars(node.pos.pos - 1, node.pos.line_nr, true)
				g.writeln('// ast.Return free_end2')
			}
			*/
			g.return_statement(node)
		}
		ast.SqlStmt {
			g.sql_stmt(node)
		}
		ast.StructDecl {
			name := if node.language == .c { util.no_dots(node.name) } else { c_name(node.name) }
			// TODO For some reason, build fails with autofree with this line
			// as it's only informative, comment it for now
			// g.gen_attrs(node.attrs)
			// g.writeln('typedef struct {')
			// for field in it.fields {
			// field_type_sym := g.table.get_type_symbol(field.typ)
			// g.writeln('\t$field_type_sym.name $field.name;')
			// }
			// g.writeln('} $name;')
			if node.language == .c {
				return
			}
			if node.is_union {
				g.typedefs.writeln('typedef union $name $name;')
			} else {
				g.typedefs.writeln('typedef struct $name $name;')
			}
		}
		ast.TypeDecl {
			g.writeln('// TypeDecl')
		}
	}
	if !g.skip_stmt_pos { // && g.stmt_path_pos.len > 0 {
		g.stmt_path_pos.delete_last()
	}
	// If we have temporary string exprs to free after this statement, do it. e.g.:
	// `foo('a' + 'b')` => `tmp := 'a' + 'b'; foo(tmp); string_free(&tmp);`
	if g.pref.autofree {
		// if node is ast.ExprStmt {&& node.expr is ast.CallExpr {
		if node !is ast.FnDecl {
			// p := node.position()
			// g.autofree_call_postgen(p.pos)
		}
	}
}

fn (mut g Gen) write_defer_stmts() {
	for defer_stmt in g.defer_stmts {
		g.writeln('// Defer begin')
		if defer_stmt.ifdef.len > 0 {
			g.writeln(defer_stmt.ifdef)
			g.stmts(defer_stmt.stmts)
			g.writeln('')
			g.writeln('#endif')
		} else {
			g.indent--
			g.stmts(defer_stmt.stmts)
			g.indent++
		}
		g.writeln('// Defer end')
	}
}

fn (mut g Gen) for_in(it ast.ForInStmt) {
	if it.label.len > 0 {
		g.writeln('\t$it.label: {}')
	}
	if it.is_range {
		// `for x in 1..10 {`
		i := if it.val_var == '_' { g.new_tmp_var() } else { c_name(it.val_var) }
		g.write('for (int $i = ')
		g.expr(it.cond)
		g.write('; $i < ')
		g.expr(it.high)
		g.writeln('; ++$i) {')
	} else if it.kind == .array {
		// `for num in nums {`
		g.writeln('// FOR IN array')
		styp := g.typ(it.val_type)
		val_sym := g.table.get_type_symbol(it.val_type)
		cond_type_is_ptr := it.cond_type.is_ptr()
		tmp := g.new_tmp_var()
		tmp_type := if cond_type_is_ptr { 'array *' } else { 'array' }
		g.write('$tmp_type $tmp = ')
		g.expr(it.cond)
		g.writeln(';')
		i := if it.key_var in ['', '_'] { g.new_tmp_var() } else { it.key_var }
		op_field := if cond_type_is_ptr { '->' } else { '.' }
		g.writeln('for (int $i = 0; $i < $tmp${op_field}len; ++$i) {')
		if it.val_var != '_' {
			if val_sym.kind == .function {
				g.write('\t')
				g.write_fn_ptr_decl(val_sym.info as table.FnType, c_name(it.val_var))
				g.writeln(' = ((voidptr*)$tmp${op_field}data)[$i];')
			} else {
				// If val is mutable (pointer behind the scenes), we need to generate
				// `int* val = ((int*)arr.data) + i;`
				// instead of
				// `int* val = ((int**)arr.data)[i];`
				// right := if it.val_is_mut { styp } else { styp + '*' }
				right := if it.val_is_mut {
					'(($styp)$tmp${op_field}data) + $i'
				} else {
					'(($styp*)$tmp${op_field}data)[$i]'
				}
				g.writeln('\t$styp ${c_name(it.val_var)} = $right;')
			}
		}
	} else if it.kind == .array_fixed {
		atmp := g.new_tmp_var()
		atmp_type := g.typ(it.cond_type)
		if !it.cond.is_lvalue() {
			g.error('for in: unhandled condition `$it.cond`', it.pos)
		}
		// TODO rvalue cond
		g.write('$atmp_type *$atmp = &')
		g.expr(it.cond)
		g.writeln(';')
		i := if it.key_var in ['', '_'] { g.new_tmp_var() } else { it.key_var }
		cond_sym := g.table.get_type_symbol(it.cond_type)
		info := cond_sym.info as table.ArrayFixed
		g.writeln('for (int $i = 0; $i != $info.size; ++$i) {')
		if it.val_var != '_' {
			val_sym := g.table.get_type_symbol(it.val_type)
			if val_sym.kind == .function {
				g.write('\t')
				g.write_fn_ptr_decl(val_sym.info as table.FnType, c_name(it.val_var))
			} else {
				styp := g.typ(it.val_type)
				g.write('\t$styp ${c_name(it.val_var)}')
			}
			g.writeln(' = (*$atmp)[$i];')
		}
	} else if it.kind == .map {
		// `for key, val in map {
		g.writeln('// FOR IN map')
		idx := g.new_tmp_var()
		atmp := g.new_tmp_var()
		atmp_styp := g.typ(it.cond_type)
		arw_or_pt := if it.cond_type.nr_muls() > 0 { '->' } else { '.' }
		g.write('$atmp_styp $atmp = ')
		g.expr(it.cond)
		g.writeln(';')
		g.writeln('for (int $idx = 0; $idx < $atmp${arw_or_pt}key_values.len; ++$idx) {')
		// TODO: don't have this check when the map has no deleted elements
		g.writeln('\tif (!DenseArray_has_index(&$atmp${arw_or_pt}key_values, $idx)) {continue;}')
		if it.key_var != '_' {
			key_styp := g.typ(it.key_type)
			key := c_name(it.key_var)
			g.writeln('\t$key_styp $key = /*key*/ *($key_styp*)DenseArray_key(&$atmp${arw_or_pt}key_values, $idx);')
			// TODO: analyze whether it.key_type has a .clone() method and call .clone() for all types:
			if it.key_type == table.string_type {
				g.writeln('\t$key = string_clone($key);')
			}
		}
		if it.val_var != '_' {
			val_sym := g.table.get_type_symbol(it.val_type)
			if val_sym.kind == .function {
				g.write('\t')
				g.write_fn_ptr_decl(val_sym.info as table.FnType, c_name(it.val_var))
				g.write(' = (*(voidptr*)')
			} else {
				val_styp := g.typ(it.val_type)
				g.write('\t$val_styp ${c_name(it.val_var)} = (*($val_styp*)')
			}
			g.writeln('DenseArray_value(&$atmp${arw_or_pt}key_values, $idx));')
		}
		g.stmts(it.stmts)
		if it.key_type == table.string_type && !g.is_builtin_mod {
			// g.writeln('string_free(&$key);')
		}
		if it.label.len > 0 {
			g.writeln('\t${it.label}__continue: {}')
		}
		g.writeln('}')
		if it.label.len > 0 {
			g.writeln('\t${it.label}__break: {}')
		}
		return
	} else if it.kind == .string {
		i := if it.key_var in ['', '_'] { g.new_tmp_var() } else { it.key_var }
		g.write('for (int $i = 0; $i < ')
		g.expr(it.cond)
		g.writeln('.len; ++$i) {')
		if it.val_var != '_' {
			g.write('\tbyte ${c_name(it.val_var)} = ')
			g.expr(it.cond)
			g.writeln('.str[$i];')
		}
	} else {
		s := g.table.type_to_str(it.cond_type)
		g.error('for in: unhandled symbol `$it.cond` of type `$s`', it.pos)
	}
	g.stmts(it.stmts)
	if it.label.len > 0 {
		g.writeln('\t${it.label}__continue: {}')
	}
	g.writeln('}')
	if it.label.len > 0 {
		g.writeln('\t${it.label}__break: {}')
	}
}

// use instead of expr() when you need to cast to union sum type (can add other casts also)
fn (mut g Gen) expr_with_cast(expr ast.Expr, got_type table.Type, expected_type table.Type) {
	// cast to sum type
	if expected_type != table.void_type {
		expected_is_ptr := expected_type.is_ptr()
		expected_deref_type := if expected_is_ptr { expected_type.deref() } else { expected_type }
		got_is_ptr := got_type.is_ptr()
		got_deref_type := if got_is_ptr { got_type.deref() } else { got_type }
		if g.table.sumtype_has_variant(expected_deref_type, got_deref_type) {
			exp_styp := g.typ(expected_type)
			got_styp := g.typ(got_type)
			// got_idx := got_type.idx()
			got_sym := g.table.get_type_symbol(got_type)
			got_sidx := g.type_sidx(got_type)
			// TODO: do we need 1-3?
			if expected_is_ptr && got_is_ptr {
				exp_der_styp := g.typ(expected_deref_type)
				g.write('/* sum type cast 1 */ ($exp_styp) memdup(&($exp_der_styp){._$got_sym.cname = ')
				g.expr(expr)
				g.write(', .typ = $got_sidx /* $got_sym.name */}, sizeof($exp_der_styp))')
			} else if expected_is_ptr {
				exp_der_styp := g.typ(expected_deref_type)
				g.write('/* sum type cast 2 */ ($exp_styp) memdup(&($exp_der_styp){._$got_sym.cname = memdup(&($got_styp[]){')
				g.expr(expr)
				g.write('}, sizeof($got_styp)), .typ = $got_sidx /* $got_sym.name */}, sizeof($exp_der_styp))')
			} else if got_is_ptr {
				g.write('/* sum type cast 3 */ ($exp_styp){._$got_sym.cname = ')
				g.expr(expr)
				g.write(', .typ = $got_sidx /* $got_sym.name */}')
			} else {
				mut is_already_sum_type := false
				scope := g.file.scope.innermost(expr.position().pos)
				if expr is ast.Ident {
					if v := scope.find_var(expr.name) {
						if v.sum_type_casts.len > 0 {
							is_already_sum_type = true
						}
					}
				} else if expr is ast.SelectorExpr {
					if _ := scope.find_struct_field(expr.expr_type, expr.field_name) {
						is_already_sum_type = true
					}
				}
				if is_already_sum_type {
					// Don't create a new sum type wrapper if there is already one
					g.prevent_sum_type_unwrapping_once = true
					g.expr(expr)
				} else {
					g.write('/* sum type cast 4 */ ($exp_styp){._$got_sym.cname = memdup(&($got_styp[]){')
					g.expr(expr)
					g.write('}, sizeof($got_styp)), .typ = $got_sidx /* $got_sym.name */}')
				}
			}
			return
		}
	}
	// Generic dereferencing logic
	expected_sym := g.table.get_type_symbol(expected_type)
	got_is_ptr := got_type.is_ptr()
	expected_is_ptr := expected_type.is_ptr()
	neither_void := table.voidptr_type !in [got_type, expected_type]
	if got_is_ptr && !expected_is_ptr && neither_void && expected_sym.kind !in [.interface_, .placeholder] {
		got_deref_type := got_type.deref()
		deref_sym := g.table.get_type_symbol(got_deref_type)
		deref_will_match := expected_type in [got_type, got_deref_type, deref_sym.parent_idx]
		got_is_opt := got_type.has_flag(.optional)
		if deref_will_match || got_is_opt {
			g.write('*')
		}
	}
	// no cast
	g.expr(expr)
}

// cestring returns a V string, properly escaped for embeddeding in a C string literal.
fn cestring(s string) string {
	return s.replace('\\', '\\\\').replace('"', "\'")
}

// ctoslit returns a '_SLIT("$s")' call, where s is properly escaped.
fn ctoslit(s string) string {
	return '_SLIT("' + cestring(s) + '")'
}

fn (mut g Gen) gen_attrs(attrs []table.Attr) {
	for attr in attrs {
		g.writeln('// Attr: [$attr.name]')
	}
}

fn (mut g Gen) gen_assert_stmt(original_assert_statement ast.AssertStmt) {
	mut a := original_assert_statement
	g.writeln('// assert')
	if mut a.expr is ast.InfixExpr {
		if mut a.expr.left is ast.CallExpr {
			a.expr.left = g.new_ctemp_var_then_gen(a.expr.left, a.expr.left_type)
		}
		if mut a.expr.right is ast.CallExpr {
			a.expr.right = g.new_ctemp_var_then_gen(a.expr.right, a.expr.right_type)
		}
	}
	g.inside_ternary++
	g.write('if (')
	g.expr(a.expr)
	g.write(')')
	g.decrement_inside_ternary()
	if g.is_test {
		g.writeln('{')
		g.writeln('\tg_test_oks++;')
		metaname_ok := g.gen_assert_metainfo(a)
		g.writeln('\tmain__cb_assertion_ok(&$metaname_ok);')
		g.writeln('} else {')
		g.writeln('\tg_test_fails++;')
		metaname_fail := g.gen_assert_metainfo(a)
		g.writeln('\tmain__cb_assertion_failed(&$metaname_fail);')
		g.writeln('\tlongjmp(g_jump_buffer, 1);')
		g.writeln('\t// TODO')
		g.writeln('\t// Maybe print all vars in a test function if it fails?')
		g.writeln('}')
		return
	}
	g.writeln(' {} else {')
	metaname_panic := g.gen_assert_metainfo(a)
	g.writeln('\t__print_assert_failure(&$metaname_panic);')
	g.writeln('\tv_panic(_SLIT("Assertion failed..."));')
	g.writeln('\texit(1);')
	g.writeln('}')
}

fn cnewlines(s string) string {
	return s.replace('\n', r'\n')
}

fn (mut g Gen) gen_assert_metainfo(a ast.AssertStmt) string {
	mod_path := cestring(g.file.path)
	fn_name := g.fn_decl.name
	line_nr := a.pos.line_nr
	src := cestring(a.expr.str())
	metaname := 'v_assert_meta_info_$g.new_tmp_var()'
	g.writeln('\tVAssertMetaInfo $metaname;')
	g.writeln('\tmemset(&$metaname, 0, sizeof(VAssertMetaInfo));')
	g.writeln('\t${metaname}.fpath = ${ctoslit(mod_path)};')
	g.writeln('\t${metaname}.line_nr = $line_nr;')
	g.writeln('\t${metaname}.fn_name = ${ctoslit(fn_name)};')
	g.writeln('\t${metaname}.src = ${cnewlines(ctoslit(src))};')
	match mut a.expr {
		ast.InfixExpr {
			g.writeln('\t${metaname}.op = ${ctoslit(a.expr.op.str())};')
			g.writeln('\t${metaname}.llabel = ${cnewlines(ctoslit(a.expr.left.str()))};')
			g.writeln('\t${metaname}.rlabel = ${cnewlines(ctoslit(a.expr.right.str()))};')
			g.write('\t${metaname}.lvalue = ')
			g.gen_assert_single_expr(a.expr.left, a.expr.left_type)
			g.writeln(';')
			//
			g.write('\t${metaname}.rvalue = ')
			g.gen_assert_single_expr(a.expr.right, a.expr.right_type)
			g.writeln(';')
		}
		ast.CallExpr {
			g.writeln('\t${metaname}.op = _SLIT("call");')
		}
		else {}
	}
	return metaname
}

fn (mut g Gen) gen_assert_single_expr(e ast.Expr, t table.Type) {
	unknown_value := '*unknown value*'
	match e {
		ast.CastExpr, ast.IndexExpr, ast.MatchExpr {
			g.write(ctoslit(unknown_value))
		}
		ast.PrefixExpr {
			if e.right is ast.CastExpr {
				// TODO: remove this check;
				// vlib/builtin/map_test.v (a map of &int, set to &int(0)) fails
				// without special casing ast.CastExpr here
				g.write(ctoslit(unknown_value))
			} else {
				g.gen_expr_to_string(e, t)
			}
		}
		ast.Type {
			sym := g.table.get_type_symbol(t)
			g.write(ctoslit('$sym.name'))
		}
		else {
			g.gen_expr_to_string(e, t)
		}
	}
	g.write(' /* typeof: ' + typeof(e) + ' type: ' + t.str() + ' */ ')
}

fn (mut g Gen) write_fn_ptr_decl(func &table.FnType, ptr_name string) {
	ret_styp := g.typ(func.func.return_type)
	g.write('$ret_styp (*$ptr_name) (')
	arg_len := func.func.params.len
	for i, arg in func.func.params {
		arg_styp := g.typ(arg.typ)
		g.write('$arg_styp $arg.name')
		if i < arg_len - 1 {
			g.write(', ')
		}
	}
	g.write(')')
}

// TODO this function is scary. Simplify/split up.
fn (mut g Gen) gen_assign_stmt(assign_stmt ast.AssignStmt) {
	if assign_stmt.is_static {
		g.write('static ')
	}
	mut return_type := table.void_type
	is_decl := assign_stmt.op == .decl_assign
	op := if is_decl { token.Kind.assign } else { assign_stmt.op }
	right_expr := assign_stmt.right[0]
	match right_expr {
		ast.CallExpr { return_type = right_expr.return_type }
		ast.MatchExpr { return_type = right_expr.return_type }
		ast.IfExpr { return_type = right_expr.typ }
		else {}
	}
	// Free the old value assigned to this string var (only if it's `str = [new value]`
	// or `x.str = [new value]` )
	mut af := g.pref.autofree && !g.is_builtin_mod && assign_stmt.op == .assign && assign_stmt.left_types.len ==
		1 &&
		(assign_stmt.left[0] is ast.Ident || assign_stmt.left[0] is ast.SelectorExpr)
	// assign_stmt.left_types[0] in [table.string_type, table.array_type] &&
	mut sref_name := ''
	mut type_to_free := ''
	if af {
		first_left_type := assign_stmt.left_types[0]
		first_left_sym := g.table.get_type_symbol(assign_stmt.left_types[0])
		if first_left_type == table.string_type || first_left_sym.kind == .array {
			type_to_free = if first_left_type == table.string_type { 'string' } else { 'array' }
			mut ok := true
			left0 := assign_stmt.left[0]
			if left0 is ast.Ident {
				if left0.name == '_' {
					ok = false
				}
			}
			if ok {
				sref_name = '_sref$assign_stmt.pos.pos'
				g.write('$type_to_free $sref_name = (') // TODO we are copying the entire string here, optimize
				// we can't just do `.str` since we need the extra data from the string struct
				// doing `&string` is also not an option since the stack memory with the data will be overwritten
				g.expr(left0) // assign_stmt.left[0])
				g.writeln('); // free $type_to_free on re-assignment2')
				defer {
					if af {
						g.writeln('${type_to_free}_free(&$sref_name);')
					}
				}
			} else {
				af = false
			}
		} else {
			af = false
		}
	}
	// Autofree tmp arg vars
	// first_right := assign_stmt.right[0]
	// af := g.pref.autofree && first_right is ast.CallExpr && !g.is_builtin_mod
	// if af {
	// g.autofree_call_pregen(first_right as ast.CallExpr)
	// }
	//
	//
	// Handle optionals. We need to declare a temp variable for them, that's why they are handled
	// here, not in call_expr().
	// `pos := s.index('x') or { return }`
	// ==========>
	// Option_int _t190 = string_index(s, _STR("x"));
	// if (!_t190.ok) {
	// string err = _t190.v_error;
	// int errcode = _t190.ecode;
	// return;
	// }
	// int pos = *(int*)_t190.data;
	mut tmp_opt := ''
	is_optional := g.pref.autofree &&
		(assign_stmt.op in [.decl_assign, .assign]) && assign_stmt.left_types.len == 1 && assign_stmt.right[0] is
		ast.CallExpr
	if is_optional {
		// g.write('/* optional assignment */')
		call_expr := assign_stmt.right[0] as ast.CallExpr
		if call_expr.or_block.kind != .absent {
			styp := g.typ(call_expr.return_type.set_flag(.optional))
			tmp_opt = g.new_tmp_var()
			g.write('/*AF opt*/$styp $tmp_opt = ')
			g.expr(assign_stmt.right[0])
			g.or_block(tmp_opt, call_expr.or_block, call_expr.return_type)
			g.writeln('/*=============ret*/')
			// if af && is_optional {
			// g.autofree_call_postgen()
			// }
			// return
		}
	}
	// json_test failed w/o this check
	if return_type != table.void_type && return_type != 0 {
		sym := g.table.get_type_symbol(return_type)
		if sym.kind == .multi_return {
			// multi return
			// TODO Handle in if_expr
			is_opt := return_type.has_flag(.optional)
			mr_var_name := 'mr_$assign_stmt.pos.pos'
			mr_styp := g.typ(return_type)
			g.write('$mr_styp $mr_var_name = ')
			g.is_assign_rhs = true
			g.expr(assign_stmt.right[0])
			g.is_assign_rhs = false
			g.writeln(';')
			for i, lx in assign_stmt.left {
				if lx is ast.Ident {
					if lx.kind == .blank_ident {
						continue
					}
				}
				styp := g.typ(assign_stmt.left_types[i])
				if assign_stmt.op == .decl_assign {
					g.write('$styp ')
				}
				g.expr(lx)
				if is_opt {
					mr_base_styp := g.base_type(return_type)
					g.writeln(' = (*($mr_base_styp*)${mr_var_name}.data).arg$i;')
				} else {
					g.writeln(' = ${mr_var_name}.arg$i;')
				}
			}
			return
		}
	}
	// TODO: non idents on left (exprs)
	if assign_stmt.has_cross_var {
		for i, left in assign_stmt.left {
			match left {
				ast.Ident {
					left_typ := assign_stmt.left_types[i]
					left_sym := g.table.get_type_symbol(left_typ)
					if left_sym.kind == .function {
						g.write_fn_ptr_decl(left_sym.info as table.FnType, '_var_$left.pos.pos')
						g.writeln(' = $left.name;')
					} else {
						styp := g.typ(left_typ)
						g.writeln('$styp _var_$left.pos.pos = $left.name;')
					}
				}
				ast.IndexExpr {
					sym := g.table.get_type_symbol(left.left_type)
					if sym.kind == .array {
						info := sym.info as table.Array
						elem_typ := g.table.get_type_symbol(info.elem_type)
						if elem_typ.kind == .function {
							left_typ := assign_stmt.left_types[i]
							left_sym := g.table.get_type_symbol(left_typ)
							g.write_fn_ptr_decl(left_sym.info as table.FnType, '_var_$left.pos.pos')
							g.write(' = *(voidptr*)array_get(')
						} else {
							styp := g.typ(info.elem_type)
							g.write('$styp _var_$left.pos.pos = *($styp*)array_get(')
						}
						if left.left_type.is_ptr() {
							g.write('*')
						}
						needs_clone := info.elem_type == table.string_type && g.pref.autofree
						if needs_clone {
							g.write('/*1*/string_clone(')
						}
						g.expr(left.left)
						if needs_clone {
							g.write(')')
						}
						g.write(', ')
						g.expr(left.index)
						g.writeln(');')
					} else if sym.kind == .map {
						info := sym.info as table.Map
						skeytyp := g.typ(info.key_type)
						styp := g.typ(info.value_type)
						zero := g.type_default(info.value_type)
						val_typ := g.table.get_type_symbol(info.value_type)
						if val_typ.kind == .function {
							left_type := assign_stmt.left_types[i]
							left_sym := g.table.get_type_symbol(left_type)
							g.write_fn_ptr_decl(left_sym.info as table.FnType, '_var_$left.pos.pos')
							g.write(' = *(voidptr*)map_get_1(')
						} else {
							g.write('$styp _var_$left.pos.pos = *($styp*)map_get_1(')
						}
						if !left.left_type.is_ptr() {
							g.write('ADDR(map, ')
							g.expr(left.left)
							g.write(')')
						} else {
							g.expr(left.left)
						}
						g.write(', &($skeytyp[]){')
						g.expr(left.index)
						g.write('}')
						if val_typ.kind == .function {
							g.writeln(', &(voidptr[]){ $zero });')
						} else {
							g.writeln(', &($styp[]){ $zero });')
						}
					}
				}
				ast.SelectorExpr {
					styp := g.typ(left.typ)
					g.write('$styp _var_$left.pos.pos = ')
					g.expr(left.expr)
					if left.expr_type.is_ptr() {
						g.write('/* left.expr_type */')
						g.writeln('->$left.field_name;')
					} else {
						g.writeln('.$left.field_name;')
					}
				}
				else {}
			}
		}
	}
	// `a := 1` | `a,b := 1,2`
	for i, left in assign_stmt.left {
		mut is_interface := false
		mut var_type := assign_stmt.left_types[i]
		mut val_type := assign_stmt.right_types[i]
		val := assign_stmt.right[i]
		mut is_call := false
		mut blank_assign := false
		mut ident := ast.Ident{
			scope: 0
		}
		left_sym := g.table.get_type_symbol(var_type)
		if left_sym.kind == .interface_ {
			if left is ast.SelectorExpr {
				ident = left.root_ident()
				if ident.obj is ast.Var {
					idobj := ident.obj as ast.Var
					root_type_sym := g.table.get_type_symbol(idobj.typ)
					if root_type_sym.kind == .struct_ {
						is_interface = true
					}
				}
			}
		}
		if left is ast.Ident {
			ident = left
			// id_info := ident.var_info()
			// var_type = id_info.typ
			blank_assign = left.kind == .blank_ident
			// TODO: temporary, remove this
			left_info := left.info
			if left_info is ast.IdentVar {
				share := left_info.share
				if share == .shared_t {
					var_type = var_type.set_flag(.shared_f)
				}
				if share == .atomic_t {
					var_type = var_type.set_flag(.atomic_f)
				}
			}
		}
		styp := g.typ(var_type)
		mut is_fixed_array_init := false
		mut has_val := false
		match val {
			ast.ArrayInit {
				is_fixed_array_init = val.is_fixed
				has_val = val.has_val
			}
			ast.CallExpr {
				is_call = true
				return_type = val.return_type
			}
			// TODO: no buffer fiddling
			ast.AnonFn {
				if blank_assign {
					g.write('{')
				}
				// if it's a decl assign (`:=`) or a blank assignment `_ =`/`_ :=` then generate `void (*ident) (args) =`
				if (is_decl || blank_assign) && left is ast.Ident {
					ret_styp := g.typ(val.decl.return_type)
					g.write('$ret_styp (*$ident.name) (')
					def_pos := g.definitions.len
					g.fn_args(val.decl.params, val.decl.is_variadic)
					g.definitions.go_back(g.definitions.len - def_pos)
					g.write(') = ')
				} else {
					g.expr(left)
					g.write(' = ')
				}
				g.expr(val)
				g.writeln(';')
				if blank_assign {
					g.write('}')
				}
				continue
			}
			else {}
		}
		right_sym := g.table.get_type_symbol(val_type)
		is_fixed_array_copy := right_sym.kind == .array_fixed && val is ast.Ident
		g.is_assign_lhs = true
		if is_interface && right_sym.kind == .interface_ {
			is_interface = false
		}
		if val_type.has_flag(.optional) {
			g.right_is_opt = true
		}
		if blank_assign {
			if is_call {
				g.expr(val)
			} else {
				g.write('{$styp _ = ')
				g.expr(val)
				g.writeln(';}')
			}
		} else if is_fixed_array_init && assign_stmt.op == .assign {
			right := val as ast.ArrayInit
			if right.has_val {
				for j, expr in right.exprs {
					g.expr(left)
					g.write('[$j] = ')
					g.expr(expr)
					g.writeln(';')
				}
			} else {
				fixed_array := right_sym.info as table.ArrayFixed
				for j in 0 .. fixed_array.size {
					g.expr(left)
					g.write('[$j] = ')
					if right.has_default {
						g.expr(right.default_expr)
					} else {
						g.write(g.type_default(right.elem_type))
					}
					g.writeln(';')
				}
			}
		} else {
			g.assign_op = assign_stmt.op
			is_inside_ternary := g.inside_ternary != 0
			cur_line := if is_inside_ternary && is_decl {
				g.register_ternary_name(ident.name)
				g.empty_line = false
				g.go_before_ternary()
			} else {
				''
			}
			mut str_add := false
			if var_type == table.string_type_idx && assign_stmt.op == .plus_assign {
				if left is ast.IndexExpr {
					// a[0] += str => `array_set(&a, 0, &(string[]) {string_add(...))})`
					g.expr(left)
					g.write('string_add(')
				} else {
					// str += str2 => `str = string_add(str, str2)`
					g.expr(left)
					g.write(' = /*f*/string_add(')
				}
				g.is_assign_lhs = false
				g.is_assign_rhs = true
				str_add = true
			}
			if right_sym.kind == .function && is_decl {
				if is_inside_ternary && is_decl {
					g.out.write(tabs[g.indent - g.inside_ternary])
				}
				func := right_sym.info as table.FnType
				ret_styp := g.typ(func.func.return_type)
				g.write('$ret_styp (*${g.get_ternary_name(ident.name)}) (')
				def_pos := g.definitions.len
				g.fn_args(func.func.params, func.func.is_variadic)
				g.definitions.go_back(g.definitions.len - def_pos)
				g.write(')')
			} else {
				if is_decl {
					if is_inside_ternary {
						g.out.write(tabs[g.indent - g.inside_ternary])
					}
					g.write('$styp ')
				}
				if left is ast.Ident || left is ast.SelectorExpr {
					g.prevent_sum_type_unwrapping_once = true
				}
				if !is_fixed_array_copy || is_decl {
					g.expr(left)
				}
			}
			if is_inside_ternary && is_decl {
				g.write(';\n$cur_line')
				g.out.write(tabs[g.indent])
				g.expr(left)
			}
			g.is_assign_lhs = false
			g.is_assign_rhs = true
			if is_fixed_array_copy {
				if is_decl {
					g.writeln(';')
				}
			} else if !g.is_array_set && !str_add {
				g.write(' $op ')
			} else if str_add {
				g.write(', ')
			}
			mut cloned := false
			if g.autofree && right_sym.kind in [.array, .string] {
				if g.gen_clone_assignment(val, right_sym, false) {
					cloned = true
				}
			}
			unwrap_optional := !var_type.has_flag(.optional) && val_type.has_flag(.optional)
			if unwrap_optional {
				// Unwrap the optional now that the testing code has been prepended.
				// `pos := s.index(...
				// `int pos = *(int)_t10.data;`
				g.write('*($styp*)')
				if g.pref.autofree {
					g.write(tmp_opt + '.data/*FFz*/')
					g.right_is_opt = false
					g.is_assign_rhs = false
					if g.inside_ternary == 0 && !assign_stmt.is_simple {
						g.writeln(';')
					}
					return
				}
			}
			g.is_shared = var_type.has_flag(.shared_f)
			if !cloned {
				if is_fixed_array_copy {
					i_var := g.new_tmp_var()
					fixed_array := right_sym.info as table.ArrayFixed
					g.write('for(int $i_var=0; $i_var<$fixed_array.size; $i_var++) {')
					g.expr(left)
					g.write('[$i_var] = ')
					g.expr(val)
					g.write('[$i_var];')
					g.writeln('}')
				} else if is_decl {
					if is_fixed_array_init && !has_val {
						if val is ast.ArrayInit {
							if val.has_default {
								g.write('{')
								g.expr(val.default_expr)
								info := right_sym.info as table.ArrayFixed
								for _ in 1 .. info.size {
									g.write(', ')
									g.expr(val.default_expr)
								}
								g.write('}')
							} else {
								g.write('{0}')
							}
						} else {
							g.write('{0}')
						}
					} else {
						g.expr(val)
					}
				} else {
					if assign_stmt.has_cross_var {
						g.gen_cross_tmp_variable(assign_stmt.left, val)
					} else {
						if is_interface {
							g.interface_call(val_type, var_type)
						}
						g.expr_with_cast(val, val_type, var_type)
						if is_interface {
							g.write(')')
						}
					}
				}
			}
			if unwrap_optional {
				if g.pref.autofree {
					// g.write(tmp_opt + '/*FF*/')
				} else {
					g.write('.data')
				}
			}
			if str_add {
				g.write(')')
			}
			if g.is_array_set {
				g.write(' })')
				g.is_array_set = false
			}
			g.is_shared = false
		}
		g.right_is_opt = false
		g.is_assign_rhs = false
		if g.inside_ternary == 0 && !assign_stmt.is_simple {
			g.writeln(';')
		}
	}
}

fn (mut g Gen) gen_cross_tmp_variable(left []ast.Expr, val ast.Expr) {
	val_ := val
	match val {
		ast.Ident {
			mut has_var := false
			for lx in left {
				if lx is ast.Ident {
					if val.name == lx.name {
						g.write('_var_')
						g.write(lx.pos.pos.str())
						has_var = true
						break
					}
				}
			}
			if !has_var {
				g.expr(val_)
			}
		}
		ast.IndexExpr {
			mut has_var := false
			for lx in left {
				if val_.str() == lx.str() {
					g.write('_var_')
					g.write(lx.position().pos.str())
					has_var = true
					break
				}
			}
			if !has_var {
				g.expr(val_)
			}
		}
		ast.InfixExpr {
			g.gen_cross_tmp_variable(left, val.left)
			g.write(val.op.str())
			g.gen_cross_tmp_variable(left, val.right)
		}
		ast.PrefixExpr {
			g.write(val.op.str())
			g.gen_cross_tmp_variable(left, val.right)
		}
		ast.PostfixExpr {
			g.gen_cross_tmp_variable(left, val.expr)
			g.write(val.op.str())
		}
		ast.SelectorExpr {
			mut has_var := false
			for lx in left {
				if val_.str() == lx.str() {
					g.write('_var_')
					g.write(lx.position().pos.str())
					has_var = true
					break
				}
			}
			if !has_var {
				g.expr(val_)
			}
		}
		else {
			g.expr(val_)
		}
	}
}

fn (mut g Gen) register_ternary_name(name string) {
	level_key := g.inside_ternary.str()
	if level_key !in g.ternary_level_names {
		g.ternary_level_names[level_key] = []string{}
	}
	new_name := g.new_tmp_var()
	g.ternary_names[name] = new_name
	g.ternary_level_names[level_key] << name
}

fn (mut g Gen) get_ternary_name(name string) string {
	if g.inside_ternary == 0 {
		return name
	}
	if name !in g.ternary_names {
		return name
	}
	return g.ternary_names[name]
}

fn (mut g Gen) gen_clone_assignment(val ast.Expr, right_sym table.TypeSymbol, add_eq bool) bool {
	if val !is ast.Ident && val !is ast.SelectorExpr {
		return false
	}
	if g.autofree && right_sym.kind == .array {
		// `arr1 = arr2` => `arr1 = arr2.clone()`
		if add_eq {
			g.write('=')
		}
		g.write(' array_clone_static(')
		g.expr(val)
		g.write(')')
	} else if g.autofree && right_sym.kind == .string {
		if add_eq {
			g.write('=')
		}
		// `str1 = str2` => `str1 = str2.clone()`
		g.write(' string_clone_static(')
		g.expr(val)
		g.write(')')
	}
	return true
}

fn (mut g Gen) autofree_scope_vars(pos int, line_nr int, free_parent_scopes bool) {
	g.autofree_scope_vars_stop(pos, line_nr, free_parent_scopes, -1)
}

fn (mut g Gen) autofree_scope_vars_stop(pos int, line_nr int, free_parent_scopes bool, stop_pos int) {
	if g.is_builtin_mod {
		// In `builtin` everything is freed manually.
		return
	}
	if pos == -1 {
		// TODO why can pos be -1?
		return
	}
	// eprintln('> free_scope_vars($pos)')
	scope := g.file.scope.innermost(pos)
	if scope.start_pos == 0 {
		// TODO why can scope.pos be 0? (only outside fns?)
		return
	}
	g.writeln('// autofree_scope_vars(pos=$pos line_nr=$line_nr scope.pos=$scope.start_pos scope.end_pos=$scope.end_pos)')
	g.autofree_scope_vars2(scope, scope.start_pos, scope.end_pos, line_nr, free_parent_scopes,
		stop_pos)
}

// fn (mut g Gen) autofree_scope_vars2(scope &ast.Scope, end_pos int) {
fn (mut g Gen) autofree_scope_vars2(scope &ast.Scope, start_pos int, end_pos int, line_nr int, free_parent_scopes bool, stop_pos int) {
	if isnil(scope) {
		return
	}
	for _, obj in scope.objects {
		match obj {
			ast.Var {
				g.writeln('// var "$obj.name" var.pos=$obj.pos.pos var.line_nr=$obj.pos.line_nr')
				if obj.name == g.returned_var_name {
					g.writeln('// skipping returned var')
					continue
				}
				if obj.is_or {
					// Skip vars inited with the `or {}`, since they are generated
					// after the or block in C.
					g.writeln('// skipping `or{}` var "$obj.name"')
					continue
				}
				if obj.is_tmp {
					// Skip for loop vars
					g.writeln('// skipping tmp var "$obj.name"')
					continue
				}
				// if var.typ == 0 {
				// // TODO why 0?
				// continue
				// }
				// if v.pos.pos > end_pos {
				if obj.pos.pos > end_pos || (obj.pos.pos < start_pos && obj.pos.line_nr == line_nr) {
					// Do not free vars that were declared after this scope
					continue
				}
				is_optional := obj.typ.has_flag(.optional)
				if is_optional {
					// TODO: free optionals
					continue
				}
				g.autofree_variable(obj)
			}
			else {}
		}
	}
	// Free all vars in parent scopes as well:
	// ```
	// s := ...
	// if ... {
	// s.free()
	// return
	// }
	// ```
	// if !isnil(scope.parent) && line_nr > 0 {
	if free_parent_scopes && !isnil(scope.parent) &&
		(stop_pos == -1 || scope.parent.start_pos >= stop_pos) {
		g.writeln('// af parent scope:')
		g.autofree_scope_vars2(scope.parent, start_pos, end_pos, line_nr, true, stop_pos)
	}
}

fn (mut g Gen) autofree_variable(v ast.Var) {
	sym := g.table.get_type_symbol(v.typ)
	// if v.name.contains('output2') {
	// eprintln('   > var name: ${v.name:-20s} | is_arg: ${v.is_arg.str():6} | var type: ${int(v.typ):8} | type_name: ${sym.name:-33s}')
	// }
	if sym.kind == .array {
		g.autofree_var_call('array_free', v)
		return
	}
	if sym.kind == .string {
		// Don't free simple string literals.
		match v.expr {
			ast.StringLiteral {
				g.writeln('// str literal')
			}
			else {
				// NOTE/TODO: assign_stmt multi returns variables have no expr
				// since the type comes from the called fns return type
				/*
				f := v.name[0]
				if
					//!(f >= `a` && f <= `d`) {
					//f != `c` {
					v.name!='cvar_name' {
					t := typeof(v.expr)
				return '// other ' + t + '\n'
				}
				*/
			}
		}
		g.autofree_var_call('string_free', v)
		return
	}
	if sym.has_method('free') {
		g.autofree_var_call(c_name(sym.name) + '_free', v)
	}
}

fn (mut g Gen) autofree_var_call(free_fn_name string, v ast.Var) {
	if v.is_arg {
		// fn args should not be autofreed
		return
	}
	if v.is_used && v.is_autofree_tmp {
		// tmp expr vars do not need to be freed again here
		return
	}
	if g.is_builtin_mod {
		return
	}
	// if v.is_autofree_tmp && !g.doing_autofree_tmp {
	// return
	// }
	if v.name.contains('expr_write_1_') {
		// TODO remove this temporary hack
		return
	}
	if v.typ.is_ptr() {
		g.writeln('\t${free_fn_name}(${c_name(v.name)}); // autofreed ptr var')
	} else {
		g.writeln('\t${free_fn_name}(&${c_name(v.name)}); // autofreed var $g.cur_mod.name $g.is_builtin_mod')
	}
}

fn (mut g Gen) gen_anon_fn_decl(it ast.AnonFn) {
	pos := g.out.len
	def_pos := g.definitions.len
	g.stmt(it.decl)
	fn_body := g.out.after(pos)
	g.out.go_back(fn_body.len)
	g.definitions.go_back(g.definitions.len - def_pos)
	g.definitions.write(fn_body)
}

fn (mut g Gen) map_fn_ptrs(key_typ table.TypeSymbol) (string, string, string, string) {
	mut hash_fn := ''
	mut key_eq_fn := ''
	mut clone_fn := ''
	mut free_fn := '&map_free_nop'
	match key_typ.kind {
		.byte, .bool, .i8, .char {
			hash_fn = '&map_hash_int_1'
			key_eq_fn = '&map_eq_int_1'
			clone_fn = '&map_clone_int_1'
		}
		.i16, .u16 {
			hash_fn = '&map_hash_int_2'
			key_eq_fn = '&map_eq_int_2'
			clone_fn = '&map_clone_int_2'
		}
		.int, .u32 {
			hash_fn = '&map_hash_int_4'
			key_eq_fn = '&map_eq_int_4'
			clone_fn = '&map_clone_int_4'
		}
		.byteptr, .charptr, .voidptr, .u64, .i64 {
			hash_fn = '&map_hash_int_8'
			key_eq_fn = '&map_eq_int_8'
			clone_fn = '&map_clone_int_8'
		}
		.string {
			hash_fn = '&map_hash_string'
			key_eq_fn = '&map_eq_string'
			clone_fn = '&map_clone_string'
			free_fn = '&map_free_string'
		}
		else {
			verror('map key type not supported')
		}
	}
	return hash_fn, key_eq_fn, clone_fn, free_fn
}

fn (mut g Gen) expr(node ast.Expr) {
	// println('cgen expr() line_nr=$node.pos.line_nr')
	// NB: please keep the type names in the match here in alphabetical order:
	match node {
		ast.AnonFn {
			// TODO: dont fiddle with buffers
			g.gen_anon_fn_decl(node)
			fsym := g.table.get_type_symbol(node.typ)
			g.write(fsym.name)
		}
		ast.ArrayDecompose {
			g.expr(node.expr)
		}
		ast.ArrayInit {
			g.array_init(node)
		}
		ast.AsCast {
			g.as_cast(node)
		}
		ast.Assoc {
			g.assoc(node)
		}
		ast.BoolLiteral {
			g.write(node.val.str())
		}
		ast.CallExpr {
			// if g.fileis('1.strings') {
			// println('\ncall_expr()()')
			// }
			g.call_expr(node)
			// if g.fileis('1.strings') {
			// println('before:' + node.autofree_pregen)
			// }
			if g.pref.autofree && !g.is_builtin_mod && !g.is_js_call && g.strs_to_free0.len ==
				0 && !g.inside_lambda { // && g.inside_ternary ==
				// if len != 0, that means we are handling call expr inside call expr (arg)
				// and it'll get messed up here, since it's handled recursively in autofree_call_pregen()
				// so just skip it
				g.autofree_call_pregen(node)
				if g.strs_to_free0.len > 0 {
					g.insert_before_stmt(g.strs_to_free0.join('\n') + '/* inserted before */')
				}
				g.strs_to_free0 = []
				// println('pos=$node.pos.pos')
			}
			// if g.pref.autofree && node.autofree_pregen != '' { // g.strs_to_free0.len != 0 {
			/*
			if g.pref.autofree {
				s := g.autofree_pregen[node.pos.pos.str()]
				if s != '' {
					// g.insert_before_stmt('/*START2*/' + g.strs_to_free0.join('\n') + '/*END*/')
					// g.insert_before_stmt('/*START3*/' + node.autofree_pregen + '/*END*/')
					g.insert_before_stmt('/*START3*/' + s + '/*END*/')
					// for s in g.strs_to_free0 {
				}
				// //g.writeln(s)
				// }
				g.strs_to_free0 = []
			}
			*/
		}
		ast.CastExpr {
			// g.write('/*cast*/')
			if g.is_amp {
				// &Foo(0) => ((Foo*)0)
				g.out.go_back(1)
			}
			g.is_amp = false
			sym := g.table.get_type_symbol(node.typ)
			if sym.kind == .string && !node.typ.is_ptr() {
				// `string(x)` needs `tos()`, but not `&string(x)
				// `tos(str, len)`, `tos2(str)`
				if node.has_arg {
					g.write('tos((byteptr)')
				} else {
					g.write('tos2((byteptr)')
				}
				g.expr(node.expr)
				expr_sym := g.table.get_type_symbol(node.expr_type)
				if expr_sym.kind == .array {
					// if we are casting an array, we need to add `.data`
					g.write('.data')
				}
				if node.has_arg {
					// len argument
					g.write(', ')
					g.expr(node.arg)
				}
				g.write(')')
			} else if sym.kind == .sum_type {
				g.expr_with_cast(node.expr, node.expr_type, node.typ)
			} else if sym.kind == .struct_ && !node.typ.is_ptr() && !(sym.info as table.Struct).is_typedef {
				styp := g.typ(node.typ)
				g.write('*(($styp *)(&')
				g.expr(node.expr)
				g.write('))')
			} else {
				styp := g.typ(node.typ)
				mut cast_label := ''
				if sym.kind != .alias || (sym.info as table.Alias).parent_type != node.expr_type {
					cast_label = '($styp)'
				}
				g.write('(${cast_label}(')
				g.expr(node.expr)
				if node.expr is ast.IntegerLiteral &&
					node.typ in [table.u64_type, table.u32_type, table.u16_type] {
					g.write('U')
				}
				g.write('))')
			}
		}
		ast.ChanInit {
			elem_typ_str := g.typ(node.elem_type)
			g.write('sync__new_channel_st(')
			if node.has_cap {
				g.expr(node.cap_expr)
			} else {
				g.write('0')
			}
			g.write(', sizeof(')
			g.write(elem_typ_str)
			g.write('))')
		}
		ast.CharLiteral {
			if node.val == r'\`' {
				g.write("'`'")
			} else {
				g.write("'$node.val'")
			}
		}
		ast.AtExpr {
			g.comp_at(node)
		}
		ast.ComptimeCall {
			g.comptime_call(node)
		}
		ast.Comment {}
		ast.ConcatExpr {
			g.concat_expr(node)
		}
		ast.CTempVar {
			// g.write('/*ctmp .orig: $node.orig.str() , .typ: $node.typ, .is_ptr: $node.is_ptr */ ')
			g.write(node.name)
		}
		ast.EnumVal {
			// g.write('${it.mod}${it.enum_name}_$it.val')
			styp := g.typ(node.typ)
			g.write('${styp}_$node.val')
		}
		ast.FloatLiteral {
			g.write(node.val)
		}
		ast.Ident {
			g.ident(node)
		}
		ast.IfExpr {
			g.if_expr(node)
		}
		ast.IfGuardExpr {
			g.write('/* guard */')
		}
		ast.IndexExpr {
			g.index_expr(node)
		}
		ast.InfixExpr {
			if node.op in [.left_shift, .plus_assign, .minus_assign] {
				g.inside_map_infix = true
				g.infix_expr(node)
				g.inside_map_infix = false
			} else {
				g.infix_expr(node)
			}
		}
		ast.IntegerLiteral {
			if node.val.starts_with('0o') {
				g.write('0')
				g.write(node.val[2..])
			} else {
				g.write(node.val) // .int().str())
			}
		}
		ast.LockExpr {
			g.lock_expr(node)
		}
		ast.MatchExpr {
			g.match_expr(node)
		}
		ast.MapInit {
			key_typ_str := g.typ(node.key_type)
			value_typ_str := g.typ(node.value_type)
			value_typ := g.table.get_type_symbol(node.value_type)
			key_typ := g.table.get_type_symbol(node.key_type)
			hash_fn, key_eq_fn, clone_fn, free_fn := g.map_fn_ptrs(key_typ)
			size := node.vals.len
			mut shared_styp := '' // only needed for shared &[]{...}
			mut styp := ''
			is_amp := g.is_amp
			g.is_amp = false
			if is_amp {
				g.out.go_back(1) // delete the `&` already generated in `prefix_expr()
				if g.is_shared {
					mut shared_typ := node.typ.set_flag(.shared_f)
					shared_styp = g.typ(shared_typ)
					g.writeln('($shared_styp*)memdup(&($shared_styp){.val = ')
				} else {
					styp = g.typ(node.typ)
					g.write('($styp*)memdup(&') // TODO: doesn't work with every compiler
				}
			} else {
				if g.is_shared {
					g.writeln('{.val = ($styp*)')
				}
			}
			if size > 0 {
				if value_typ.kind == .function {
					g.write('new_map_init_2($hash_fn, $key_eq_fn, $clone_fn, $free_fn, $size, sizeof($key_typ_str), sizeof(voidptr), _MOV(($key_typ_str[$size]){')
				} else {
					g.write('new_map_init_2($hash_fn, $key_eq_fn, $clone_fn, $free_fn, $size, sizeof($key_typ_str), sizeof($value_typ_str), _MOV(($key_typ_str[$size]){')
				}
				for expr in node.keys {
					g.expr(expr)
					g.write(', ')
				}
				if value_typ.kind == .function {
					g.write('}), _MOV((voidptr[$size]){')
				} else {
					g.write('}), _MOV(($value_typ_str[$size]){')
				}
				for expr in node.vals {
					g.expr(expr)
					g.write(', ')
				}
				g.write('}))')
			} else {
				g.write('new_map_2(sizeof($key_typ_str), sizeof($value_typ_str), $hash_fn, $key_eq_fn, $clone_fn, $free_fn)')
			}
			if g.is_shared {
				g.write(', .mtx = sync__new_rwmutex()}')
				if is_amp {
					g.write(', sizeof($shared_styp))')
				}
			} else if is_amp {
				g.write(', sizeof($styp))')
			}
		}
		ast.None {
			g.write('opt_none()')
		}
		ast.OrExpr {
			// this should never appear here
		}
		ast.ParExpr {
			g.write('(')
			g.expr(node.expr)
			g.write(')')
		}
		ast.PostfixExpr {
			if node.auto_locked != '' {
				g.writeln('sync__RwMutex_w_lock($node.auto_locked->mtx);')
			}
			g.inside_map_postfix = true
			g.expr(node.expr)
			g.inside_map_postfix = false
			g.write(node.op.str())
			if node.auto_locked != '' {
				g.writeln(';')
				g.write('sync__RwMutex_w_unlock($node.auto_locked->mtx)')
			}
		}
		ast.PrefixExpr {
			gen_or := node.op == .arrow && node.or_block.kind != .absent
			if node.op == .amp {
				g.is_amp = true
			}
			if node.op == .arrow {
				styp := g.typ(node.right_type)
				right_sym := g.table.get_type_symbol(node.right_type)
				mut right_inf := right_sym.info as table.Chan
				elem_type := right_inf.elem_type
				is_gen_or_and_assign_rhs := gen_or && g.is_assign_rhs
				cur_line := if is_gen_or_and_assign_rhs {
					line := g.go_before_stmt(0)
					g.out.write(tabs[g.indent])
					line
				} else {
					''
				}
				tmp_opt := if gen_or { g.new_tmp_var() } else { '' }
				if gen_or {
					opt_elem_type := g.typ(elem_type.set_flag(.optional))
					g.register_chan_pop_optional_call(opt_elem_type, styp)
					g.write('$opt_elem_type $tmp_opt = __Option_${styp}_popval(')
				} else {
					g.write('__${styp}_popval(')
				}
				g.expr(node.right)
				g.write(')')
				if gen_or {
					g.or_block(tmp_opt, node.or_block, elem_type)
					if is_gen_or_and_assign_rhs {
						elem_styp := g.typ(elem_type)
						g.write('\n$cur_line*($elem_styp*)${tmp_opt}.data')
					}
				}
			} else {
				// g.write('/*pref*/')
				g.write(node.op.str())
				// g.write('(')
				g.expr(node.right)
			}
			g.is_amp = false
		}
		ast.RangeExpr {
			// Only used in IndexExpr
		}
		ast.SelectExpr {
			g.select_expr(node)
		}
		ast.SizeOf {
			if node.is_type {
				node_typ := g.unwrap_generic(node.typ)
				mut styp := node.type_name
				if styp.starts_with('C.') {
					styp = styp[2..]
				}
				if node.type_name == '' || node.typ.has_flag(.generic) {
					styp = g.typ(node_typ)
				} else {
					sym := g.table.get_type_symbol(node_typ)
					if sym.kind == .struct_ {
						info := sym.info as table.Struct
						if !info.is_typedef {
							styp = 'struct ' + styp
						}
					}
				}
				g.write('/*SizeOfType*/ sizeof(${util.no_dots(styp)})')
			} else {
				g.write('/*SizeOfVar*/ sizeof(')
				g.expr(node.expr)
				g.write(')')
			}
		}
		ast.SqlExpr {
			g.sql_select_expr(node)
		}
		ast.StringLiteral {
			g.string_literal(node)
		}
		ast.StringInterLiteral {
			g.string_inter_literal(node)
		}
		ast.StructInit {
			// `user := User{name: 'Bob'}`
			g.struct_init(node)
		}
		ast.SelectorExpr {
			g.selector_expr(node)
		}
		ast.Type {
			// match sum Type
			// g.write('/* Type */')
			// type_idx := node.typ.idx()
			sym := g.table.get_type_symbol(node.typ)
			sidx := g.type_sidx(node.typ)
			// g.write('$type_idx /* $sym.name */')
			g.write('$sidx /* $sym.name */')
		}
		ast.TypeOf {
			g.typeof_expr(node)
		}
		ast.Likely {
			if node.is_likely {
				g.write('_likely_')
			} else {
				g.write('_unlikely_')
			}
			g.write('(')
			g.expr(node.expr)
			g.write(')')
		}
		ast.UnsafeExpr {
			g.expr(node.expr)
		}
	}
}

// T.name, typeof(expr).name
fn (mut g Gen) type_name(type_ table.Type) {
	mut typ := type_
	if typ.has_flag(.generic) {
		typ = g.cur_generic_type
	}
	s := g.table.type_to_str(typ)
	g.write('_SLIT("${util.strip_main_name(s)}")')
}

fn (mut g Gen) typeof_expr(node ast.TypeOf) {
	sym := g.table.get_type_symbol(node.expr_type)
	if sym.kind == .sum_type {
		// When encountering a .sum_type, typeof() should be done at runtime,
		// because the subtype of the expression may change:
		g.write('tos3( /* $sym.name */ v_typeof_sumtype_${sym.cname}( (')
		g.expr(node.expr)
		g.write(').typ ))')
	} else if sym.kind == .array_fixed {
		fixed_info := sym.info as table.ArrayFixed
		typ_name := g.table.get_type_name(fixed_info.elem_type)
		g.write('_SLIT("[$fixed_info.size]${util.strip_main_name(typ_name)}")')
	} else if sym.kind == .function {
		info := sym.info as table.FnType
		g.write('_SLIT("${g.fn_decl_str(info)}")')
	} else if node.expr_type.has_flag(.variadic) {
		varg_elem_type_sym := g.table.get_type_symbol(g.table.value_type(node.expr_type))
		g.write('_SLIT("...${util.strip_main_name(varg_elem_type_sym.name)}")')
	} else {
		g.write('_SLIT("${util.strip_main_name(sym.name)}")')
	}
}

fn (mut g Gen) selector_expr(node ast.SelectorExpr) {
	prevent_sum_type_unwrapping_once := g.prevent_sum_type_unwrapping_once
	g.prevent_sum_type_unwrapping_once = false
	if node.name_type > 0 {
		g.type_name(node.name_type)
		return
	}
	if node.expr_type == 0 {
		g.checker_bug('unexpected SelectorExpr.expr_type = 0', node.pos)
	}
	sym := g.table.get_type_symbol(node.expr_type)
	// if node expr is a root ident and an optional
	mut is_optional := node.expr is ast.Ident && node.expr_type.has_flag(.optional)
	if is_optional {
		opt_base_typ := g.base_type(node.expr_type)
		g.writeln('(*($opt_base_typ*)')
	}
	if sym.kind == .array_fixed {
		assert node.field_name == 'len'
		info := sym.info as table.ArrayFixed
		g.write('$info.size')
		return
	}
	if sym.kind == .chan && node.field_name == 'len' {
		g.write('sync__Channel_len(')
		g.expr(node.expr)
		g.write(')')
		return
	}
	mut sum_type_deref_field := ''
	if f := g.table.struct_find_field(sym, node.field_name) {
		field_sym := g.table.get_type_symbol(f.typ)
		if field_sym.kind == .sum_type {
			if !prevent_sum_type_unwrapping_once {
				// check first if field is sum type because scope searching is expensive
				scope := g.file.scope.innermost(node.pos.pos)
				if field := scope.find_struct_field(node.expr_type, node.field_name) {
					// union sum type deref
					for i, typ in field.sum_type_casts {
						g.write('(*')
						cast_sym := g.table.get_type_symbol(typ)
						if i != 0 {
							dot := if field.typ.is_ptr() { '->' } else { '.' }
							sum_type_deref_field += ')$dot'
						}
						if mut cast_sym.info is table.Aggregate {
							agg_sym := g.table.get_type_symbol(cast_sym.info.types[g.aggregate_type_idx])
							sum_type_deref_field += '_$agg_sym.cname'
							// sum_type_deref_field += '_${cast_sym.info.types[g.aggregate_type_idx]}'
						} else {
							sum_type_deref_field += '_$cast_sym.cname'
						}
					}
				}
			}
		}
	}
	g.expr(node.expr)
	if is_optional {
		g.write('.data)')
	}
	// struct embedding
	if sym.info is table.Struct {
		if node.from_embed_type != 0 {
			embed_sym := g.table.get_type_symbol(node.from_embed_type)
			embed_name := embed_sym.embed_name()
			g.write('.$embed_name')
		}
	}
	if node.expr_type.is_ptr() || sym.kind == .chan {
		g.write('->')
	} else {
		// g.write('. /*typ=  $it.expr_type */') // ${g.typ(it.expr_type)} /')
		g.write('.')
	}
	if node.expr_type.has_flag(.shared_f) {
		g.write('val.')
	}
	if node.expr_type == 0 {
		verror('cgen: SelectorExpr | expr_type: 0 | it.expr: `$node.expr` | field: `$node.field_name` | file: $g.file.path | line: $node.pos.line_nr')
	}
	g.write(c_name(node.field_name))
	if sum_type_deref_field != '' {
		g.write('.$sum_type_deref_field)')
	}
}

fn (mut g Gen) enum_expr(node ast.Expr) {
	match node {
		ast.EnumVal { g.write(node.val) }
		else { g.expr(node) }
	}
}

fn (mut g Gen) infix_expr(node ast.InfixExpr) {
	// println('infix_expr() op="$node.op.str()" line_nr=$node.pos.line_nr')
	// g.write('/*infix*/')
	// if it.left_type == table.string_type_idx {
	// g.write('/*$node.left_type str*/')
	// }
	// string + string, string == string etc
	// g.infix_op = node.op
	if node.auto_locked != '' {
		g.writeln('sync__RwMutex_w_lock($node.auto_locked->mtx);')
	}
	left_type := g.unwrap_generic(node.left_type)
	left_sym := g.table.get_type_symbol(left_type)
	unaliased_left := if left_sym.kind == .alias {
		(left_sym.info as table.Alias).parent_type
	} else {
		left_type
	}
	if node.op in [.key_is, .not_is] {
		g.is_expr(node)
		return
	}
	right_sym := g.table.get_type_symbol(node.right_type)
	unaliased_right := if right_sym.kind == .alias {
		(right_sym.info as table.Alias).parent_type
	} else {
		node.right_type
	}
	if unaliased_left == table.ustring_type_idx && node.op != .key_in && node.op != .not_in {
		fn_name := match node.op {
			.plus {
				'ustring_add('
			}
			.eq {
				'ustring_eq('
			}
			.ne {
				'ustring_ne('
			}
			.lt {
				'ustring_lt('
			}
			.le {
				'ustring_le('
			}
			.gt {
				'ustring_gt('
			}
			.ge {
				'ustring_ge('
			}
			else {
				verror('op error for type `$left_sym.name`')
				'/*node error*/'
			}
		}
		g.write(fn_name)
		g.expr(node.left)
		g.write(', ')
		g.expr(node.right)
		g.write(')')
	} else if unaliased_left == table.string_type_idx && node.op !in [.key_in, .not_in] {
		// `str == ''` -> `str.len == 0` optimization
		if node.op in [.eq, .ne] &&
			node.right is ast.StringLiteral && (node.right as ast.StringLiteral).val == '' {
			arrow := if left_type.is_ptr() { '->' } else { '.' }
			g.write('(')
			g.expr(node.left)
			g.write(')')
			g.write('${arrow}len $node.op 0')
		} else {
			fn_name := match node.op {
				.plus {
					'string_add('
				}
				.eq {
					'string_eq('
				}
				.ne {
					'string_ne('
				}
				.lt {
					'string_lt('
				}
				.le {
					'string_le('
				}
				.gt {
					'string_gt('
				}
				.ge {
					'string_ge('
				}
				else {
					verror('op error for type `$left_sym.name`')
					'/*node error*/'
				}
			}
			g.write(fn_name)
			g.expr(node.left)
			g.write(', ')
			g.expr(node.right)
			g.write(')')
		}
	} else if node.op in [.eq, .ne] && left_sym.kind == .array && right_sym.kind == .array {
		ptr_typ := g.gen_array_equality_fn(left_type)
		if node.op == .eq {
			g.write('${ptr_typ}_arr_eq(')
		} else if node.op == .ne {
			g.write('!${ptr_typ}_arr_eq(')
		}
		if node.left_type.is_ptr() {
			g.write('*')
		}
		g.expr(node.left)
		g.write(', ')
		if node.right_type.is_ptr() {
			g.write('*')
		}
		g.expr(node.right)
		g.write(')')
	} else if node.op in [.eq, .ne] &&
		left_sym.kind == .array_fixed && right_sym.kind == .array_fixed {
		info := left_sym.info as table.ArrayFixed
		et := info.elem_type
		if !et.is_ptr() && !et.is_pointer() && !et.is_number() && et.idx() !in [table.bool_type_idx, table.char_type_idx] {
			verror('`==` on fixed array only supported with POD element types ATM')
		}
		g.write('(memcmp(')
		g.expr(node.left)
		g.write(', ')
		if node.right is ast.ArrayInit {
			s := g.typ(left_type)
			g.write('($s)')
		}
		g.expr(node.right)
		g.write(', sizeof(')
		g.expr(node.left)
		if node.op == .eq {
			g.write(')) == 0')
		} else if node.op == .ne {
			g.write(')) != 0')
		}
		g.write(')')
	} else if node.op in [.eq, .ne] && left_sym.kind == .map && right_sym.kind == .map {
		ptr_typ := g.gen_map_equality_fn(left_type)
		if node.op == .eq {
			g.write('${ptr_typ}_map_eq(')
		} else if node.op == .ne {
			g.write('!${ptr_typ}_map_eq(')
		}
		if node.left_type.is_ptr() {
			g.write('*')
		}
		g.expr(node.left)
		g.write(', ')
		if node.right_type.is_ptr() {
			g.write('*')
		}
		g.expr(node.right)
		g.write(')')
	} else if node.op in [.eq, .ne] && left_sym.kind == .struct_ && right_sym.kind == .struct_ {
		ptr_typ := g.gen_struct_equality_fn(left_type)
		if node.op == .eq {
			g.write('${ptr_typ}_struct_eq(')
		} else if node.op == .ne {
			g.write('!${ptr_typ}_struct_eq(')
		}
		if node.left_type.is_ptr() {
			g.write('*')
		}
		g.expr(node.left)
		g.write(', ')
		if node.right_type.is_ptr() {
			g.write('*')
		}
		g.expr(node.right)
		g.write(')')
	} else if node.op in [.key_in, .not_in] {
		if node.op == .not_in {
			g.write('!')
		}
		if right_sym.kind == .array {
			if mut node.right is ast.ArrayInit {
				if node.right.exprs.len > 0 {
					// `a in [1,2,3]` optimization => `a == 1 || a == 2 || a == 3`
					// avoids an allocation
					// g.write('/*in opt*/')
					g.write('(')
					g.in_optimization(node.left, node.right)
					g.write(')')
					return
				}
			}
			fn_name := g.gen_array_contains_method(node.right_type)
			g.write('(${fn_name}(')
			if node.right_type.is_ptr() {
				g.write('*')
			}
			g.expr(node.right)
			g.write(', ')
			g.expr(node.left)
			g.write('))')
			return
		} else if right_sym.kind == .map {
			g.write('_IN_MAP(')
			if !node.left_type.is_ptr() {
				left_type_str := g.table.type_to_str(node.left_type)
				g.write('ADDR($left_type_str, ')
				g.expr(node.left)
				g.write(')')
			} else {
				g.expr(node.left)
			}
			g.write(', ')
			if !node.right_type.is_ptr() {
				g.write('ADDR(map, ')
				g.expr(node.right)
				g.write(')')
			} else {
				g.expr(node.right)
			}
			g.write(')')
		} else if right_sym.kind == .string {
			g.write('string_contains(')
			g.expr(node.right)
			g.write(', ')
			g.expr(node.left)
			g.write(')')
		}
	} else if node.op == .left_shift && left_sym.kind == .array {
		// arr << val
		tmp := g.new_tmp_var()
		info := left_sym.info as table.Array
		if right_sym.kind == .array && info.elem_type != node.right_type {
			// push an array => PUSH_MANY, but not if pushing an array to 2d array (`[][]int << []int`)
			g.write('_PUSH_MANY(')
			mut expected_push_many_atype := left_type
			if !expected_push_many_atype.is_ptr() {
				// fn f(mut a []int) { a << [1,2,3] } -> type of `a` is `array_int*` -> no need for &
				g.write('&')
			} else {
				expected_push_many_atype = expected_push_many_atype.deref()
			}
			g.expr(node.left)
			g.write(', (')
			g.expr_with_cast(node.right, node.right_type, left_type)
			styp := g.typ(expected_push_many_atype)
			g.write('), $tmp, $styp)')
		} else {
			// push a single element
			elem_type_str := g.typ(info.elem_type)
			elem_sym := g.table.get_type_symbol(info.elem_type)
			g.write('array_push(')
			if !left_type.is_ptr() {
				g.write('&')
			}
			g.expr(node.left)
			if elem_sym.kind == .function {
				g.write(', _MOV((voidptr[]){ ')
			} else {
				g.write(', _MOV(($elem_type_str[]){ ')
			}
			is_interface := elem_sym.kind == .interface_ && node.right_type != info.elem_type
			if elem_sym.kind == .interface_ && node.right_type != info.elem_type {
				g.interface_call(node.right_type, info.elem_type)
			}
			// if g.pref.autofree
			needs_clone := info.elem_type == table.string_type && !g.is_builtin_mod
			if needs_clone {
				g.write('string_clone(')
			}
			g.expr_with_cast(node.right, node.right_type, info.elem_type)
			if needs_clone {
				g.write(')')
			}
			if is_interface {
				g.write(')')
			}
			g.write(' }))')
		}
	} else if node.op == .arrow {
		// chan <- val
		styp := left_sym.cname
		g.write('__${styp}_pushval(')
		g.expr(node.left)
		g.write(', ')
		g.expr(node.right)
		g.write(')')
	} else if unaliased_left.idx() in [table.u32_type_idx, table.u64_type_idx] && unaliased_right.is_signed() &&
		node.op in [.eq, .ne, .gt, .lt, .ge, .le] {
		bitsize := if unaliased_left.idx() == table.u32_type_idx &&
			unaliased_right.idx() != table.i64_type_idx { 32 } else { 64 }
		g.write('_us${bitsize}_${cmp_str[int(node.op) - int(token.Kind.eq)]}(')
		g.expr(node.left)
		g.write(',')
		g.expr(node.right)
		g.write(')')
	} else if unaliased_right.idx() in [table.u32_type_idx, table.u64_type_idx] && unaliased_left.is_signed() &&
		node.op in [.eq, .ne, .gt, .lt, .ge, .le] {
		bitsize := if unaliased_right.idx() == table.u32_type_idx &&
			unaliased_left.idx() != table.i64_type_idx { 32 } else { 64 }
		g.write('_us${bitsize}_${cmp_rev[int(node.op) - int(token.Kind.eq)]}(')
		g.expr(node.right)
		g.write(',')
		g.expr(node.left)
		g.write(')')
	} else {
		a := left_sym.name[0].is_capital() || left_sym.name.contains('.')
		b := left_sym.kind != .alias
		c := left_sym.kind == .alias && (left_sym.info as table.Alias).language == .c
		// Check if aliased type is a struct
		d := !b &&
			g.typ((left_sym.info as table.Alias).parent_type).split('__').last()[0].is_capital()
		if node.op in [.plus, .minus, .mul, .div, .mod] && ((a && b) || c || d) {
			// Overloaded operators
			g.write(g.typ(if !d {
				left_type
			} else {
				(left_sym.info as table.Alias).parent_type
			}))
			g.write('_')
			g.write(util.replace_op(node.op.str()))
			g.write('(')
			g.expr(node.left)
			g.write(', ')
			g.expr(node.right)
			g.write(')')
		} else {
			need_par := node.op in [.amp, .pipe, .xor] // `x & y == 0` => `(x & y) == 0` in C
			if need_par {
				g.write('(')
			}
			g.expr(node.left)
			g.write(' $node.op.str() ')
			g.expr(node.right)
			if need_par {
				g.write(')')
			}
		}
	}
	if node.auto_locked != '' {
		g.writeln(';')
		g.write('sync__RwMutex_w_unlock($node.auto_locked->mtx)')
	}
}

fn (mut g Gen) lock_expr(node ast.LockExpr) {
	mut lock_prefixes := []byte{len: 0, cap: node.lockeds.len}
	for id in node.lockeds {
		name := id.name
		deref := if id.is_mut { '->' } else { '.' }
		lock_prefix := if node.is_rlock { `r` } else { `w` }
		lock_prefixes << lock_prefix // keep for unlock
		g.writeln('sync__RwMutex_${lock_prefix:c}_lock($name${deref}mtx);')
	}
	g.stmts(node.stmts)
	// unlock in reverse order
	for i := node.lockeds.len - 1; i >= 0; i-- {
		id := node.lockeds[i]
		lock_prefix := lock_prefixes[i]
		name := id.name
		deref := if id.is_mut { '->' } else { '.' }
		g.writeln('sync__RwMutex_${lock_prefix:c}_unlock($name${deref}mtx);')
	}
}

fn (mut g Gen) match_expr(node ast.MatchExpr) {
	// println('match expr typ=$it.expr_type')
	// TODO
	if node.cond_type == 0 {
		g.writeln('// match 0')
		return
	}
	is_expr := (node.is_expr && node.return_type != table.void_type) || g.inside_ternary > 0
	if is_expr {
		g.inside_ternary++
		// g.write('/* EM ret type=${g.typ(node.return_type)}		expected_type=${g.typ(node.expected_type)}  */')
	}
	cur_line := if is_expr {
		g.empty_line = true
		g.go_before_stmt(0)
	} else {
		''
	}
	cond_var := g.new_tmp_var()
	g.write('${g.typ(node.cond_type)} $cond_var = ')
	g.expr(node.cond)
	g.writeln('; ')
	g.write(cur_line)
	if is_expr {
		// brackets needed otherwise '?' will apply to everything on the left
		g.write('(')
	}
	if node.is_sum_type {
		g.match_expr_sumtype(node, is_expr, cond_var)
	} else {
		g.match_expr_classic(node, is_expr, cond_var)
	}
	if is_expr {
		g.write(')')
		g.decrement_inside_ternary()
	}
}

fn (mut g Gen) match_expr_sumtype(node ast.MatchExpr, is_expr bool, cond_var string) {
	for j, branch in node.branches {
		mut sumtype_index := 0
		// iterates through all types in sumtype branches
		for {
			g.aggregate_type_idx = sumtype_index
			is_last := j == node.branches.len - 1
			sym := g.table.get_type_symbol(node.cond_type)
			if branch.is_else || (node.is_expr && is_last) {
				if is_expr {
					// TODO too many branches. maybe separate ?: matches
					g.write(' : ')
				} else {
					g.writeln('')
					g.write_v_source_line_info(branch.pos)
					g.writeln('else {')
				}
			} else {
				if j > 0 || sumtype_index > 0 {
					if is_expr {
						g.write(' : ')
					} else {
						g.writeln('')
						g.write_v_source_line_info(branch.pos)
						g.write('else ')
					}
				}
				if is_expr {
					g.write('(')
				} else {
					g.write_v_source_line_info(branch.pos)
					g.write('if (')
				}
				g.write(cond_var)
				// branch_sym := g.table.get_type_symbol(branch.typ)
				if sym.kind == .sum_type {
					dot_or_ptr := if node.cond_type.is_ptr() { '->' } else { '.' }
					g.write(dot_or_ptr)
					g.write('typ == ')
				} else if sym.kind == .interface_ {
					// g.write('._interface_idx == _${sym.name}_${branch_sym} ')
					g.write('._interface_idx == ')
				}
				g.expr(branch.exprs[sumtype_index])
				if is_expr {
					g.write(') ? ')
				} else {
					g.writeln(') {')
				}
			}
			g.stmts(branch.stmts)
			if g.inside_ternary == 0 {
				g.write('}')
			}
			sumtype_index++
			if branch.exprs.len == 0 || sumtype_index == branch.exprs.len {
				break
			}
		}
		// reset global field for next use
		g.aggregate_type_idx = 0
	}
}

fn (mut g Gen) match_expr_classic(node ast.MatchExpr, is_expr bool, cond_var string) {
	type_sym := g.table.get_type_symbol(node.cond_type)
	for j, branch in node.branches {
		is_last := j == node.branches.len - 1
		if branch.is_else || (node.is_expr && is_last) {
			if node.branches.len > 1 {
				if is_expr {
					// TODO too many branches. maybe separate ?: matches
					g.write(' : ')
				} else {
					g.writeln('')
					g.write_v_source_line_info(branch.pos)
					g.writeln('else {')
				}
			}
		} else {
			if j > 0 {
				if is_expr {
					g.write(' : ')
				} else {
					g.writeln('')
					g.write_v_source_line_info(branch.pos)
					g.write('else ')
				}
			}
			if is_expr {
				g.write('(')
			} else {
				g.write_v_source_line_info(branch.pos)
				g.write('if (')
			}
			for i, expr in branch.exprs {
				if i > 0 {
					g.write(' || ')
				}
				if type_sym.kind == .string {
					if (expr as ast.StringLiteral).val == '' {
						g.write('${cond_var}.len == 0')
					} else {
						g.write('string_eq(')
						g.write(cond_var)
						g.write(', ')
						g.expr(expr)
						g.write(')')
					}
				} else if expr is ast.RangeExpr {
					// if type is unsigned and low is 0, check is unneeded
					mut skip_low := false
					if expr.low is ast.IntegerLiteral {
						if node.cond_type in [table.u16_type, table.u32_type, table.u64_type] &&
							expr.low.val == '0' {
							skip_low = true
						}
					}
					g.write('(')
					if !skip_low {
						g.write(cond_var)
						g.write(' >= ')
						g.expr(expr.low)
						g.write(' && ')
					}
					g.write(cond_var)
					g.write(' <= ')
					g.expr(expr.high)
					g.write(')')
				} else {
					g.write(cond_var)
					g.write(' == ')
					g.expr(expr)
				}
			}
			if is_expr {
				g.write(') ? ')
			} else {
				g.writeln(') {')
			}
		}
		g.stmts(branch.stmts)
		if g.inside_ternary == 0 && node.branches.len > 1 {
			g.write('}')
		}
	}
}

fn (mut g Gen) select_expr(node ast.SelectExpr) {
	is_expr := node.is_expr || g.inside_ternary > 0
	cur_line := if is_expr {
		g.empty_line = true
		g.go_before_stmt(0)
	} else {
		''
	}
	n_channels := if node.has_exception { node.branches.len - 1 } else { node.branches.len }
	mut channels := []ast.Expr{cap: n_channels}
	mut objs := []ast.Expr{cap: n_channels}
	mut tmp_objs := []string{cap: n_channels}
	mut elem_types := []string{cap: n_channels}
	mut is_push := []bool{cap: n_channels}
	mut has_else := false
	mut has_timeout := false
	mut timeout_expr := ast.Expr{}
	mut exception_branch := -1
	for j, branch in node.branches {
		if branch.is_else {
			has_else = true
			exception_branch = j
		} else if branch.is_timeout {
			has_timeout = true
			exception_branch = j
			timeout_expr = (branch.stmt as ast.ExprStmt).expr
		} else {
			match branch.stmt {
				ast.ExprStmt {
					// send expression
					expr := branch.stmt.expr as ast.InfixExpr
					channels << expr.left
					if expr.right is ast.Ident ||
						expr.right is ast.IndexExpr || expr.right is ast.SelectorExpr || expr.right is ast.StructInit {
						// addressable objects in the `C` output
						objs << expr.right
						tmp_objs << ''
						elem_types << ''
					} else {
						// must be evaluated to tmp var before real `select` is performed
						objs << ast.Expr{}
						tmp_obj := g.new_tmp_var()
						tmp_objs << tmp_obj
						el_stype := g.typ(g.table.mktyp(expr.right_type))
						g.writeln('$el_stype $tmp_obj;')
					}
					is_push << true
				}
				ast.AssignStmt {
					rec_expr := branch.stmt.right[0] as ast.PrefixExpr
					channels << rec_expr.right
					is_push << false
					// create tmp unless the object with *exactly* the type we need exists already
					if branch.stmt.op == .decl_assign ||
						branch.stmt.right_types[0] != branch.stmt.left_types[0] {
						tmp_obj := g.new_tmp_var()
						tmp_objs << tmp_obj
						el_stype := g.typ(branch.stmt.right_types[0])
						elem_types << if branch.stmt.op == .decl_assign {
							el_stype + ' '
						} else {
							''
						}
						g.writeln('$el_stype $tmp_obj;')
					} else {
						tmp_objs << ''
						elem_types << ''
					}
					objs << branch.stmt.left[0]
				}
				else {}
			}
		}
	}
	chan_array := g.new_tmp_var()
	g.write('array_sync__Channel_ptr $chan_array = new_array_from_c_array($n_channels, $n_channels, sizeof(sync__Channel*), _MOV((sync__Channel*[$n_channels]){')
	for i in 0 .. n_channels {
		if i > 0 {
			g.write(', ')
		}
		g.write('(sync__Channel*)(')
		g.expr(channels[i])
		g.write(')')
	}
	g.writeln('}));')
	directions_array := g.new_tmp_var()
	g.write('array_sync__Direction $directions_array = new_array_from_c_array($n_channels, $n_channels, sizeof(sync__Direction), _MOV((sync__Direction[$n_channels]){')
	for i in 0 .. n_channels {
		if i > 0 {
			g.write(', ')
		}
		if is_push[i] {
			g.write('sync__Direction_push')
		} else {
			g.write('sync__Direction_pop')
		}
	}
	g.writeln('}));')
	objs_array := g.new_tmp_var()
	g.write('array_voidptr $objs_array = new_array_from_c_array($n_channels, $n_channels, sizeof(voidptr), _MOV((voidptr[$n_channels]){')
	for i in 0 .. n_channels {
		g.write(if i > 0 {
			', &'
		} else {
			'&'
		})
		if tmp_objs[i] == '' {
			g.expr(objs[i])
		} else {
			g.write(tmp_objs[i])
		}
	}
	g.writeln('}));')
	select_result := g.new_tmp_var()
	g.write('int $select_result = sync__channel_select(&/*arr*/$chan_array, $directions_array, &/*arr*/$objs_array, ')
	if has_timeout {
		g.expr(timeout_expr)
	} else if has_else {
		g.write('0')
	} else {
		g.write('-1')
	}
	g.writeln(');')
	mut i := 0
	for j in 0 .. node.branches.len {
		if j > 0 {
			g.write('} else ')
		}
		g.write('if ($select_result == ')
		if j == exception_branch {
			g.writeln('-1) {')
		} else {
			g.writeln('$i) {')
			if !is_push[i] && tmp_objs[i] != '' {
				g.write('\t${elem_types[i]}')
				g.expr(objs[i])
				g.writeln(' = ${tmp_objs[i]};')
			}
			i++
		}
		g.stmts(node.branches[j].stmts)
	}
	g.writeln('}')
	if is_expr {
		g.empty_line = false
		g.write(cur_line)
		g.write('($select_result != -2)')
	}
}

fn (mut g Gen) ident(node ast.Ident) {
	prevent_sum_type_unwrapping_once := g.prevent_sum_type_unwrapping_once
	g.prevent_sum_type_unwrapping_once = false
	if node.name == 'lld' {
		return
	}
	if node.name.starts_with('C.') {
		g.write(util.no_dots(node.name[2..]))
		return
	}
	if node.kind == .constant { // && !node.name.starts_with('g_') {
		// TODO globals hack
		g.write('_const_')
	}
	mut name := c_name(node.name)
	// TODO: temporary, remove this
	node_info := node.info
	if node_info is ast.IdentVar {
		// x ?int
		// `x = 10` => `x.data = 10` (g.right_is_opt == false)
		// `x = new_opt()` => `x = new_opt()` (g.right_is_opt == true)
		// `println(x)` => `println(*(int*)x.data)`
		if node_info.is_optional && !(g.is_assign_lhs && g.right_is_opt) {
			g.write('/*opt*/')
			styp := g.base_type(node_info.typ)
			g.write('(*($styp*)${name}.data)')
			return
		}
		if !g.is_assign_lhs && node_info.share == .shared_t {
			g.write('${name}.val')
			return
		}
		scope := g.file.scope.innermost(node.pos.pos)
		if v := scope.find_var(node.name) {
			if v.sum_type_casts.len > 0 {
				if !prevent_sum_type_unwrapping_once {
					for _ in v.sum_type_casts {
						g.write('(*')
					}
					for i, typ in v.sum_type_casts {
						cast_sym := g.table.get_type_symbol(typ)
						if i == 0 {
							g.write(name)
						}
						dot := if v.typ.is_ptr() { '->' } else { '.' }
						if mut cast_sym.info is table.Aggregate {
							sym := g.table.get_type_symbol(cast_sym.info.types[g.aggregate_type_idx])
							g.write('${dot}_$sym.cname')
						} else {
							g.write('${dot}_$cast_sym.cname')
						}
						g.write(')')
					}
					return
				}
			}
		}
	}
	g.write(g.get_ternary_name(name))
}

fn (mut g Gen) concat_expr(node ast.ConcatExpr) {
	styp := g.typ(node.return_type)
	sym := g.table.get_type_symbol(node.return_type)
	is_multi := sym.kind == .multi_return
	if !is_multi {
		g.expr(node.vals[0])
	} else {
		g.write('($styp){')
		for i, expr in node.vals {
			g.write('.arg$i=')
			g.expr(expr)
			if i < node.vals.len - 1 {
				g.write(',')
			}
		}
		g.write('}')
	}
}

fn (mut g Gen) if_expr(node ast.IfExpr) {
	if node.is_comptime {
		g.comp_if(node)
		return
	}
	// For simpe if expressions we can use C's `?:`
	// `if x > 0 { 1 } else { 2 }` => `(x > 0) ? (1) : (2)`
	// For if expressions with multiple statements or another if expression inside, it's much
	// easier to use a temp var, than do C tricks with commas, introduce special vars etc
	// (as it used to be done).
	// Always use this in -autofree, since ?: can have tmp expressions that have to be freed.
	first_branch := node.branches[0]
	needs_tmp_var := node.is_expr &&
		(g.pref.autofree || (g.pref.experimental &&
		(first_branch.stmts.len > 1 || (first_branch.stmts[0] is ast.ExprStmt &&
		(first_branch.stmts[0] as ast.ExprStmt).expr is ast.IfExpr))))
	/*
	needs_tmp_var := node.is_expr &&
		(g.pref.autofree || g.pref.experimental) &&
		(node.branches[0].stmts.len > 1 || node.branches[0].stmts[0] is ast.IfExpr)
	*/
	tmp := if needs_tmp_var { g.new_tmp_var() } else { '' }
	mut cur_line := ''
	if needs_tmp_var {
		g.write('/*experimental if expr*/')
		styp := g.typ(node.typ)
		// g.insert_before_stmt('$styp $tmp;')
		cur_line = g.go_before_stmt(0)
		g.writeln('$styp $tmp; /* if prepend */')
	} else if node.is_expr || g.inside_ternary != 0 {
		g.inside_ternary++
		// g.inside_if_expr = true
		g.write('(')
		for i, branch in node.branches {
			if i > 0 {
				g.write(' : ')
			}
			if i < node.branches.len - 1 || !node.has_else {
				g.expr(branch.cond)
				g.write(' ? ')
			}
			g.stmts(branch.stmts)
		}
		if node.branches.len == 1 {
			g.write(': 0')
		}
		g.write(')')
		g.decrement_inside_ternary()
		return
	}
	mut is_guard := false
	mut guard_idx := 0
	mut guard_vars := []string{}
	for i, branch in node.branches {
		cond := branch.cond
		if cond is ast.IfGuardExpr {
			if !is_guard {
				is_guard = true
				guard_idx = i
				guard_vars = []string{len: node.branches.len}
				g.writeln('{ /* if guard */ ')
			}
			var_name := g.new_tmp_var()
			guard_vars[i] = var_name
			g.writeln('${g.typ(cond.expr_type)} $var_name;')
		}
	}
	for i, branch in node.branches {
		if i > 0 {
			g.write('} else ')
		}
		// if last branch is `else {`
		if i == node.branches.len - 1 && node.has_else {
			g.writeln('{')
			// define `err` only for simple `if val := opt {...} else {`
			if is_guard && guard_idx == i - 1 {
				cvar_name := guard_vars[guard_idx]
				g.writeln('\tstring err = ${cvar_name}.v_error;')
				g.writeln('\tint errcode = ${cvar_name}.ecode;')
			}
		} else {
			match branch.cond {
				ast.IfGuardExpr {
					var_name := guard_vars[i]
					g.write('if ($var_name = ')
					g.expr(branch.cond.expr)
					g.writeln(', ${var_name}.ok) {')
					if branch.cond.var_name != '_' {
						base_type := g.base_type(branch.cond.expr_type)
						g.writeln('\t$base_type $branch.cond.var_name = *($base_type*)${var_name}.data;')
					}
				}
				else {
					g.write('if (')
					g.expr(branch.cond)
					g.writeln(') {')
				}
			}
		}
		if branch.smartcast && branch.stmts.len > 0 {
			infix := branch.cond as ast.InfixExpr
			if mut infix.left is ast.Ident {
				right_type := infix.right as ast.Type
				left_type := infix.left_type
				it_type := g.typ(right_type.typ)
				g.write('\t$it_type* _sc_tmp_$branch.pos.pos = ($it_type*)')
				g.expr(infix.left)
				if left_type.is_ptr() {
					g.write('->')
				} else {
					g.write('.')
				}
				g.writeln('_object;')
				g.writeln('\t$it_type* $infix.left.name = _sc_tmp_$branch.pos.pos;')
			}
		}
		if needs_tmp_var {
			g.stmts_with_tmp_var(branch.stmts, tmp)
		} else {
			g.stmts(branch.stmts)
		}
	}
	if is_guard {
		g.write('}')
	}
	g.writeln('}')
	if needs_tmp_var {
		// g.writeln('$cur_line $tmp; /*Z*/')
		g.write('$cur_line $tmp /*Z*/')
	}
}

fn (mut g Gen) index_expr(node ast.IndexExpr) {
	match node.index {
		ast.RangeExpr {
			sym := g.table.get_type_symbol(node.left_type)
			if sym.kind == .string {
				g.write('string_substr(')
				g.expr(node.left)
			} else if sym.kind == .array {
				g.write('array_slice(')
				if node.left_type.is_ptr() {
					g.write('*')
				}
				g.expr(node.left)
			} else if sym.kind == .array_fixed {
				// Convert a fixed array to V array when doing `fixed_arr[start..end]`
				g.write('array_slice(new_array_from_c_array(_ARR_LEN(')
				g.expr(node.left)
				g.write('), _ARR_LEN(')
				g.expr(node.left)
				g.write('), sizeof(')
				g.expr(node.left)
				g.write('[0]), ')
				g.expr(node.left)
				g.write(')')
			} else {
				g.expr(node.left)
			}
			g.write(', ')
			if node.index.has_low {
				g.expr(node.index.low)
			} else {
				g.write('0')
			}
			g.write(', ')
			if node.index.has_high {
				g.expr(node.index.high)
			} else {
				g.expr(node.left)
				g.write('.len')
			}
			g.write(')')
		}
		else {
			sym := g.table.get_type_symbol(node.left_type)
			left_is_ptr := node.left_type.is_ptr()
			if sym.kind == .array {
				info := sym.info as table.Array
				elem_type_str := g.typ(info.elem_type)
				elem_typ := g.table.get_type_symbol(info.elem_type)
				// `vals[i].field = x` is an exception and requires `array_get`:
				// `(*(Val*)array_get(vals, i)).field = x;`
				is_selector := node.left is ast.SelectorExpr
				if g.is_assign_lhs && !is_selector && node.is_setter {
					is_direct_array_access := g.fn_decl != 0 && g.fn_decl.is_direct_arr
					is_op_assign := g.assign_op != .assign && info.elem_type != table.string_type
					array_ptr_type_str := match elem_typ.kind {
						.function { 'voidptr*' }
						else { '$elem_type_str*' }
					}
					if is_direct_array_access {
						g.write('(($array_ptr_type_str)')
					} else if is_op_assign {
						g.write('(*($array_ptr_type_str)array_get(')
						if left_is_ptr && !node.left_type.has_flag(.shared_f) {
							g.write('*')
						}
					} else {
						g.is_array_set = true // special handling of assign_op and closing with '})'
						g.write('array_set(')
						if !left_is_ptr || node.left_type.has_flag(.shared_f) {
							g.write('&')
						}
					}
					g.expr(node.left)
					if node.left_type.has_flag(.shared_f) {
						if left_is_ptr {
							g.write('->val')
						} else {
							g.write('.val')
						}
					}
					if is_direct_array_access {
						if left_is_ptr && !node.left_type.has_flag(.shared_f) {
							g.write('->')
						} else {
							g.write('.')
						}
						g.write('data)[')
						g.expr(node.index)
						g.write(']')
					} else {
						g.write(', ')
						g.expr(node.index)
						if !is_op_assign {
							mut need_wrapper := true
							/*
							match node.right {
								ast.EnumVal, ast.Ident {
									// `&x` is enough for variables and enums
									// `&(Foo[]){ ... }` is only needed for function calls and literals
									need_wrapper = false
								}
								else {}
							}
							*/
							if need_wrapper {
								if elem_typ.kind == .function {
									g.write(', &(voidptr[]) { ')
								} else {
									g.write(', &($elem_type_str[]) { ')
								}
							} else {
								g.write(', &')
							}
						} else {
							// `x[0] *= y`
							g.write('))')
						}
					}
				} else {
					is_direct_array_access := g.fn_decl != 0 && g.fn_decl.is_direct_arr
					array_ptr_type_str := match elem_typ.kind {
						.function { 'voidptr*' }
						else { '$elem_type_str*' }
					}
					needs_clone := info.elem_type == table.string_type_idx && g.pref.autofree &&
						!g.is_assign_lhs
					if needs_clone {
						g.write('/*2*/string_clone(')
					}
					if g.is_fn_index_call {
						if elem_typ.info is table.FnType {
							g.write('((')
							g.write_fn_ptr_decl(&elem_typ.info, '')
							g.write(')(*($array_ptr_type_str)/*ee elem_typ */array_get(')
						}
					} else if is_direct_array_access {
						g.write('(($array_ptr_type_str)')
					} else {
						g.write('(*($array_ptr_type_str)/*ee elem_typ */array_get(')
						if left_is_ptr && !node.left_type.has_flag(.shared_f) {
							g.write('*')
						}
					}
					g.expr(node.left)
					// TODO: test direct_array_access when 'shared' is implemented
					if node.left_type.has_flag(.shared_f) {
						if left_is_ptr {
							g.write('->val')
						} else {
							g.write('.val')
						}
					}
					if is_direct_array_access {
						if left_is_ptr && !node.left_type.has_flag(.shared_f) {
							g.write('->')
						} else {
							g.write('.')
						}
						g.write('data)[')
						g.expr(node.index)
						g.write(']')
					} else {
						g.write(', ')
						g.expr(node.index)
						if g.is_fn_index_call {
							g.write(')))')
						} else {
							g.write('))')
						}
					}
					if needs_clone {
						g.write(')')
					}
				}
			} else if sym.kind == .map {
				info := sym.info as table.Map
				key_type_str := g.typ(info.key_type)
				elem_type_str := g.typ(info.value_type)
				elem_typ := g.table.get_type_symbol(info.value_type)
				get_and_set_types := elem_typ.kind in [.struct_, .map]
				if g.is_assign_lhs && !g.is_array_set && !get_and_set_types {
					if g.assign_op == .assign || info.value_type == table.string_type {
						g.is_array_set = true
						g.write('map_set_1(')
					} else {
						g.write('*(($elem_type_str*)map_get_and_set_1(')
					}
					if !left_is_ptr || node.left_type.has_flag(.shared_f) {
						g.write('&')
					}
					g.expr(node.left)
					if node.left_type.has_flag(.shared_f) {
						if left_is_ptr {
							g.write('->val')
						} else {
							g.write('.val')
						}
					}
					g.write(', &($key_type_str[]){')
					g.expr(node.index)
					g.write('}')
					if elem_typ.kind == .function {
						g.write(', &(voidptr[]) { ')
					} else {
						g.write(', &($elem_type_str[]) { ')
					}
					if g.assign_op != .assign && info.value_type != table.string_type {
						zero := g.type_default(info.value_type)
						g.write('$zero }))')
					}
				} else if (g.inside_map_postfix || g.inside_map_infix) ||
					(g.is_assign_lhs && !g.is_array_set && get_and_set_types) {
					zero := g.type_default(info.value_type)
					g.write('(*($elem_type_str*)map_get_and_set_1(')
					if !left_is_ptr {
						g.write('&')
					}
					g.expr(node.left)
					g.write(', &($key_type_str[]){')
					g.expr(node.index)
					g.write('}, &($elem_type_str[]){ $zero }))')
				} else {
					zero := g.type_default(info.value_type)
					if g.is_fn_index_call {
						if elem_typ.info is table.FnType {
							g.write('((')
							g.write_fn_ptr_decl(&elem_typ.info, '')
							g.write(')(*(voidptr*)map_get_1(')
						}
					} else if elem_typ.kind == .function {
						g.write('(*(voidptr*)map_get_1(')
					} else {
						g.write('(*($elem_type_str*)map_get_1(')
					}
					if !left_is_ptr || node.left_type.has_flag(.shared_f) {
						g.write('ADDR(map, ')
						g.expr(node.left)
					} else {
						g.write('(')
						g.expr(node.left)
					}
					if node.left_type.has_flag(.shared_f) {
						if left_is_ptr {
							g.write('->val')
						} else {
							g.write('.val')
						}
					}
					g.write('), &($key_type_str[]){')
					g.expr(node.index)
					g.write('}')
					if g.is_fn_index_call {
						g.write(', &(voidptr[]){ $zero })))')
					} else if elem_typ.kind == .function {
						g.write(', &(voidptr[]){ $zero }))')
					} else {
						g.write(', &($elem_type_str[]){ $zero }))')
					}
				}
			} else if sym.kind == .string && !node.left_type.is_ptr() {
				g.write('string_at(')
				g.expr(node.left)
				g.write(', ')
				g.expr(node.index)
				g.write(')')
			} else {
				g.expr(node.left)
				g.write('[')
				g.expr(node.index)
				g.write(']')
			}
		}
	}
}

[inline]
fn (g &Gen) expr_is_multi_return_call(expr ast.Expr) bool {
	match expr {
		ast.CallExpr { return g.table.get_type_symbol(expr.return_type).kind == .multi_return }
		else { return false }
	}
}

fn (mut g Gen) return_statement(node ast.Return) {
	g.write_v_source_line_info(node.pos)
	if node.exprs.len > 0 {
		// skip `retun $vweb.html()`
		if node.exprs[0] is ast.ComptimeCall {
			g.expr(node.exprs[0])
			g.writeln(';')
			return
		}
	}
	g.inside_return = true
	defer {
		g.inside_return = false
	}
	// got to do a correct check for multireturn
	sym := g.table.get_type_symbol(g.fn_decl.return_type)
	fn_return_is_multi := sym.kind == .multi_return
	fn_return_is_optional := g.fn_decl.return_type.has_flag(.optional)
	if node.exprs.len == 0 {
		if fn_return_is_optional {
			tmp := g.new_tmp_var()
			styp := g.typ(g.fn_decl.return_type)
			g.writeln('$styp $tmp = {.ok = true};')
			g.writeln('return $tmp;')
		} else {
			if g.pref.autofree && !g.is_builtin_mod {
				g.writeln('// free before return (no values returned)')
				g.autofree_scope_vars(node.pos.pos - 1, node.pos.line_nr, true)
			}
			g.writeln('return;')
		}
		return
	}
	// handle promoting none/error/function returning 'Option'
	if fn_return_is_optional {
		optional_none := node.exprs[0] is ast.None
		mut is_regular_option := g.typ(node.types[0]) == 'Option'
		if optional_none || is_regular_option {
			tmp := g.new_tmp_var()
			g.write('Option $tmp = ')
			g.expr_with_cast(node.exprs[0], node.types[0], g.fn_decl.return_type)
			g.writeln(';')
			styp := g.typ(g.fn_decl.return_type)
			g.writeln('return *($styp*)&$tmp;')
			return
		}
	}
	// regular cases
	if fn_return_is_multi && node.exprs.len > 0 && !g.expr_is_multi_return_call(node.exprs[0]) { // not_optional_none { //&& !fn_return_is_optional {
		// typ_sym := g.table.get_type_symbol(g.fn_decl.return_type)
		// mr_info := typ_sym.info as table.MultiReturn
		mut styp := ''
		mut opt_tmp := ''
		mut opt_type := ''
		if fn_return_is_optional {
			opt_type = g.typ(g.fn_decl.return_type)
			// Create a tmp for this option
			opt_tmp = g.new_tmp_var()
			g.writeln('$opt_type $opt_tmp;')
			styp = g.base_type(g.fn_decl.return_type)
			g.write('opt_ok2(&($styp/*X*/[]) { ')
		} else {
			g.write('return ')
			styp = g.typ(g.fn_decl.return_type)
		}
		// Use this to keep the tmp assignments in order
		mut multi_unpack := ''
		g.write('($styp){')
		mut arg_idx := 0
		for i, expr in node.exprs {
			// Check if we are dealing with a multi return and handle it seperately
			if g.expr_is_multi_return_call(expr) {
				c := expr as ast.CallExpr
				expr_sym := g.table.get_type_symbol(c.return_type)
				// Create a tmp for this call
				mut tmp := g.new_tmp_var()
				if !c.return_type.has_flag(.optional) {
					s := g.go_before_stmt(0)
					expr_styp := g.typ(c.return_type)
					g.write('$expr_styp $tmp=')
					g.expr(expr)
					g.writeln(';')
					multi_unpack += g.go_before_stmt(0)
					g.write(s)
				} else {
					s := g.go_before_stmt(0)
					// TODO
					// I (emily) am sorry for doing this
					// I cant find another way to do this so right now
					// this will have to do.
					g.tmp_count--
					g.expr(expr)
					multi_unpack += g.go_before_stmt(0)
					g.write(s)
					// modify tmp so that it is the opt deref
					// TODO copy-paste from cgen.v:2397
					expr_styp := g.base_type(c.return_type)
					tmp = ('/*opt*/(*($expr_styp*)${tmp}.data)')
				}
				expr_types := expr_sym.mr_info().types
				for j, _ in expr_types {
					g.write('.arg$arg_idx=${tmp}.arg$j')
					if j < expr_types.len || i < node.exprs.len - 1 {
						g.write(',')
					}
					arg_idx++
				}
				continue
			}
			g.write('.arg$arg_idx=')
			g.expr(expr)
			arg_idx++
			if i < node.exprs.len - 1 {
				g.write(', ')
			}
		}
		g.write('}')
		if fn_return_is_optional {
			g.writeln(' }, (OptionBase*)(&$opt_tmp), sizeof($styp));')
			g.write('return $opt_tmp')
		}
		// Make sure to add our unpacks
		if multi_unpack.len > 0 {
			g.insert_before_stmt(multi_unpack)
		}
	} else if node.exprs.len >= 1 {
		// normal return
		return_sym := g.table.get_type_symbol(node.types[0])
		// `return opt_ok(expr)` for functions that expect an optional
		mut expr_type_is_opt := node.types[0].has_flag(.optional)
		expr0 := node.exprs[0]
		if expr0 is ast.CallExpr {
			expr_type_is_opt = expr0.return_type.has_flag(.optional)
		}
		if fn_return_is_optional && !expr_type_is_opt && return_sym.name != 'Option' {
			styp := g.base_type(g.fn_decl.return_type)
			opt_type := g.typ(g.fn_decl.return_type)
			// Create a tmp for this option
			opt_tmp := g.new_tmp_var()
			g.writeln('$opt_type $opt_tmp;')
			g.write('opt_ok2(&($styp[]) { ')
			if !g.fn_decl.return_type.is_ptr() && node.types[0].is_ptr() {
				// Automatic Dereference for optional
				g.write('*')
			}
			for i, expr in node.exprs {
				g.expr(expr)
				if i < node.exprs.len - 1 {
					g.write(', ')
				}
			}
			g.writeln(' }, (OptionBase*)(&$opt_tmp), sizeof($styp));')
			g.writeln('return $opt_tmp;')
			return
		}
		free := g.pref.autofree && !g.is_builtin_mod // node.exprs[0] is ast.CallExpr
		mut tmp := ''
		if free {
			// `return foo(a, b, c)`
			// `tmp := foo(a, b, c); free(a); free(b); free(c); return tmp;`
			// Save return value in a temp var so that it all args (a,b,c) can be freed
			// Don't use a tmp var if a variable is simply returned: `return x`
			if node.exprs[0] !is ast.Ident {
				tmp = g.new_tmp_var()
				g.write(g.typ(g.fn_decl.return_type))
				g.write(' ')
				g.write(tmp)
				g.write(' = ')
			} else {
				g.write('return ')
			}
		} else {
			g.write('return ')
		}
		cast_interface := sym.kind == .interface_ && node.types[0] != g.fn_decl.return_type
		if cast_interface {
			g.interface_call(node.types[0], g.fn_decl.return_type)
		}
		g.expr_with_cast(node.exprs[0], node.types[0], g.fn_decl.return_type)
		if cast_interface {
			g.write(')')
		}
		if free {
			expr := node.exprs[0]
			if expr is ast.Ident {
				g.returned_var_name = expr.name
			}
			if tmp != '' {
				g.writeln('; // free tmp exprs + all vars before return')
			}
			g.writeln(';')
			// autofree before `return`
			// set free_parent_scopes to true, since all variables defined in parent
			// scopes need to be freed before the return
			g.autofree_scope_vars(node.pos.pos - 1, node.pos.line_nr, true)
			if tmp != '' {
				g.write('return $tmp')
			}
		}
	} else { // if node.exprs.len == 0 {
		println('this should never happen')
		g.write('/*F*/return')
	}
	g.writeln(';')
}

fn (mut g Gen) const_decl(node ast.ConstDecl) {
	g.inside_const = true
	defer {
		g.inside_const = false
	}
	for field in node.fields {
		name := c_name(field.name)
		// TODO hack. Cut the generated value and paste it into definitions.
		pos := g.out.len
		g.expr(field.expr)
		val := g.out.after(pos)
		g.out.go_back(val.len)
		/*
		if field.typ == table.byte_type {
			g.const_decl_simple_define(name, val)
			return
		}
		*/
		/*
		if table.is_number(field.typ) {
			g.const_decl_simple_define(name, val)
		} else if field.typ == table.string_type {
			g.definitions.writeln('string _const_$name; // a string literal, inited later')
			if g.pref.build_mode != .build_module {
				g.stringliterals.writeln('\t_const_$name = $val;')
			}
		} else {
		*/
		match field.expr {
			ast.CharLiteral, ast.FloatLiteral, ast.IntegerLiteral {
				g.const_decl_simple_define(name, val)
			}
			ast.ArrayInit {
				if field.expr.is_fixed {
					styp := g.typ(field.expr.typ)
					if g.pref.build_mode != .build_module {
						g.definitions.writeln('$styp _const_$name = $val; // fixed array const')
					} else {
						g.definitions.writeln('$styp _const_$name; // fixed array const')
					}
				} else {
					g.const_decl_init_later(field.mod, name, val, field.typ)
				}
			}
			ast.StringLiteral {
				g.definitions.writeln('string _const_$name; // a string literal, inited later')
				if g.pref.build_mode != .build_module {
					g.stringliterals.writeln('\t_const_$name = $val;')
				}
			}
			ast.CallExpr {
				if val.starts_with('Option_') {
					g.inits[field.mod].writeln(val)
					g.const_decl_init_later(field.mod, name, g.current_tmp_var(), field.typ)
				} else {
					g.const_decl_init_later(field.mod, name, val, field.typ)
				}
			}
			else {
				g.const_decl_init_later(field.mod, name, val, field.typ)
			}
		}
	}
}

fn (mut g Gen) const_decl_simple_define(name string, val string) {
	// Simple expressions should use a #define
	// so that we don't pollute the binary with unnecessary global vars
	// Do not do this when building a module, otherwise the consts
	// will not be accessible.
	g.definitions.write('#define _const_$name ')
	g.definitions.writeln(val)
}

fn (mut g Gen) const_decl_init_later(mod string, name string, val string, typ table.Type) {
	// Initialize more complex consts in `void _vinit(){}`
	// (C doesn't allow init expressions that can't be resolved at compile time).
	styp := g.typ(typ)
	//
	cname := '_const_$name'
	g.definitions.writeln('$styp $cname; // inited later')
	g.inits[mod].writeln('\t$cname = $val;')
	if g.pref.autofree {
		if styp.starts_with('array_') {
			g.cleanups[mod].writeln('\tarray_free(&$cname);')
		}
		if styp == 'string' {
			g.cleanups[mod].writeln('\tstring_free(&$cname);')
		}
	}
}

fn (mut g Gen) global_decl(node ast.GlobalDecl) {
	mod := if g.pref.build_mode == .build_module && g.is_builtin_mod { 'static ' } else { '' }
	for field in node.fields {
		styp := g.typ(field.typ)
		if field.has_expr {
			g.definitions.writeln('$mod$styp $field.name = $field.expr; // global')
		} else {
			g.definitions.writeln('$mod$styp $field.name; // global')
		}
	}
}

fn (mut g Gen) go_back_out(n int) {
	g.out.go_back(n)
}

const (
	skip_struct_init = ['struct stat', 'struct addrinfo']
)

fn (mut g Gen) struct_init(struct_init ast.StructInit) {
	styp := g.typ(struct_init.typ)
	mut shared_styp := '' // only needed for shared &St{...
	if styp in skip_struct_init {
		// needed for c++ compilers
		g.go_back_out(3)
		return
	}
	sym := g.table.get_final_type_symbol(struct_init.typ)
	is_amp := g.is_amp
	is_multiline := struct_init.fields.len > 5
	g.is_amp = false // reset the flag immediately so that other struct inits in this expr are handled correctly
	if is_amp {
		g.out.go_back(1) // delete the `&` already generated in `prefix_expr()
		if g.is_shared {
			mut shared_typ := struct_init.typ.set_flag(.shared_f)
			shared_styp = g.typ(shared_typ)
			g.writeln('($shared_styp*)memdup(&($shared_styp){.val = ($styp){')
		} else {
			g.write('($styp*)memdup(&($styp){')
		}
	} else {
		if g.is_shared {
			g.writeln('{.val = {')
		} else if is_multiline {
			g.writeln('($styp){')
		} else {
			g.write('($styp){')
		}
	}
	// mut fields := []string{}
	mut inited_fields := map[string]int{} // TODO this is done in checker, move to ast node
	/*
	if struct_init.fields.len == 0 && struct_init.exprs.len > 0 {
		// Get fields for {a,b} short syntax. Fields array wasn't set in the parser.
		for f in info.fields {
			fields << f.name
		}
	} else {
		fields = struct_init.fields
	}
	*/
	if is_multiline {
		g.indent++
	}
	// User set fields
	mut initialized := false
	for i, field in struct_init.fields {
		inited_fields[field.name] = i
		if sym.kind != .struct_ {
			field_name := c_name(field.name)
			g.write('.$field_name = ')
			if field.typ == 0 {
				g.checker_bug('struct init, field.typ is 0', field.pos)
			}
			field_type_sym := g.table.get_type_symbol(field.typ)
			mut cloned := false
			if g.autofree && !field.typ.is_ptr() && field_type_sym.kind in [.array, .string] {
				g.write('/*clone1*/')
				if g.gen_clone_assignment(field.expr, field_type_sym, false) {
					cloned = true
				}
			}
			if !cloned {
				if field.expected_type.is_ptr() && !(field.typ.is_ptr() || field.typ.is_pointer()) &&
					!field.typ.is_number() {
					g.write('/* autoref */&')
				}
				g.expr_with_cast(field.expr, field.typ, field.expected_type)
			}
			if i != struct_init.fields.len - 1 {
				if is_multiline {
					g.writeln(',')
				} else {
					g.write(', ')
				}
			}
			initialized = true
		}
	}
	// The rest of the fields are zeroed.
	// `inited_fields` is a list of fields that have been init'ed, they are skipped
	// mut nr_fields := 0
	if sym.kind == .struct_ {
		info := sym.info as table.Struct
		if info.is_union && struct_init.fields.len > 1 {
			verror('union must not have more than 1 initializer')
		}
		for embed in info.embeds {
			embed_sym := g.table.get_type_symbol(embed)
			embed_name := embed_sym.embed_name()
			if embed_name !in inited_fields {
				default_init := ast.StructInit{
					typ: embed
				}
				g.write('.$embed_name = ')
				g.struct_init(default_init)
				if is_multiline {
					g.writeln(',')
				} else {
					g.write(',')
				}
				initialized = true
			}
		}
		// g.zero_struct_fields(info, inited_fields)
		// nr_fields = info.fields.len
		for field in info.fields {
			if mut sym.info is table.Struct {
				equal_fields := sym.info.fields.filter(it.name == field.name)
				if equal_fields.len == 0 {
					continue
				}
			}
			if field.name in inited_fields {
				sfield := struct_init.fields[inited_fields[field.name]]
				field_name := c_name(sfield.name)
				if sfield.typ == 0 {
					continue
				}
				g.write('.$field_name = ')
				expected_field_type_sym := g.table.get_type_symbol(sfield.expected_type)
				field_type_sym := g.table.get_type_symbol(sfield.typ)
				mut cloned := false
				is_interface := expected_field_type_sym.kind == .interface_ &&
					field_type_sym.kind != .interface_
				if g.autofree && !sfield.typ.is_ptr() && field_type_sym.kind in [.array, .string] {
					g.write('/*clone1*/')
					if g.gen_clone_assignment(sfield.expr, field_type_sym, false) {
						cloned = true
					}
				}
				if !cloned {
					if is_interface {
						g.interface_call(sfield.typ, sfield.expected_type)
					}
					if sfield.expected_type.is_ptr() && !(sfield.typ.is_ptr() || sfield.typ.is_pointer()) &&
						!sfield.typ.is_number() {
						g.write('/* autoref */&')
					}
					g.expr_with_cast(sfield.expr, sfield.typ, sfield.expected_type)
					if is_interface {
						g.write(')')
					}
				}
				if is_multiline {
					g.writeln(',')
				} else {
					g.write(',')
				}
				initialized = true
				continue
			}
			if info.is_union {
				// unions thould have exactly one explicit initializer
				continue
			}
			if field.typ.has_flag(.optional) {
				// TODO handle/require optionals in inits
				continue
			}
			if field.typ in info.embeds {
				continue
			}
			g.zero_struct_field(field)
			if is_multiline {
				g.writeln(',')
			} else {
				g.write(',')
			}
			initialized = true
		}
	}
	if is_multiline {
		g.indent--
	}
	// if struct_init.fields.len == 0 && info.fields.len == 0 {
	if !initialized {
		g.write('\n#ifndef __cplusplus\n0\n#endif\n')
	}
	g.write('}')
	if g.is_shared {
		g.write(', .mtx = sync__new_rwmutex()}')
		if is_amp {
			g.write(', sizeof($shared_styp))')
		}
	} else if is_amp {
		g.write(', sizeof($styp))')
	}
}

fn (mut g Gen) zero_struct_field(field table.Field) {
	field_name := c_name(field.name)
	g.write('.$field_name = ')
	if field.has_default_expr {
		g.expr(ast.fe2ex(field.default_expr))
	} else {
		g.write(g.type_default(field.typ))
	}
}

// fn (mut g Gen) zero_struct_fields(info table.Struct, inited_fields map[string]int) {
// }
// { user | name: 'new name' }
fn (mut g Gen) assoc(node ast.Assoc) {
	g.writeln('// assoc')
	if node.typ == 0 {
		return
	}
	styp := g.typ(node.typ)
	g.writeln('($styp){')
	mut inited_fields := map[string]int{}
	for i, field in node.fields {
		inited_fields[field] = i
	}
	// Merge inited_fields in the rest of the fields.
	sym := g.table.get_type_symbol(node.typ)
	info := sym.info as table.Struct
	for field in info.fields {
		field_name := c_name(field.name)
		if field.name in inited_fields {
			g.write('\t.$field_name = ')
			g.expr(node.exprs[inited_fields[field.name]])
			g.writeln(', ')
		} else {
			g.writeln('\t.$field_name = ${node.var_name}.$field_name,')
		}
	}
	g.write('}')
	if g.is_amp {
		g.write(', sizeof($styp))')
	}
}

fn verror(s string) {
	util.verror('cgen error', s)
}

fn (g &Gen) error(s string, pos token.Position) {
	ferror := util.formatted_error('cgen error:', s, g.file.path, pos)
	eprintln(ferror)
	exit(1)
}

fn (g &Gen) checker_bug(s string, pos token.Position) {
	g.error('checker bug; $s', pos)
}

fn (mut g Gen) write_init_function() {
	if g.pref.is_liveshared {
		return
	}
	fn_vinit_start_pos := g.out.len
	needs_constructor := g.pref.is_shared && g.pref.os != .windows
	if needs_constructor {
		g.writeln('__attribute__ ((constructor))')
		g.writeln('void _vinit() {')
		g.writeln('static bool once = false; if (once) {return;} once = true;')
	} else {
		g.writeln('void _vinit() {')
	}
	if g.pref.autofree {
		// Pre-allocate the string buffer
		// s_str_buf_size := os.getenv('V_STRBUF_MB')
		// mb_size := if s_str_buf_size == '' { 1 } else { s_str_buf_size.int() }
		// g.writeln('g_str_buf = malloc( ${mb_size} * 1024 * 1000 );')
	}
	if g.pref.prealloc {
		g.writeln('g_m2_buf = malloc(50 * 1000 * 1000);')
		g.writeln('g_m2_ptr = g_m2_buf;')
	}
	g.writeln('\tbuiltin_init();')
	g.writeln('\tvinit_string_literals();')
	//
	for mod_name in g.table.modules {
		g.writeln('\t// Initializations for module $mod_name :')
		g.write(g.inits[mod_name].str())
		init_fn_name := '${mod_name}.init'
		if initfn := g.table.find_fn(init_fn_name) {
			if initfn.return_type == table.void_type && initfn.params.len == 0 {
				mod_c_name := util.no_dots(mod_name)
				init_fn_c_name := '${mod_c_name}__init'
				g.writeln('\t${init_fn_c_name}();')
			}
		}
	}
	//
	g.writeln('}')
	if g.pref.printfn_list.len > 0 && '_vinit' in g.pref.printfn_list {
		println(g.out.after(fn_vinit_start_pos))
	}
	if g.autofree {
		fn_vcleanup_start_pos := g.out.len
		g.writeln('void _vcleanup() {')
		// g.writeln('puts("cleaning up...");')
		reversed_table_modules := g.table.modules.reverse()
		for mod_name in reversed_table_modules {
			g.writeln('\t// Cleanups for module $mod_name :')
			g.writeln(g.cleanups[mod_name].str())
		}
		// g.writeln('\tfree(g_str_buf);')
		g.writeln('}')
		if g.pref.printfn_list.len > 0 && '_vcleanup' in g.pref.printfn_list {
			println(g.out.after(fn_vcleanup_start_pos))
		}
	}
}

const (
	builtins = ['string', 'array', 'KeyValue', 'DenseArray', 'map', 'Option']
)

fn (mut g Gen) write_builtin_types() {
	mut builtin_types := []table.TypeSymbol{} // builtin types
	// builtin types need to be on top
	// everything except builtin will get sorted
	for builtin_name in builtins {
		builtin_types << g.table.types[g.table.type_idxs[builtin_name]]
	}
	g.write_types(builtin_types)
}

// C struct definitions, ordered
// Sort the types, make sure types that are referenced by other types
// are added before them.
fn (mut g Gen) write_sorted_types() {
	mut types := []table.TypeSymbol{} // structs that need to be sorted
	for typ in g.table.types {
		if typ.name !in builtins {
			types << typ
		}
	}
	// sort structs
	types_sorted := g.sort_structs(types)
	// Generate C code
	g.type_definitions.writeln('// builtin types:')
	g.type_definitions.writeln('//------------------ #endbuiltin')
	g.write_types(types_sorted)
}

fn (mut g Gen) write_types(types []table.TypeSymbol) {
	for typ in types {
		if typ.name.starts_with('C.') {
			continue
		}
		// sym := g.table.get_type_symbol(typ)
		mut name := typ.cname
		match mut typ.info {
			table.Struct {
				if typ.info.generic_types.len > 0 {
					continue
				}
				if name.contains('_T_') {
					g.typedefs.writeln('typedef struct $name $name;')
				}
				// TODO avoid buffer manip
				start_pos := g.type_definitions.len
				if typ.info.is_union {
					g.type_definitions.writeln('union $name {')
				} else {
					g.type_definitions.writeln('struct $name {')
				}
				if typ.info.fields.len > 0 || typ.info.embeds.len > 0 {
					for field in typ.info.fields {
						// Some of these structs may want to contain
						// optionals that may not be defined at this point
						// if this is the case then we are going to
						// buffer manip out in front of the struct
						// write the optional in and then continue
						if field.typ.has_flag(.optional) {
							// Dont use g.typ() here becuase it will register
							// optional and we dont want that
							last_text := g.type_definitions.after(start_pos).clone()
							g.type_definitions.go_back_to(start_pos)
							styp, base := g.optional_type_name(field.typ)
							g.optionals << styp
							g.typedefs2.writeln('typedef struct $styp $styp;')
							g.type_definitions.writeln('${g.optional_type_text(styp, base)};')
							g.type_definitions.write(last_text)
						}
						type_name := g.typ(field.typ)
						field_name := c_name(field.name)
						g.type_definitions.writeln('\t$type_name $field_name;')
					}
				} else {
					g.type_definitions.writeln('EMPTY_STRUCT_DECLARATION;')
				}
				// g.type_definitions.writeln('} $name;\n')
				//
				g.type_definitions.writeln('};\n')
			}
			table.Alias {
				// table.Alias { TODO
			}
			table.SumType {
				g.typedefs.writeln('typedef struct $name $name;')
				g.type_definitions.writeln('')
				g.type_definitions.writeln('// Union sum type $name = ')
				for variant in typ.info.variants {
					g.type_definitions.writeln('//          | ${variant:4d} = ${g.typ(variant.idx()):-20s}')
				}
				g.type_definitions.writeln('struct $name {')
				g.type_definitions.writeln('    union {')
				for variant in typ.info.variants {
					variant_sym := g.table.get_type_symbol(variant)
					g.type_definitions.writeln('        ${g.typ(variant.to_ptr())} _$variant_sym.cname;')
				}
				g.type_definitions.writeln('    };')
				g.type_definitions.writeln('    int typ;')
				g.type_definitions.writeln('};')
				g.type_definitions.writeln('')
			}
			table.ArrayFixed {
				// .array_fixed {
				styp := typ.cname
				// array_fixed_char_300 => char x[300]
				mut fixed := styp[12..]
				len := styp.after('_')
				fixed = fixed[..fixed.len - len.len - 1]
				if fixed.starts_with('C__') {
					fixed = fixed[3..]
				}
				g.type_definitions.writeln('typedef $fixed $styp [$len];')
				// }
			}
			else {}
		}
	}
}

// sort structs by dependant fields
fn (g &Gen) sort_structs(typesa []table.TypeSymbol) []table.TypeSymbol {
	mut dep_graph := depgraph.new_dep_graph()
	// types name list
	mut type_names := []string{}
	for typ in typesa {
		type_names << typ.name
	}
	// loop over types
	for t in typesa {
		if t.kind == .interface_ {
			dep_graph.add(t.name, [])
			continue
		}
		// create list of deps
		mut field_deps := []string{}
		match mut t.info {
			table.ArrayFixed {
				dep := g.table.get_type_symbol(t.info.elem_type).name
				if dep in type_names {
					field_deps << dep
				}
			}
			table.Struct {
				// if info.is_interface {
				// continue
				// }
				for embed in t.info.embeds {
					dep := g.table.get_type_symbol(embed).name
					// skip if not in types list or already in deps
					if dep !in type_names || dep in field_deps {
						continue
					}
					field_deps << dep
				}
				for field in t.info.fields {
					dep := g.table.get_type_symbol(field.typ).name
					// skip if not in types list or already in deps
					if dep !in type_names || dep in field_deps || field.typ.is_ptr() {
						continue
					}
					field_deps << dep
				}
			}
			// table.Interface {}
			else {}
		}
		// add type and dependant types to graph
		dep_graph.add(t.name, field_deps)
	}
	// sort graph
	dep_graph_sorted := dep_graph.resolve()
	if !dep_graph_sorted.acyclic {
		verror('cgen.sort_structs(): the following structs form a dependency cycle:\n' + dep_graph_sorted.display_cycles() +
			'\nyou can solve this by making one or both of the dependant struct fields references, eg: field &MyStruct' +
			'\nif you feel this is an error, please create a new issue here: https://github.com/vlang/v/issues and tag @joe-conigliaro')
	}
	// sort types
	mut types_sorted := []table.TypeSymbol{}
	for node in dep_graph_sorted.nodes {
		types_sorted << g.table.types[g.table.type_idxs[node.name]]
	}
	return types_sorted
}

[inline]
fn (g &Gen) nth_stmt_pos(n int) int {
	return g.stmt_path_pos[g.stmt_path_pos.len - (1 + n)]
}

fn (mut g Gen) go_before_stmt(n int) string {
	stmt_pos := g.nth_stmt_pos(n)
	cur_line := g.out.after(stmt_pos)
	g.out.go_back(cur_line.len)
	return cur_line
}

[inline]
fn (mut g Gen) go_before_ternary() string {
	return g.go_before_stmt(g.inside_ternary)
}

fn (mut g Gen) insert_before_stmt(s string) {
	cur_line := g.go_before_stmt(0)
	g.writeln(s)
	g.write(cur_line)
}

fn (mut g Gen) write_expr_to_string(expr ast.Expr) string {
	pos := g.out.buf.len
	g.expr(expr)
	return g.out.cut_last(g.out.buf.len - pos)
}

// fn (mut g Gen) start_tmp() {
// }
// If user is accessing the return value eg. in assigment, pass the variable name.
// If the user is not using the optional return value. We need to pass a temp var
// to access its fields (`.ok`, `.error` etc)
// `os.cp(...)` => `Option bool tmp = os__cp(...); if (!tmp.ok) { ... }`
// Returns the type of the last stmt
fn (mut g Gen) or_block(var_name string, or_block ast.OrExpr, return_type table.Type) {
	cvar_name := c_name(var_name)
	mr_styp := g.base_type(return_type)
	is_none_ok := mr_styp == 'void'
	g.writeln(';') // or')
	if is_none_ok {
		g.writeln('if (!${cvar_name}.ok && !${cvar_name}.is_none) {')
	} else {
		g.writeln('if (!${cvar_name}.ok) {')
	}
	if or_block.kind == .block {
		if g.inside_or_block {
			g.writeln('\terr = ${cvar_name}.v_error;')
			g.writeln('\terrcode = ${cvar_name}.ecode;')
		} else {
			g.writeln('\tstring err = ${cvar_name}.v_error;')
			g.writeln('\tint errcode = ${cvar_name}.ecode;')
		}
		g.inside_or_block = true
		defer {
			g.inside_or_block = false
		}
		stmts := or_block.stmts
		if stmts.len > 0 && stmts[or_block.stmts.len - 1] is ast.ExprStmt && (stmts[stmts.len -
			1] as ast.ExprStmt).typ != table.void_type {
			g.indent++
			for i, stmt in stmts {
				if i == stmts.len - 1 {
					expr_stmt := stmt as ast.ExprStmt
					g.stmt_path_pos << g.out.len
					g.write('*($mr_styp*) ${cvar_name}.data = ')
					is_opt_call := expr_stmt.expr is ast.CallExpr && expr_stmt.typ.has_flag(.optional)
					if is_opt_call {
						g.write('*($mr_styp*) ')
					}
					g.expr(expr_stmt.expr)
					if is_opt_call {
						g.write('.data')
					}
					if g.inside_ternary == 0 && !(expr_stmt.expr is ast.IfExpr) {
						g.writeln(';')
					}
					g.stmt_path_pos.delete_last()
				} else {
					g.stmt(stmt)
				}
			}
			g.indent--
		} else {
			g.stmts(stmts)
		}
	} else if or_block.kind == .propagate {
		if g.file.mod.name == 'main' && (isnil(g.fn_decl) || g.fn_decl.name == 'main.main') {
			// In main(), an `opt()?` call is sugar for `opt() or { panic(err) }`
			if g.pref.is_debug {
				paline, pafile, pamod, pafn := g.panic_debug_info(or_block.pos)
				g.writeln('panic_debug($paline, tos3("$pafile"), tos3("$pamod"), tos3("$pafn"), ${cvar_name}.v_error );')
			} else {
				g.writeln('\tv_panic(_STR("optional not set (%.*s\\000)", 2, ${cvar_name}.v_error));')
			}
		} else {
			// In ordinary functions, `opt()?` call is sugar for:
			// `opt() or { return error(err) }`
			// Since we *do* return, first we have to ensure that
			// the defered statements are generated.
			g.write_defer_stmts()
			// Now that option types are distinct we need a cast here
			styp := g.typ(g.fn_decl.return_type)
			g.writeln('\treturn *($styp *)&$cvar_name;')
		}
	}
	g.write('}')
}

fn (mut g Gen) type_of_call_expr(node ast.Expr) string {
	match node {
		ast.CallExpr { return g.typ(node.return_type) }
		else { return typeof(node) }
	}
	return ''
}

// `a in [1,2,3]` => `a == 1 || a == 2 || a == 3`
fn (mut g Gen) in_optimization(left ast.Expr, right ast.ArrayInit) {
	is_str := right.elem_type == table.string_type
	elem_sym := g.table.get_type_symbol(right.elem_type)
	is_array := elem_sym.kind == .array
	for i, array_expr in right.exprs {
		if is_str {
			g.write('string_eq(')
		} else if is_array {
			ptr_typ := g.gen_array_equality_fn(right.elem_type)
			g.write('${ptr_typ}_arr_eq(')
		}
		g.expr(left)
		if is_str || is_array {
			g.write(', ')
		} else {
			g.write(' == ')
		}
		g.expr(array_expr)
		if is_str || is_array {
			g.write(')')
		}
		if i < right.exprs.len - 1 {
			g.write(' || ')
		}
	}
}

fn op_to_fn_name(name string) string {
	return match name {
		'+' { '_op_plus' }
		'-' { '_op_minus' }
		'*' { '_op_mul' }
		'/' { '_op_div' }
		'%' { '_op_mod' }
		else { 'bad op $name' }
	}
}

fn (mut g Gen) comp_if_to_ifdef(name string, is_comptime_optional bool) ?string {
	match name {
		// platforms/os-es:
		'windows' {
			return '_WIN32'
		}
		'ios' {
			return '__TARGET_IOS__'
		}
		'macos' {
			return '__APPLE__'
		}
		'mach' {
			return '__MACH__'
		}
		'darwin' {
			return '__DARWIN__'
		}
		'hpux' {
			return '__HPUX__'
		}
		'gnu' {
			return '__GNU__'
		}
		'qnx' {
			return '__QNX__'
		}
		'linux' {
			return '__linux__'
		}
		'freebsd' {
			return '__FreeBSD__'
		}
		'openbsd' {
			return '__OpenBSD__'
		}
		'netbsd' {
			return '__NetBSD__'
		}
		'bsd' {
			return '__BSD__'
		}
		'dragonfly' {
			return '__DragonFly__'
		}
		'android' {
			return '__ANDROID__'
		}
		'solaris' {
			return '__sun'
		}
		'haiku' {
			return '__haiku__'
		}
		'linux_or_macos' {
			return ''
		}
		//
		'js' {
			return '_VJS'
		}
		// compilers:
		'gcc' {
			return '__V_GCC__'
		}
		'tinyc' {
			return '__TINYC__'
		}
		'clang' {
			return '__clang__'
		}
		'mingw' {
			return '__MINGW32__'
		}
		'msvc' {
			return '_MSC_VER'
		}
		'cplusplus' {
			return '__cplusplus'
		}
		// other:
		'debug' {
			return '_VDEBUG'
		}
		'test' {
			return '_VTEST'
		}
		'glibc' {
			return '__GLIBC__'
		}
		'prealloc' {
			return '_VPREALLOC'
		}
		'no_bounds_checking' {
			return 'CUSTOM_DEFINE_no_bounds_checking'
		}
		// architectures:
		'amd64' {
			return '__V_amd64'
		}
		'aarch64' {
			return '__V_aarch64'
		}
		// bitness:
		'x64' {
			return 'TARGET_IS_64BIT'
		}
		'x32' {
			return 'TARGET_IS_32BIT'
		}
		// endianness:
		'little_endian' {
			return 'TARGET_ORDER_IS_LITTLE'
		}
		'big_endian' {
			return 'TARGET_ORDER_IS_BIG'
		}
		else {
			if is_comptime_optional ||
				(g.pref.compile_defines_all.len > 0 && name in g.pref.compile_defines_all) {
				return 'CUSTOM_DEFINE_$name'
			}
			return error('bad os ifdef name "$name"') // should never happen, caught in the checker
		}
	}
	return none
}

[inline]
fn c_name(name_ string) string {
	name := util.no_dots(name_)
	if name in c_reserved {
		return 'v_$name'
	}
	return name
}

fn (mut g Gen) type_default(typ_ table.Type) string {
	typ := g.unwrap_generic(typ_)
	if typ.has_flag(.optional) {
		return '{0}'
	}
	// Always set pointers to 0
	if typ.is_ptr() {
		return '0'
	}
	sym := g.table.get_type_symbol(typ)
	if sym.kind == .array {
		elem_sym := g.typ(sym.array_info().elem_type)
		mut elem_type_str := util.no_dots(elem_sym)
		if elem_type_str.starts_with('C__') {
			elem_type_str = elem_type_str[3..]
		}
		return '__new_array(0, 1, sizeof($elem_type_str))'
	}
	if sym.kind == .map {
		info := sym.map_info()
		key_typ := g.table.get_type_symbol(info.key_type)
		hash_fn, key_eq_fn, clone_fn, free_fn := g.map_fn_ptrs(key_typ)
		return 'new_map_2(sizeof(${g.typ(info.key_type)}), sizeof(${g.typ(info.value_type)}), $hash_fn, $key_eq_fn, $clone_fn, $free_fn)'
	}
	// User struct defined in another module.
	// if typ.contains('__') {
	if sym.kind == .struct_ {
		mut has_array_map := false
		mut zero_str := '{'
		info := sym.info as table.Struct
		for field in info.fields {
			field_sym := g.table.get_type_symbol(field.typ)
			if field_sym.kind in [.array, .map] {
				zero_str += '.$field.name=${g.type_default(field.typ)},'
				has_array_map = true
			}
		}
		if has_array_map {
			zero_str += '}'
			type_name := g.typ(typ)
			zero_str = '($type_name)' + zero_str
		} else {
			zero_str += '0}'
		}
		return zero_str
	}
	// if typ.ends_with('Fn') { // TODO
	// return '0'
	// }
	// Default values for other types are not needed because of mandatory initialization
	idx := int(typ)
	if idx >= 1 && idx <= 17 {
		return '0'
	}
	/*
	match idx {
		table.bool_type_idx {
			return '0'
		}
		else {}
	}
	*/
	match sym.name {
		'string' { return '(string){.str=(byteptr)""}' }
		'rune' { return '0' }
		else {}
	}
	return match sym.kind {
		.interface_, .sum_type, .array_fixed, .multi_return { '{0}' }
		.alias { g.type_default((sym.info as table.Alias).parent_type) }
		else { '0' }
	}
	// TODO this results in
	// error: expected a field designator, such as '.field = 4'
	// - Empty ee= (Empty) { . =  {0}  } ;
	/*
	return match typ {
	'bool', 'i8', 'i16', 'i64', 'u16', 'u32', 'u64', 'byte', 'int', 'rune', 'byteptr', 'voidptr' {'0'}
	'string'{ '_SLIT("")'}
	'f32'{ '0.0'}
	'f64'{ '0.0'}
	else { '{0} '}
}
	*/
}

fn (g &Gen) get_all_test_function_names() []string {
	mut tfuncs := []string{}
	mut tsuite_begin := ''
	mut tsuite_end := ''
	for _, f in g.table.fns {
		if f.name == 'testsuite_begin' {
			tsuite_begin = f.name
			continue
		}
		if f.name == 'testsuite_end' {
			tsuite_end = f.name
			continue
		}
		if f.name.starts_with('test_') {
			tfuncs << f.name
			continue
		}
		// What follows is for internal module tests
		// (they are part of a V module, NOT in main)
		if f.name.contains('.test_') {
			tfuncs << f.name
			continue
		}
		if f.name.ends_with('.testsuite_begin') {
			tsuite_begin = f.name
			continue
		}
		if f.name.ends_with('.testsuite_end') {
			tsuite_end = f.name
			continue
		}
	}
	mut all_tfuncs := []string{}
	if tsuite_begin.len > 0 {
		all_tfuncs << tsuite_begin
	}
	all_tfuncs << tfuncs
	if tsuite_end.len > 0 {
		all_tfuncs << tsuite_end
	}
	mut all_tfuncs_c := []string{}
	for f in all_tfuncs {
		all_tfuncs_c << util.no_dots(f)
	}
	return all_tfuncs_c
}

fn (g &Gen) is_importing_os() bool {
	return 'os' in g.table.imports
}

fn (mut g Gen) go_stmt(node ast.GoStmt) {
	tmp := g.new_tmp_var()
	expr := node.call_expr as ast.CallExpr
	mut name := expr.name // util.no_dots(expr.name)
	if expr.is_method {
		receiver_sym := g.table.get_type_symbol(expr.receiver_type)
		name = receiver_sym.name + '_' + name
	} else if expr.left is ast.AnonFn {
		g.gen_anon_fn_decl(expr.left)
		fsym := g.table.get_type_symbol(expr.left.typ)
		name = fsym.name
	}
	name = util.no_dots(name)
	g.writeln('// go')
	wrapper_struct_name := 'thread_arg_' + name
	wrapper_fn_name := name + '_thread_wrapper'
	arg_tmp_var := 'arg_' + tmp
	g.writeln('$wrapper_struct_name *$arg_tmp_var = malloc(sizeof(thread_arg_$name));')
	if expr.is_method {
		g.write('$arg_tmp_var->arg0 = ')
		// TODO is this needed?
		/*
		if false && !expr.return_type.is_ptr() {
			g.write('&')
		}
		*/
		g.expr(expr.left)
		g.writeln(';')
	}
	for i, arg in expr.args {
		g.write('$arg_tmp_var->arg${i + 1} = ')
		g.expr(arg.expr)
		g.writeln(';')
	}
	if g.pref.os == .windows {
		g.writeln('CreateThread(0,0, (LPTHREAD_START_ROUTINE)$wrapper_fn_name, $arg_tmp_var, 0,0);')
	} else {
		g.writeln('pthread_t thread_$tmp;')
		g.writeln('pthread_create(&thread_$tmp, NULL, (void*)$wrapper_fn_name, $arg_tmp_var);')
	}
	g.writeln('// endgo\n')
	// Register the wrapper type and function
	if name in g.threaded_fns {
		return
	}
	g.type_definitions.writeln('\ntypedef struct $wrapper_struct_name {')
	if expr.is_method {
		styp := g.typ(expr.receiver_type)
		g.type_definitions.writeln('\t$styp arg0;')
	}
	if expr.args.len == 0 {
		g.type_definitions.writeln('EMPTY_STRUCT_DECLARATION;')
	} else {
		for i, arg in expr.args {
			styp := g.typ(arg.typ)
			g.type_definitions.writeln('\t$styp arg${i + 1};')
		}
	}
	g.type_definitions.writeln('} $wrapper_struct_name;')
	g.type_definitions.writeln('void* ${wrapper_fn_name}($wrapper_struct_name *arg);')
	g.gowrappers.writeln('void* ${wrapper_fn_name}($wrapper_struct_name *arg) {')
	g.gowrappers.write('\t${name}(')
	if expr.is_method {
		g.gowrappers.write('arg->arg0')
		if expr.args.len > 0 {
			g.gowrappers.write(', ')
		}
	}
	for i in 0 .. expr.args.len {
		g.gowrappers.write('arg->arg${i + 1}')
		if i < expr.args.len - 1 {
			g.gowrappers.write(', ')
		}
	}
	g.gowrappers.writeln(');')
	g.gowrappers.writeln('\treturn 0;')
	g.gowrappers.writeln('}')
	g.threaded_fns << name
}

fn (mut g Gen) as_cast(node ast.AsCast) {
	// Make sure the sum type can be cast to this type (the types
	// are the same), otherwise panic.
	// g.insert_before('
	styp := g.typ(node.typ)
	sym := g.table.get_type_symbol(node.typ)
	expr_type_sym := g.table.get_type_symbol(node.expr_type)
	if expr_type_sym.kind == .sum_type {
		dot := if node.expr_type.is_ptr() { '->' } else { '.' }
		g.write('/* as */ *($styp*)__as_cast((')
		g.expr(node.expr)
		g.write(')')
		g.write(dot)
		g.write('_$sym.cname, (')
		g.expr(node.expr)
		g.write(')')
		g.write(dot)
		// g.write('typ, /*expected:*/$node.typ)')
		sidx := g.type_sidx(node.typ)
		g.write('typ, /*expected:*/$sidx)')
	}
}

fn (mut g Gen) is_expr(node ast.InfixExpr) {
	eq := if node.op == .key_is { '==' } else { '!=' }
	g.write('(')
	g.expr(node.left)
	g.write(')')
	if node.left_type.is_ptr() {
		g.write('->')
	} else {
		g.write('.')
	}
	sym := g.table.get_type_symbol(node.left_type)
	if sym.kind == .interface_ {
		g.write('_interface_idx $eq ')
		// `_Animal_Dog_index`
		sub_type := node.right as ast.Type
		sub_sym := g.table.get_type_symbol(sub_type.typ)
		g.write('_${c_name(sym.name)}_${c_name(sub_sym.name)}_index')
		return
	} else if sym.kind == .sum_type {
		g.write('typ $eq ')
	}
	g.expr(node.right)
}

// Generates interface table and interface indexes
fn (mut g Gen) interface_table() string {
	mut sb := strings.new_builder(100)
	for ityp in g.table.types {
		if ityp.kind != .interface_ {
			continue
		}
		inter_info := ityp.info as table.Interface
		// interface_name is for example Speaker
		interface_name := ityp.cname
		// generate a struct that references interface methods
		methods_struct_name := 'struct _${interface_name}_interface_methods'
		mut methods_typ_def := strings.new_builder(100)
		mut methods_struct_def := strings.new_builder(100)
		methods_struct_def.writeln('$methods_struct_name {')
		mut imethods := map[string]string{} // a map from speak -> _Speaker_speak_fn
		mut methodidx := map[string]int{}
		for k, method in ityp.methods {
			methodidx[method.name] = k
			typ_name := '_${interface_name}_${method.name}_fn'
			ret_styp := g.typ(method.return_type)
			methods_typ_def.write('typedef $ret_styp (*$typ_name)(void* _')
			// the first param is the receiver, it's handled by `void*` above
			for i in 1 .. method.params.len {
				arg := method.params[i]
				methods_typ_def.write(', ${g.typ(arg.typ)} $arg.name')
			}
			// TODO g.fn_args(method.args[1..], method.is_variadic)
			methods_typ_def.writeln(');')
			methods_struct_def.writeln('\t$typ_name ${c_name(method.name)};')
			imethods[method.name] = typ_name
		}
		methods_struct_def.writeln('};')
		// generate an array of the interface methods for the structs using the interface
		// as well as case functions from the struct to the interface
		mut methods_struct := strings.new_builder(100)
		//
		mut staticprefix := 'static'
		iname_table_length := inter_info.types.len
		if iname_table_length == 0 {
			// msvc can not process `static struct x[0] = {};`
			methods_struct.writeln('$methods_struct_name ${interface_name}_name_table[1];')
		} else {
			if g.pref.build_mode != .build_module {
				methods_struct.writeln('$methods_struct_name ${interface_name}_name_table[$iname_table_length] = {')
			} else {
				methods_struct.writeln('$methods_struct_name ${interface_name}_name_table[$iname_table_length];')
			}
		}
		mut cast_functions := strings.new_builder(100)
		cast_functions.write('// Casting functions for interface "$interface_name"')
		mut methods_wrapper := strings.new_builder(100)
		methods_wrapper.writeln('// Methods wrapper for interface "$interface_name"')
		mut already_generated_mwrappers := map[string]int{}
		iinidx_minimum_base := 1000 // NB: NOT 0, to avoid map entries set to 0 later, so `if already_generated_mwrappers[name] > 0 {` works.
		mut current_iinidx := iinidx_minimum_base
		for st in inter_info.types {
			// cctype is the Cleaned Concrete Type name, *without ptr*,
			// i.e. cctype is always just Cat, not Cat_ptr:
			cctype := g.cc_type(st)
			$if debug_interface_table ? {
				eprintln('>> interface name: $ityp.name | concrete type: $st.debug() | st symname: ' +
					g.table.get_type_symbol(st).name)
			}
			// Speaker_Cat_index = 0
			interface_index_name := '_${interface_name}_${cctype}_index'
			if already_generated_mwrappers[interface_index_name] > 0 {
				continue
			}
			already_generated_mwrappers[interface_index_name] = current_iinidx
			current_iinidx++
			// eprintln('>>> current_iinidx: ${current_iinidx-iinidx_minimum_base} | interface_index_name: $interface_index_name')
			sb.writeln('$staticprefix _Interface I_${cctype}_to_Interface_${interface_name}($cctype* x);')
			sb.writeln('$staticprefix _Interface* I_${cctype}_to_Interface_${interface_name}_ptr($cctype* x);')
			cast_functions.writeln('
$staticprefix _Interface I_${cctype}_to_Interface_${interface_name}($cctype* x) {
	return (_Interface) {
		._object = (void*) (x),
		._interface_idx = $interface_index_name
	};
}

$staticprefix _Interface* I_${cctype}_to_Interface_${interface_name}_ptr($cctype* x) {
	// TODO Remove memdup
	return (_Interface*) memdup(&(_Interface) {
		._object = (void*) (x),
		._interface_idx = $interface_index_name
	}, sizeof(_Interface));
}')
			if g.pref.build_mode != .build_module {
				methods_struct.writeln('\t{')
			}
			st_sym := g.table.get_type_symbol(st)
			mut method := table.Fn{}
			for _, m in ityp.methods {
				for mm in st_sym.methods {
					if mm.name == m.name {
						method = mm
						break
					}
				}
				if method.name !in imethods {
					// a method that is not part of the interface should be just skipped
					continue
				}
				// .speak = Cat_speak
				mut method_call := '${cctype}_$method.name'
				if !method.params[0].typ.is_ptr() {
					// inline void Cat_speak_method_wrapper(Cat c) { return Cat_speak(*c); }
					methods_wrapper.write('static inline ${g.typ(method.return_type)}')
					methods_wrapper.write(' ${method_call}_method_wrapper(')
					methods_wrapper.write('$cctype* ${method.params[0].name}')
					// TODO g.fn_args
					for j in 1 .. method.params.len {
						arg := method.params[j]
						methods_wrapper.write(', ${g.typ(arg.typ)} $arg.name')
					}
					methods_wrapper.writeln(') {')
					methods_wrapper.write('\t')
					if method.return_type != table.void_type {
						methods_wrapper.write('return ')
					}
					methods_wrapper.write('${method_call}(*${method.params[0].name}')
					for j in 1 .. method.params.len {
						methods_wrapper.write(', ${method.params[j].name}')
					}
					methods_wrapper.writeln(');')
					methods_wrapper.writeln('}')
					// .speak = Cat_speak_method_wrapper
					method_call += '_method_wrapper'
				}
				if g.pref.build_mode != .build_module {
					methods_struct.writeln('\t\t.${c_name(method.name)} = $method_call,')
				}
			}
			if g.pref.build_mode != .build_module {
				methods_struct.writeln('\t},')
			}
			iin_idx := already_generated_mwrappers[interface_index_name] - iinidx_minimum_base
			if g.pref.build_mode != .build_module {
				sb.writeln('int $interface_index_name = $iin_idx;')
			} else {
				sb.writeln('int $interface_index_name;')
			}
		}
		sb.writeln('// ^^^ number of types for interface $interface_name: ${current_iinidx - iinidx_minimum_base}')
		if iname_table_length == 0 {
			methods_struct.writeln('')
		} else {
			if g.pref.build_mode != .build_module {
				methods_struct.writeln('};')
			}
		}
		// add line return after interface index declarations
		sb.writeln('')
		sb.writeln(methods_wrapper.str())
		sb.writeln(methods_typ_def.str())
		sb.writeln(methods_struct_def.str())
		sb.writeln(methods_struct.str())
		sb.writeln(cast_functions.str())
	}
	return sb.str()
}

// `ui.foo(button)` =>
// `ui__foo(I_ui__Button_to_ui__Widget(` ...
fn (mut g Gen) interface_call(typ table.Type, interface_type table.Type) {
	interface_styp := g.cc_type(interface_type)
	styp := g.cc_type(typ)
	mut cast_fn_name := 'I_${styp}_to_Interface_$interface_styp'
	if interface_type.is_ptr() {
		cast_fn_name += '_ptr'
	}
	g.write('${cast_fn_name}(')
	if !typ.is_ptr() {
		g.write('&')
	}
}

fn (mut g Gen) panic_debug_info(pos token.Position) (int, string, string, string) {
	paline := pos.line_nr + 1
	if isnil(g.fn_decl) {
		return paline, '', 'main', 'C._vinit'
	}
	pafile := g.fn_decl.file.replace('\\', '/')
	pafn := g.fn_decl.name.after('.')
	pamod := g.fn_decl.modname()
	return paline, pafile, pamod, pafn
}

pub fn get_guarded_include_text(iname string, imessage string) string {
	res := '
	|#if defined(__has_include)
	|
	|#if __has_include($iname)
	|#include $iname
	|#else
	|#error VERROR_MESSAGE $imessage
	|#endif
	|
	|#else
	|#include $iname
	|#endif
	'.strip_margin()
	return res
}<|MERGE_RESOLUTION|>--- conflicted
+++ resolved
@@ -715,29 +715,6 @@
 	g.type_definitions.writeln('// END_multi_return_structs\n')
 }
 
-<<<<<<< HEAD
-pub fn (mut g Gen) write_variadic_types() {
-	g.type_definitions.writeln('\n//BEGIN_variadic_structs')
-	for type_str, arg_len in g.variadic_args {
-		typ := table.Type(type_str.int())
-		type_name := g.typ(typ)
-		struct_name := 'varg_' + type_name.replace('*', '_ptr')
-		g.type_definitions.writeln('struct $struct_name {')
-		g.type_definitions.writeln('\tint len;')
-		// TODO: once new cached mod impl is done we can always use exact size
-		if g.pref.use_cache || g.pref.build_mode == .build_module {
-			g.type_definitions.writeln('\t$type_name args[32];')
-		} else {
-			g.type_definitions.writeln('\t$type_name args[$arg_len];')
-		}
-		g.type_definitions.writeln('};\n')
-		g.typedefs.writeln('typedef struct $struct_name $struct_name;')
-	}
-	g.type_definitions.writeln('// END_variadic_structs\n')
-}
-
-=======
->>>>>>> 8e6f3a70
 pub fn (mut g Gen) write(s string) {
 	$if trace_gen ? {
 		eprintln('gen file: ${g.file.path:-30} | last_fn_c_name: ${g.last_fn_c_name:-45} | write: $s')
