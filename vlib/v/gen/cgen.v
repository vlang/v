--- conflicted
+++ resolved
@@ -155,8 +155,10 @@
 	mut module_built := ''
 	if pref.build_mode == .build_module {
 		for file in files {
-			if pref.path in file.path
-				&& file.mod.short_name == pref.path.all_after_last(os.path_separator).trim_right(os.path_separator) {
+			if pref.path in file.path &&
+				file.mod.short_name ==
+				pref.path.all_after_last(os.path_separator).trim_right(os.path_separator)
+			{
 				module_built = file.mod.name
 				break
 			}
@@ -406,10 +408,8 @@
 	}
 	if g.pref.compile_defines_all.len > 0 {
 		g.comptime_defines.writeln('// V compile time defines by -d or -define flags:')
-		g.comptime_defines.writeln('//     All custom defines      : ' +
-			g.pref.compile_defines_all.join(','))
-		g.comptime_defines.writeln('//     Turned ON custom defines: ' +
-			g.pref.compile_defines.join(','))
+		g.comptime_defines.writeln('//     All custom defines      : ' + g.pref.compile_defines_all.join(','))
+		g.comptime_defines.writeln('//     Turned ON custom defines: ' + g.pref.compile_defines.join(','))
 		for cdefine in g.pref.compile_defines {
 			g.comptime_defines.writeln('#define CUSTOM_DEFINE_$cdefine')
 		}
@@ -1009,8 +1009,10 @@
 				// TODO true for not just "builtin"
 				// TODO: clean this up
 				mod := if g.is_builtin_mod { 'builtin' } else { node.name.all_before_last('.') }
-				if (mod != g.module_built && node.mod != g.module_built.after('/'))
-					|| should_bundle_module {
+				if (mod != g.module_built &&
+					node.mod != g.module_built.after('/')) ||
+					should_bundle_module
+				{
 					// Skip functions that don't have to be generated for this module.
 					// println('skip bm $node.name mod=$node.mod module_built=$g.module_built')
 					skip = true
@@ -1025,15 +1027,10 @@
 			if g.pref.use_cache {
 				// We are using prebuilt modules, we do not need to generate
 				// their functions in main.c.
-<<<<<<< HEAD
-				if node.mod != 'main' && node.mod != 'help' && !should_bundle_module
-					&& !g.file.path.ends_with('_test.v')&& !node.is_generic {
-=======
 				if node.mod != 'main' &&
 					node.mod != 'help' && !should_bundle_module && !g.file.path.ends_with('_test.v') &&
 					node.generic_params.len == 0
 				{
->>>>>>> f2c6735d
 					skip = true
 				}
 			}
@@ -1042,13 +1039,15 @@
 			if node.name == 'main.main' {
 				g.has_main = true
 			}
-			if node.name == 'backtrace' || node.name == 'backtrace_symbols'
-				|| node.name == 'backtrace_symbols_fd' {
+			if node.name == 'backtrace' ||
+				node.name == 'backtrace_symbols' || node.name == 'backtrace_symbols_fd'
+			{
 				g.write('\n#ifndef __cplusplus\n')
 			}
 			g.gen_fn_decl(node, skip)
-			if node.name == 'backtrace' || node.name == 'backtrace_symbols'
-				|| node.name == 'backtrace_symbols_fd' {
+			if node.name == 'backtrace' ||
+				node.name == 'backtrace_symbols' || node.name == 'backtrace_symbols_fd'
+			{
 				g.write('\n#endif\n')
 			}
 			g.fn_decl = keep_fn_decl
@@ -1502,8 +1501,7 @@
 	got_is_ptr := got_type.is_ptr()
 	expected_is_ptr := expected_type.is_ptr()
 	neither_void := table.voidptr_type !in [got_type, expected_type]
-	if got_is_ptr && !expected_is_ptr && neither_void
-		&& expected_sym.kind !in [.interface_, .placeholder] {
+	if got_is_ptr && !expected_is_ptr && neither_void && expected_sym.kind !in [.interface_, .placeholder] {
 		got_deref_type := got_type.deref()
 		deref_sym := g.table.get_type_symbol(got_deref_type)
 		deref_will_match := expected_type in [got_type, got_deref_type, deref_sym.parent_idx]
@@ -1670,9 +1668,9 @@
 	}
 	// Free the old value assigned to this string var (only if it's `str = [new value]`
 	// or `x.str = [new value]` )
-	mut af := g.is_autofree && !g.is_builtin_mod && assign_stmt.op == .assign
-		&& assign_stmt.left_types.len == 1
-		&& (assign_stmt.left[0] is ast.Ident || assign_stmt.left[0] is ast.SelectorExpr)
+	mut af := g.is_autofree && !g.is_builtin_mod && assign_stmt.op == .assign && assign_stmt.left_types.len ==
+		1 &&
+		(assign_stmt.left[0] is ast.Ident || assign_stmt.left[0] is ast.SelectorExpr)
 	// assign_stmt.left_types[0] in [table.string_type, table.array_type] &&
 	mut sref_name := ''
 	mut type_to_free := ''
@@ -1727,8 +1725,9 @@
 	// }
 	// int pos = *(int*)_t190.data;
 	mut tmp_opt := ''
-	is_optional := g.is_autofree && (assign_stmt.op in [.decl_assign, .assign])
-		&& assign_stmt.left_types.len == 1&& assign_stmt.right[0] is ast.CallExpr
+	is_optional := g.is_autofree &&
+		(assign_stmt.op in [.decl_assign, .assign]) && assign_stmt.left_types.len == 1 &&
+		assign_stmt.right[0] is ast.CallExpr
 	if is_optional {
 		// g.write('/* optional assignment */')
 		call_expr := assign_stmt.right[0] as ast.CallExpr
@@ -2033,9 +2032,12 @@
 				str_add = true
 			}
 			// Assignment Operator Overloading
-			if ((left_sym.kind == .struct_ && right_sym.kind == .struct_)
-				|| (left_sym.kind == .alias && right_sym.kind == .alias))
-				&& assign_stmt.op in [.plus_assign, .minus_assign, .div_assign, .mult_assign, .mod_assign] {
+			if ((left_sym.kind == .struct_ &&
+				right_sym.kind == .struct_) ||
+				(left_sym.kind == .alias &&
+				right_sym.kind == .alias)) &&
+				assign_stmt.op in [.plus_assign, .minus_assign, .div_assign, .mult_assign, .mod_assign]
+			{
 				extracted_op := match assign_stmt.op {
 					.plus_assign { '+' }
 					.minus_assign { '-' }
@@ -2070,8 +2072,7 @@
 					g.prevent_sum_type_unwrapping_once = true
 				}
 				if !is_fixed_array_copy || is_decl {
-					if !is_decl && left is ast.Ident
-						&& g.for_in_mul_val_name == (left as ast.Ident).name {
+					if !is_decl && left is ast.Ident && g.for_in_mul_val_name == (left as ast.Ident).name {
 						g.write('*')
 					}
 					g.expr(left)
@@ -2371,8 +2372,9 @@
 	// }
 	// ```
 	// if !isnil(scope.parent) && line_nr > 0 {
-	if free_parent_scopes && !isnil(scope.parent)
-		&& (stop_pos == -1 || scope.parent.start_pos >= stop_pos) {
+	if free_parent_scopes && !isnil(scope.parent) &&
+		(stop_pos == -1 || scope.parent.start_pos >= stop_pos)
+	{
 		g.writeln('// af parent scope:')
 		g.autofree_scope_vars2(scope.parent, start_pos, end_pos, line_nr, true, stop_pos)
 	}
@@ -2530,8 +2532,9 @@
 			// if g.fileis('1.strings') {
 			// println('before:' + node.autofree_pregen)
 			// }
-			if g.is_autofree && !g.is_builtin_mod && !g.is_js_call && g.strs_to_free0.len == 0
-				&& !g.inside_lambda { // && g.inside_ternary ==
+			if g.is_autofree && !g.is_builtin_mod && !g.is_js_call && g.strs_to_free0.len == 0 &&
+				!g.inside_lambda
+			{ // && g.inside_ternary ==
 				// if len != 0, that means we are handling call expr inside call expr (arg)
 				// and it'll get messed up here, since it's handled recursively in autofree_call_pregen()
 				// so just skip it
@@ -2588,8 +2591,7 @@
 				g.write(')')
 			} else if sym.kind == .sum_type {
 				g.expr_with_cast(node.expr, node.expr_type, node.typ)
-			} else if sym.kind == .struct_ && !node.typ.is_ptr()
-				&& !(sym.info as table.Struct).is_typedef {
+			} else if sym.kind == .struct_ && !node.typ.is_ptr() && !(sym.info as table.Struct).is_typedef {
 				styp := g.typ(node.typ)
 				g.write('*(($styp *)(&')
 				g.expr(node.expr)
@@ -2598,14 +2600,16 @@
 				styp := g.typ(node.typ)
 				mut cast_label := ''
 				// `table.string_type` is done for MSVC's bug
-				if sym.kind != .alias
-					|| (sym.info as table.Alias).parent_type !in [node.expr_type, table.string_type] {
+				if sym.kind != .alias ||
+					(sym.info as table.Alias).parent_type !in [node.expr_type, table.string_type]
+				{
 					cast_label = '($styp)'
 				}
 				g.write('(${cast_label}(')
 				g.expr(node.expr)
-				if node.expr is ast.IntegerLiteral
-					&& node.typ in [table.u64_type, table.u32_type, table.u16_type] {
+				if node.expr is ast.IntegerLiteral &&
+					node.typ in [table.u64_type, table.u32_type, table.u16_type]
+				{
 					g.write('U')
 				}
 				g.write('))')
@@ -3073,8 +3077,9 @@
 		g.write(')')
 	} else if unaliased_left == table.string_type_idx && node.op !in [.key_in, .not_in] {
 		// `str == ''` -> `str.len == 0` optimization
-		if node.op in [.eq, .ne] && node.right is ast.StringLiteral
-			&& (node.right as ast.StringLiteral).val == '' {
+		if node.op in [.eq, .ne] &&
+			node.right is ast.StringLiteral && (node.right as ast.StringLiteral).val == ''
+		{
 			arrow := if left_type.is_ptr() { '->' } else { '.' }
 			g.write('(')
 			g.expr(node.left)
@@ -3130,8 +3135,9 @@
 		}
 		g.expr(node.right)
 		g.write(')')
-	} else if node.op in [.eq, .ne] && left_sym.kind == .array_fixed
-		&& right_sym.kind == .array_fixed {
+	} else if node.op in [.eq, .ne] &&
+		left_sym.kind == .array_fixed && right_sym.kind == .array_fixed
+	{
 		ptr_typ := g.gen_fixed_array_equality_fn(left_type)
 		if node.op == .ne {
 			g.write('!')
@@ -3169,8 +3175,9 @@
 		}
 		g.expr(node.right)
 		g.write(')')
-	} else if node.op in [.eq, .ne] && left_sym.kind == .struct_ && right_sym.kind == .struct_
-		&& has_eq_overloaded&& has_ne_overloaded {
+	} else if node.op in [.eq, .ne] &&
+		left_sym.kind == .struct_ && right_sym.kind == .struct_ && has_eq_overloaded && has_ne_overloaded
+	{
 		ptr_typ := g.gen_struct_equality_fn(left_type)
 		if node.op == .eq {
 			g.write('${ptr_typ}_struct_eq(')
@@ -3311,45 +3318,41 @@
 		if gen_or {
 			g.or_block(tmp_opt, node.or_block, table.void_type)
 		}
-	} else if unaliased_left.idx() in [table.u32_type_idx, table.u64_type_idx]
-		&& unaliased_right.is_signed()&& node.op in [.eq, .ne, .gt, .lt, .ge, .le] {
-		bitsize := if unaliased_left.idx() == table.u32_type_idx
-			&& unaliased_right.idx() != table.i64_type_idx {
-			32
-		} else {
-			64
-		}
+	} else if unaliased_left.idx() in [table.u32_type_idx, table.u64_type_idx] && unaliased_right.is_signed() &&
+		node.op in [.eq, .ne, .gt, .lt, .ge, .le]
+	{
+		bitsize := if unaliased_left.idx() == table.u32_type_idx &&
+			unaliased_right.idx() != table.i64_type_idx
+		{ 32 } else { 64 }
 		g.write('_us${bitsize}_${cmp_str[int(node.op) - int(token.Kind.eq)]}(')
 		g.expr(node.left)
 		g.write(',')
 		g.expr(node.right)
 		g.write(')')
-	} else if unaliased_right.idx() in [table.u32_type_idx, table.u64_type_idx]
-		&& unaliased_left.is_signed()&& node.op in [.eq, .ne, .gt, .lt, .ge, .le] {
-		bitsize := if unaliased_right.idx() == table.u32_type_idx
-			&& unaliased_left.idx() != table.i64_type_idx {
-			32
-		} else {
-			64
-		}
+	} else if unaliased_right.idx() in [table.u32_type_idx, table.u64_type_idx] && unaliased_left.is_signed() &&
+		node.op in [.eq, .ne, .gt, .lt, .ge, .le]
+	{
+		bitsize := if unaliased_right.idx() == table.u32_type_idx &&
+			unaliased_left.idx() != table.i64_type_idx
+		{ 32 } else { 64 }
 		g.write('_us${bitsize}_${cmp_rev[int(node.op) - int(token.Kind.eq)]}(')
 		g.expr(node.right)
 		g.write(',')
 		g.expr(node.left)
 		g.write(')')
 	} else {
-		a := (left_sym.name[0].is_capital() || left_sym.name.contains('.'))
-			&& left_sym.kind !in [.enum_, .function, .interface_, .sum_type]
-			&& left_sym.language != .c
+		a := (left_sym.name[0].is_capital() || left_sym.name.contains('.')) &&
+			left_sym.kind !in [.enum_, .function, .interface_, .sum_type] && left_sym.language != .c
 		b := left_sym.kind != .alias
 		c := left_sym.kind == .alias && (left_sym.info as table.Alias).language == .c
 		// Check if aliased type is a struct
-		d := !b
-			&& g.typ((left_sym.info as table.Alias).parent_type).split('__').last()[0].is_capital()
+		d := !b &&
+			g.typ((left_sym.info as table.Alias).parent_type).split('__').last()[0].is_capital()
 		// Do not generate operator overloading with these `right_sym.kind`.
 		e := right_sym.kind !in [.voidptr, .int_literal, .int]
-		if node.op in [.plus, .minus, .mul, .div, .mod, .lt, .gt, .eq, .ne, .le, .ge]
-			&& ((a && b && e) || c|| d) {
+		if node.op in [.plus, .minus, .mul, .div, .mod, .lt, .gt, .eq, .ne, .le, .ge] &&
+			((a && b && e) || c || d)
+		{
 			// Overloaded operators
 			g.write(g.typ(if !d {
 				left_type
@@ -3553,8 +3556,9 @@
 					// if type is unsigned and low is 0, check is unneeded
 					mut skip_low := false
 					if expr.low is ast.IntegerLiteral {
-						if node.cond_type in [table.u16_type, table.u32_type, table.u64_type]
-							&& expr.low.val == '0' {
+						if node.cond_type in [table.u16_type, table.u32_type, table.u64_type] &&
+							expr.low.val == '0'
+						{
 							skip_low = true
 						}
 					}
@@ -3620,8 +3624,10 @@
 					// send expression
 					expr := branch.stmt.expr as ast.InfixExpr
 					channels << expr.left
-					if expr.right is ast.Ident || expr.right is ast.IndexExpr
-						|| expr.right is ast.SelectorExpr|| expr.right is ast.StructInit {
+					if expr.right is ast.Ident ||
+						expr.right is ast.IndexExpr || expr.right is ast.SelectorExpr || expr.right is
+						ast.StructInit
+					{
 						// addressable objects in the `C` output
 						objs << expr.right
 						tmp_objs << ''
@@ -3641,8 +3647,9 @@
 					channels << rec_expr.right
 					is_push << false
 					// create tmp unless the object with *exactly* the type we need exists already
-					if branch.stmt.op == .decl_assign
-						|| branch.stmt.right_types[0] != branch.stmt.left_types[0] {
+					if branch.stmt.op == .decl_assign ||
+						branch.stmt.right_types[0] != branch.stmt.left_types[0]
+					{
 						tmp_obj := g.new_tmp_var()
 						tmp_objs << tmp_obj
 						el_stype := g.typ(branch.stmt.right_types[0])
@@ -3834,8 +3841,11 @@
 	// (as it used to be done).
 	// Always use this in -autofree, since ?: can have tmp expressions that have to be freed.
 	first_branch := node.branches[0]
-	needs_tmp_var := node.is_expr
-		&& (g.is_autofree || (g.pref.experimental && (first_branch.stmts.len > 1 || (first_branch.stmts[0] is ast.ExprStmt && (first_branch.stmts[0] as ast.ExprStmt).expr is ast.IfExpr))))
+	needs_tmp_var := node.is_expr &&
+		(g.is_autofree || (g.pref.experimental &&
+		(first_branch.stmts.len > 1 ||
+		(first_branch.stmts[0] is ast.ExprStmt &&
+		(first_branch.stmts[0] as ast.ExprStmt).expr is ast.IfExpr))))
 	/*
 	needs_tmp_var := node.is_expr &&
 		(g.autofree || g.pref.experimental) &&
@@ -4089,8 +4099,8 @@
 						.function { 'voidptr*' }
 						else { '$elem_type_str*' }
 					}
-					needs_clone := info.elem_type == table.string_type_idx && g.is_autofree
-						&& !g.is_assign_lhs
+					needs_clone := info.elem_type == table.string_type_idx && g.is_autofree &&
+						!g.is_assign_lhs
 					is_gen_or_and_assign_rhs := gen_or && g.is_assign_rhs
 					cur_line := if is_gen_or_and_assign_rhs {
 						line := g.go_before_stmt(0)
@@ -4209,9 +4219,9 @@
 						zero := g.type_default(info.value_type)
 						g.write('$zero })))')
 					}
-				} else if g.inside_map_postfix || g.inside_map_infix
-					|| g.inside_map_index
-					|| (g.is_assign_lhs && !g.is_array_set && get_and_set_types) {
+				} else if g.inside_map_postfix || g.inside_map_infix || g.inside_map_index ||
+					(g.is_assign_lhs && !g.is_array_set && get_and_set_types)
+				{
 					zero := g.type_default(info.value_type)
 					g.write('(*($elem_type_str*)map_get_and_set_1(')
 					if !left_is_ptr {
@@ -4714,8 +4724,9 @@
 				}
 			}
 			if !cloned {
-				if field.expected_type.is_ptr() && !(field.typ.is_ptr()
-					|| field.typ.is_pointer())&& !field.typ.is_number() {
+				if field.expected_type.is_ptr() && !(field.typ.is_ptr() || field.typ.is_pointer()) &&
+					!field.typ.is_number()
+				{
 					g.write('/* autoref */&')
 				}
 				g.expr_with_cast(field.expr, field.typ, field.expected_type)
@@ -4774,8 +4785,8 @@
 				expected_field_type_sym := g.table.get_type_symbol(sfield.expected_type)
 				field_type_sym := g.table.get_type_symbol(sfield.typ)
 				mut cloned := false
-				is_interface := expected_field_type_sym.kind == .interface_
-					&& field_type_sym.kind != .interface_
+				is_interface := expected_field_type_sym.kind == .interface_ &&
+					field_type_sym.kind != .interface_
 				if g.is_autofree && !sfield.typ.is_ptr() && field_type_sym.kind in [.array, .string] {
 					g.write('/*clone1*/')
 					if g.gen_clone_assignment(sfield.expr, field_type_sym, false) {
@@ -4786,8 +4797,9 @@
 					if is_interface {
 						g.interface_call(sfield.typ, sfield.expected_type)
 					}
-					if sfield.expected_type.is_ptr() && !(sfield.typ.is_ptr()
-						|| sfield.typ.is_pointer())&& !sfield.typ.is_number() {
+					if sfield.expected_type.is_ptr() && !(sfield.typ.is_ptr() || sfield.typ.is_pointer()) &&
+						!sfield.typ.is_number()
+					{
 						g.write('/* autoref */&')
 					}
 					g.expr_with_cast(sfield.expr, sfield.typ, sfield.expected_type)
@@ -5166,8 +5178,7 @@
 	if !dep_graph_sorted.acyclic {
 		// this should no longer be called since it's catched in the parser
 		// TODO: should it be removed?
-		verror('cgen.sort_structs(): the following structs form a dependency cycle:\n' +
-			dep_graph_sorted.display_cycles() +
+		verror('cgen.sort_structs(): the following structs form a dependency cycle:\n' + dep_graph_sorted.display_cycles() +
 			'\nyou can solve this by making one or both of the dependant struct fields references, eg: field &MyStruct' +
 			'\nif you feel this is an error, please create a new issue here: https://github.com/vlang/v/issues and tag @joe-conigliaro')
 	}
@@ -5238,16 +5249,16 @@
 			g.inside_or_block = false
 		}
 		stmts := or_block.stmts
-		if stmts.len > 0 && stmts[or_block.stmts.len - 1] is ast.ExprStmt
-			&& (stmts[stmts.len - 1] as ast.ExprStmt).typ != table.void_type {
+		if stmts.len > 0 && stmts[or_block.stmts.len - 1] is ast.ExprStmt && (stmts[stmts.len -
+			1] as ast.ExprStmt).typ != table.void_type
+		{
 			g.indent++
 			for i, stmt in stmts {
 				if i == stmts.len - 1 {
 					expr_stmt := stmt as ast.ExprStmt
 					g.stmt_path_pos << g.out.len
 					g.write('*($mr_styp*) ${cvar_name}.data = ')
-					is_opt_call := expr_stmt.expr is ast.CallExpr
-						&& expr_stmt.typ.has_flag(.optional)
+					is_opt_call := expr_stmt.expr is ast.CallExpr && expr_stmt.typ.has_flag(.optional)
 					if is_opt_call {
 						g.write('*($mr_styp*) ')
 					}
@@ -5452,8 +5463,9 @@
 			return 'TARGET_ORDER_IS_BIG'
 		}
 		else {
-			if is_comptime_optional
-				|| (g.pref.compile_defines_all.len > 0 && name in g.pref.compile_defines_all) {
+			if is_comptime_optional ||
+				(g.pref.compile_defines_all.len > 0 && name in g.pref.compile_defines_all)
+			{
 				return 'CUSTOM_DEFINE_$name'
 			}
 			return error('bad os ifdef name "$name"') // should never happen, caught in the checker
@@ -5908,8 +5920,7 @@
 			// i.e. cctype is always just Cat, not Cat_ptr:
 			cctype := g.cc_type(st)
 			$if debug_interface_table ? {
-				eprintln(
-					'>> interface name: $ityp.name | concrete type: $st.debug() | st symname: ' +
+				eprintln('>> interface name: $ityp.name | concrete type: $st.debug() | st symname: ' +
 					g.table.get_type_symbol(st).name)
 			}
 			// Speaker_Cat_index = 0
