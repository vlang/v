--- conflicted
+++ resolved
@@ -395,11 +395,7 @@
 	// g.write('/*expr_type=${g.typ(node.left_type)} rec type=${g.typ(node.receiver_type)}*/')
 	// }
 	if !node.receiver_type.is_ptr() && node.left_type.is_ptr() && node.name == 'str' &&
-<<<<<<< HEAD
 		left_sym.kind != .sum_type && !g.should_write_asterisk_due_to_match_sumtype(node.left) {
-=======
-		!g.should_write_asterisk_due_to_match_sumtype(node.left) {
->>>>>>> 200f8dac
 		g.write('ptr_str(')
 	} else {
 		g.write('${name}(')
