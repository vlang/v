// Copyright (c) 2019-2020 Alexander Medvednikov. All rights reserved.
// Use of this source code is governed by an MIT license
// that can be found in the LICENSE file.
module gen

import v.ast
import v.table
import v.util

fn (mut g Gen) gen_fn_decl(it ast.FnDecl, skip bool) {
	// TODO For some reason, build fails with autofree with this line
	// as it's only informative, comment it for now
	// g.gen_attrs(it.attrs)
	if it.language == .c {
		// || it.no_body {
		return
	}
	g.returned_var_name = ''
	//
	old_g_autofree := g.is_autofree
	if it.is_manualfree {
		g.is_autofree = false
	}
	defer {
		g.is_autofree = old_g_autofree
	}
	//
	// if g.fileis('vweb.v') {
	// println('\ngen_fn_decl() $it.name $it.is_generic $g.cur_generic_type')
	// }
	if it.is_generic && g.cur_generic_type == 0 { // need the cur_generic_type check to avoid inf. recursion
		// loop thru each generic type and generate a function
		for gen_type in g.table.fn_gen_types[it.name] {
			sym := g.table.get_type_symbol(gen_type)
			if g.pref.is_verbose {
				println('gen fn `$it.name` for type `$sym.name`')
			}
			g.cur_generic_type = gen_type
			g.gen_fn_decl(it, skip)
		}
		g.cur_generic_type = 0
		return
	}
	// g.cur_fn = it
	fn_start_pos := g.out.len
	g.write_v_source_line_info(it.pos)
	msvc_attrs := g.write_fn_attrs(it.attrs)
	// Live
	is_livefn := it.attrs.contains('live')
	is_livemain := g.pref.is_livemain && is_livefn
	is_liveshared := g.pref.is_liveshared && is_livefn
	is_livemode := g.pref.is_livemain || g.pref.is_liveshared
	is_live_wrap := is_livefn && is_livemode
	if is_livefn && !is_livemode {
		eprintln('INFO: compile with `v -live $g.pref.path `, if you want to use the [live] function $it.name .')
	}
	//
	mut name := it.name
	if name in ['+', '-', '*', '/', '%', '<', '>', '==', '!=', '<=', '>='] {
		name = util.replace_op(name)
	}
	if it.is_method {
		name = g.cc_type2(it.receiver.typ) + '_' + name
		// name = g.table.get_type_symbol(it.receiver.typ).name + '_' + name
	}
	if it.language == .c {
		name = util.no_dots(name)
	} else {
		name = c_name(name)
	}
	mut type_name := g.typ(it.return_type)
	if g.cur_generic_type != 0 {
		// foo<T>() => foo_T_int(), foo_T_string() etc
		gen_name := g.typ(g.cur_generic_type)
		// Using _T_ to differentiate between get<string> and get_string
		name += '_T_' + gen_name
	}
	// if g.pref.show_cc && it.is_builtin {
	// println(name)
	// }
	// type_name := g.table.Type_to_str(it.return_type)
	// Live functions are protected by a mutex, because otherwise they
	// can be changed by the live reload thread, *while* they are
	// running, with unpredictable results (usually just crashing).
	// For this purpose, the actual body of the live function,
	// is put under a non publicly accessible function, that is prefixed
	// with 'impl_live_' .
	if is_livemain {
		g.hotcode_fn_names << name
	}
	mut impl_fn_name := name
	if is_live_wrap {
		impl_fn_name = 'impl_live_$name'
	}
	g.last_fn_c_name = impl_fn_name
	//
	if is_live_wrap {
		if is_livemain {
			g.definitions.write('$type_name (* $impl_fn_name)(')
			g.write('$type_name no_impl_${name}(')
		}
		if is_liveshared {
			g.definitions.write('$type_name ${impl_fn_name}(')
			g.write('$type_name ${impl_fn_name}(')
		}
	} else {
		if !(it.is_pub || g.pref.is_debug) {
			// Private functions need to marked as static so that they are not exportable in the
			// binaries
			if g.pref.build_mode != .build_module && !g.pref.use_cache {
				// if !(g.pref.build_mode == .build_module && g.is_builtin_mod) {
				// If we are building vlib/builtin, we need all private functions like array_get
				// to be public, so that all V programs can access them.
				g.write('VV_LOCAL_SYMBOL ')
				g.definitions.write('VV_LOCAL_SYMBOL ')
			}
		}
		fn_header := if msvc_attrs.len > 0 {
			'$type_name $msvc_attrs ${name}('
		} else {
			'$type_name ${name}('
		}
		g.definitions.write(fn_header)
		g.write(fn_header)
	}
	arg_start_pos := g.out.len
	fargs, fargtypes := g.fn_args(it.params, it.is_variadic)
	arg_str := g.out.after(arg_start_pos)
<<<<<<< HEAD
	if it.no_body || (g.pref.use_cache && it.is_builtin && !g.is_test) || skip {
=======
	if it.no_body ||
		((g.pref.use_cache && g.pref.build_mode != .build_module) && it.is_builtin) || skip
	{
>>>>>>> e4850cd6
		// Just a function header. Builtin function bodies are defined in builtin.o
		g.definitions.writeln(');') // // NO BODY')
		g.writeln(');')
		return
	}
	g.definitions.writeln(');')
	g.writeln(') {')
	if is_live_wrap {
		// The live function just calls its implementation dual, while ensuring
		// that the call is wrapped by the mutex lock & unlock calls.
		// Adding the mutex lock/unlock inside the body of the implementation
		// function is not reliable, because the implementation function can do
		// an early exit, which will leave the mutex locked.
		mut fn_args_list := []string{}
		for ia, fa in fargs {
			fn_args_list << '${fargtypes[ia]} $fa'
		}
		mut live_fncall := '${impl_fn_name}(' + fargs.join(', ') + ');'
		mut live_fnreturn := ''
		if type_name != 'void' {
			live_fncall = '$type_name res = $live_fncall'
			live_fnreturn = 'return res;'
		}
		g.definitions.writeln('$type_name ${name}(' + fn_args_list.join(', ') + ');')
		g.hotcode_definitions.writeln('$type_name ${name}(' + fn_args_list.join(', ') + '){')
		g.hotcode_definitions.writeln('  pthread_mutex_lock(&live_fn_mutex);')
		g.hotcode_definitions.writeln('  $live_fncall')
		g.hotcode_definitions.writeln('  pthread_mutex_unlock(&live_fn_mutex);')
		g.hotcode_definitions.writeln('  $live_fnreturn')
		g.hotcode_definitions.writeln('}')
	}
	// Profiling mode? Start counting at the beginning of the function (save current time).
	if g.pref.is_prof && g.pref.build_mode != .build_module {
		g.profile_fn(it)
	}
	// we could be in an anon fn so save outer fn defer stmts
	prev_defer_stmts := g.defer_stmts
	g.defer_stmts = []
	g.stmts(it.stmts)
	//
	if it.return_type == table.void_type {
		g.write_defer_stmts_when_needed()
	}
	if it.is_anon {
		g.defer_stmts = prev_defer_stmts
	} else {
		g.defer_stmts = []
	}
	if it.return_type != table.void_type && it.stmts.len > 0 && it.stmts.last() !is ast.Return {
		default_expr := g.type_default(it.return_type)
		// TODO: perf?
		if default_expr == '{0}' {
			g.writeln('\treturn ($type_name)$default_expr;')
		} else {
			g.writeln('\treturn $default_expr;')
		}
	}
	g.writeln('}')
	if g.pref.printfn_list.len > 0 && g.last_fn_c_name in g.pref.printfn_list {
		println(g.out.after(fn_start_pos))
	}
	for attr in it.attrs {
		if attr.name == 'export' {
			g.writeln('// export alias: $attr.arg -> $name')
			export_alias := '$type_name ${attr.arg}($arg_str)'
			g.definitions.writeln('VV_EXPORTED_SYMBOL $export_alias; // exported fn $it.name')
			g.writeln('$export_alias {')
			g.write('\treturn ${name}(')
			g.write(fargs.join(', '))
			g.writeln(');')
			g.writeln('}')
		}
	}
}

fn (mut g Gen) write_defer_stmts_when_needed() {
	if g.defer_stmts.len > 0 {
		g.write_defer_stmts()
	}
	if g.defer_profile_code.len > 0 {
		g.writeln('')
		g.writeln('\t// defer_profile_code')
		g.writeln(g.defer_profile_code)
		g.writeln('')
	}
}

// fn decl args
fn (mut g Gen) fn_args(args []table.Param, is_variadic bool) ([]string, []string) {
	mut fargs := []string{}
	mut fargtypes := []string{}
	for i, arg in args {
		caname := c_name(arg.name)
		typ := g.unwrap_generic(arg.typ)
		arg_type_sym := g.table.get_type_symbol(typ)
		mut arg_type_name := g.typ(typ) // util.no_dots(arg_type_sym.name)
		if arg_type_sym.kind == .function {
			info := arg_type_sym.info as table.FnType
			func := info.func
			if !info.is_anon {
				g.write(arg_type_name + ' ' + caname)
				g.definitions.write(arg_type_name + ' ' + caname)
				fargs << caname
				fargtypes << arg_type_name
			} else {
				g.write('${g.typ(func.return_type)} (*$caname)(')
				g.definitions.write('${g.typ(func.return_type)} (*$caname)(')
				g.fn_args(func.params, func.is_variadic)
				g.write(')')
				g.definitions.write(')')
			}
		} else {
			// TODO: combine two operations into one once ternary in expression is fixed
			mut s := if arg_type_sym.kind == .array_fixed {
				arg_type_name.trim('*')
			} else {
				arg_type_name
			}
			s += ' ' + caname
			g.write(s)
			g.definitions.write(s)
			fargs << caname
			fargtypes << arg_type_name
		}
		if i < args.len - 1 {
			g.write(', ')
			g.definitions.write(', ')
		}
	}
	return fargs, fargtypes
}

fn (mut g Gen) call_expr(node ast.CallExpr) {
	// NOTE: everything could be done this way
	// see my comment in parser near anon_fn
	if node.left is ast.AnonFn {
		g.expr(node.left)
	}
	if node.left is ast.IndexExpr && node.name == '' {
		g.is_fn_index_call = true
		g.expr(node.left)
		g.is_fn_index_call = false
	}
	if node.should_be_skipped {
		return
	}
	g.inside_call = true
	defer {
		g.inside_call = false
	}
	gen_or := node.or_block.kind != .absent && !g.is_autofree
	// if gen_or {
	// g.writeln('/*start*/')
	// }
	is_gen_or_and_assign_rhs := gen_or && g.is_assign_rhs
	cur_line := if is_gen_or_and_assign_rhs && !g.is_autofree {
		line := g.go_before_stmt(0)
		g.out.write(tabs[g.indent])
		line
	} else {
		''
	}
	tmp_opt := if gen_or { g.new_tmp_var() } else { '' }
	if gen_or {
		styp := g.typ(node.return_type.set_flag(.optional))
		g.write('$styp $tmp_opt = ')
	}
	if node.is_method && !node.is_field {
		if node.name == 'writeln' && g.pref.experimental && node.args.len > 0 && node.args[0].expr is
			ast.StringInterLiteral && g.table.get_type_symbol(node.receiver_type).name == 'strings.Builder'
		{
			g.string_inter_literal_sb_optimized(node)
		} else {
			g.method_call(node)
		}
	} else {
		g.fn_call(node)
	}
	if gen_or { // && !g.autofree {
		if !g.is_autofree {
			g.or_block(tmp_opt, node.or_block, node.return_type)
		}
		if is_gen_or_and_assign_rhs {
			g.write('\n $cur_line $tmp_opt')
			// g.write('\n /*call_expr cur_line:*/ $cur_line /*C*/ $tmp_opt /*end*/')
			// g.insert_before_stmt('\n /* VVV */ $tmp_opt')
		}
	}
}

[inline]
pub fn (g &Gen) unwrap_generic(typ table.Type) table.Type {
	if typ.has_flag(.generic) {
		// return g.cur_generic_type
		return g.cur_generic_type.derive(typ).clear_flag(.generic)
	}
	return typ
}

fn (mut g Gen) method_call(node ast.CallExpr) {
	// TODO: there are still due to unchecked exprs (opt/some fn arg)
	if node.left_type == 0 {
		g.checker_bug('CallExpr.left_type is 0 in method_call', node.pos)
	}
	if node.receiver_type == 0 {
		g.checker_bug('CallExpr.receiver_type is 0 in method_call', node.pos)
	}
	// mut receiver_type_name := g.cc_type(node.receiver_type)
	// mut receiver_type_name := g.typ(node.receiver_type)
	typ_sym := g.table.get_type_symbol(g.unwrap_generic(node.receiver_type))
	// mut receiver_type_name := util.no_dots(typ_sym.name)
	mut receiver_type_name := util.no_dots(g.cc_type2(g.unwrap_generic(node.receiver_type)))
	if typ_sym.kind == .interface_ {
		// Speaker_name_table[s._interface_idx].speak(s._object)
		$if debug_interface_method_call ? {
			eprintln('>>> interface typ_sym.name: $typ_sym.name | receiver_type_name: $receiver_type_name')
		}
		g.write('${c_name(receiver_type_name)}_name_table[')
		g.expr(node.left)
		dot := if node.left_type.is_ptr() { '->' } else { '.' }
		mname := c_name(node.name)
		g.write('${dot}_interface_idx].${mname}(')
		g.expr(node.left)
		g.write('${dot}_object')
		if node.args.len > 0 {
			g.write(', ')
			// g.call_args(node.args, node.expected_arg_types) // , [])
			g.call_args(node)
		}
		g.write(')')
		return
	}
	left_sym := g.table.get_type_symbol(node.left_type)
	if left_sym.kind == .array {
		match node.name {
			'filter' {
				g.gen_array_filter(node)
				return
			}
			'sort' {
				g.gen_array_sort(node)
				return
			}
			'insert' {
				g.gen_array_insert(node)
				return
			}
			'map' {
				g.gen_array_map(node)
				return
			}
			'prepend' {
				g.gen_array_prepend(node)
				return
			}
			'contains' {
				g.gen_array_contains(node)
				return
			}
			'index' {
				g.gen_array_index(node)
				return
			}
			else {}
		}
	}
	if left_sym.kind == .sum_type && node.name == 'type_name' {
		g.write('tos3( /* $left_sym.name */ v_typeof_sumtype_${typ_sym.cname}( (')
		g.expr(node.left)
		g.write(').typ ))')
		return
	}
	if node.name == 'str' {
		g.gen_str_for_type(node.receiver_type)
	}
	mut has_cast := false
	if left_sym.kind == .map && node.name == 'clone' {
		receiver_type_name = 'map'
	}
	// TODO performance, detect `array` method differently
	if left_sym.kind == .array && node.name in
		['repeat', 'sort_with_compare', 'free', 'push_many', 'trim', 'first', 'last', 'pop', 'clone', 'reverse', 'slice']
	{
		// && rec_sym.name == 'array' {
		// && rec_sym.name == 'array' && receiver_name.starts_with('array') {
		// `array_byte_clone` => `array_clone`
		receiver_type_name = 'array'
		if node.name in ['last', 'first', 'pop'] {
			return_type_str := g.typ(node.return_type)
			has_cast = true
			g.write('(*($return_type_str*)')
		}
	}
	mut name := util.no_dots('${receiver_type_name}_$node.name')
	if left_sym.kind == .chan {
		if node.name in ['close', 'try_pop', 'try_push'] {
			name = 'sync__Channel_$node.name'
		}
	} else if left_sym.kind == .map {
		if node.name == 'keys' {
			name = 'map_keys_1'
		}
	}
	// Check if expression is: arr[a..b].clone(), arr[a..].clone()
	// if so, then instead of calling array_clone(&array_slice(...))
	// call array_clone_static(array_slice(...))
	mut is_range_slice := false
	if node.receiver_type.is_ptr() && !node.left_type.is_ptr() {
		if node.left is ast.IndexExpr {
			idx := node.left.index
			if idx is ast.RangeExpr {
				// expr is arr[range].clone()
				// use array_clone_static instead of array_clone
				name = util.no_dots('${receiver_type_name}_${node.name}_static')
				is_range_slice = true
			}
		}
	}
	if node.generic_type != table.void_type && node.generic_type != 0 {
		// Using _T_ to differentiate between get<string> and get_string
		// `foo<int>()` => `foo_T_int()`
		name += '_T_' + g.typ(node.generic_type)
	}
	// TODO2
	// g.generate_tmp_autofree_arg_vars(node, name)
	//
	// if node.receiver_type != 0 {
	// g.write('/*${g.typ(node.receiver_type)}*/')
	// g.write('/*expr_type=${g.typ(node.left_type)} rec type=${g.typ(node.receiver_type)}*/')
	// }
	if !node.receiver_type.is_ptr() && node.left_type.is_ptr() && node.name == 'str' {
		g.write('ptr_str(')
	} else {
		g.write('${name}(')
	}
	if node.receiver_type.is_ptr() && (!node.left_type.is_ptr() || node.from_embed_type != 0) {
		// The receiver is a reference, but the caller provided a value
		// Add `&` automatically.
		// TODO same logic in call_args()
		if !is_range_slice {
			g.write('&')
		}
	} else if !node.receiver_type.is_ptr() && node.left_type.is_ptr() && node.name != 'str' &&
		node.from_embed_type == 0
	{
		g.write('/*rec*/*')
	}
	if g.is_autofree && node.free_receiver && !g.inside_lambda && !g.is_builtin_mod {
		// The receiver expression needs to be freed, use the temp var.
		fn_name := node.name.replace('.', '_')
		arg_name := '_arg_expr_${fn_name}_0_$node.pos.pos'
		g.write('/*af receiver arg*/' + arg_name)
	} else {
		g.expr(node.left)
		if node.from_embed_type != 0 {
			embed_name := typ_sym.embed_name()
			if node.left_type.is_ptr() {
				g.write('->')
			} else {
				g.write('.')
			}
			g.write(embed_name)
		}
	}
	if has_cast {
		g.write(')')
	}
	is_variadic := node.expected_arg_types.len > 0 && node.expected_arg_types[node.expected_arg_types.len -
		1].has_flag(.variadic)
	if node.args.len > 0 || is_variadic {
		g.write(', ')
	}
	// /////////
	/*
	if name.contains('subkeys') {
	println('call_args $name $node.arg_types.len')
	for t in node.arg_types {
		sym := g.table.get_type_symbol(t)
		print('$sym.name ')
	}
	println('')
}
	*/
	// ///////
	// g.call_args(node.args, node.expected_arg_types) // , [])
	g.call_args(node)
	g.write(')')
}

fn (mut g Gen) fn_call(node ast.CallExpr) {
	// call struct field with fn type
	// TODO: test node.left instead
	// left & left_type will be `x` and `x type` in `x.fieldfn()`
	// will be `0` for `foo()`
	if node.left_type != 0 {
		g.expr(node.left)
		if node.left_type.is_ptr() {
			g.write('->')
		} else {
			g.write('.')
		}
	}
	mut name := node.name
	is_print := name in ['print', 'println', 'eprint', 'eprintln']
	print_method := name
	is_json_encode := name == 'json.encode'
	is_json_decode := name == 'json.decode'
	g.is_json_fn = is_json_encode || is_json_decode
	mut json_type_str := ''
	mut json_obj := ''
	if g.is_json_fn {
		json_obj = g.new_tmp_var()
		mut tmp2 := ''
		cur_line := g.go_before_stmt(0)
		if is_json_encode {
			g.gen_json_for_type(node.args[0].typ)
			json_type_str = g.typ(node.args[0].typ)
			// `json__encode` => `json__encode_User`
			// encode_name := c_name(name) + '_' + util.no_dots(json_type_str)
			encode_name := js_enc_name(json_type_str)
			g.writeln('// json.encode')
			g.write('cJSON* $json_obj = ${encode_name}(')
			// g.call_args(node.args, node.expected_arg_types) // , [])
			if node.args[0].typ.is_ptr() {
				g.write('*')
			}
			g.call_args(node)
			g.writeln(');')
			tmp2 = g.new_tmp_var()
			g.writeln('string $tmp2 = json__json_print($json_obj);')
		} else {
			ast_type := node.args[0].expr as ast.Type
			// `json.decode(User, s)` => json.decode_User(s)
			typ := c_name(g.typ(ast_type.typ))
			fn_name := c_name(name) + '_' + typ
			g.gen_json_for_type(ast_type.typ)
			g.writeln('// json.decode')
			g.write('cJSON* $json_obj = json__json_parse(')
			// Skip the first argument in json.decode which is a type
			// its name was already used to generate the function call
			// g.call_args(node.args[1..], node.expected_arg_types) // , [])
			g.is_js_call = true
			g.call_args(node)
			g.is_js_call = false
			g.writeln(');')
			tmp2 = g.new_tmp_var()
			g.writeln('Option_$typ $tmp2 = $fn_name ($json_obj);')
		}
		if !g.is_autofree {
			g.write('cJSON_Delete($json_obj); //del')
		}
		g.write('\n$cur_line')
		name = ''
		json_obj = tmp2
	}
	if node.language == .c {
		// Skip "C."
		g.is_c_call = true
		name = util.no_dots(name[2..])
	} else {
		name = c_name(name)
	}
	if node.generic_type != table.void_type && node.generic_type != 0 {
		// Using _T_ to differentiate between get<string> and get_string
		// `foo<int>()` => `foo_T_int()`
		name += '_T_' + g.typ(node.generic_type)
	}
	// TODO2
	// cgen shouldn't modify ast nodes, this should be moved
	// g.generate_tmp_autofree_arg_vars(node, name)
	// Handle `print(x)`
	mut print_auto_str := false
	if is_print && node.args[0].typ != table.string_type { // && !free_tmp_arg_vars {
		mut typ := node.args[0].typ
		if typ == 0 {
			g.checker_bug('print arg.typ is 0', node.pos)
		}
		mut sym := g.table.get_type_symbol(typ)
		if mut sym.info is table.Alias {
			typ = sym.info.parent_type
			sym = g.table.get_type_symbol(typ)
		}
		// check if alias parent also not a string
		if typ != table.string_type {
			expr := node.args[0].expr
			if g.is_autofree && !typ.has_flag(.optional) {
				// Create a temporary variable so that the value can be freed
				tmp := g.new_tmp_var()
				// tmps << tmp
				g.write('string $tmp = ')
				g.gen_expr_to_string(expr, typ)
				g.writeln('; ${print_method}($tmp); string_free(&$tmp);')
			} else {
				g.write('${print_method}(')
				g.gen_expr_to_string(expr, typ)
				g.write(')')
			}
			print_auto_str = true
		}
	}
	if !print_auto_str {
		if g.pref.is_debug && node.name == 'panic' {
			paline, pafile, pamod, pafn := g.panic_debug_info(node.pos)
			g.write('panic_debug($paline, tos3("$pafile"), tos3("$pamod"), tos3("$pafn"),  ')
			// g.call_args(node.args, node.expected_arg_types) // , [])
			g.call_args(node)
			g.write(')')
		} else {
			// Simple function call
			// if free_tmp_arg_vars {
			// g.writeln(';')
			// g.write(cur_line + ' /* <== af cur line*/')
			// }
			g.write('${g.get_ternary_name(name)}(')
			if g.is_json_fn {
				g.write(json_obj)
			} else {
				// g.call_args(node.args, node.expected_arg_types) // , tmp_arg_vars_to_free)
				g.call_args(node)
			}
			g.write(')')
		}
	}
	g.is_c_call = false
	g.is_json_fn = false
}

fn (mut g Gen) autofree_call_pregen(node ast.CallExpr) {
	// g.writeln('// autofree_call_pregen()')
	// Create a temporary var before fn call for each argument in order to free it (only if it's a complex expression,
	// like `foo(get_string())` or `foo(a + b)`
	mut free_tmp_arg_vars := g.is_autofree && !g.is_builtin_mod && node.args.len > 0 &&
		!node.args[0].typ.has_flag(.optional) // TODO copy pasta checker.v
	if !free_tmp_arg_vars {
		return
	}
	if g.is_js_call {
		return
	}
	if g.inside_const {
		return
	}
	free_tmp_arg_vars = false // set the flag to true only if we have at least one arg to free
	g.tmp_count2++
	mut scope := g.file.scope.innermost(node.pos.pos)
	// prepend the receiver for now (TODO turn the receiver into a CallArg everywhere?)
	mut args := [ast.CallArg{
		typ: node.receiver_type
		expr: node.left
		is_tmp_autofree: node.free_receiver
	}]
	args << node.args
	// for i, arg in node.args {
	for i, arg in args {
		if !arg.is_tmp_autofree {
			continue
		}
		if arg.expr is ast.CallExpr {
			// Any argument can be an expression that has to be freed. Generate a tmp expression
			// for each of those recursively.
			g.autofree_call_pregen(arg.expr)
		}
		free_tmp_arg_vars = true
		// t := g.new_tmp_var() + '_arg_expr_${name}_$i'
		fn_name := node.name.replace('.', '_') // can't use name...
		// t := '_tt${g.tmp_count2}_arg_expr_${fn_name}_$i'
		t := '_arg_expr_${fn_name}_${i}_$node.pos.pos'
		// g.called_fn_name = name
		used := false // scope.known_var(t)
		mut s := '$t = '
		if used {
			// This means this tmp var name was already used (the same function was called and
			// `_arg_fnname_1` was already generated).
			// We do not need to declare this variable again, so just generate `t = ...`
			// instead of `string t = ...`, and we need to mark this variable as unused,
			// so that it's freed after the call. (Used tmp arg vars are not freed to avoid double frees).
			if x := scope.find(t) {
				match mut x {
					ast.Var { x.is_used = false }
					else {}
				}
			}
			s = '$t = '
		} else {
			scope.register(ast.Var{
				name: t
				typ: table.string_type
				is_autofree_tmp: true
				pos: node.pos
			})
			s = 'string $t = '
		}
		// g.expr(arg.expr)
		s += g.write_expr_to_string(arg.expr)
		// g.writeln(';// new af pre')
		s += ';// new af2 pre'
		g.strs_to_free0 << s
		// This tmp arg var will be freed with the rest of the vars at the end of the scope.
	}
}

fn (mut g Gen) autofree_call_postgen(node_pos int) {
	/*
	if g.strs_to_free.len == 0 {
		return
	}
	*/
	/*
	g.writeln('\n/* strs_to_free3: $g.nr_vars_to_free */')
	if g.nr_vars_to_free <= 0 {
		return
	}
	*/
	/*
	for s in g.strs_to_free {
		g.writeln('string_free(&$s);')
	}
	if !g.inside_or_block {
		// we need to free the vars both inside the or block (in case of an error) and after it
		// if we reset the array here, then the vars will not be freed after the block.
		g.strs_to_free = []
	}
	*/
	if g.inside_vweb_tmpl {
		return
	}
	// g.doing_autofree_tmp = true
	// g.write('/* postgen */')
	scope := g.file.scope.innermost(node_pos)
	for _, obj in scope.objects {
		match mut obj {
			ast.Var {
				// if var.typ == 0 {
				// // TODO why 0?
				// continue
				// }
				is_optional := obj.typ.has_flag(.optional)
				if is_optional {
					// TODO: free optionals
					continue
				}
				if !obj.is_autofree_tmp {
					continue
				}
				if obj.is_used {
					// this means this tmp expr var has already been freed
					continue
				}
				obj.is_used = true
				g.autofree_variable(obj)
				// g.nr_vars_to_free--
			}
			else {}
		}
	}
	// g.write('/* postgen end */')
	// g.doing_autofree_tmp = false
}

fn (mut g Gen) call_args(node ast.CallExpr) {
	args := if g.is_js_call { node.args[1..] } else { node.args }
	expected_types := node.expected_arg_types
	is_variadic := expected_types.len > 0 && expected_types[expected_types.len - 1].has_flag(.variadic)
	for i, arg in args {
		if is_variadic && i == expected_types.len - 1 {
			break
		}
		use_tmp_var_autofree := g.is_autofree && arg.typ == table.string_type && arg.is_tmp_autofree &&
			!g.inside_const && !g.is_builtin_mod
		// g.write('/* af=$arg.is_tmp_autofree */')
		mut is_interface := false
		// some c fn definitions dont have args (cfns.v) or are not updated in checker
		// when these are fixed we wont need this check
		if i < expected_types.len {
			if expected_types[i] != 0 {
				// Cast a type to interface
				// `foo(dog)` => `foo(I_Dog_to_Animal(dog))`
				exp_sym := g.table.get_type_symbol(expected_types[i])
				// exp_styp := g.typ(expected_types[arg_no]) // g.table.get_type_symbol(expected_types[arg_no])
				// styp := g.typ(arg.typ) // g.table.get_type_symbol(arg.typ)
				// NB: the second check avoids casting the interface into itself
				// aka avoid 'I__Speaker_to_Interface_Speaker' thing for example
				if exp_sym.kind == .interface_ && expected_types[i] != arg.typ {
					g.interface_call(arg.typ, expected_types[i])
					is_interface = true
				}
			}
			if is_interface {
				g.expr(arg.expr)
			} else if use_tmp_var_autofree {
				if arg.is_tmp_autofree { // && !g.is_js_call {
					// We saved expressions in temp variables so that they can be freed later.
					// `foo(str + str2) => x := str + str2; foo(x); x.free()`
					// g.write('_arg_expr_${g.called_fn_name}_$i')
					// Use these variables here.
					fn_name := node.name.replace('.', '_')
					// name := '_tt${g.tmp_count2}_arg_expr_${fn_name}_$i'
					name := '_arg_expr_${fn_name}_${i + 1}_$node.pos.pos'
					g.write('/*af arg*/' + name)
				}
			} else {
				g.ref_or_deref_arg(arg, expected_types[i])
			}
		} else {
			if use_tmp_var_autofree {
				// TODO copypasta, move to an inline fn
				fn_name := node.name.replace('.', '_')
				// name := '_tt${g.tmp_count2}_arg_expr_${fn_name}_$i'
				name := '_arg_expr_${fn_name}_${i + 1}_$node.pos.pos'
				g.write('/*af arg2*/' + name)
			} else {
				g.expr(arg.expr)
			}
		}
		if is_interface {
			g.write(')')
		}
		if i < args.len - 1 || is_variadic {
			g.write(', ')
		}
	}
	arg_nr := expected_types.len - 1
	if is_variadic {
		varg_type := expected_types[expected_types.len - 1]
		variadic_count := args.len - arg_nr
		arr_sym := g.table.get_type_symbol(varg_type)
		arr_info := arr_sym.info as table.Array
		elem_type := g.typ(arr_info.elem_type)
		if args.len > 0 && args[args.len - 1].expr is ast.ArrayDecompose {
			g.expr(args[args.len - 1].expr)
		} else {
			if variadic_count > 0 {
				g.write('new_array_from_c_array($variadic_count, $variadic_count, sizeof($elem_type), _MOV(($elem_type[$variadic_count]){')
				for j in arg_nr .. args.len {
					g.ref_or_deref_arg(args[j], arr_info.elem_type)
					if j < args.len - 1 {
						g.write(', ')
					}
				}
				g.write('}))')
			} else {
				g.write('__new_array_with_default(0, 0, sizeof($elem_type), 0)')
			}
		}
	}
}

[inline]
fn (mut g Gen) ref_or_deref_arg(arg ast.CallArg, expected_type table.Type) {
	arg_is_ptr := expected_type.is_ptr() || expected_type.idx() in table.pointer_type_idxs
	expr_is_ptr := arg.typ.is_ptr() || arg.typ.idx() in table.pointer_type_idxs
	if expected_type == 0 {
		g.checker_bug('ref_or_deref_arg expected_type is 0', arg.pos)
	}
	exp_sym := g.table.get_type_symbol(expected_type)
	if arg.is_mut && !arg_is_ptr {
		g.write('&/*mut*/')
	} else if arg_is_ptr && !expr_is_ptr {
		if arg.is_mut {
			if exp_sym.kind == .array {
				if arg.expr is ast.Ident && (arg.expr as ast.Ident).kind == .variable {
					g.write('&/*arr*/')
					g.expr(arg.expr)
				} else {
					// Special case for mutable arrays. We can't `&` function
					// results,	have to use `(array[]){ expr }[0]` hack.
					g.write('&/*111*/(array[]){')
					g.expr(arg.expr)
					g.write('}[0]')
				}
				return
			}
		}
		if !g.is_json_fn {
			if arg.typ == 0 {
				g.checker_bug('ref_or_deref_arg arg.typ is 0', arg.pos)
			}
			arg_typ_sym := g.table.get_type_symbol(arg.typ)
			expected_deref_type := if expected_type.is_ptr() {
				expected_type.deref()
			} else {
				expected_type
			}
			is_sum_type := g.table.get_type_symbol(expected_deref_type).kind == .sum_type
			if !((arg_typ_sym.kind == .function) || is_sum_type) {
				g.write('(voidptr)&/*qq*/')
			}
		}
	}
	g.expr_with_cast(arg.expr, arg.typ, expected_type)
}

fn (mut g Gen) is_gui_app() bool {
	$if windows {
		if g.force_main_console {
			return false
		}
		for cf in g.table.cflags {
			if cf.value == 'gdi32' {
				return true
			}
		}
	}
	return false
}

fn (g &Gen) fileis(s string) bool {
	return g.file.path.contains(s)
}

fn (mut g Gen) write_fn_attrs(attrs []table.Attr) string {
	mut msvc_attrs := ''
	for attr in attrs {
		match attr.name {
			'inline' {
				g.write('inline ')
			}
			'no_inline' {
				// since these are supported by GCC, clang and MSVC, we can consider them officially supported.
				g.write('__NOINLINE ')
			}
			'irq_handler' {
				g.write('__IRQHANDLER ')
			}
			'_cold' {
				// GCC/clang attributes
				// prefixed by _ to indicate they're for advanced users only and not really supported by V.
				// source for descriptions: https://gcc.gnu.org/onlinedocs/gcc/Common-Function-Attributes.html#Common-Function-Attributes
				// The cold attribute on functions is used to inform the compiler that the function is unlikely
				// to be executed. The function is optimized for size rather than speed and on many targets it
				// is placed into a special subsection of the text section so all cold functions appear close
				// together, improving code locality of non-cold parts of program.
				g.write('__attribute__((cold)) ')
			}
			'_constructor' {
				// The constructor attribute causes the function to be called automatically before execution
				// enters main ().
				g.write('__attribute__((constructor)) ')
			}
			'_destructor' {
				// The destructor attribute causes the function to be called automatically after main ()
				// completes or exit () is called.
				g.write('__attribute__((destructor)) ')
			}
			'_flatten' {
				// Generally, inlining into a function is limited. For a function marked with this attribute,
				// every call inside this function is inlined, if possible.
				g.write('__attribute__((flatten)) ')
			}
			'_hot' {
				// The hot attribute on a function is used to inform the compiler that the function is a hot
				// spot of the compiled program.
				g.write('__attribute__((hot)) ')
			}
			'_malloc' {
				// This tells the compiler that a function is malloc-like, i.e., that the pointer P returned by
				// the function cannot alias any other pointer valid when the function returns, and moreover no
				// pointers to valid objects occur in any storage addressed by P.
				g.write('__attribute__((malloc)) ')
			}
			'_pure' {
				// Calls to functions whose return value is not affected by changes to the observable state
				// of the program and that have no observable effects on such state other than to return a
				// value may lend themselves to optimizations such as common subexpression elimination.
				// Declaring such functions with the const attribute allows GCC to avoid emitting some calls in
				// repeated invocations of the function with the same argument values.
				g.write('__attribute__((const)) ')
			}
			'windows_stdcall' {
				// windows attributes (msvc/mingw)
				// prefixed by windows to indicate they're for advanced users only and not really supported by V.
				msvc_attrs += '__stdcall '
			}
			'console' {
				g.force_main_console = true
			}
			else {
				// nothing but keep V happy
			}
		}
	}
	return msvc_attrs
}<|MERGE_RESOLUTION|>--- conflicted
+++ resolved
@@ -126,13 +126,7 @@
 	arg_start_pos := g.out.len
 	fargs, fargtypes := g.fn_args(it.params, it.is_variadic)
 	arg_str := g.out.after(arg_start_pos)
-<<<<<<< HEAD
-	if it.no_body || (g.pref.use_cache && it.is_builtin && !g.is_test) || skip {
-=======
-	if it.no_body ||
-		((g.pref.use_cache && g.pref.build_mode != .build_module) && it.is_builtin) || skip
-	{
->>>>>>> e4850cd6
+	if it.no_body || (((g.pref.use_cache && g.pref.build_mode != .build_module) && it.is_builtin && !g.is_test) || skip {
 		// Just a function header. Builtin function bodies are defined in builtin.o
 		g.definitions.writeln(');') // // NO BODY')
 		g.writeln(');')
