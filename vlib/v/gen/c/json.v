// Copyright (c) 2019-2023 Alexander Medvednikov. All rights reserved.
// Use of this source code is governed by an MIT license
// that can be found in the LICENSE file.
module c

import v.ast
import v.util
import strings

// TODO: replace with comptime code generation.
// TODO: remove cJSON dependency.

// Old:
// `User decode_User(string js) {`
// now it's:
// ```
// User decode_User(cJSON* root) {
//     User res;
//     res.name = decode_string(js_get(root, "name"));
//     res.profile = decode_Profile(js_get(root, "profile"));
//     return res;
// }
// ```

// Codegen json_decode/encode funcs
fn (mut g Gen) gen_json_for_type(typ ast.Type) {
	utyp := g.unwrap_generic(typ)
	sym := g.table.sym(utyp)
	if is_js_prim(sym.name) && !utyp.has_flag(.option) && !typ.is_ptr() {
		return
	}
	g.json_types << utyp
}

fn (mut g Gen) gen_jsons() {
	mut done := []ast.Type{}
	for i := 0; i < g.json_types.len; i++ {
		utyp := g.json_types[i]
		if utyp in done {
			continue
		}
		done << utyp
		mut dec := strings.new_builder(100)
		mut enc := strings.new_builder(100)
		sym := g.table.sym(utyp)
		styp := g.typ(utyp)
		ret_styp := styp.replace('*', '_ptr')
		if utyp.is_ptr() && utyp.has_flag(.option) {
			g.register_option(utyp.set_nr_muls(0))
		}
		g.register_result(utyp)

		// decode_TYPE funcs receive an actual cJSON* object to decode
		// cJSON_Parse(str) call is added by the compiler
		// Codegen decoder
		dec_fn_name := js_dec_name(styp)
		dec_fn_dec := '${result_name}_${ret_styp} ${dec_fn_name}(cJSON* root)'

		mut init_styp := '${styp} res'
		if utyp.has_flag(.option) {
			if sym.kind == .struct_ {
				init_styp += ' = '
				g.set_current_pos_as_last_stmt_pos()
				pos := g.out.len
				g.expr_with_tmp_var(ast.Expr(ast.StructInit{ typ: utyp, typ_str: styp }),
					utyp, utyp, 'res')
				init_styp = g.out.cut_to(pos).trim_space()
			} else {
				none_str := g.expr_string(ast.None{})
				init_styp += ' = (${styp}){ .state=2, .err=${none_str}, .data={EMPTY_STRUCT_INITIALIZATION} }'
			}
		} else {
			if sym.kind == .struct_ {
				init_styp += ' = '
				g.set_current_pos_as_last_stmt_pos()
				pos := g.out.len
				g.write(init_styp)
				g.expr(ast.Expr(ast.StructInit{
					typ: utyp
					typ_str: styp
				}))
				init_styp = g.out.cut_to(pos).trim_space()
			}
		}

		dec.writeln('
${dec_fn_dec} {
	${init_styp};
	if (!root) {
		const char *error_ptr = cJSON_GetErrorPtr();
		if (error_ptr != NULL)	{
			const int error_pos = (int)cJSON_GetErrorPos();
			int maxcontext_chars = 30;
			byte *buf = vcalloc_noscan(maxcontext_chars + 10);
			if(error_pos > 0) {
				int backlines = 1;
				int backchars = error_pos < maxcontext_chars-7 ? (int)error_pos : maxcontext_chars-7 ;
				char *prevline_ptr = (char*)error_ptr;
				while(backchars--){
					char prevc = *(prevline_ptr - 1);
					if(0==prevc){
						break;
					}
					if(10==prevc && !backlines--){
						break;
					}
					prevline_ptr--;
					if(123==prevc) {
						break; // stop at `{` too
					}
				}
				int maxchars = vstrlen_char(prevline_ptr);
				vmemcpy(buf, prevline_ptr, (maxchars < maxcontext_chars ? maxchars : maxcontext_chars));
			}
			return (${result_name}_${ret_styp}){.is_error = true,.err = _v_error(tos2(buf)),.data = {0}};
		}
	}
')
		g.json_forward_decls.writeln('${dec_fn_dec};')
		// Codegen encoder
		// encode_TYPE funcs receive an object to encode
		enc_fn_name := js_enc_name(styp)
		enc_fn_dec := 'cJSON* ${enc_fn_name}(${styp} val)'
		g.json_forward_decls.writeln('${enc_fn_dec};\n')
		enc.writeln('
${enc_fn_dec} {
\tcJSON *o;')
		if is_js_prim(sym.name) && utyp.is_ptr() {
			g.gen_prim_enc_dec(utyp, mut enc, mut dec)
		} else if sym.kind == .array || sym.kind == .array_fixed {
			array_size := if sym.kind == .array_fixed {
				(sym.info as ast.ArrayFixed).size
			} else {
				-1
			}
			// Handle arrays
			value_type := g.table.value_type(utyp)
			// If we have `[]Profile`, have to register a Profile en(de)coder first
			g.gen_json_for_type(value_type)
			dec.writeln(g.decode_array(utyp, value_type, array_size, ret_styp))
			enc.writeln(g.encode_array(utyp, value_type, array_size))
		} else if sym.kind == .map {
			// Handle maps
			m := sym.info as ast.Map
			g.gen_json_for_type(m.key_type)
			g.gen_json_for_type(m.value_type)
			dec.writeln(g.decode_map(utyp, m.key_type, m.value_type, ret_styp))
			enc.writeln(g.encode_map(utyp, m.key_type, m.value_type))
		} else if sym.kind == .alias {
			a := sym.info as ast.Alias
			parent_typ := a.parent_type
			psym := g.table.sym(parent_typ)
			if is_js_prim(g.typ(parent_typ)) {
				if utyp.has_flag(.option) {
					g.gen_json_for_type(parent_typ.set_flag(.option))
					g.gen_option_enc_dec(parent_typ.set_flag(.option), mut enc, mut dec)
				} else {
					g.gen_json_for_type(parent_typ)
					g.gen_prim_enc_dec(parent_typ, mut enc, mut dec)
				}
			} else if psym.info is ast.Struct {
				enc.writeln('\to = cJSON_CreateObject();')
				g.gen_struct_enc_dec(utyp, psym.info, ret_styp, mut enc, mut dec)
			} else if psym.kind == .enum_ {
				g.gen_enum_enc_dec(utyp, psym, mut enc, mut dec)
			} else if psym.kind == .sum_type {
				verror('json: ${sym.name} aliased sumtypes does not work at the moment')
			} else if psym.kind == .map {
				m := psym.info as ast.Map
				g.gen_json_for_type(m.key_type)
				g.gen_json_for_type(m.value_type)
				dec.writeln(g.decode_map(utyp, m.key_type, m.value_type, ret_styp))
				enc.writeln(g.encode_map(utyp, m.key_type, m.value_type))
			} else if utyp.has_flag(.option) {
				g.gen_option_enc_dec(utyp, mut enc, mut dec)
			} else {
				verror('json: ${sym.name} is not struct')
			}
		} else if sym.kind == .sum_type {
			enc.writeln('\to = cJSON_CreateObject();')
			// Sumtypes. Range through variants of sumtype
			if sym.info !is ast.SumType {
				verror('json: ${sym.name} is not a sumtype')
			}
			g.gen_sumtype_enc_dec(utyp, sym, mut enc, mut dec, ret_styp)
		} else if sym.kind == .enum_ {
			g.gen_enum_enc_dec(utyp, sym, mut enc, mut dec)
		} else if utyp.has_flag(.option)
			&& (is_js_prim(g.typ(utyp.clear_flag(.option))) || sym.info !is ast.Struct) {
			g.gen_option_enc_dec(utyp, mut enc, mut dec)
		} else {
			enc.writeln('\to = cJSON_CreateObject();')
			// Structs. Range through fields
			if sym.info !is ast.Struct {
				verror('json: ${sym.name} is not struct')
			}
			g.gen_struct_enc_dec(utyp, sym.info, ret_styp, mut enc, mut dec)
		}
		// cJSON_delete
		dec.writeln('\t${result_name}_${ret_styp} ret;')
		dec.writeln('\t_result_ok(&res, (${result_name}*)&ret, sizeof(res));')
		if utyp.has_flag(.option) {
			dec.writeln('\tif (res.state != 2) {')
			dec.writeln('\t\t_option_ok(&res.data, (${option_name}*)&ret.data, sizeof(${g.base_type(utyp)}));')
			dec.writeln('\t}')
		}
		dec.writeln('\treturn ret;\n}')
		enc.writeln('\treturn o;\n}')
		g.gowrappers.writeln(dec.str())
		g.gowrappers.writeln(enc.str())
	}
}

[inline]
fn (mut g Gen) gen_enum_to_str(utyp ast.Type, sym ast.TypeSymbol, enum_var string, result_var string, ident string, mut enc strings.Builder) {
	enum_prefix := g.gen_enum_prefix(utyp.clear_flag(.option))
	enc.writeln('${ident}switch (${enum_var}) {')
	for val in (sym.info as ast.Enum).vals {
		enc.write_string('${ident}\tcase ${enum_prefix}${val}:\t')
		// read [json:] attr from the Enum value
		attr := g.table.enum_decls[sym.name].fields.filter(it.name == val)[0].attrs.find_first('json') or {
			ast.Attr{}
		}
		if attr.has_arg {
			enc.writeln('${result_var} = json__encode_string(_SLIT("${attr.arg}")); break;')
		} else {
			enc.writeln('${result_var} = json__encode_string(_SLIT("${val}")); break;')
		}
	}
	enc.writeln('${ident}}')
}

[inline]
fn (mut g Gen) gen_str_to_enum(utyp ast.Type, sym ast.TypeSymbol, val_var string, result_var string, ident string, mut dec strings.Builder) {
	enum_prefix := g.gen_enum_prefix(utyp.clear_flag(.option))
	is_option := utyp.has_flag(.option)
	for k, val in (sym.info as ast.Enum).vals {
		// read [json:] attr from the Enum value
		attr := g.table.enum_decls[sym.name].fields.filter(it.name == val)[0].attrs.find_first('json') or {
			ast.Attr{}
		}
		if k == 0 {
			dec.write_string('${ident}if (string__eq(_SLIT("${val}"), ${val_var})')
		} else {
			dec.write_string('${ident}else if (string__eq(_SLIT("${val}"), ${val_var})')
		}
		if attr.has_arg {
			dec.write_string(' || string__eq(_SLIT("${attr.arg}"), ${val_var})')
		}
		dec.write_string(')\t')
		if is_option {
			base_typ := g.base_type(utyp)
			dec.writeln('_option_ok(&(${base_typ}[]){ ${enum_prefix}${val} }, ${result_var}, sizeof(${base_typ}));')
		} else {
			dec.writeln('${result_var} = ${enum_prefix}${val};')
		}
	}
}

[inline]
fn (mut g Gen) is_enum_as_int(sym ast.TypeSymbol) bool {
	if enum_decl := g.table.enum_decls[sym.name] {
		if _ := enum_decl.attrs.find_first('json_as_number') {
			return true
		}
	}
	return false
}

[inline]
fn (mut g Gen) gen_enum_enc_dec(utyp ast.Type, sym ast.TypeSymbol, mut enc strings.Builder, mut dec strings.Builder) {
	is_option := utyp.has_flag(.option)

	if g.is_enum_as_int(sym) {
		if is_option {
			base_typ := g.typ(utyp.clear_flag(.option))
			enc.writeln('\to = ${js_enc_name('u64')}(*val.data);')
			dec.writeln('\t_option_ok(&(${base_typ}[]){ ${js_dec_name('u64')}(root) }, (${option_name}*)&res, sizeof(${base_typ}));')
		} else {
			dec.writeln('\tres = ${js_dec_name('u64')}(root);')
			enc.writeln('\to = ${js_enc_name('u64')}(val);')
		}
	} else {
		tmp := g.new_tmp_var()
		dec.writeln('\tstring ${tmp} = ${js_dec_name('string')}(root);')
		if is_option {
			g.gen_str_to_enum(utyp, sym, tmp, '&res', '\t', mut dec)
			g.gen_enum_to_str(utyp, sym, '*(${g.base_type(utyp)}*)val.data', 'o', '\t\t', mut
				enc)
		} else {
			g.gen_str_to_enum(utyp, sym, tmp, 'res', '\t', mut dec)
			g.gen_enum_to_str(utyp, sym, 'val', 'o', '\t', mut enc)
		}
	}
}

[inline]
fn (mut g Gen) gen_prim_enc_dec(typ ast.Type, mut enc strings.Builder, mut dec strings.Builder) {
	if typ.is_ptr() {
		type_str := g.typ(typ.clear_flag(.option).set_nr_muls(typ.nr_muls() - 1))
		type_str_0 := g.typ(typ.clear_flag(.option).set_nr_muls(0))
		encode_name := js_enc_name(type_str_0)
		dec_name := js_dec_name(type_str)
		if typ.has_flag(.option) {
			enc.writeln('\to = ${encode_name}(${'*'.repeat(typ.nr_muls() + 1)}(${type_str_0}${'*'.repeat(typ.nr_muls())}*)&val.data);')
		} else {
			enc.writeln('\to = ${encode_name}(${'*'.repeat(typ.nr_muls())}val);')
		}

		if typ.nr_muls() > 1 {
			g.gen_json_for_type(typ.clear_flag(.option).set_nr_muls(typ.nr_muls() - 1))
			if typ.has_flag(.option) {
				tmp_var := g.new_tmp_var()
				dec.writeln('${type_str}* ${tmp_var} = HEAP(${type_str}, *(${type_str}*) ${dec_name}(root).data);')
				dec.writeln('\t_option_ok(&(${type_str}*[]) { &(*(${tmp_var})) }, (${option_name}*)&res, sizeof(${type_str}*));')
			} else {
				dec.writeln('\tres = HEAP(${type_str}, *(${type_str}*) ${dec_name}(root).data);')
			}
		} else {
			if typ.has_flag(.option) {
				tmp_var := g.new_tmp_var()
				dec.writeln('${type_str}* ${tmp_var} = HEAP(${type_str}, ${dec_name}(root));')
				dec.writeln('\t_option_ok(&(${type_str}*[]) { &(*(${tmp_var})) }, (${option_name}*)&res, sizeof(${type_str}*));')
			} else {
				dec.writeln('\tres = HEAP(${type_str}, ${dec_name}(root));')
			}
		}
	} else {
		type_str := g.typ(typ.clear_flag(.option))
		encode_name := js_enc_name(type_str)
		dec_name := js_dec_name(type_str)
		enc.writeln('\to = ${encode_name}(val);')
		dec.writeln('\tres = ${dec_name}(root);')
	}
}

[inline]
fn (mut g Gen) gen_option_enc_dec(typ ast.Type, mut enc strings.Builder, mut dec strings.Builder) {
	enc.writeln('\tif (val.state == 2) {')
	enc.writeln('\t\treturn NULL;')
	enc.writeln('\t}')
	type_str := g.typ(typ.clear_flag(.option))
	encode_name := js_enc_name(type_str)
	enc.writeln('\to = ${encode_name}(*(${type_str}*)val.data);')

	dec_name := js_dec_name(type_str)
	dec.writeln('\tif (!cJSON_IsNull(root)) {')
	dec.writeln('\t\t_option_ok(&(${type_str}[]){ ${dec_name}(root) }, (${option_name}*)&res, sizeof(${type_str}));')
	dec.writeln('\t} else {')
	dec.writeln('\t\t_option_none(&(${type_str}[]){ {0} }, (${option_name}*)&res, sizeof(${type_str}));')
	dec.writeln('\t}')
}

[inline]
fn (mut g Gen) gen_sumtype_enc_dec(utyp ast.Type, sym ast.TypeSymbol, mut enc strings.Builder, mut dec strings.Builder, ret_styp string) {
	info := sym.info as ast.SumType
	type_var := g.new_tmp_var()
	typ := g.table.type_idxs[sym.name]
	prefix := if utyp.is_ptr() { '*' } else { '' }
	field_op := if utyp.is_ptr() { '->' } else { '.' }
	is_option := utyp.has_flag(.option)
	var_data := if is_option { '(*(${g.base_type(utyp)}*)val.data)' } else { 'val' }

	// DECODING (inline)
	$if !json_no_inline_sumtypes ? {
		type_tmp := g.new_tmp_var()
		dec.writeln('\tif (cJSON_IsObject(root)) {')
		dec.writeln('\t\tcJSON* ${type_tmp} = js_get(root, "_type");')
		dec.writeln('\t\tif (${type_tmp} != 0) {')
		dec.writeln('\t\t\tchar* ${type_var} = cJSON_GetStringValue(${type_tmp});')
		// dec.writeln('\t\t\tcJSON_DeleteItemFromObjectCaseSensitive(root, "_type");')
	}

	mut variant_types := []string{}
	mut variant_symbols := []ast.TypeSymbol{}
	mut at_least_one_prim := false
	for variant in info.variants {
		variant_typ := g.typ(variant)
		variant_types << variant_typ
		variant_sym := g.table.sym(variant)
		variant_symbols << variant_sym
		at_least_one_prim = at_least_one_prim || is_js_prim(variant_typ)
			|| variant_sym.kind == .enum_ || variant_sym.name == 'time.Time'
		unmangled_variant_name := variant_sym.name.split('.').last()

		// TODO: Do not generate dec/enc for 'time.Time', because we handle it by saving it as u64
		g.gen_json_for_type(variant)

		// Helpers for decoding
		g.get_sumtype_casting_fn(variant, typ)
		g.definitions.writeln('static inline ${sym.cname} ${variant_typ}_to_sumtype_${sym.cname}(${variant_typ}* x);')

		// ENCODING
		if is_option {
			enc.writeln('\tif (${var_data}${field_op}_typ == ${variant.idx()}) {')
		} else {
			enc.writeln('\tif (val${field_op}_typ == ${variant.idx()}) {')
		}
		$if json_no_inline_sumtypes ? {
			if variant_sym.kind == .enum_ {
				enc.writeln('\t\tcJSON_AddItemToObject(o, "${unmangled_variant_name}", ${js_enc_name('u64')}(*${var_data}${field_op}_${variant_typ}));')
			} else if variant_sym.name == 'time.Time' {
				enc.writeln('\t\tcJSON_AddItemToObject(o, "${unmangled_variant_name}", ${js_enc_name('i64')}(${var_data}${field_op}_${variant_typ}->_v_unix));')
			} else {
				enc.writeln('\t\tcJSON_AddItemToObject(o, "${unmangled_variant_name}", ${js_enc_name(variant_typ)}(*${var_data}${field_op}_${variant_typ}));')
			}
		} $else {
			if is_js_prim(variant_typ) {
				enc.writeln('\t\tcJSON_free(o); return ${js_enc_name(variant_typ)}(*${var_data}${field_op}_${variant_typ});')
			} else if variant_sym.kind == .enum_ {
				if g.is_enum_as_int(variant_sym) {
					enc.writeln('\t\tcJSON_free(o); return ${js_enc_name('u64')}(*${var_data}${field_op}_${variant_typ});')
				} else {
					enc.writeln('\t\tcJSON_free(o);')
					tmp2 := g.new_tmp_var()
					if utyp.has_flag(.option) {
						enc.writeln('\t\tu64 ${tmp2} = *${var_data}${field_op}_${variant_typ};')
						g.gen_enum_to_str(variant, variant_sym, tmp2, 'o', '\t\t', mut
							enc)
					} else {
						enc.writeln('\t\tu64 ${tmp2} = *${var_data}${field_op}_${variant_typ};')
						g.gen_enum_to_str(variant, variant_sym, tmp2, 'o', '\t\t', mut
							enc)
					}
				}
			} else if variant_sym.name == 'time.Time' {
				enc.writeln('\t\tcJSON_AddItemToObject(o, "_type", cJSON_CreateString("${unmangled_variant_name}"));')
				enc.writeln('\t\tcJSON_AddItemToObject(o, "value", ${js_enc_name('i64')}(val${field_op}_${variant_typ}->_v_unix));')
			} else {
				enc.writeln('\t\to = ${js_enc_name(variant_typ)}(*val${field_op}_${variant_typ});')
				enc.writeln('\t\tcJSON_AddItemToObject(o, "_type", cJSON_CreateString("${unmangled_variant_name}"));')
			}
		}
		enc.writeln('\t}')

		// DECODING
		tmp := g.new_tmp_var()
		$if json_no_inline_sumtypes ? {
			dec.writeln('\tif (strcmp("${unmangled_variant_name}", root->child->string) == 0) {')
			if is_js_prim(variant_typ) {
				gen_js_get(ret_styp, tmp, unmangled_variant_name, mut dec, true)
				dec.writeln('\t\t${variant_typ} value = ${js_dec_name(variant_typ)}(jsonroot_${tmp});')
			} else if variant_sym.kind == .enum_ {
				if g.is_enum_as_int(variant_sym) {
					gen_js_get(ret_styp, tmp, unmangled_variant_name, mut dec, true)
					dec.writeln('\t\t${variant_typ} value = ${js_dec_name('u64')}(jsonroot_${tmp});')
				} else {
					gen_js_get(ret_styp, tmp, unmangled_variant_name, mut dec, true)
					dec.writeln('\t\t${variant_typ} value;')
					tmp2 := g.new_tmp_var()
					dec.writeln('\t\tstring ${tmp2} = json__decode_string(jsonroot_${tmp});')
					g.gen_enum_to_str(variant, variant_sym, tmp2, 'value', '\t\t', mut
						dec)
				}
			} else if variant_sym.name == 'time.Time' {
				gen_js_get(ret_styp, tmp, unmangled_variant_name, mut dec, true)
				dec.writeln('\t\t${variant_typ} value = time__unix(${js_dec_name('i64')}(jsonroot_${tmp}));')
			} else {
				gen_js_get_opt(js_dec_name(variant_typ), variant_typ, ret_styp, tmp, unmangled_variant_name, mut
					dec, true)
				dec.writeln('\t\t${variant_typ} value = *(${variant_typ}*)(${tmp}.data);')
			}
			if is_option {
				dec.writeln('\t\t\t_option_ok(&(${sym.cname}[]){ ${variant_typ}_to_sumtype_${sym.cname}(&value) }, (${option_name}*)&res, sizeof(${sym.cname}));')
			} else {
				dec.writeln('\t\tres = ${variant_typ}_to_sumtype_${ret_styp}(&value);')
			}
			dec.writeln('\t}')
		} $else {
			if variant_sym.name == 'time.Time' {
				dec.writeln('\t\t\tif (strcmp("Time", ${type_var}) == 0) {')
				gen_js_get(ret_styp, tmp, 'value', mut dec, true)
				dec.writeln('\t\t\t\t${variant_typ} ${tmp} = time__unix(${js_dec_name('i64')}(jsonroot_${tmp}));')
				dec.writeln('\t\t\t\t${prefix}res = ${variant_typ}_to_sumtype_${sym.cname}(&${tmp});')
				dec.writeln('\t\t\t}')
			} else if !is_js_prim(variant_typ) && variant_sym.kind != .enum_ {
				dec.writeln('\t\t\tif (strcmp("${unmangled_variant_name}", ${type_var}) == 0) {')
				dec.writeln('\t\t\t\t${result_name}_${variant_typ} ${tmp} = ${js_dec_name(variant_typ)}(root);')
				dec.writeln('\t\t\t\tif (${tmp}.is_error) {')

				dec.writeln('\t\t\t\t\treturn (${result_name}_${ret_styp}){ .is_error = true, .err = ${tmp}.err, .data = {0} };')
				dec.writeln('\t\t\t\t}')
				dec.writeln('\t\t\t\t${prefix}res = ${variant_typ}_to_sumtype_${sym.cname}((${variant_typ}*)${tmp}.data);')
				dec.writeln('\t\t\t}')
			}
		}
	}

	// DECODING (inline)
	$if !json_no_inline_sumtypes ? {
		dec.writeln('\t\t}')

		mut number_is_met := false
		mut string_is_met := false
		mut last_number_type := ''

		if at_least_one_prim {
			dec.writeln('\t} else {')

			if 'bool' in variant_types {
				var_t := 'bool'
				dec.writeln('\t\tif (cJSON_IsBool(root)) {')
				dec.writeln('\t\t\t${var_t} value = ${js_dec_name(var_t)}(root);')
				dec.writeln('\t\t\t${prefix}res = ${var_t}_to_sumtype_${sym.cname}(&value);')
				dec.writeln('\t\t}')
			}

			for i, var_t in variant_types {
				if variant_symbols[i].kind == .enum_ {
					if number_is_met {
						var_num := var_t.replace('__', '.')
						last_num := last_number_type.replace('__', '.')
						verror('json: can not decode `${sym.name}` sumtype, too many numeric types (conflict of `${last_num}` and `${var_num}`), you can try to use alias for `${var_num}` or compile v with `json_no_inline_sumtypes` flag')
					}
					number_is_met = true
					last_number_type = var_t
					dec.writeln('\t\tif (cJSON_IsNumber(root)) {')
					dec.writeln('\t\t\t${var_t} value = ${js_dec_name('u64')}(root);')
					if utyp.has_flag(.option) {
						dec.writeln('\t\t\t_option_ok(&(${sym.cname}[]){ ${var_t}_to_sumtype_${sym.cname}(&value) }, &${prefix}res, sizeof(${sym.cname}));')
					} else {
						dec.writeln('\t\t\t${prefix}res = ${var_t}_to_sumtype_${sym.cname}(&value);')
					}
					dec.writeln('\t\t}')
				}

				if var_t in ['string', 'rune'] {
					if string_is_met {
						var_num := var_t.replace('__', '.')
						verror('json: can not decode `${sym.name}` sumtype, too many string types (conflict of `string` and `rune`), you can try to use alias for `${var_num}` or compile v with `json_no_inline_sumtypes` flag')
					}
					string_is_met = true
					dec.writeln('\t\tif (cJSON_IsString(root)) {')
					dec.writeln('\t\t\t${var_t} value = ${js_dec_name(var_t)}(root);')
					if utyp.has_flag(.option) {
						dec.writeln('\t\t\t_option_ok(&(${sym.cname}[]){ ${var_t}_to_sumtype_${sym.cname}(&value) }, &${prefix}res, sizeof(${sym.cname}));')
					} else {
						dec.writeln('\t\t\t${prefix}res = ${var_t}_to_sumtype_${sym.cname}(&value);')
					}
					dec.writeln('\t\t}')
				}

				if var_t.starts_with('Array_') {
					tmp := g.new_tmp_var()
					judge_elem_typ := if var_t.ends_with('string') {
						'cJSON_IsString(root->child)'
					} else if var_t.ends_with('bool') {
						'cJSON_IsBool(root->child)'
					} else {
						'cJSON_IsNumber(root->child)'
					}
					dec.writeln('\t\tif (cJSON_IsArray(root) && ${judge_elem_typ}) {')
					dec.writeln('\t\t\t${result_name}_${var_t} ${tmp} = ${js_dec_name(var_t)}(root);')
					dec.writeln('\t\t\tif (${tmp}.is_error) {')
					dec.writeln('\t\t\t\treturn (${result_name}_${sym.cname}){ .is_error = true, .err = ${tmp}.err, .data = {0} };')
					dec.writeln('\t\t\t}')
					dec.writeln('\t\t\t${prefix}res = ${var_t}_to_sumtype_${sym.cname}((${var_t}*)${tmp}.data);')
					dec.writeln('\t\t}')
				}

				if var_t in ['i64', 'int', 'i8', 'u64', 'u32', 'u16', 'byte', 'u8', 'rune', 'f64',
					'f32'] {
					if number_is_met {
						var_num := var_t.replace('__', '.')
						last_num := last_number_type.replace('__', '.')
						verror('json: can not decode `${sym.name}` sumtype, too many numeric types (conflict of `${last_num}` and `${var_num}`), you can try to use alias for `${var_num}` or compile v with `json_no_inline_sumtypes` flag')
					}
					number_is_met = true
					last_number_type = var_t
					dec.writeln('\t\tif (cJSON_IsNumber(root)) {')
					dec.writeln('\t\t\t${var_t} value = ${js_dec_name(var_t)}(root);')
					if utyp.has_flag(.option) {
						dec.writeln('\t\t\t_option_ok(&(${sym.cname}[]){ ${var_t}_to_sumtype_${sym.cname}(&value) }, &${prefix}res, sizeof(${sym.cname}));')
					} else {
						dec.writeln('\t\t\t${prefix}res = ${var_t}_to_sumtype_${sym.cname}(&value);')
					}
					dec.writeln('\t\t}')
				}
			}
		}
		dec.writeln('\t}')
	}
}

[inline]
fn (mut g Gen) gen_struct_enc_dec(utyp ast.Type, type_info ast.TypeInfo, styp string, mut enc strings.Builder, mut dec strings.Builder) {
	info := type_info as ast.Struct
	for field in info.fields {
		mut name := field.name
		mut is_raw := false
		mut is_skip := false
		mut is_required := false
		mut is_omit_empty := false

		for attr in field.attrs {
			match attr.name {
				'json' {
					if attr.arg == '-' {
						// [json:'-']
						is_skip = true
					} else {
						name = attr.arg
					}
				}
				'skip' {
					is_skip = true
				}
				'raw' {
					is_raw = true
				}
				'required' {
					is_required = true
				}
				'omitempty' {
					is_omit_empty = true
				}
				else {}
			}
		}
		if is_skip {
			continue
		}
		field_type := g.typ(field.typ)
		field_sym := g.table.sym(field.typ)
		op := if utyp.is_ptr() { '->' } else { '.' }
		prefix := if utyp.has_flag(.option) { '(*(${g.base_type(utyp)}*)res.data)' } else { 'res' }
		// First generate decoding
		if is_raw {
			if field.typ.has_flag(.option) {
				g.gen_json_for_type(field.typ)
				base_typ := g.base_type(field.typ)
				dec.writeln('\tif (!cJSON_IsString(js_get(root, "${name}")))')
				dec.writeln('\t\t_option_none(&(${base_typ}[]) { {0} }, &${prefix}${op}${c_name(field.name)}, sizeof(${base_typ}));')
				dec.writeln('\telse')
				dec.writeln('\t\t_option_ok(&(${base_typ}[]) {  tos5(cJSON_PrintUnformatted(js_get(root, "${name}"))) }, &${prefix}${op}${c_name(field.name)}, sizeof(${base_typ}));')
			} else {
				dec.writeln('\tres${op}${c_name(field.name)} = tos5(cJSON_PrintUnformatted(' +
					'js_get(root, "${name}")));')
			}
		} else {
			// Now generate decoders for all field types in this struct
			// need to do it here so that these functions are generated first
			g.gen_json_for_type(field.typ)
			dec_name := js_dec_name(field_type)
			if is_js_prim(field_type) {
				tmp := g.new_tmp_var()
				gen_js_get(styp, tmp, name, mut dec, is_required)
				dec.writeln('\tif (jsonroot_${tmp}) {')
				if utyp.has_flag(.option) {
					dec.writeln('\t\tres.state = 0;')
				}
				dec.writeln('\t\t${prefix}${op}${c_name(field.name)} = ${dec_name}(jsonroot_${tmp});')
				if field.has_default_expr {
					dec.writeln('\t} else {')
					dec.writeln('\t\t${prefix}${op}${c_name(field.name)} = ${g.expr_string(field.default_expr)};')
				}
				dec.writeln('\t}')
			} else if field_sym.kind == .enum_ {
				tmp := g.new_tmp_var()
				is_option_field := field.typ.has_flag(.option)
				if field.typ.has_flag(.option) {
					gen_js_get_opt(js_dec_name(field_type), field_type, styp, tmp, name, mut
						dec, true)
					dec.writeln('\tif (jsonroot_${tmp} && !cJSON_IsNull(jsonroot_${tmp})) {')
				} else {
					gen_js_get(styp, tmp, name, mut dec, is_required)
					dec.writeln('\tif (jsonroot_${tmp}) {')
				}
				if g.is_enum_as_int(field_sym) {
					if is_option_field {
						base_typ := g.base_type(field.typ)
						dec.writeln('\t\t_option_ok(&(${base_typ}[]) { ${js_dec_name('u64')}(jsonroot_${tmp}) }, &${prefix}${op}${c_name(field.name)}, sizeof(${base_typ}));')
					} else {
						dec.writeln('\t\t${prefix}${op}${c_name(field.name)} = ${js_dec_name('u64')}(jsonroot_${tmp});')
					}
				} else {
					if is_option_field {
						base_typ := g.base_type(field.typ)
						dec.writeln('\t\t_option_ok(&(${base_typ}[]) { *(${base_typ}*)((${g.typ(field.typ)}*)${tmp}.data)->data }, &${prefix}${op}${c_name(field.name)}, sizeof(${base_typ}));')
					} else {
						tmp2 := g.new_tmp_var()
						dec.writeln('\t\tstring ${tmp2} = json__decode_string(jsonroot_${tmp});')
						g.gen_str_to_enum(field.typ, field_sym, tmp2, '${prefix}${op}${c_name(field.name)}',
							'\t\t', mut dec)
					}
				}
				if field.has_default_expr {
					dec.writeln('\t} else {')
					dec.writeln('\t\t${prefix}${op}${c_name(field.name)} = ${g.expr_string(field.default_expr)};')
				}
				dec.writeln('\t}')
			} else if field_sym.name == 'time.Time' {
				// time struct requires special treatment
				// it has to be decoded from a unix timestamp number
				tmp := g.new_tmp_var()
				gen_js_get(styp, tmp, name, mut dec, is_required)
				dec.writeln('\tif (jsonroot_${tmp}) {')
				dec.writeln('\t\t${prefix}${op}${c_name(field.name)} = time__unix(json__decode_u64(jsonroot_${tmp}));')
				if field.has_default_expr {
					dec.writeln('\t} else {')
					dec.writeln('\t\t${prefix}${op}${c_name(field.name)} = ${g.expr_string(field.default_expr)};')
				}
				dec.writeln('\t}')
			} else if field_sym.kind == .alias {
				alias := field_sym.info as ast.Alias
				parent_type := if field.typ.has_flag(.option) {
					alias.parent_type.set_flag(.option)
				} else {
					alias.parent_type
				}
				sparent_type := g.typ(parent_type)
				parent_dec_name := js_dec_name(sparent_type)
				if is_js_prim(sparent_type) {
					tmp := g.new_tmp_var()
					gen_js_get(styp, tmp, name, mut dec, is_required)
					dec.writeln('\tif (jsonroot_${tmp}) {')
					dec.writeln('\t\t${prefix}${op}${c_name(field.name)} = ${parent_dec_name} (jsonroot_${tmp});')
					if field.has_default_expr {
						dec.writeln('\t} else {')
						dec.writeln('\t\t${prefix}${op}${c_name(field.name)} = ${g.expr_string(field.default_expr)};')
					}
					dec.writeln('\t}')
				} else {
					g.gen_json_for_type(parent_type)
					tmp := g.new_tmp_var()
					gen_js_get_opt(dec_name, field_type, styp, tmp, name, mut dec, is_required)
					dec.writeln('\tif (jsonroot_${tmp}) {')
					dec.writeln('\t\t${prefix}${op}${c_name(field.name)} = *(${field_type}*) ${tmp}.data;')
					if field.has_default_expr {
						dec.writeln('\t} else {')
						dec.writeln('\t\t${prefix}${op}${c_name(field.name)} = ${g.expr_string(field.default_expr)};')
					}
					dec.writeln('\t}')
				}
			} else {
				tmp := g.new_tmp_var()
				gen_js_get_opt(dec_name, field_type, styp, tmp, name, mut dec, is_required)
				dec.writeln('\tif (jsonroot_${tmp}) {')

				if field.typ.has_flag(.option) {
					if field_sym.kind == .array_fixed {
						dec.writeln('\t\tvmemcpy(&${prefix}${op}${c_name(field.name)}, (${field_type}*)${tmp}.data, sizeof(${field_type}));')
					} else {
						dec.writeln('\t\tvmemcpy(&${prefix}${op}${c_name(field.name)}, (${field_type}*)${tmp}.data, sizeof(${field_type}));')
					}
				} else {
					if field_sym.kind == .array_fixed {
						dec.writeln('\t\tvmemcpy(${prefix}${op}${c_name(field.name)},*(${field_type}*)${tmp}.data,sizeof(${field_type}));')
					} else {
						dec.writeln('\t\t${prefix}${op}${c_name(field.name)} = *(${field_type}*) ${tmp}.data;')
					}
				}
				if field.has_default_expr {
					dec.writeln('\t} else {')
					dec.writeln('\t\t${prefix}${op}${c_name(field.name)} = ${g.expr_string(field.default_expr)};')
				}
				dec.writeln('\t}')
			}
		}
		// Encoding
		mut enc_name := js_enc_name(field_type)
		prefix_enc := if utyp.has_flag(.option) {
			'(*(${g.base_type(utyp)}*)val.data)'
		} else {
			'val'
		}
		is_option := field.typ.has_flag(.option)
		indent := if is_option { '\t\t' } else { '\t' }
		if is_option {
			enc.writeln('\tif (${prefix_enc}${op}${c_name(field.name)}.state != 2) {')
		}
		if is_omit_empty {
			if field.typ.has_flag(.option) {
				enc.writeln('${indent}if (${prefix_enc}${op}${c_name(field.name)}.state != 2)')
			} else if field.typ == ast.string_type {
				enc.writeln('${indent}if (${prefix_enc}${op}${c_name(field.name)}.len != 0)')
			} else {
				if field_sym.kind in [.alias, .sum_type, .map, .array, .struct_] {
					ptr_typ := g.equality_fn(field.typ)
					if field_sym.kind == .alias {
						enc.writeln('${indent}if (!${ptr_typ}_alias_eq(${prefix_enc}${op}${c_name(field.name)}, ${g.type_default(field.typ)}))')
					} else if field_sym.kind == .sum_type {
						enc.writeln('${indent}if (${prefix_enc}${op}${c_name(field.name)}._typ != 0)')
					} else if field_sym.kind == .map {
						enc.writeln('${indent}if (!${ptr_typ}_map_eq(${prefix_enc}${op}${c_name(field.name)}, ${g.type_default(field.typ)}))')
					} else if field_sym.kind == .array {
						enc.writeln('${indent}if (!${ptr_typ}_arr_eq(${prefix_enc}${op}${c_name(field.name)}, ${g.type_default(field.typ)}))')
					} else if field_sym.kind == .struct_ {
						enc.writeln('${indent}if (!${ptr_typ}_struct_eq(${prefix_enc}${op}${c_name(field.name)}, ${g.type_default(field.typ)}))')
					}
				} else {
					enc.writeln('${indent}if (${prefix_enc}${op}${c_name(field.name)} != ${g.type_default(field.typ)})')
				}
			}
		}
		if !is_js_prim(field_type) {
			if field_sym.kind == .alias {
				ainfo := field_sym.info as ast.Alias
				if field.typ.has_flag(.option) {
					enc_name = js_enc_name(g.typ(ainfo.parent_type.set_flag(.option)))
				} else {
					enc_name = js_enc_name(g.typ(ainfo.parent_type))
				}
			}
		}
		if field_sym.kind == .enum_ {
			if g.is_enum_as_int(field_sym) {
				if field.typ.has_flag(.option) {
					enc.writeln('${indent}\tcJSON_AddItemToObject(o, "${name}", json__encode_u64(*${prefix_enc}${op}${c_name(field.name)}.data));\n')
				} else {
					enc.writeln('${indent}\tcJSON_AddItemToObject(o, "${name}", json__encode_u64(${prefix_enc}${op}${c_name(field.name)}));\n')
				}
			} else {
				if field.typ.has_flag(.option) {
					enc.writeln('${indent}\t{')
					enc.writeln('${indent}\t\tcJSON *enum_val;')
					g.gen_enum_to_str(field.typ, field_sym, '*(${g.base_type(field.typ)}*)${prefix_enc}${op}${c_name(field.name)}.data',
						'enum_val', '${indent}\t\t', mut enc)
					enc.writeln('${indent}\t\tcJSON_AddItemToObject(o, "${name}", enum_val);')
					enc.writeln('${indent}\t}')
				} else {
					enc.writeln('${indent}\t{')
					enc.writeln('${indent}\t\tcJSON *enum_val;')
					g.gen_enum_to_str(field.typ, field_sym, '${prefix_enc}${op}${c_name(field.name)}',
						'enum_val', '${indent}\t\t', mut enc)
					enc.writeln('${indent}\t\tcJSON_AddItemToObject(o, "${name}", enum_val);')
					enc.writeln('${indent}\t}')
				}
			}
		} else {
			if field_sym.name == 'time.Time' {
				// time struct requires special treatment
				// it has to be encoded as a unix timestamp number
				enc.writeln('${indent}cJSON_AddItemToObject(o, "${name}", json__encode_u64(${prefix_enc}${op}${c_name(field.name)}._v_unix));')
			} else {
				if !field.typ.is_any_kind_of_pointer() {
<<<<<<< HEAD
					enc.writeln('${indent}cJSON_AddItemToObject(o, "${name}", ${enc_name}(${prefix_enc}${op}${c_name(field.name)})); /*A*/')
=======
					if field_sym.kind == .alias && field.typ.has_flag(.option) {
						parent_type := g.table.unaliased_type(field.typ).set_flag(.option)
						enc.writeln('${indent}\tcJSON_AddItemToObject(o, "${name}", ${enc_name}(*(${g.typ(parent_type)}*)&${prefix_enc}${op}${c_name(field.name)})); /*?A*/')
					} else {
						enc.writeln('${indent}\tcJSON_AddItemToObject(o, "${name}", ${enc_name}(${prefix_enc}${op}${c_name(field.name)})); /*A*/')
					}
>>>>>>> 4f518c28
				} else {
					arg_prefix := if field.typ.is_ptr() { '' } else { '*' }
					sptr_value := '${prefix_enc}${op}${c_name(field.name)}'
					if !field.typ.has_flag(.option) {
						enc.writeln('${indent}if (${sptr_value} != 0) {')
						enc.writeln('${indent}\tcJSON_AddItemToObject(o, "${name}", ${enc_name}(${arg_prefix}${sptr_value}));')
						enc.writeln('${indent}}\n')
					} else {
						enc.writeln('${indent}cJSON_AddItemToObject(o, "${name}", ${enc_name}(${arg_prefix}${sptr_value}));')
					}
				}
			}
		}

		if is_option {
			enc.writeln('\t} // !none')
		}
	}
}

fn gen_js_get(styp string, tmp string, name string, mut dec strings.Builder, is_required bool) {
	dec.writeln('\tcJSON *jsonroot_${tmp} = js_get(root, "${name}");')
	if is_required {
		dec.writeln('\tif (jsonroot_${tmp} == 0) {')
		dec.writeln('\t\treturn (${result_name}_${styp}){ .is_error = true, .err = _v_error(_SLIT("expected field \'${name}\' is missing")), .data = {0} };')
		dec.writeln('\t}')
	}
}

fn gen_js_get_opt(dec_name string, field_type string, styp string, tmp string, name string, mut dec strings.Builder, is_required bool) {
	gen_js_get(styp, tmp, name, mut dec, is_required)
	value_field_type := field_type.replace('*', '_ptr')
	dec.writeln('\t${result_name}_${value_field_type.replace('*', '_ptr')} ${tmp} = {0};')
	dec.writeln('\tif (jsonroot_${tmp}) {')
	dec.writeln('\t\t${tmp} = ${dec_name}(jsonroot_${tmp});')
	dec.writeln('\t\tif (${tmp}.is_error) {')
	dec.writeln('\t\t\treturn (${result_name}_${styp}){ /*A*/ .is_error = true, .err = ${tmp}.err, .data = {0} };')
	dec.writeln('\t\t}')
	dec.writeln('\t}')
}

fn js_enc_name(typ string) string {
	suffix := typ.replace('*', '_ptr')
	name := 'json__encode_${suffix}'
	return util.no_dots(name)
}

fn js_dec_name(typ string) string {
	suffix := typ.replace('*', '_ptr')
	name := 'json__decode_${suffix}'
	return util.no_dots(name)
}

fn is_js_prim(typ string) bool {
	return typ in ['int', 'rune', 'string', 'bool', 'f32', 'f64', 'i8', 'i16', 'i64', 'u8', 'u16',
		'u32', 'u64', 'byte']
}

fn (mut g Gen) decode_array(utyp ast.Type, value_type ast.Type, fixed_array_size int, ret_styp string) string {
	styp := g.typ(value_type)
	fn_name := js_dec_name(styp)
	noscan := g.check_noscan(value_type)

	mut res_str := ''
	mut array_free_str := ''
	mut fixed_array_idx := ''
	mut fixed_array_idx_increment := ''
	mut array_element_assign := ''
	if utyp.has_flag(.option) {
		if fixed_array_size > -1 {
			fixed_array_idx += 'int fixed_array_idx = 0;'
			array_element_assign += '((${styp}*)res.data)[fixed_array_idx] = val;'
			fixed_array_idx_increment += 'fixed_array_idx++;'
		} else {
			array_element_assign += 'array_push${noscan}((array*)&res.data, &val);'
			res_str += '_option_ok(&(${g.base_type(utyp)}[]) { __new_array${noscan}(0, 0, sizeof(${styp})) }, (${option_name}*)&res, sizeof(${g.base_type(utyp)}));'
			array_free_str += 'array_free(&res.data);'
		}
	} else {
		if fixed_array_size > -1 {
			fixed_array_idx += 'int fixed_array_idx = 0;'
			array_element_assign += 'res[fixed_array_idx] = val;'
			fixed_array_idx_increment += 'fixed_array_idx++;'
		} else {
			array_element_assign += 'array_push${noscan}((array*)&res, &val);'
			res_str += 'res = __new_array${noscan}(0, 0, sizeof(${styp}));'
			array_free_str += 'array_free(&res);'
		}
	}

	mut s := ''
	if is_js_prim(styp) {
		s = '${styp} val = ${fn_name}((cJSON *)jsval); '
	} else {
		s = '
		${result_name}_${styp} val2 = ${fn_name} ((cJSON *)jsval);
		if(val2.is_error) {
			${array_free_str}
			return *(${result_name}_${ret_styp}*)&val2;
		}
		${styp} val = *(${styp}*)val2.data;
'
	}

	return '
	if(root && !cJSON_IsArray(root) && !cJSON_IsNull(root)) {
		return (${result_name}_${ret_styp}){.is_error = true, .err = _v_error(string__plus(_SLIT("Json element is not an array: "), tos2((byteptr)cJSON_PrintUnformatted(root)))), .data = {0}};
	}
	${res_str}
	const cJSON *jsval = NULL;
	${fixed_array_idx}
	cJSON_ArrayForEach(jsval, root)
	{
	    ${s}
		${array_element_assign}
		${fixed_array_idx_increment}
	}
'
}

fn (mut g Gen) encode_array(utyp ast.Type, value_type ast.Type, fixed_array_size int) string {
	styp := g.typ(value_type)
	fn_name := js_enc_name(styp)

	mut data_str := ''
	mut size_str := ''

	if utyp.has_flag(.option) {
		data_str, size_str = if fixed_array_size > -1 {
			// fixed array
			'(${styp}*)(*(${g.base_type(utyp)}*)val.data)', '${fixed_array_size}'
		} else {
			'(${styp}*)(*(${g.base_type(utyp)}*)val.data).data', '(*(${g.base_type(utyp)}*)val.data).len'
		}
	} else {
		data_str, size_str = if fixed_array_size > -1 {
			// fixed array
			'(${styp}*)val', '${fixed_array_size}'
		} else {
			'(${styp}*)val.data', 'val.len'
		}
	}

	return '
	o = cJSON_CreateArray();
	for (int i = 0; i < ${size_str}; i++){
		cJSON_AddItemToArray(o, ${fn_name}( (${data_str})[i] ));
	}
'
}

fn (mut g Gen) decode_map(utyp ast.Type, key_type ast.Type, value_type ast.Type, ustyp string) string {
	styp := g.typ(key_type)
	mut styp_v := g.typ(value_type)
	ret_styp := styp_v.replace('*', '_ptr')
	key_type_symbol := g.table.sym(key_type)
	hash_fn, key_eq_fn, clone_fn, free_fn := g.map_fn_ptrs(key_type_symbol)
	fn_name_v := js_dec_name(styp_v)
	mut s := ''
	if is_js_prim(styp_v) {
		s = '${styp_v} val = ${fn_name_v} (js_get(root, jsval->string));'
	} else {
		s = '
		${result_name}_${ret_styp} val2 = ${fn_name_v} (js_get(root, jsval->string));
		if(val2.is_error) {
			map_free(&res);
			return *(${result_name}_${ustyp}*)&val2;
		}
		${styp_v} val = *(${styp_v}*)val2.data;
'
	}

	if utyp.has_flag(.option) {
		return '
		if(!cJSON_IsObject(root) && !cJSON_IsNull(root)) {
			return (${result_name}_${ustyp}){ .is_error = true, .err = _v_error(string__plus(_SLIT("Json element is not an object: "), tos2((byteptr)cJSON_PrintUnformatted(root)))), .data = {0}};
		}
		_option_ok(&(${g.base_type(utyp)}[]) { new_map(sizeof(${styp}), sizeof(${styp_v}), ${hash_fn}, ${key_eq_fn}, ${clone_fn}, ${free_fn}) }, (${option_name}*)&res, sizeof(${g.base_type(utyp)}));
		cJSON *jsval = NULL;
		cJSON_ArrayForEach(jsval, root)
		{
			${s}
			string key = tos2((byteptr)jsval->string);
			map_set((map*)res.data, &key, &val);
		}
'
	} else {
		return '
		if(!cJSON_IsObject(root) && !cJSON_IsNull(root)) {
			return (${result_name}_${ustyp}){ .is_error = true, .err = _v_error(string__plus(_SLIT("Json element is not an object: "), tos2((byteptr)cJSON_PrintUnformatted(root)))), .data = {0}};
		}
		res = new_map(sizeof(${styp}), sizeof(${styp_v}), ${hash_fn}, ${key_eq_fn}, ${clone_fn}, ${free_fn});
		cJSON *jsval = NULL;
		cJSON_ArrayForEach(jsval, root)
		{
			${s}
			string key = tos2((byteptr)jsval->string);
			map_set(&res, &key, &val);
		}
'
	}
}

fn (mut g Gen) encode_map(utyp ast.Type, key_type ast.Type, value_type ast.Type) string {
	styp := g.typ(key_type)
	styp_v := g.typ(value_type)
	fn_name_v := js_enc_name(styp_v)
	zero := g.type_default(value_type)
	keys_tmp := g.new_tmp_var()
	mut key := 'string key = '
	if key_type.is_string() {
		key += '((${styp}*)${keys_tmp}.data)[i];'
	} else {
		// key += '${styp}_str((($styp*)${keys_tmp}.data)[i]);'
		verror('json: encode only maps with string keys')
	}
	if utyp.has_flag(.option) {
		return '
		o = cJSON_CreateObject();
		Array_${styp} ${keys_tmp} = map_keys((map*)val.data);
		for (int i = 0; i < ${keys_tmp}.len; ++i) {
			${key}
			cJSON_AddItemToObject(o, (char*) key.str, ${fn_name_v} ( *(${styp_v}*) map_get((map*)val.data, &key, &(${styp_v}[]) { ${zero} } ) ) );
		}
		array_free(&${keys_tmp});
'
	} else {
		return '
		o = cJSON_CreateObject();
		Array_${styp} ${keys_tmp} = map_keys(&val);
		for (int i = 0; i < ${keys_tmp}.len; ++i) {
			${key}
			cJSON_AddItemToObject(o, (char*) key.str, ${fn_name_v} ( *(${styp_v}*) map_get(&val, &key, &(${styp_v}[]) { ${zero} } ) ) );
		}
		array_free(&${keys_tmp});
'
	}
}<|MERGE_RESOLUTION|>--- conflicted
+++ resolved
@@ -834,16 +834,12 @@
 				enc.writeln('${indent}cJSON_AddItemToObject(o, "${name}", json__encode_u64(${prefix_enc}${op}${c_name(field.name)}._v_unix));')
 			} else {
 				if !field.typ.is_any_kind_of_pointer() {
-<<<<<<< HEAD
-					enc.writeln('${indent}cJSON_AddItemToObject(o, "${name}", ${enc_name}(${prefix_enc}${op}${c_name(field.name)})); /*A*/')
-=======
 					if field_sym.kind == .alias && field.typ.has_flag(.option) {
 						parent_type := g.table.unaliased_type(field.typ).set_flag(.option)
 						enc.writeln('${indent}\tcJSON_AddItemToObject(o, "${name}", ${enc_name}(*(${g.typ(parent_type)}*)&${prefix_enc}${op}${c_name(field.name)})); /*?A*/')
 					} else {
 						enc.writeln('${indent}\tcJSON_AddItemToObject(o, "${name}", ${enc_name}(${prefix_enc}${op}${c_name(field.name)})); /*A*/')
 					}
->>>>>>> 4f518c28
 				} else {
 					arg_prefix := if field.typ.is_ptr() { '' } else { '*' }
 					sptr_value := '${prefix_enc}${op}${c_name(field.name)}'
