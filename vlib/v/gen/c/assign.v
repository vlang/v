// Copyright (c) 2019-2022 Alexander Medvednikov. All rights reserved.
// Use of this source code is governed by an MIT license
// that can be found in the LICENSE file.
module c

import v.ast
import v.util
import v.token

fn (mut g Gen) expr_with_opt_or_block(expr ast.Expr, expr_typ ast.Type, var_expr ast.Expr, ret_typ ast.Type) {
	gen_or := expr is ast.Ident && (expr as ast.Ident).or_expr.kind != .absent
	if gen_or {
		old_inside_opt_data := g.inside_opt_data
		g.inside_opt_data = true
		g.expr_with_cast(expr, expr_typ, ret_typ)
		g.writeln(';')
		g.writeln('if (${expr}.state != 0) {')
		if expr is ast.Ident && (expr as ast.Ident).or_expr.kind == .propagate_option {
			g.write('return ')
			g.gen_option_error(g.cur_fn.return_type, expr)
			g.writeln(';')
		} else {
			g.gen_or_block_stmts(var_expr.str(), '', (expr as ast.Ident).or_expr.stmts,
				ret_typ, false)
		}
		g.writeln('}')
		g.inside_opt_data = old_inside_opt_data
	} else {
		g.expr_with_opt(expr, expr_typ, ret_typ)
	}
}

// expr_opt_with_cast is used in cast expr when converting compatible option types
// e.g. ?int(?u8(0))
fn (mut g Gen) expr_opt_with_cast(expr ast.Expr, expr_typ ast.Type, ret_typ ast.Type) string {
	if !expr_typ.has_flag(.option) || !ret_typ.has_flag(.option) {
		panic('cgen: expected expr_type and ret_typ to be options')
	}

	if expr_typ.idx() == ret_typ.idx() && g.table.sym(expr_typ).kind != .alias {
		return g.expr_with_opt(expr, expr_typ, ret_typ)
	} else {
		stmt_str := g.go_before_stmt(0).trim_space()
		styp := g.base_type(ret_typ)
		g.empty_line = true
		tmp_var := g.new_tmp_var()
		g.writeln('${g.typ(ret_typ)} ${tmp_var};')
		g.write('_option_ok(&(${styp}[]) {')

		if expr is ast.CastExpr && expr_typ.has_flag(.option) {
			g.write('*((${g.base_type(expr_typ)}*)')
			g.expr(expr)
			g.write('.data)')
		} else {
			g.inside_opt_or_res = false
			g.expr(expr)
		}
		g.writeln(' }, (_option*)(&${tmp_var}), sizeof(${styp}));')
		g.write(stmt_str)
		g.write(tmp_var)
		return tmp_var
	}
}

// expr_with_opt is used in assign expr to `optinal`.
// e.g. x = y (option lhs and rhs), mut x = ?int(123), y = none
fn (mut g Gen) expr_with_opt(expr ast.Expr, expr_typ ast.Type, ret_typ ast.Type) string {
	if expr_typ == ast.none_type {
		g.inside_opt_or_res = true
	}
	if expr_typ.has_flag(.option) && ret_typ.has_flag(.option)&& (expr in [ast.Ident, ast.ComptimeSelector, ast.AsCast, ast.CallExpr, ast.MatchExpr, ast.IfExpr, ast.IndexExpr, ast.UnsafeExpr, ast.CastExpr]) {
		if expr in [ast.Ident, ast.CastExpr] {
			if expr_typ.idx() != ret_typ.idx() {
				return g.expr_opt_with_cast(expr, expr_typ, ret_typ)
			}
			g.inside_opt_or_res = true
		}
		g.expr(expr)
		return expr.str()
	} else {
		g.inside_opt_or_res = true
		tmp_out_var := g.new_tmp_var()
		g.expr_with_tmp_var(expr, expr_typ, ret_typ, tmp_out_var)
		return tmp_out_var
	}
	return ''
}

fn (mut g Gen) assign_stmt(node_ ast.AssignStmt) {
	mut node := unsafe { node_ }
	if node.is_static {
		g.write('static ')
	}
	if node.is_volatile {
		g.write('volatile ')
	}
	mut return_type := ast.void_type
	is_decl := node.op == .decl_assign
	g.assign_op = node.op
	defer {
		g.assign_op = .unknown
	}
	op := if is_decl { token.Kind.assign } else { node.op }
	right_expr := node.right[0]
	match right_expr {
		ast.CallExpr { return_type = right_expr.return_type }
		ast.LockExpr { return_type = right_expr.typ }
		ast.MatchExpr { return_type = right_expr.return_type }
		ast.IfExpr { return_type = right_expr.typ }
		else {}
	}
	// Free the old value assigned to this string var (only if it's `str = [new value]`
	// or `x.str = [new value]` )
	mut af := g.is_autofree && !g.is_builtin_mod && node.op == .assign && node.left_types.len == 1
		&& (node.left[0] is ast.Ident || node.left[0] is ast.SelectorExpr)
	// node.left_types[0] in [ast.string_type, ast.array_type] &&
	mut sref_name := ''
	mut type_to_free := ''
	if af {
		first_left_type := node.left_types[0]
		first_left_sym := g.table.sym(node.left_types[0])
		if first_left_type == ast.string_type || first_left_sym.kind == .array {
			type_to_free = if first_left_type == ast.string_type { 'string' } else { 'array' }
			mut ok := true
			left0 := node.left[0]
			if left0 is ast.Ident {
				if left0.name == '_' {
					ok = false
				}
			}
			if ok {
				sref_name = '_sref${node.pos.pos}'
				g.write('${type_to_free} ${sref_name} = (') // TODO we are copying the entire string here, optimize
				// we can't just do `.str` since we need the extra data from the string struct
				// doing `&string` is also not an option since the stack memory with the data will be overwritten
				g.expr(left0) // node.left[0])
				g.writeln('); // free ${type_to_free} on re-assignment2')
				defer {
					if af {
						g.writeln('${type_to_free}_free(&${sref_name});')
					}
				}
			} else {
				af = false
			}
		} else {
			af = false
		}
	}
	g.gen_assign_vars_autofree(node)
	// json_test failed w/o this check
	if return_type != ast.void_type && return_type != 0 {
		sym := g.table.sym(return_type)
		if sym.kind == .multi_return {
			g.gen_multi_return_assign(node, return_type)
			return
		}
	}
	// TODO: non idents on left (exprs)
	if node.has_cross_var {
		g.gen_cross_var_assign(node)
	}
	// `a := 1` | `a,b := 1,2`
	if node.right.len < node.left.len {
		g.checker_bug('node.right.len < node.left.len', node.pos)
	}
	if node.right_types.len < node.left.len {
		g.checker_bug('node.right_types.len < node.left.len', node.pos)
	}
	if node.left_types.len < node.left.len {
		g.checker_bug('node.left_types.len < node.left.len', node.pos)
	}

	for i, mut left in node.left {
		mut is_auto_heap := false
		mut var_type := node.left_types[i]
		mut val_type := node.right_types[i]
		val := node.right[i]
		mut is_call := false
		mut gen_or := false
		mut blank_assign := false
		mut ident := ast.Ident{
			scope: 0
		}
		left_sym := g.table.sym(g.unwrap_generic(var_type))
		if mut left is ast.Ident {
			ident = left
			// id_info := ident.var_info()
			// var_type = id_info.typ
			blank_assign = left.kind == .blank_ident
			// TODO: temporary, remove this
			left_info := left.info
			if left_info is ast.IdentVar {
				share := left_info.share
				if share == .shared_t {
					var_type = var_type.set_flag(.shared_f)
				}
				if share == .atomic_t {
					var_type = var_type.set_flag(.atomic_f)
				}
			}
			if mut left.obj is ast.Var {
				if val is ast.Ident
					&& (val as ast.Ident).info is ast.IdentVar && (val as ast.Ident).kind == .variable && (val as ast.Ident).obj is ast.Var && ((val as ast.Ident).obj as ast.Var).is_comptime_field {
					var_type = g.unwrap_generic(g.comptime_for_field_type)
					val_type = var_type
					gen_or = val.or_expr.kind != .absent
					if gen_or {
						var_type = val_type.clear_flag(.option)
					}
					left.obj.typ = var_type
				} else if val is ast.ComptimeSelector {
					key_str := g.get_comptime_selector_key_type(val)
					if key_str != '' {
						var_type = g.comptime_var_type_map[key_str] or { var_type }
						val_type = var_type
						left.obj.typ = var_type
						val_type = var_type
					}
				} else if val is ast.ComptimeCall {
					key_str := '${val.method_name}.return_type'
					var_type = g.comptime_var_type_map[key_str] or { var_type }
					left.obj.typ = var_type
				} else if is_decl && val is ast.Ident && (val as ast.Ident).info is ast.IdentVar {
					val_info := (val as ast.Ident).info
					gen_or = val.or_expr.kind != .absent
					if val_info.is_option && gen_or {
						var_type = val_type.clear_flag(.option)
						left.obj.typ = var_type
					}
				}
				is_auto_heap = left.obj.is_auto_heap
			}
		} else if mut left is ast.ComptimeSelector {
			key_str := g.get_comptime_selector_key_type(left)
			if key_str != '' {
				var_type = g.comptime_var_type_map[key_str] or { var_type }
			}
			if val is ast.ComptimeSelector {
				key_str_right := g.get_comptime_selector_key_type(val)
				if key_str_right != '' {
					val_type = g.comptime_var_type_map[key_str_right] or { var_type }
				}
			}
		}
		mut styp := g.typ(var_type)
		mut is_fixed_array_init := false
		mut has_val := false
		match val {
			ast.ArrayInit {
				is_fixed_array_init = val.is_fixed
				has_val = val.has_val
			}
			ast.CallExpr {
				is_call = true
				if val.comptime_ret_val {
					return_type = g.comptime_for_field_type
					styp = g.typ(return_type)
				} else {
					return_type = val.return_type
				}
			}
			// TODO: no buffer fiddling
			ast.AnonFn {
				if !(var_type.has_flag(.option) || var_type.has_flag(.result)) {
					if blank_assign {
						g.write('{')
					}
					// if it's a decl assign (`:=`) or a blank assignment `_ =`/`_ :=` then generate `void (*ident) (args) =`
					if (is_decl || blank_assign) && left is ast.Ident {
						sig := g.fn_var_signature(val.decl.return_type, val.decl.params.map(it.typ),
							ident.name)
						g.write(sig + ' = ')
					} else {
						g.is_assign_lhs = true
						g.assign_op = node.op
						g.expr(left)
						g.is_assign_lhs = false
						g.is_arraymap_set = false
						if mut left is ast.IndexExpr {
							sym := g.table.sym(left.left_type)
							if sym.kind in [.map, .array] {
								g.expr(val)
								g.writeln('});')
								continue
							}
						}
						g.write(' = ')
					}
					g.expr(val)
					g.writeln(';')
					if blank_assign {
						g.write('}')
					}
					continue
				}
			}
			else {}
		}
		unwrapped_val_type := g.unwrap_generic(val_type)
		right_sym := g.table.sym(unwrapped_val_type)
		unaliased_right_sym := g.table.final_sym(unwrapped_val_type)
		is_fixed_array_var := unaliased_right_sym.kind == .array_fixed && val !is ast.ArrayInit
			&& (val in [ast.Ident, ast.IndexExpr, ast.CallExpr, ast.SelectorExpr]
			|| (val is ast.CastExpr && (val as ast.CastExpr).expr !is ast.ArrayInit))
			&& !g.pref.translated
		g.is_assign_lhs = true
		g.assign_op = node.op

		g.left_is_opt = var_type.has_flag(.option) || var_type.has_flag(.result)
		g.right_is_opt = val_type.has_flag(.option) || val_type.has_flag(.result)
		defer {
			g.left_is_opt = false
			g.right_is_opt = false
		}

		if blank_assign {
			if val is ast.IndexExpr {
				g.assign_op = .decl_assign
			}
			g.is_assign_lhs = false
			if is_call {
				old_is_void_expr_stmt := g.is_void_expr_stmt
				g.is_void_expr_stmt = true
				g.expr(val)
				g.is_void_expr_stmt = old_is_void_expr_stmt
			} else if g.inside_for_c_stmt {
				g.expr(val)
			} else if var_type.has_flag(.option) {
				g.expr_with_opt(val, val_type, var_type)
			} else {
				if left_sym.kind == .function {
					g.write('{void* _ = ')
				} else {
					g.write('{${styp} _ = ')
				}
				g.expr(val)
				g.writeln(';}')
			}
		} else if node.op == .assign && !g.pref.translated
			&& (is_fixed_array_init || (right_sym.kind == .array_fixed && val is ast.Ident)) {
			// Fixed arrays
			mut v_var := ''
			arr_typ := styp.trim('*')
			if is_fixed_array_init {
				right := val as ast.ArrayInit
				v_var = g.new_tmp_var()
				g.write('${arr_typ} ${v_var} = ')
				g.expr(right)
				g.writeln(';')
			} else {
				right := val as ast.Ident
				v_var = right.name
			}
			pos := g.out.len
			g.expr(left)

			if g.is_arraymap_set && g.arraymap_set_pos > 0 {
				g.go_back_to(g.arraymap_set_pos)
				g.write(', &${v_var})')
				g.is_arraymap_set = false
				g.arraymap_set_pos = 0
			} else {
				g.go_back_to(pos)
				is_var_mut := !is_decl && left.is_auto_deref_var()
				addr_left := if is_var_mut { '' } else { '&' }
				g.writeln('')
				g.write('memcpy(${addr_left}')
				g.expr(left)
				addr_val := if is_fixed_array_var { '' } else { '&' }
				g.writeln(', ${addr_val}${v_var}, sizeof(${arr_typ}));')
			}
			g.is_assign_lhs = false
		} else {
			is_inside_ternary := g.inside_ternary != 0
			cur_line := if is_inside_ternary && is_decl {
				g.register_ternary_name(ident.name)
				g.empty_line = false
				g.go_before_ternary()
			} else {
				''
			}
			mut str_add := false
			mut op_overloaded := false
			mut op_expected_left := ast.Type(0)
			mut op_expected_right := ast.Type(0)
			if node.op == .plus_assign && unaliased_right_sym.kind == .string {
				if left is ast.IndexExpr {
					// a[0] += str => `array_set(&a, 0, &(string[]) {string__plus(...))})`
					g.expr(left)
					g.write('string__plus(')
				} else {
					// str += str2 => `str = string__plus(str, str2)`
					g.expr(left)
					g.write(' = string__plus(')
				}
				g.is_assign_lhs = false
				str_add = true
			}
			// Assignment Operator Overloading
			if ((left_sym.kind == .struct_ && right_sym.kind == .struct_)
				|| (left_sym.kind == .alias && right_sym.kind == .alias))
				&& node.op in [.plus_assign, .minus_assign, .div_assign, .mult_assign, .mod_assign] {
				extracted_op := match node.op {
					.plus_assign { '+' }
					.minus_assign { '-' }
					.div_assign { '/' }
					.mod_assign { '%' }
					.mult_assign { '*' }
					else { 'unknown op' }
				}
				g.expr(left)
				if left_sym.kind == .struct_ && (left_sym.info as ast.Struct).generic_types.len > 0 {
					concrete_types := (left_sym.info as ast.Struct).concrete_types
					mut method_name := left_sym.cname + '_' + util.replace_op(extracted_op)
					method_name = g.generic_fn_name(concrete_types, method_name)
					g.write(' = ${method_name}(')
					g.expr(left)
					g.write(', ')
					g.expr(val)
					g.writeln(');')
					return
				} else {
					g.write(' = ${styp}_${util.replace_op(extracted_op)}(')
					method := g.table.find_method(left_sym, extracted_op) or {
						// the checker will most likely have found this, already...
						g.error('assignment operator `${extracted_op}=` used but no `${extracted_op}` method defined',
							node.pos)
						ast.Fn{}
					}
					op_expected_left = method.params[0].typ
					op_expected_right = method.params[1].typ
					op_overloaded = true
				}
			}
			if right_sym.kind == .function && is_decl {
				if is_inside_ternary && is_decl {
					g.out.write_string(util.tabs(g.indent - g.inside_ternary))
				}
				func := right_sym.info as ast.FnType
				ret_styp := g.typ(func.func.return_type)

				mut call_conv := ''
				mut msvc_call_conv := ''
				for attr in func.func.attrs {
					match attr.name {
						'callconv' {
							if g.is_cc_msvc {
								msvc_call_conv = '__${attr.arg} '
							} else {
								call_conv = '${attr.arg}'
							}
						}
						else {}
					}
				}
				call_conv_attribute_suffix := if call_conv.len != 0 {
					'__attribute__((${call_conv}))'
				} else {
					''
				}

				fn_name := c_name(g.get_ternary_name(ident.name))
				g.write('${ret_styp} (${msvc_call_conv}*${fn_name}) (')
				def_pos := g.definitions.len
				g.fn_decl_params(func.func.params, unsafe { nil }, false)
				g.definitions.go_back(g.definitions.len - def_pos)
				g.write(')${call_conv_attribute_suffix}')
			} else {
				if is_decl {
					if is_inside_ternary {
						g.out.write_string(util.tabs(g.indent - g.inside_ternary))
					}
					mut is_used_var_styp := false
					if ident.name !in g.defer_vars {
						val_sym := g.table.sym(val_type)
						if val_sym.info is ast.Struct {
							if val_sym.info.generic_types.len > 0 {
								if val is ast.StructInit {
									var_styp := g.typ(val.typ)
									g.write('${var_styp} ')
									is_used_var_styp = true
								} else if val is ast.PrefixExpr {
									if val.op == .amp && val.right is ast.StructInit {
										var_styp := g.typ(val.right.typ.ref())
										g.write('${var_styp} ')
										is_used_var_styp = true
									}
								}
							}
						}
						if !is_used_var_styp {
							g.write('${styp} ')
						}
						if is_auto_heap {
							g.write('*')
						}
					}
				}
				if left in [ast.Ident, ast.SelectorExpr] {
					g.prevent_sum_type_unwrapping_once = true
				}
				if !is_fixed_array_var || is_decl {
					if op_overloaded {
						g.op_arg(left, op_expected_left, var_type)
					} else {
						if !is_decl && left.is_auto_deref_var() {
							g.write('*')
						}
						g.expr(left)
						if !is_decl && var_type.has_flag(.shared_f) {
							g.write('->val') // don't reset the mutex, just change the value
						}
					}
				}
			}
			if is_inside_ternary && is_decl {
				g.write(';\n${cur_line}')
				g.out.write_string(util.tabs(g.indent))
				g.expr(left)
			}
			g.is_assign_lhs = false
			if is_fixed_array_var {
				if is_decl {
					g.writeln(';')
				}
			} else if !g.is_arraymap_set && !str_add && !op_overloaded {
				g.write(' ${op} ')
			} else if str_add || op_overloaded {
				g.write(', ')
			}
			mut cloned := false
			if g.is_autofree && right_sym.kind in [.array, .string]
				&& !unwrapped_val_type.has_flag(.shared_f) {
				if g.gen_clone_assignment(val, unwrapped_val_type, false) {
					cloned = true
				}
			}
			if !cloned {
				if !g.inside_comptime_for_field
					&& ((var_type.has_flag(.option) && !val_type.has_flag(.option))
					|| (var_type.has_flag(.result) && !val_type.has_flag(.result))) {
					g.inside_opt_or_res = true
					tmp_var := g.new_tmp_var()
					g.expr_with_tmp_var(val, val_type, var_type, tmp_var)
				} else if is_fixed_array_var {
					// TODO Instead of the translated check, check if it's a pointer already
					// and don't generate memcpy &
					typ_str := g.typ(val_type).trim('*')
					final_typ_str := if is_fixed_array_var { '' } else { '(${typ_str}*)' }
					final_ref_str := if is_fixed_array_var {
						''
					} else if val_type.is_ptr() {
						'(byte*)'
					} else {
						'(byte*)&'
					}
					g.write('memcpy(${final_typ_str}')
					g.expr(left)
					g.write(', ${final_ref_str}')
					g.expr(val)
					g.write(', sizeof(${typ_str}))')
				} else if is_decl {
					g.is_shared = var_type.has_flag(.shared_f)
					if is_fixed_array_init && !has_val {
						if val is ast.ArrayInit {
							g.array_init(val, c_name(ident.name))
						} else {
							g.write('{0}')
						}
					} else {
						if is_auto_heap {
							g.write('HEAP(${styp}, (')
						}
						if val.is_auto_deref_var() {
							g.write('*')
						}
						if var_type.has_flag(.option) || gen_or {
							g.expr_with_opt_or_block(val, val_type, left, var_type)
						} else if val is ast.ArrayInit {
							g.array_init(val, c_name(ident.name))
						} else if val_type.has_flag(.shared_f) {
							g.expr_with_cast(val, val_type, var_type)
<<<<<<< HEAD
=======
						} else if is_comptime_var && g.right_is_opt {
							if var_type.has_flag(.option) && val is ast.ComptimeSelector {
								g.expr(val)
							} else {
								tmp_var := g.new_tmp_var()
								g.expr_with_tmp_var(val, val_type, var_type, tmp_var)
							}
>>>>>>> 289993ad
						} else {
							g.expr(val)
						}
						if is_auto_heap {
							g.write('))')
						}
					}
				} else {
					if var_type.has_flag(.option) || gen_or {
						g.expr_with_opt_or_block(val, val_type, left, var_type)
					} else if node.has_cross_var {
						g.gen_cross_tmp_variable(node.left, val)
					} else {
						if op_overloaded {
							g.op_arg(val, op_expected_right, val_type)
						} else {
							exp_type := if left.is_auto_deref_var() || var_type.has_flag(.shared_f) {
								var_type.deref()
							} else {
								var_type
							}.clear_flag(.shared_f) // don't reset the mutex, just change the value
							g.expr_with_cast(val, val_type, exp_type)
						}
					}
				}
			}
			if str_add || op_overloaded {
				g.write(')')
			}
			if g.is_arraymap_set {
				g.write(' })')
				g.is_arraymap_set = false
			}
			g.is_shared = false
		}
		g.right_is_opt = false
		if g.inside_ternary == 0 && (node.left.len > 1 || !node.is_simple) {
			g.writeln(';')
		}
	}
}

fn (mut g Gen) gen_multi_return_assign(node &ast.AssignStmt, return_type ast.Type) {
	// multi return
	// TODO Handle in if_expr
	mr_var_name := 'mr_${node.pos.pos}'
	mr_styp := g.typ(return_type.clear_flag(.option).clear_flag(.result))
	g.write('${mr_styp} ${mr_var_name} = ')
	g.expr(node.right[0])
	g.writeln(';')
	for i, lx in node.left {
		mut is_auto_heap := false
		mut ident := ast.Ident{
			scope: 0
		}
		if lx is ast.Ident {
			ident = lx
			if lx.kind == .blank_ident {
				continue
			}
			if lx.obj is ast.Var {
				is_auto_heap = lx.obj.is_auto_heap
			}
		}
		styp := if ident.name in g.defer_vars { '' } else { g.typ(node.left_types[i]) }
		if node.op == .decl_assign {
			g.write('${styp} ')
		}
		if lx.is_auto_deref_var() {
			g.write('*')
		}
		g.expr(lx)
		noscan := if is_auto_heap { g.check_noscan(return_type) } else { '' }
		if g.is_arraymap_set {
			if is_auto_heap {
				g.writeln('HEAP${noscan}(${styp}, ${mr_var_name}.arg${i}) });')
			} else {
				g.writeln('${mr_var_name}.arg${i} });')
			}
		} else {
			if is_auto_heap {
				g.writeln(' = HEAP${noscan}(${styp}, ${mr_var_name}.arg${i});')
			} else {
				g.writeln(' = ${mr_var_name}.arg${i};')
			}
		}
	}
	if g.is_arraymap_set {
		g.is_arraymap_set = false
	}
}

fn (mut g Gen) gen_assign_vars_autofree(node &ast.AssignStmt) {
	// Autofree tmp arg vars
	// first_right := node.right[0]
	// af := g.autofree && first_right is ast.CallExpr && !g.is_builtin_mod
	// if af {
	// g.autofree_call_pregen(first_right as ast.CallExpr)
	// }
	//
	//
	// Handle options. We need to declare a temp variable for them, that's why they are handled
	// here, not in call_expr().
	// `pos := s.index('x') or { return }`
	// ==========>
	// Option_int _t190 = string_index(s, _STR("x")); // _STR() no more used!!
	// if (_t190.state != 2) {
	// Error err = _t190.err;
	// return;
	// }
	// int pos = *(int*)_t190.data;
	// mut tmp_opt := ''
	/*
	is_option := false && g.is_autofree && (node.op in [.decl_assign, .assign])
		&& node.left_types.len == 1 && node.right[0] is ast.CallExpr
	if is_option {
		// g.write('/* option assignment */')
		call_expr := node.right[0] as ast.CallExpr
		if call_expr.or_block.kind != .absent {
			styp := g.typ(call_expr.return_type.set_flag(.option))
			tmp_opt = g.new_tmp_var()
			g.write('/*AF opt*/$styp $tmp_opt = ')
			g.expr(node.right[0])
			g.or_block(tmp_opt, call_expr.or_block, call_expr.return_type)
			g.writeln('/*=============ret*/')
			// if af && is_option {
			// g.autofree_call_postgen()
			// }
			// return
		}
	}
	*/
}

fn (mut g Gen) gen_cross_var_assign(node &ast.AssignStmt) {
	for i, left in node.left {
		match left {
			ast.Ident {
				left_typ := node.left_types[i]
				left_sym := g.table.sym(left_typ)
				anon_ctx := if g.anon_fn { '${closure_ctx}->' } else { '' }
				if left_sym.kind == .function {
					g.write_fn_ptr_decl(left_sym.info as ast.FnType, '_var_${left.pos.pos}')
					g.writeln(' = ${anon_ctx}${c_name(left.name)};')
				} else {
					styp := g.typ(left_typ)
					g.writeln('${styp} _var_${left.pos.pos} = ${anon_ctx}${c_name(left.name)};')
				}
			}
			ast.IndexExpr {
				sym := g.table.sym(left.left_type)
				if sym.kind == .array {
					info := sym.info as ast.Array
					elem_typ := g.table.sym(info.elem_type)
					if elem_typ.kind == .function {
						left_typ := node.left_types[i]
						left_sym := g.table.sym(left_typ)
						g.write_fn_ptr_decl(left_sym.info as ast.FnType, '_var_${left.pos.pos}')
						g.write(' = *(voidptr*)array_get(')
					} else {
						styp := g.typ(info.elem_type)
						g.write('${styp} _var_${left.pos.pos} = *(${styp}*)array_get(')
					}
					if left.left_type.is_ptr() {
						g.write('*')
					}
					needs_clone := info.elem_type == ast.string_type && g.is_autofree
					if needs_clone {
						g.write('/*1*/string_clone(')
					}
					g.expr(left.left)
					if needs_clone {
						g.write(')')
					}
					g.write(', ')
					g.expr(left.index)
					g.writeln(');')
				} else if sym.kind == .array_fixed {
					info := sym.info as ast.ArrayFixed
					elem_typ := g.table.sym(info.elem_type)
					if elem_typ.kind == .function {
						left_typ := node.left_types[i]
						left_sym := g.table.sym(left_typ)
						g.write_fn_ptr_decl(left_sym.info as ast.FnType, '_var_${left.pos.pos}')
						g.write(' = *(voidptr*)')
					} else {
						styp := g.typ(info.elem_type)
						g.write('${styp} _var_${left.pos.pos} = ')
					}
					if left.left_type.is_ptr() {
						g.write('*')
					}
					needs_clone := info.elem_type == ast.string_type && g.is_autofree
					if needs_clone {
						g.write('/*1*/string_clone(')
					}
					g.expr(left)
					if needs_clone {
						g.write(')')
					}
					g.writeln(';')
				} else if sym.kind == .map {
					info := sym.info as ast.Map
					skeytyp := g.typ(info.key_type)
					styp := g.typ(info.value_type)
					zero := g.type_default(info.value_type)
					val_typ := g.table.sym(info.value_type)
					if val_typ.kind == .function {
						left_type := node.left_types[i]
						left_sym := g.table.sym(left_type)
						g.write_fn_ptr_decl(left_sym.info as ast.FnType, '_var_${left.pos.pos}')
						g.write(' = *(voidptr*)map_get(')
					} else {
						g.write('${styp} _var_${left.pos.pos} = *(${styp}*)map_get(')
					}
					if !left.left_type.is_ptr() {
						g.write('ADDR(map, ')
						g.expr(left.left)
						g.write(')')
					} else {
						g.expr(left.left)
					}
					g.write(', &(${skeytyp}[]){')
					g.expr(left.index)
					g.write('}')
					if val_typ.kind == .function {
						g.writeln(', &(voidptr[]){ ${zero} });')
					} else {
						g.writeln(', &(${styp}[]){ ${zero} });')
					}
				}
			}
			ast.SelectorExpr {
				styp := g.typ(left.typ)
				g.write('${styp} _var_${left.pos.pos} = ')
				g.expr(left.expr)
				sel := g.dot_or_ptr(left.expr_type)
				g.writeln('${sel}${left.field_name};')
			}
			else {}
		}
	}
}

fn (mut g Gen) gen_cross_tmp_variable(left []ast.Expr, val ast.Expr) {
	val_ := val
	match val {
		ast.Ident {
			mut has_var := false
			for lx in left {
				if lx is ast.Ident {
					if val.name == lx.name {
						g.write('_var_')
						g.write(lx.pos.pos.str())
						has_var = true
						break
					}
				}
			}
			if !has_var {
				g.expr(val_)
			}
		}
		ast.IndexExpr {
			mut has_var := false
			for lx in left {
				if val_.str() == lx.str() {
					g.write('_var_')
					g.write(lx.pos().pos.str())
					has_var = true
					break
				}
			}
			if !has_var {
				g.expr(val_)
			}
		}
		ast.InfixExpr {
			sym := g.table.sym(val.left_type)
			if _ := g.table.find_method(sym, val.op.str()) {
				left_styp := g.typ(val.left_type.set_nr_muls(0))
				g.write(left_styp)
				g.write('_')
				g.write(util.replace_op(val.op.str()))
				g.write('(')
				g.gen_cross_tmp_variable(left, val.left)
				g.write(', ')
				g.gen_cross_tmp_variable(left, val.right)
				g.write(')')
			} else {
				g.gen_cross_tmp_variable(left, val.left)
				g.write(val.op.str())
				g.gen_cross_tmp_variable(left, val.right)
			}
		}
		ast.ParExpr {
			g.write('(')
			g.gen_cross_tmp_variable(left, val.expr)
			g.write(')')
		}
		ast.CallExpr {
			fn_name := val.name.replace('.', '__')
			g.write('${fn_name}(')
			for i, arg in val.args {
				g.gen_cross_tmp_variable(left, arg.expr)
				if i != val.args.len - 1 {
					g.write(', ')
				}
			}
			g.write(')')
		}
		ast.PrefixExpr {
			g.write(val.op.str())
			g.gen_cross_tmp_variable(left, val.right)
		}
		ast.PostfixExpr {
			g.gen_cross_tmp_variable(left, val.expr)
			g.write(val.op.str())
		}
		ast.SelectorExpr {
			mut has_var := false
			for lx in left {
				if val_.str() == lx.str() {
					g.write('_var_')
					g.write(lx.pos().pos.str())
					has_var = true
					break
				}
			}
			if !has_var {
				g.expr(val_)
			}
		}
		else {
			g.expr(val_)
		}
	}
}<|MERGE_RESOLUTION|>--- conflicted
+++ resolved
@@ -581,16 +581,6 @@
 							g.array_init(val, c_name(ident.name))
 						} else if val_type.has_flag(.shared_f) {
 							g.expr_with_cast(val, val_type, var_type)
-<<<<<<< HEAD
-=======
-						} else if is_comptime_var && g.right_is_opt {
-							if var_type.has_flag(.option) && val is ast.ComptimeSelector {
-								g.expr(val)
-							} else {
-								tmp_var := g.new_tmp_var()
-								g.expr_with_tmp_var(val, val_type, var_type, tmp_var)
-							}
->>>>>>> 289993ad
 						} else {
 							g.expr(val)
 						}
