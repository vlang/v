// Copyright (c) 2019-2022 Alexander Medvednikov. All rights reserved.
// Use of this source code is governed by an MIT license
// that can be found in the LICENSE file.
module c

import v.ast
import v.util
import v.token

fn (mut g Gen) assign_stmt(node_ ast.AssignStmt) {
	mut node := unsafe { node_ }
	if node.is_static {
		g.write('static ')
	}
	if node.is_volatile {
		g.write('volatile ')
	}
	mut return_type := ast.void_type
	is_decl := node.op == .decl_assign
	g.assign_op = node.op
	defer {
		g.assign_op = .unknown
	}
	op := if is_decl { token.Kind.assign } else { node.op }
	right_expr := node.right[0]
	match right_expr {
		ast.CallExpr { return_type = right_expr.return_type }
		ast.LockExpr { return_type = right_expr.typ }
		ast.MatchExpr { return_type = right_expr.return_type }
		ast.IfExpr { return_type = right_expr.typ }
		else {}
	}
	// Free the old value assigned to this string var (only if it's `str = [new value]`
	// or `x.str = [new value]` )
	mut af := g.is_autofree && !g.is_builtin_mod && node.op == .assign && node.left_types.len == 1
		&& (node.left[0] is ast.Ident || node.left[0] is ast.SelectorExpr)
	// node.left_types[0] in [ast.string_type, ast.array_type] &&
	mut sref_name := ''
	mut type_to_free := ''
	if af {
		first_left_type := node.left_types[0]
		first_left_sym := g.table.sym(node.left_types[0])
		if first_left_type == ast.string_type || first_left_sym.kind == .array {
			type_to_free = if first_left_type == ast.string_type { 'string' } else { 'array' }
			mut ok := true
			left0 := node.left[0]
			if left0 is ast.Ident {
				if left0.name == '_' {
					ok = false
				}
			}
			if ok {
				sref_name = '_sref${node.pos.pos}'
				g.write('${type_to_free} ${sref_name} = (') // TODO we are copying the entire string here, optimize
				// we can't just do `.str` since we need the extra data from the string struct
				// doing `&string` is also not an option since the stack memory with the data will be overwritten
				g.expr(left0) // node.left[0])
				g.writeln('); // free ${type_to_free} on re-assignment2')
				defer {
					if af {
						g.writeln('${type_to_free}_free(&${sref_name});')
					}
				}
			} else {
				af = false
			}
		} else {
			af = false
		}
	}
	g.gen_assign_vars_autofree(node)
	// json_test failed w/o this check
	if return_type != ast.void_type && return_type != 0 {
		sym := g.table.sym(return_type)
		if sym.kind == .multi_return {
			g.gen_multi_return_assign(node, return_type)
			return
		}
	}
	// TODO: non idents on left (exprs)
	if node.has_cross_var {
		g.gen_cross_var_assign(node)
	}
	// `a := 1` | `a,b := 1,2`
	if node.right.len < node.left.len {
		g.checker_bug('node.right.len < node.left.len', node.pos)
	}
	if node.right_types.len < node.left.len {
		g.checker_bug('node.right_types.len < node.left.len', node.pos)
	}
	if node.left_types.len < node.left.len {
		g.checker_bug('node.left_types.len < node.left.len', node.pos)
	}

	for i, mut left in node.left {
		mut is_auto_heap := false
		mut var_type := node.left_types[i]
		mut val_type := node.right_types[i]
		val := node.right[i]
		mut is_call := false
		mut blank_assign := false
		mut is_comptime_var := false
		mut ident := ast.Ident{
			scope: 0
		}
		left_sym := g.table.sym(g.unwrap_generic(var_type))
		if mut left is ast.Ident {
			ident = left
			// id_info := ident.var_info()
			// var_type = id_info.typ
			blank_assign = left.kind == .blank_ident
			// TODO: temporary, remove this
			left_info := left.info
			if left_info is ast.IdentVar {
				share := left_info.share
				if share == .shared_t {
					var_type = var_type.set_flag(.shared_f)
				}
				if share == .atomic_t {
					var_type = var_type.set_flag(.atomic_f)
				}
			}
			if mut left.obj is ast.Var {
				if val is ast.Ident
					&& (val as ast.Ident).info is ast.IdentVar && (val as ast.Ident).kind == .variable && (val as ast.Ident).obj is ast.Var && ((val as ast.Ident).obj as ast.Var).is_comptime_field {
					var_type = g.unwrap_generic(g.comptime_for_field_type)
					val_type = var_type
					left.obj.typ = var_type
					is_comptime_var = true
				} else if val is ast.ComptimeSelector {
					key_str := g.get_comptime_selector_key_type(val)
					if key_str != '' {
						var_type = g.comptime_var_type_map[key_str] or { var_type }
						left.obj.typ = var_type
						is_comptime_var = true
					}
				} else if val is ast.ComptimeCall {
					key_str := '${val.method_name}.return_type'
					var_type = g.comptime_var_type_map[key_str] or { var_type }
					left.obj.typ = var_type
					is_comptime_var = true
				}
				is_auto_heap = left.obj.is_auto_heap
			}
		}
		mut styp := g.typ(var_type)
		mut is_fixed_array_init := false
		mut has_val := false
		match val {
			ast.ArrayInit {
				is_fixed_array_init = val.is_fixed
				has_val = val.has_val
			}
			ast.CallExpr {
				is_call = true
				if val.comptime_ret_val {
					return_type = g.comptime_for_field_type
					styp = g.typ(return_type)
				} else {
					return_type = val.return_type
				}
			}
			// TODO: no buffer fiddling
			ast.AnonFn {
				if blank_assign {
					g.write('{')
				}
				// if it's a decl assign (`:=`) or a blank assignment `_ =`/`_ :=` then generate `void (*ident) (args) =`
				if (is_decl || blank_assign) && left is ast.Ident {
					sig := g.fn_var_signature(val.decl.return_type, val.decl.params.map(it.typ),
						ident.name)
					g.write(sig + ' = ')
				} else {
					g.is_assign_lhs = true
					g.assign_op = node.op
					g.expr(left)
					g.is_assign_lhs = false
					g.is_arraymap_set = false
					if mut left is ast.IndexExpr {
						sym := g.table.sym(left.left_type)
						if sym.kind in [.map, .array] {
							g.expr(val)
							g.writeln('});')
							continue
						}
					}
					g.write(' = ')
				}
				g.expr(val)
				g.writeln(';')
				if blank_assign {
					g.write('}')
				}
				continue
			}
			else {}
		}
		unwrapped_val_type := g.unwrap_generic(val_type)
		right_sym := g.table.sym(unwrapped_val_type)
		unaliased_right_sym := g.table.final_sym(unwrapped_val_type)
		is_fixed_array_var := unaliased_right_sym.kind == .array_fixed && val !is ast.ArrayInit
			&& (val in [ast.Ident, ast.IndexExpr, ast.CallExpr, ast.SelectorExpr]
			|| (val is ast.CastExpr && (val as ast.CastExpr).expr !is ast.ArrayInit))
			&& !g.pref.translated
		g.is_assign_lhs = true
		g.assign_op = node.op
		if val_type.has_flag(.option) || val_type.has_flag(.result) {
			g.right_is_opt = true
		}
		if blank_assign {
			if val is ast.IndexExpr {
				g.assign_op = .decl_assign
			}
			g.is_assign_lhs = false
			if is_call {
				old_is_void_expr_stmt := g.is_void_expr_stmt
				g.is_void_expr_stmt = true
				g.expr(val)
				g.is_void_expr_stmt = old_is_void_expr_stmt
			} else if g.inside_for_c_stmt {
				g.expr(val)
			} else {
				if left_sym.kind == .function {
					g.write('{void* _ = ')
				} else {
					g.write('{${styp} _ = ')
				}
				g.expr(val)
				g.writeln(';}')
			}
		} else if node.op == .assign && !g.pref.translated
			&& (is_fixed_array_init || (right_sym.kind == .array_fixed && val is ast.Ident)) {
			// Fixed arrays
			mut v_var := ''
			arr_typ := styp.trim('*')
			if is_fixed_array_init {
				right := val as ast.ArrayInit
				v_var = g.new_tmp_var()
				g.write('${arr_typ} ${v_var} = ')
				g.expr(right)
				g.writeln(';')
			} else {
				right := val as ast.Ident
				v_var = right.name
			}
			pos := g.out.len
			g.expr(left)

			if g.is_arraymap_set && g.arraymap_set_pos > 0 {
				g.go_back_to(g.arraymap_set_pos)
				g.write(', &${v_var})')
				g.is_arraymap_set = false
				g.arraymap_set_pos = 0
			} else {
				g.go_back_to(pos)
				is_var_mut := !is_decl && left.is_auto_deref_var()
				addr_left := if is_var_mut { '' } else { '&' }
				g.writeln('')
				g.write('memcpy(${addr_left}')
				g.expr(left)
				addr_val := if is_fixed_array_var { '' } else { '&' }
				g.writeln(', ${addr_val}${v_var}, sizeof(${arr_typ}));')
			}
			g.is_assign_lhs = false
		} else {
			is_inside_ternary := g.inside_ternary != 0
			cur_line := if is_inside_ternary && is_decl {
				g.register_ternary_name(ident.name)
				g.empty_line = false
				g.go_before_ternary()
			} else {
				''
			}
			mut str_add := false
			mut op_overloaded := false
			mut op_expected_left := ast.Type(0)
			mut op_expected_right := ast.Type(0)
			if var_type == ast.string_type_idx && node.op == .plus_assign {
				if left is ast.IndexExpr {
					// a[0] += str => `array_set(&a, 0, &(string[]) {string__plus(...))})`
					g.expr(left)
					g.write('string__plus(')
				} else {
					// str += str2 => `str = string__plus(str, str2)`
					g.expr(left)
					g.write(' = string__plus(')
				}
				g.is_assign_lhs = false
				str_add = true
			}
			// Assignment Operator Overloading
			if ((left_sym.kind == .struct_ && right_sym.kind == .struct_)
				|| (left_sym.kind == .alias && right_sym.kind == .alias))
				&& node.op in [.plus_assign, .minus_assign, .div_assign, .mult_assign, .mod_assign] {
				extracted_op := match node.op {
					.plus_assign { '+' }
					.minus_assign { '-' }
					.div_assign { '/' }
					.mod_assign { '%' }
					.mult_assign { '*' }
					else { 'unknown op' }
				}
				g.expr(left)
				if left_sym.kind == .struct_ && (left_sym.info as ast.Struct).generic_types.len > 0 {
					concrete_types := (left_sym.info as ast.Struct).concrete_types
					mut method_name := left_sym.cname + '_' + util.replace_op(extracted_op)
					method_name = g.generic_fn_name(concrete_types, method_name)
					g.write(' = ${method_name}(')
					g.expr(left)
					g.write(', ')
					g.expr(val)
					g.writeln(');')
					return
				} else {
					g.write(' = ${styp}_${util.replace_op(extracted_op)}(')
					method := g.table.find_method(left_sym, extracted_op) or {
						// the checker will most likely have found this, already...
						g.error('assignment operator `${extracted_op}=` used but no `${extracted_op}` method defined',
							node.pos)
						ast.Fn{}
					}
					op_expected_left = method.params[0].typ
					op_expected_right = method.params[1].typ
					op_overloaded = true
				}
			}
			if right_sym.kind == .function && is_decl {
				if is_inside_ternary && is_decl {
					g.out.write_string(util.tabs(g.indent - g.inside_ternary))
				}
				func := right_sym.info as ast.FnType
				ret_styp := g.typ(func.func.return_type)

				mut call_conv := ''
				mut msvc_call_conv := ''
				for attr in func.func.attrs {
					match attr.name {
						'callconv' {
							if g.is_cc_msvc {
								msvc_call_conv = '__${attr.arg} '
							} else {
								call_conv = '${attr.arg}'
							}
						}
						else {}
					}
				}
				call_conv_attribute_suffix := if call_conv.len != 0 {
					'__attribute__((${call_conv}))'
				} else {
					''
				}

				fn_name := c_name(g.get_ternary_name(ident.name))
				g.write('${ret_styp} (${msvc_call_conv}*${fn_name}) (')
				def_pos := g.definitions.len
				g.fn_decl_params(func.func.params, unsafe { nil }, false)
				g.definitions.go_back(g.definitions.len - def_pos)
				g.write(')${call_conv_attribute_suffix}')
			} else {
				if is_decl {
					if is_inside_ternary {
						g.out.write_string(util.tabs(g.indent - g.inside_ternary))
					}
					mut is_used_var_styp := false
					if ident.name !in g.defer_vars {
						val_sym := g.table.sym(val_type)
						if val_sym.info is ast.Struct {
							if val_sym.info.generic_types.len > 0 {
								if val is ast.StructInit {
									var_styp := g.typ(val.typ)
									g.write('${var_styp} ')
									is_used_var_styp = true
								} else if val is ast.PrefixExpr {
									if val.op == .amp && val.right is ast.StructInit {
										var_styp := g.typ(val.right.typ.ref())
										g.write('${var_styp} ')
										is_used_var_styp = true
									}
								}
							}
						}
						if !is_used_var_styp {
							g.write('${styp} ')
						}
						if is_auto_heap {
							g.write('*')
						}
					}
				}
				if left in [ast.Ident, ast.SelectorExpr] {
					g.prevent_sum_type_unwrapping_once = true
				}
				if !is_fixed_array_var || is_decl {
					if op_overloaded {
						g.op_arg(left, op_expected_left, var_type)
					} else {
						if !is_decl && left.is_auto_deref_var() {
							g.write('*')
						}
						g.expr(left)
						if !is_decl && var_type.has_flag(.shared_f) {
							g.write('->val') // don't reset the mutex, just change the value
						}
					}
				}
			}
			if is_inside_ternary && is_decl {
				g.write(';\n${cur_line}')
				g.out.write_string(util.tabs(g.indent))
				g.expr(left)
			}
			g.is_assign_lhs = false
			if is_fixed_array_var {
				if is_decl {
					g.writeln(';')
				}
			} else if !g.is_arraymap_set && !str_add && !op_overloaded {
				g.write(' ${op} ')
			} else if str_add || op_overloaded {
				g.write(', ')
			}
			mut cloned := false
			if g.is_autofree && right_sym.kind in [.array, .string]
				&& !unwrapped_val_type.has_flag(.shared_f) {
				if g.gen_clone_assignment(val, unwrapped_val_type, false) {
					cloned = true
				}
			}
			unwrap_option := !var_type.has_flag(.option) && val_type.has_flag(.option)
			if unwrap_option {
				// Unwrap the option now that the testing code has been prepended.
				// `pos := s.index(...
				// `int pos = *(int)_t10.data;`
				// if g.is_autofree {
				/*
				if is_option {
					g.write('*($styp*)')
					g.write(tmp_opt + '.data/*FFz*/')
					g.right_is_opt = false
					if g.inside_ternary == 0 && !node.is_simple {
						g.writeln(';')
					}
					return
				}
				*/
			}
			if !cloned {
				if !g.inside_comptime_for_field
					&& ((var_type.has_flag(.option) && !val_type.has_flag(.option))
					|| (var_type.has_flag(.result) && !val_type.has_flag(.result))) {
					tmp_var := g.new_tmp_var()
					g.expr_with_tmp_var(val, val_type, var_type, tmp_var)
				} else if is_fixed_array_var {
					// TODO Instead of the translated check, check if it's a pointer already
					// and don't generate memcpy &
					typ_str := g.typ(val_type).trim('*')
					final_typ_str := if is_fixed_array_var { '' } else { '(${typ_str}*)' }
					final_ref_str := if is_fixed_array_var {
						''
					} else if val_type.is_ptr() {
						'(byte*)'
					} else {
						'(byte*)&'
					}
					g.write('memcpy(${final_typ_str}')
					g.expr(left)
					g.write(', ${final_ref_str}')
					g.expr(val)
					g.write(', sizeof(${typ_str}))')
				} else if is_decl {
					g.is_shared = var_type.has_flag(.shared_f)
					if is_fixed_array_init && !has_val {
						if val is ast.ArrayInit {
							g.array_init(val, c_name(ident.name))
						} else {
							g.write('{0}')
						}
					} else {
						if is_auto_heap {
							g.write('HEAP(${styp}, (')
						}
						if val.is_auto_deref_var() {
							g.write('*')
						}
						if val is ast.ArrayInit {
							g.array_init(val, c_name(ident.name))
						} else if val_type.has_flag(.shared_f) {
							g.expr_with_cast(val, val_type, var_type)
<<<<<<< HEAD
						} else if var_type.has_flag(.option)
							&& (val is ast.CastExpr || !val_type.has_flag(.option)) {
=======
						} else if is_comptime_var && g.right_is_opt {
>>>>>>> 5dbdb211
							tmp_var := g.new_tmp_var()
							g.expr_with_tmp_var(val, val_type, var_type, tmp_var)
						} else {
							g.expr(val)
						}
						if is_auto_heap {
							g.write('))')
						}
					}
				} else {
					if val_type == ast.none_type
						|| (var_type.has_flag(.option) && !val_type.has_flag(.option)) {
						g.inside_opt_or_res = true
						tmp_var := g.new_tmp_var()
						g.expr_with_tmp_var(val, val_type, var_type, tmp_var)
					} else if node.has_cross_var {
						g.gen_cross_tmp_variable(node.left, val)
					} else {
						if op_overloaded {
							g.op_arg(val, op_expected_right, val_type)
						} else {
							exp_type := if left.is_auto_deref_var() || var_type.has_flag(.shared_f) {
								var_type.deref()
							} else {
								var_type
							}.clear_flag(.shared_f) // don't reset the mutex, just change the value
							g.expr_with_cast(val, val_type, exp_type)
						}
					}
				}
			}
			if str_add || op_overloaded {
				g.write(')')
			}
			if g.is_arraymap_set {
				g.write(' })')
				g.is_arraymap_set = false
			}
			g.is_shared = false
		}
		g.right_is_opt = false
		if g.inside_ternary == 0 && (node.left.len > 1 || !node.is_simple) {
			g.writeln(';')
		}
	}
}

fn (mut g Gen) gen_multi_return_assign(node &ast.AssignStmt, return_type ast.Type) {
	// multi return
	// TODO Handle in if_expr
	mr_var_name := 'mr_${node.pos.pos}'
	mr_styp := g.typ(return_type.clear_flag(.option).clear_flag(.result))
	g.write('${mr_styp} ${mr_var_name} = ')
	g.expr(node.right[0])
	g.writeln(';')
	for i, lx in node.left {
		mut is_auto_heap := false
		mut ident := ast.Ident{
			scope: 0
		}
		if lx is ast.Ident {
			ident = lx
			if lx.kind == .blank_ident {
				continue
			}
			if lx.obj is ast.Var {
				is_auto_heap = lx.obj.is_auto_heap
			}
		}
		styp := if ident.name in g.defer_vars { '' } else { g.typ(node.left_types[i]) }
		if node.op == .decl_assign {
			g.write('${styp} ')
		}
		if lx.is_auto_deref_var() {
			g.write('*')
		}
		g.expr(lx)
		noscan := if is_auto_heap { g.check_noscan(return_type) } else { '' }
		if g.is_arraymap_set {
			if is_auto_heap {
				g.writeln('HEAP${noscan}(${styp}, ${mr_var_name}.arg${i}) });')
			} else {
				g.writeln('${mr_var_name}.arg${i} });')
			}
		} else {
			if is_auto_heap {
				g.writeln(' = HEAP${noscan}(${styp}, ${mr_var_name}.arg${i});')
			} else {
				g.writeln(' = ${mr_var_name}.arg${i};')
			}
		}
	}
	if g.is_arraymap_set {
		g.is_arraymap_set = false
	}
}

fn (mut g Gen) gen_assign_vars_autofree(node &ast.AssignStmt) {
	// Autofree tmp arg vars
	// first_right := node.right[0]
	// af := g.autofree && first_right is ast.CallExpr && !g.is_builtin_mod
	// if af {
	// g.autofree_call_pregen(first_right as ast.CallExpr)
	// }
	//
	//
	// Handle options. We need to declare a temp variable for them, that's why they are handled
	// here, not in call_expr().
	// `pos := s.index('x') or { return }`
	// ==========>
	// Option_int _t190 = string_index(s, _STR("x")); // _STR() no more used!!
	// if (_t190.state != 2) {
	// Error err = _t190.err;
	// return;
	// }
	// int pos = *(int*)_t190.data;
	// mut tmp_opt := ''
	/*
	is_option := false && g.is_autofree && (node.op in [.decl_assign, .assign])
		&& node.left_types.len == 1 && node.right[0] is ast.CallExpr
	if is_option {
		// g.write('/* option assignment */')
		call_expr := node.right[0] as ast.CallExpr
		if call_expr.or_block.kind != .absent {
			styp := g.typ(call_expr.return_type.set_flag(.option))
			tmp_opt = g.new_tmp_var()
			g.write('/*AF opt*/$styp $tmp_opt = ')
			g.expr(node.right[0])
			g.or_block(tmp_opt, call_expr.or_block, call_expr.return_type)
			g.writeln('/*=============ret*/')
			// if af && is_option {
			// g.autofree_call_postgen()
			// }
			// return
		}
	}
	*/
}

fn (mut g Gen) gen_cross_var_assign(node &ast.AssignStmt) {
	for i, left in node.left {
		match left {
			ast.Ident {
				left_typ := node.left_types[i]
				left_sym := g.table.sym(left_typ)
				anon_ctx := if g.anon_fn { '${closure_ctx}->' } else { '' }
				if left_sym.kind == .function {
					g.write_fn_ptr_decl(left_sym.info as ast.FnType, '_var_${left.pos.pos}')
					g.writeln(' = ${anon_ctx}${c_name(left.name)};')
				} else {
					styp := g.typ(left_typ)
					g.writeln('${styp} _var_${left.pos.pos} = ${anon_ctx}${c_name(left.name)};')
				}
			}
			ast.IndexExpr {
				sym := g.table.sym(left.left_type)
				if sym.kind == .array {
					info := sym.info as ast.Array
					elem_typ := g.table.sym(info.elem_type)
					if elem_typ.kind == .function {
						left_typ := node.left_types[i]
						left_sym := g.table.sym(left_typ)
						g.write_fn_ptr_decl(left_sym.info as ast.FnType, '_var_${left.pos.pos}')
						g.write(' = *(voidptr*)array_get(')
					} else {
						styp := g.typ(info.elem_type)
						g.write('${styp} _var_${left.pos.pos} = *(${styp}*)array_get(')
					}
					if left.left_type.is_ptr() {
						g.write('*')
					}
					needs_clone := info.elem_type == ast.string_type && g.is_autofree
					if needs_clone {
						g.write('/*1*/string_clone(')
					}
					g.expr(left.left)
					if needs_clone {
						g.write(')')
					}
					g.write(', ')
					g.expr(left.index)
					g.writeln(');')
				} else if sym.kind == .array_fixed {
					info := sym.info as ast.ArrayFixed
					elem_typ := g.table.sym(info.elem_type)
					if elem_typ.kind == .function {
						left_typ := node.left_types[i]
						left_sym := g.table.sym(left_typ)
						g.write_fn_ptr_decl(left_sym.info as ast.FnType, '_var_${left.pos.pos}')
						g.write(' = *(voidptr*)')
					} else {
						styp := g.typ(info.elem_type)
						g.write('${styp} _var_${left.pos.pos} = ')
					}
					if left.left_type.is_ptr() {
						g.write('*')
					}
					needs_clone := info.elem_type == ast.string_type && g.is_autofree
					if needs_clone {
						g.write('/*1*/string_clone(')
					}
					g.expr(left)
					if needs_clone {
						g.write(')')
					}
					g.writeln(';')
				} else if sym.kind == .map {
					info := sym.info as ast.Map
					skeytyp := g.typ(info.key_type)
					styp := g.typ(info.value_type)
					zero := g.type_default(info.value_type)
					val_typ := g.table.sym(info.value_type)
					if val_typ.kind == .function {
						left_type := node.left_types[i]
						left_sym := g.table.sym(left_type)
						g.write_fn_ptr_decl(left_sym.info as ast.FnType, '_var_${left.pos.pos}')
						g.write(' = *(voidptr*)map_get(')
					} else {
						g.write('${styp} _var_${left.pos.pos} = *(${styp}*)map_get(')
					}
					if !left.left_type.is_ptr() {
						g.write('ADDR(map, ')
						g.expr(left.left)
						g.write(')')
					} else {
						g.expr(left.left)
					}
					g.write(', &(${skeytyp}[]){')
					g.expr(left.index)
					g.write('}')
					if val_typ.kind == .function {
						g.writeln(', &(voidptr[]){ ${zero} });')
					} else {
						g.writeln(', &(${styp}[]){ ${zero} });')
					}
				}
			}
			ast.SelectorExpr {
				styp := g.typ(left.typ)
				g.write('${styp} _var_${left.pos.pos} = ')
				g.expr(left.expr)
				sel := g.dot_or_ptr(left.expr_type)
				g.writeln('${sel}${left.field_name};')
			}
			else {}
		}
	}
}

fn (mut g Gen) gen_cross_tmp_variable(left []ast.Expr, val ast.Expr) {
	val_ := val
	match val {
		ast.Ident {
			mut has_var := false
			for lx in left {
				if lx is ast.Ident {
					if val.name == lx.name {
						g.write('_var_')
						g.write(lx.pos.pos.str())
						has_var = true
						break
					}
				}
			}
			if !has_var {
				g.expr(val_)
			}
		}
		ast.IndexExpr {
			mut has_var := false
			for lx in left {
				if val_.str() == lx.str() {
					g.write('_var_')
					g.write(lx.pos().pos.str())
					has_var = true
					break
				}
			}
			if !has_var {
				g.expr(val_)
			}
		}
		ast.InfixExpr {
			sym := g.table.sym(val.left_type)
			if _ := g.table.find_method(sym, val.op.str()) {
				left_styp := g.typ(val.left_type.set_nr_muls(0))
				g.write(left_styp)
				g.write('_')
				g.write(util.replace_op(val.op.str()))
				g.write('(')
				g.gen_cross_tmp_variable(left, val.left)
				g.write(', ')
				g.gen_cross_tmp_variable(left, val.right)
				g.write(')')
			} else {
				g.gen_cross_tmp_variable(left, val.left)
				g.write(val.op.str())
				g.gen_cross_tmp_variable(left, val.right)
			}
		}
		ast.ParExpr {
			g.write('(')
			g.gen_cross_tmp_variable(left, val.expr)
			g.write(')')
		}
		ast.CallExpr {
			fn_name := val.name.replace('.', '__')
			g.write('${fn_name}(')
			for i, arg in val.args {
				g.gen_cross_tmp_variable(left, arg.expr)
				if i != val.args.len - 1 {
					g.write(', ')
				}
			}
			g.write(')')
		}
		ast.PrefixExpr {
			g.write(val.op.str())
			g.gen_cross_tmp_variable(left, val.right)
		}
		ast.PostfixExpr {
			g.gen_cross_tmp_variable(left, val.expr)
			g.write(val.op.str())
		}
		ast.SelectorExpr {
			mut has_var := false
			for lx in left {
				if val_.str() == lx.str() {
					g.write('_var_')
					g.write(lx.pos().pos.str())
					has_var = true
					break
				}
			}
			if !has_var {
				g.expr(val_)
			}
		}
		else {
			g.expr(val_)
		}
	}
}<|MERGE_RESOLUTION|>--- conflicted
+++ resolved
@@ -487,12 +487,9 @@
 							g.array_init(val, c_name(ident.name))
 						} else if val_type.has_flag(.shared_f) {
 							g.expr_with_cast(val, val_type, var_type)
-<<<<<<< HEAD
-						} else if var_type.has_flag(.option)
-							&& (val is ast.CastExpr || !val_type.has_flag(.option)) {
-=======
-						} else if is_comptime_var && g.right_is_opt {
->>>>>>> 5dbdb211
+						} else if (is_comptime_var && g.right_is_opt)
+							|| (!is_comptime_var && var_type.has_flag(.option)
+							&& (val is ast.CastExpr || !val_type.has_flag(.option))) {
 							tmp_var := g.new_tmp_var()
 							g.expr_with_tmp_var(val, val_type, var_type, tmp_var)
 						} else {
