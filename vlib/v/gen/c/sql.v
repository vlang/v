// Copyright (c) 2019-2021 Alexander Medvednikov. All rights reserved.
// Use of this source code is governed by an MIT license that can be found in the LICENSE file.
module c

import v.ast
import v.util

enum SqlExprSide {
	left
	right
}

enum SqlType {
	sqlite3
	mysql
	psql
	mssql
	unknown
}

fn (mut g Gen) sql_stmt(node ast.SqlStmt) {
	conn := g.new_tmp_var()
	g.writeln('')
	g.writeln('// orm')
	g.write('orm__OrmConnection $conn = (orm__OrmConnection){._')
	mut fn_prefix := ''
	typ := g.parse_db_type(node.db_expr)
	match typ {
		.sqlite3 {
			fn_prefix = 'sqlite__DB'
		}
		.mysql {
			fn_prefix = 'mysql__Connection'
		}
		.mssql {
			// g.mssql_create_table(node, typ, expr)
		}
		else {
			verror('This database type `$typ` is not implemented yet in orm') // TODO add better error
		}
	}
	g.write('$fn_prefix = &')
	g.expr(node.db_expr)
	g.writeln(', ._typ = _orm__OrmConnection_${fn_prefix}_index};')
	for line in node.lines {
		g.sql_stmt_line(line, conn)
	}
}

fn (mut g Gen) sql_stmt_line(nd ast.SqlStmtLine, expr string) {
	mut node := nd
	table_name := g.get_table_name(node.table_expr)
	g.sql_table_name = g.table.get_type_symbol(node.table_expr.typ).name
	res := g.new_tmp_var()
	mut subs := false
	mut dcheck := false

	if node.kind != .create {
		mut fields := []ast.StructField{}
		for f in node.fields {
			mut skip := false
			mut primary := false
			for attr in f.attrs {
				if attr.name == 'primary' {
					primary = true
				}
				if attr.name == 'skip' {
					skip = true
				}
			}
			if !skip && !primary {
				fields << f
			}
		}
		node.fields = fields.clone()
		unsafe { fields.free() }
	}

	if node.kind == .create {
		g.write('Option_void $res = orm__OrmConnection_name_table[${expr}._typ]._method_')
		g.sql_create_table(node, expr, table_name)
		subs = true
	} else if node.kind == .drop {
		g.write('Option_void $res = orm__OrmConnection_name_table[${expr}._typ]._method_')
		g.writeln('drop(${expr}._object, _SLIT("$table_name"));')
		subs = true
	} else if node.kind == .insert {
		arr := g.new_tmp_var()
		g.writeln('Array_orm__Primitive $arr = new_array_from_c_array(0, 0, sizeof(orm__Primitive), _MOV((orm__Primitive[0]){}));')
		g.sql_insert(node, expr, table_name, arr, res, '', false, '')
		dcheck = true
	} else if node.kind == .update {
		g.write('Option_void $res = orm__OrmConnection_name_table[${expr}._typ]._method_')
		g.sql_update(node, expr, table_name)
	} else if node.kind == .delete {
		g.write('Option_void $res = orm__OrmConnection_name_table[${expr}._typ]._method_')
		g.sql_delete(node, expr, table_name)
	}
	if !dcheck {
		g.writeln('if (${res}.state != 0 && ${res}.err._typ != _IError_None___index) { v_panic(IError_str(${res}.err)); }')
	}
	if subs {
		for _, sub in node.sub_structs {
			g.sql_stmt_line(sub, expr)
		}
	}
}

<<<<<<< HEAD
fn (mut g Gen) sql_create_table(node ast.SqlStmtLine, expr string, table_name string) {
	g.write('create(${expr}._object, _SLIT("$table_name"), new_array_from_c_array($node.fields.len, $node.fields.len, sizeof(orm__OrmTableField), _MOV((orm__OrmTableField[$node.fields.len]){')
	for field in node.fields {
		sym := g.table.get_type_symbol(field.typ)
		g.write('(orm__OrmTableField){')
		g.write('.name = _SLIT("$field.name"),')
		g.write('.typ = ${int(field.typ)},')
		g.write('.is_arr = ${sym.kind == .array}, ')
		g.write('.is_time = ${int(g.table.get_type_name(field.typ) == 'time__Time')},')
		g.write('.default_val = (string){.str = (byteptr) "$field.default_val", .is_lit = 1},')
		g.write('.attrs = new_array_from_c_array($field.attrs.len, $field.attrs.len, sizeof(StructAttribute), _MOV((StructAttribute[$field.attrs.len]){')
		for attr in field.attrs {
			g.write('(StructAttribute){')
			g.write('.name = _SLIT("$attr.name"),')
			g.write('.has_arg = ${int(attr.has_arg)},')
			g.write('.arg = _SLIT("$attr.arg"),')
			g.write('.kind = ${int(attr.kind)},')
			g.write('},')
		}
		g.write('}))')
		g.write('},')
	}
	g.writeln('})));')
}

fn (mut g Gen) sql_insert(node ast.SqlStmtLine, expr string, table_name string, last_ids_arr string, res string, pid string, is_array bool, fkey string) {
	mut subs := []ast.SqlStmtLine{}
	mut arrs := []ast.SqlStmtLine{}
	mut fkeys := []string{}
	mut field_names := []string{}

	for f in node.fields {
		sym := g.table.get_type_symbol(f.typ)
		if sym.kind == .struct_ {
			subs << node.sub_structs[int(f.typ)]
		} else if sym.kind == .array {
			mut f_key := ''
			for attr in f.attrs {
				if attr.name == 'fkey' && attr.has_arg && attr.kind == .string {
					f_key = attr.arg
=======
fn (mut g Gen) psql_select_expr(node ast.SqlExpr, sub bool, line string, typ SqlType) {
	g.sql_i = 0
	mut cur_line := line
	if !sub {
		cur_line = g.go_before_stmt(0)
	}
	g.sql_stmt_name = g.new_tmp_var()
	db_name := g.new_tmp_var()
	g.writeln('\n\t// psql select')
	g.write('pg__DB $db_name = ')
	g.expr(node.db_expr)
	g.writeln(';')

	g.write('string $g.sql_stmt_name = _SLIT("')
	g.write(g.get_base_sql_select_query(node, typ))
	g.sql_expr_defaults(node, typ)
	g.writeln('");')

	buf := g.sql_buf.str()
	g.sql_buf = strings.new_builder(100)
	g.writeln(buf)

	res := g.new_tmp_var()
	g.writeln('Option_Array_pg__Row $res = pg__DB_exec($db_name, $g.sql_stmt_name);')

	tmp_str := 'str_intp(1, _MOV((StrIntpData[]){{_SLIT("Something went wrong: "), $si_s_code ,{.d_s=IError_str(err)}}}))'
	g.writeln('if (${res}.state != 0) { IError err = ${res}.err; eprintln($tmp_str); }')

	rows := g.new_tmp_var()

	g.writeln('Array_pg__Row $rows = *(Array_pg__Row*) ${res}.data;')

	if node.is_count {
		g.writeln('$cur_line string_int((*(string*)array_get(array_get($rows, 0).vals), 0)));')
	} else {
		tmp := g.new_tmp_var()
		styp := g.typ(node.typ)
		tmp_i := g.new_tmp_var()
		mut elem_type_str := ''
		g.writeln('int $tmp_i = 0;')
		if node.is_array {
			array_sym := g.table.get_type_symbol(node.typ)
			array_info := array_sym.info as ast.Array
			elem_type_str = g.typ(array_info.elem_type)
			g.writeln('$styp ${tmp}_array = __new_array(0, 10, sizeof($elem_type_str));')
			g.writeln('for ($tmp_i = 0; $tmp_i < ${rows}.len; $tmp_i++) {')
			g.writeln('\t$elem_type_str $tmp = ($elem_type_str) {')
			//
			sym := g.table.get_type_symbol(array_info.elem_type)
			info := sym.info as ast.Struct
			for i, field in info.fields {
				g.zero_struct_field(field)
				if i != info.fields.len - 1 {
					g.write(', ')
				}
			}
			g.writeln('};')
		} else {
			g.writeln('$styp $tmp = ($styp){')
			sym := g.table.get_type_symbol(node.typ)
			info := sym.info as ast.Struct
			for i, field in info.fields {
				g.zero_struct_field(field)
				if i != info.fields.len - 1 {
					g.write(', ')
				}
			}
			g.writeln('};')
		}
		fields := g.new_tmp_var()
		g.writeln('if (${rows}.len > 0) {')
		g.writeln('Array_string $fields = (*(pg__Row*) array_get($rows, $tmp_i)).vals;')
		fld := g.new_tmp_var()
		g.writeln('string $fld;')
		mut primary := ''
		for i, field in node.fields {
			for attr in field.attrs {
				if attr.name == 'primary' {
					primary = '${tmp}.$field.name'
					break
>>>>>>> 9c710b2a
				}
			}
			if f_key == '' {
				verror('An field which holds an array, needs a fkey defined')
			}
			fkeys << f_key
			info := sym.array_info()
			if info.nr_dims == 1 {
				arrs << node.sub_structs[int(info.elem_type)]
				field_names << f.name
			} else {
				verror('V ORM only supports 1 dimensional arrays')
			}
		}
	}

	fields := node.fields.filter(g.table.get_type_symbol(it.typ).kind != .array)

	for sub in subs {
		g.sql_stmt_line(sub, expr)
		g.writeln('array_push(&$last_ids_arr, _MOV((orm__Primitive[]){orm__OrmConnection_name_table[${expr}._typ]._method_last_id(${expr}._object)}));')
	}

	g.write('Option_void $res = orm__OrmConnection_name_table[${expr}._typ]._method_')
	g.write('insert(${expr}._object, _SLIT("$table_name"), (orm__OrmQueryData){')

	g.write('.fields = new_array_from_c_array($fields.len, $fields.len, sizeof(string), _MOV((string[$fields.len]){')
	for f in fields {
		g.write('_SLIT("${g.get_field_name(f)}"),')
	}
	g.write('})),')

	g.write('.data = new_array_from_c_array($fields.len, $fields.len, sizeof(orm__Primitive), _MOV((orm__Primitive[$fields.len]){')
	mut structs := 0
	for f in fields {
		if f.name == fkey {
			g.write('$pid, ')
			continue
		}
		mut sym := g.table.get_type_symbol(f.typ)
		if sym.kind == .struct_ {
			g.write('(*(orm__Primitive*) array_get($last_ids_arr, $structs)),')
			structs++
			continue
		}
<<<<<<< HEAD
		mut typ := sym.cname
		if typ == 'time__Time' {
			typ = 'time'
		}
		g.write('orm__${typ}_to_primitive(${node.object_var_name}.$f.name),')
	}
	g.write('})),')
	g.write('.types = new_array_from_c_array(0, 0, sizeof(int), _MOV((int[0]){})),')
	g.write('.kinds = new_array_from_c_array(0, 0, sizeof(orm__OperationKind), _MOV((orm__OperationKind[0]){})),')
	g.writeln('});')

	g.writeln('if (${res}.state != 0 && ${res}.err._typ != _IError_None___index) { v_panic(IError_str(${res}.err)); }')
	if arrs.len > 0 {
		mut id_name := g.new_tmp_var()
		g.writeln('orm__Primitive $id_name = orm__OrmConnection_name_table[${expr}._typ]._method_last_id(${expr}._object);')
		for i, mut arr in arrs {
			idx := g.new_tmp_var()
			g.writeln('for (int $idx = 0; $idx < ${arr.object_var_name}.${field_names[i]}.len; $idx++) {')
			last_ids := g.new_tmp_var()
			res_ := g.new_tmp_var()
			tmp_var := g.new_tmp_var()
			ctyp := g.typ(arr.table_expr.typ)
			g.writeln('$ctyp $tmp_var = (*($ctyp*)array_get(${arr.object_var_name}.${field_names[i]}, $idx));')
			arr.object_var_name = tmp_var
			mut fff := []ast.StructField{}
			for f in arr.fields {
				mut skip := false
				mut primary := false
				for attr in f.attrs {
					if attr.name == 'primary' {
						primary = true
					}
					if attr.name == 'skip' {
						skip = true
					}
				}
				if !skip && !primary {
					fff << f
				}
			}
			arr.fields = fff.clone()
			unsafe { fff.free() }
			g.sql_insert(arr, expr, g.get_table_name(arr.table_expr), last_ids, res_,
				id_name, true, fkeys[i])
			g.writeln('}')
=======
		g.writeln('}')
		g.writeln('string_free(&$g.sql_stmt_name);')
		if node.is_array {
			g.writeln('$cur_line ${tmp}_array; ')
		} else {
			g.writeln('$cur_line $tmp; ')
>>>>>>> 9c710b2a
		}
	}
}

fn (mut g Gen) sql_update(node ast.SqlStmtLine, expr string, table_name string) {
	g.write('update(${expr}._object, _SLIT("$table_name"), (orm__OrmQueryData){')
	g.write('.fields = new_array_from_c_array($node.updated_columns.len, $node.updated_columns.len, sizeof(string), _MOV((string[$node.updated_columns.len]){')
	for field in node.updated_columns {
		g.write('_SLIT("$field"),')
	}
	g.write('})),')
	g.write('.data = new_array_from_c_array($node.update_exprs.len, $node.update_exprs.len, sizeof(orm__Primitive), _MOV((orm__Primitive[$node.update_exprs.len]){')
	for e in node.update_exprs {
		g.sql_expr_to_orm_primitive(e)
	}
	g.write('})),},')
	g.sql_gen_where_data(node.where_expr)
	g.writeln(');')
}

fn (mut g Gen) sql_delete(node ast.SqlStmtLine, expr string, table_name string) {
	g.write('v_delete(${expr}._object, _SLIT("$table_name"),')
	g.sql_gen_where_data(node.where_expr)
	g.writeln(');')
}

fn (mut g Gen) sql_expr_to_orm_primitive(expr ast.Expr) {
	match expr {
		ast.InfixExpr {
			g.sql_write_orm_primitive(expr.left_type, expr)
		}
		ast.StringLiteral {
			g.sql_write_orm_primitive(ast.string_type, expr)
		}
		ast.IntegerLiteral {
			g.sql_write_orm_primitive(ast.int_type, expr)
		}
		ast.BoolLiteral {
			g.sql_write_orm_primitive(ast.bool_type, expr)
		}
		ast.Ident {
			info := expr.info as ast.IdentVar
			g.sql_write_orm_primitive(info.typ, expr)
		}
		ast.SelectorExpr {
			g.sql_write_orm_primitive(expr.typ, expr)
		}
		else {
			eprintln(expr)
			verror('Unknown expr')
		}
	}
}

fn (mut g Gen) sql_write_orm_primitive(t ast.Type, expr ast.Expr) {
	mut sym := g.table.get_type_symbol(t)
	mut typ := sym.cname
	if typ == 'orm__Primitive' {
		g.expr(expr)
		g.write(',')
		return
	}
	if typ == 'time__Time' {
		typ = 'time'
	}
	g.write('orm__${typ}_to_primitive(')
	g.expr(expr)
	g.write('),')
}

fn (mut g Gen) sql_where_data(expr ast.Expr, mut fields []string, mut kinds []string, mut data []ast.Expr, mut is_and []bool) {
	match expr {
		ast.InfixExpr {
			g.sql_side = .left
			g.sql_where_data(expr.left, mut fields, mut kinds, mut data, mut is_and)
			mut kind := match expr.op {
				.ne {
					'orm__OperationKind_neq'
				}
				.eq {
					'orm__OperationKind_eq'
				}
				.lt {
					'orm__OperationKind_lt'
				}
				.gt {
					'orm__OperationKind_gt'
				}
				.ge {
					'orm__OperationKind_ge'
				}
				.le {
					'orm__OperationKind_le'
				}
				else {
					''
				}
			}
			if kind == '' {
				if expr.op == .logical_or {
					is_and << false
				} else if expr.op == .and {
					is_and << true
				} else {
					kind = 'orm__OperationKind_eq'
				}
			}
			if expr.left !is ast.InfixExpr && expr.right !is ast.InfixExpr {
				kinds << kind
			}
			g.sql_side = .right
			g.sql_where_data(expr.right, mut fields, mut kinds, mut data, mut is_and)
		}
		ast.Ident {
			if g.sql_side == .left {
				fields << g.get_field_name(g.get_struct_field(expr.name))
			} else {
				data << expr
			}
		}
		ast.StringLiteral {
			data << expr
		}
		ast.IntegerLiteral {
			data << expr
		}
		ast.SelectorExpr {
			data << expr
		}
		ast.BoolLiteral {
			data << expr
		}
		else {}
	}
}

fn (mut g Gen) sql_gen_where_data(where_expr ast.Expr) {
	g.write('(orm__OrmQueryData){')
	mut fields := []string{}
	mut kinds := []string{}
	mut data := []ast.Expr{}
	mut is_and := []bool{}
	g.sql_where_data(where_expr, mut fields, mut kinds, mut data, mut is_and)

	g.write('.fields = new_array_from_c_array($fields.len, $fields.len, sizeof(string), _MOV((string[$fields.len]){')
	for field in fields {
		g.write('_SLIT("$field"),')
	}
	g.write('})),')

	g.write('.data = new_array_from_c_array($data.len, $data.len, sizeof(orm__Primitive), _MOV((orm__Primitive[$data.len]){')
	for e in data {
		g.sql_expr_to_orm_primitive(e)
	}
	g.write('})),')

	g.write('.kinds = new_array_from_c_array($kinds.len, $kinds.len, sizeof(orm__OperationKind), _MOV((orm__OperationKind[$kinds.len]){')
	for k in kinds {
		g.write('$k,')
	}
	g.write('})),')

	g.write('.is_and = new_array_from_c_array($is_and.len, $is_and.len, sizeof(bool), _MOV((bool[$kinds.len]){')
	for b in is_and {
		g.write('$b, ')
	}
	g.write('})),}')
}

fn (mut g Gen) sql_select_expr(node ast.SqlExpr) {
	left := g.go_before_stmt(0)
	conn := g.new_tmp_var()
	g.writeln('')
	g.writeln('// orm')
	g.write('orm__OrmConnection $conn = (orm__OrmConnection){._')
	mut fn_prefix := ''
	typ := g.parse_db_type(node.db_expr)
	match typ {
		.sqlite3 {
			fn_prefix = 'sqlite__DB'
		}
		.mysql {
			fn_prefix = 'mysql__Connection'
		}
		else {
			verror('This database type `$typ` is not implemented yet in orm') // TODO add better error
		}
	}

	g.write('$fn_prefix = &')
	g.expr(node.db_expr)
	g.writeln(', ._typ = _orm__OrmConnection_${fn_prefix}_index};')
	g.sql_select(node, conn, left)
}

fn (mut g Gen) sql_select(node ast.SqlExpr, expr string, left string) {
	mut fields := []ast.StructField{}
	mut prim := ''
	for f in node.fields {
		mut skip := false
		for attr in f.attrs {
			if attr.name == 'primary' {
				prim = f.name
			}
			if attr.name == 'skip' {
				skip = true
			}
		}
		if !skip {
			fields << f
		}
	}

	res := g.new_tmp_var()
	table_name := g.get_table_name(node.table_expr)
	g.sql_table_name = g.table.get_type_symbol(node.table_expr.typ).name
	g.write('Option_Array_Array_orm__Primitive _o$res = orm__OrmConnection_name_table[${expr}._typ]._method_select(${expr}._object, ')
	g.write('(orm__OrmSelectConfig){')
	g.write('.table = _SLIT("$table_name"),')
	g.write('.is_count = $node.is_count,')
	g.write('.has_where = $node.has_where,')
	g.write('.has_order = $node.has_order,')
	if node.has_order {
		g.write('.order = _SLIT("')
		g.expr(node.order_expr)
		g.write('"),')
		if node.has_desc {
			g.write('.order_type = orm__OrmOrderType_desc,')
		} else {
			g.write('.order_type = orm__OrmOrderType_asc,')
		}
	}
	g.write('.has_limit = $node.has_limit,')
	g.write('.has_offset = $node.has_offset,')
	if prim != '' {
		g.write('.primary = _SLIT("$prim"),')
	}
	select_fields := fields.filter(g.table.get_type_symbol(it.typ).kind != .array)
	g.write('.fields = new_array_from_c_array($select_fields.len, $select_fields.len, sizeof(string), _MOV((string[$select_fields.len]){')
	mut types := []int{}
	for field in select_fields {
		g.write('_SLIT("${g.get_field_name(field)}"),')
		sym := g.table.get_type_symbol(field.typ)
		if sym.kind == .struct_ {
			types << int(ast.int_type)
			continue
		}
		types << int(field.typ)
	}
	g.write('})),')
	g.write('.types = new_array_from_c_array($types.len, $types.len, sizeof(int), _MOV((int[$types.len]){')
	for typ in types {
		g.write('$typ,')
	}
	g.write('})),},')

	mut exprs := []ast.Expr{}
	if node.has_limit {
		exprs << node.limit_expr
	}
	if node.has_offset {
		exprs << node.offset_expr
	}
	g.write('(orm__OrmQueryData) {')
	g.write('.data = new_array_from_c_array($exprs.len, $exprs.len, sizeof(orm__Primitive), _MOV((orm__Primitive[$exprs.len]){')
	for e in exprs {
		g.sql_expr_to_orm_primitive(e)
	}
	g.write('}))},')

	if node.has_where {
		g.sql_gen_where_data(node.where_expr)
	} else {
		g.write('(orm__OrmQueryData) {}')
	}
	g.writeln(');')
	g.writeln('if (_o${res}.state != 0 && _o${res}.err._typ != _IError_None___index) { v_panic(IError_str(_o${res}.err)); }')
	g.writeln('Array_Array_orm__Primitive $res = (*(Array_Array_orm__Primitive*)_o${res}.data);')

	if node.is_count {
		g.writeln('$left *((*(orm__Primitive*) array_get((*(Array_orm__Primitive*)array_get($res, 0)), 0))._int);')
	} else {
		tmp := g.new_tmp_var()
		styp := g.typ(node.typ)
		idx := g.new_tmp_var()
		g.writeln('int $idx = 0;')
		mut typ_str := ''
		if node.is_array {
			info := g.table.get_type_symbol(node.typ).array_info()
			typ_str = g.typ(info.elem_type)
			g.writeln('$styp ${tmp}_array = __new_array(0, ${res}.len, sizeof($typ_str));')
			g.writeln('for (; $idx < ${res}.len; $idx++) {')
			g.write('\t$typ_str $tmp = ($typ_str) {')
			inf := g.table.get_type_symbol(info.elem_type).struct_info()
			for i, field in inf.fields {
				g.zero_struct_field(field)
				if i != inf.fields.len - 1 {
					g.write(', ')
				}
			}
			g.writeln('};')
		} else {
			g.write('$styp $tmp = ($styp){')
			info := g.table.get_type_symbol(node.typ).struct_info()
			for i, field in info.fields {
				g.zero_struct_field(field)
				if i != info.fields.len - 1 {
					g.write(', ')
				}
			}
			g.writeln('};')
		}

		g.writeln('if (${res}.len > 0) {')
		for i, field in fields {
			sel := '(*(orm__Primitive*) array_get((*(Array_orm__Primitive*) array_get($res, $idx)), $i))'
			sym := g.table.get_type_symbol(field.typ)
			if sym.kind == .struct_ {
				mut sub := node.sub_structs[int(field.typ)]
				mut where_expr := sub.where_expr as ast.InfixExpr
				mut ident := where_expr.right as ast.Ident
				name := sel
				s := g.table.find_type_idx('orm.Primitive')
				if s != 0 {
					if ident.info is ast.IdentVar {
						mut info := ident.info as ast.IdentVar
						info.typ = s
						ident.info = info
					}
				}
				ident.name = name
				where_expr.right = ident
				sub.where_expr = where_expr

				g.sql_select(sub, expr, '${tmp}.$field.name = ')
			} else if sym.kind == .array {
				mut fkey := ''
				for attr in field.attrs {
					if attr.name == 'fkey' && attr.has_arg && attr.kind == .string {
						fkey = attr.arg
					}
				}
				if fkey == '' {
					verror('An field which holds an array, needs a fkey defined')
				}
				info := sym.array_info()
				arr_typ := info.elem_type
				sub := node.sub_structs[int(arr_typ)]
				mut where_expr := sub.where_expr as ast.InfixExpr
				mut l := where_expr.left as ast.Ident
				mut r := where_expr.right as ast.Ident
				l.name = fkey
				r.name = tmp
				where_expr.left = l
				where_expr.right = ast.SelectorExpr{
					pos: r.pos
					field_name: prim
					is_mut: false
					expr: r
					expr_type: (r.info as ast.IdentVar).typ
					typ: ast.int_type
					scope: 0
				}
				mut arr := ast.SqlExpr{
					typ: field.typ
					is_count: sub.is_count
					db_expr: sub.db_expr
					has_where: sub.has_where
					has_offset: sub.has_offset
					offset_expr: sub.offset_expr
					has_order: sub.has_order
					order_expr: sub.order_expr
					has_desc: sub.has_desc
					is_array: true
					pos: sub.pos
					has_limit: sub.has_limit
					limit_expr: sub.limit_expr
					table_expr: sub.table_expr
					fields: sub.fields
					where_expr: where_expr
				}

				g.sql_select(arr, expr, '${tmp}.$field.name = ')
			} else {
				mut typ := sym.cname
				g.writeln('${tmp}.$field.name = *(${sel}._$typ);')
			}
		}
		g.writeln('}')

		if node.is_array {
			g.writeln('array_push(&${tmp}_array, _MOV(($typ_str[]){ $tmp }));')
			g.writeln('}')
		}

		g.write('$left $tmp')
		if node.is_array {
			g.write('_array')
		}
		g.writeln(';')
	}
}

fn (mut g Gen) parse_db_type(expr ast.Expr) SqlType {
	match expr {
		ast.Ident {
			if expr.info is ast.IdentVar {
				return g.parse_db_from_type_string(g.table.get_type_name(expr.info.typ))
			}
		}
		ast.SelectorExpr {
			return g.parse_db_from_type_string(g.table.get_type_name(expr.typ))
		}
		else {
			return .unknown
		}
	}
	return .unknown
}

fn (mut g Gen) parse_db_from_type_string(name string) SqlType {
	match name {
		'sqlite.DB' {
			return .sqlite3
		}
		'mysql.Connection' {
			return .mysql
		}
		'pg.DB' {
			return .psql
		}
		'mssql.Connection' {
			return .mssql
		}
		else {
			return .unknown
		}
	}
}

fn (mut g Gen) get_table_name(table_expr ast.TypeNode) string {
	info := g.table.get_type_symbol(table_expr.typ).struct_info()
	mut tablename := util.strip_mod_name(g.table.get_type_symbol(table_expr.typ).name)
	for attr in info.attrs {
		if attr.kind == .string && attr.name == 'table' && attr.arg != '' {
			tablename = attr.arg
			break
		}
	}
	return tablename
}

fn (mut g Gen) get_struct_field(name string) ast.StructField {
	info := g.table.get_type_symbol(g.table.type_idxs[g.sql_table_name]).struct_info()
	mut f := ast.StructField{}
	for field in info.fields {
		if field.name == name {
			f = field
		}
	}
	return f
}

fn (mut g Gen) get_field_name(field ast.StructField) string {
	mut name := field.name
	for attr in field.attrs {
		if attr.kind == .string && attr.name == 'sql' && attr.arg != '' {
			name = attr.arg
			break
		}
	}
	sym := g.table.get_type_symbol(field.typ)
	if sym.kind == .struct_ {
		name = '${name}_id'
	}
	return name
}<|MERGE_RESOLUTION|>--- conflicted
+++ resolved
@@ -106,7 +106,6 @@
 	}
 }
 
-<<<<<<< HEAD
 fn (mut g Gen) sql_create_table(node ast.SqlStmtLine, expr string, table_name string) {
 	g.write('create(${expr}._object, _SLIT("$table_name"), new_array_from_c_array($node.fields.len, $node.fields.len, sizeof(orm__OrmTableField), _MOV((orm__OrmTableField[$node.fields.len]){')
 	for field in node.fields {
@@ -147,88 +146,7 @@
 			for attr in f.attrs {
 				if attr.name == 'fkey' && attr.has_arg && attr.kind == .string {
 					f_key = attr.arg
-=======
-fn (mut g Gen) psql_select_expr(node ast.SqlExpr, sub bool, line string, typ SqlType) {
-	g.sql_i = 0
-	mut cur_line := line
-	if !sub {
-		cur_line = g.go_before_stmt(0)
-	}
-	g.sql_stmt_name = g.new_tmp_var()
-	db_name := g.new_tmp_var()
-	g.writeln('\n\t// psql select')
-	g.write('pg__DB $db_name = ')
-	g.expr(node.db_expr)
-	g.writeln(';')
-
-	g.write('string $g.sql_stmt_name = _SLIT("')
-	g.write(g.get_base_sql_select_query(node, typ))
-	g.sql_expr_defaults(node, typ)
-	g.writeln('");')
-
-	buf := g.sql_buf.str()
-	g.sql_buf = strings.new_builder(100)
-	g.writeln(buf)
-
-	res := g.new_tmp_var()
-	g.writeln('Option_Array_pg__Row $res = pg__DB_exec($db_name, $g.sql_stmt_name);')
-
-	tmp_str := 'str_intp(1, _MOV((StrIntpData[]){{_SLIT("Something went wrong: "), $si_s_code ,{.d_s=IError_str(err)}}}))'
-	g.writeln('if (${res}.state != 0) { IError err = ${res}.err; eprintln($tmp_str); }')
-
-	rows := g.new_tmp_var()
-
-	g.writeln('Array_pg__Row $rows = *(Array_pg__Row*) ${res}.data;')
-
-	if node.is_count {
-		g.writeln('$cur_line string_int((*(string*)array_get(array_get($rows, 0).vals), 0)));')
-	} else {
-		tmp := g.new_tmp_var()
-		styp := g.typ(node.typ)
-		tmp_i := g.new_tmp_var()
-		mut elem_type_str := ''
-		g.writeln('int $tmp_i = 0;')
-		if node.is_array {
-			array_sym := g.table.get_type_symbol(node.typ)
-			array_info := array_sym.info as ast.Array
-			elem_type_str = g.typ(array_info.elem_type)
-			g.writeln('$styp ${tmp}_array = __new_array(0, 10, sizeof($elem_type_str));')
-			g.writeln('for ($tmp_i = 0; $tmp_i < ${rows}.len; $tmp_i++) {')
-			g.writeln('\t$elem_type_str $tmp = ($elem_type_str) {')
-			//
-			sym := g.table.get_type_symbol(array_info.elem_type)
-			info := sym.info as ast.Struct
-			for i, field in info.fields {
-				g.zero_struct_field(field)
-				if i != info.fields.len - 1 {
-					g.write(', ')
-				}
-			}
-			g.writeln('};')
-		} else {
-			g.writeln('$styp $tmp = ($styp){')
-			sym := g.table.get_type_symbol(node.typ)
-			info := sym.info as ast.Struct
-			for i, field in info.fields {
-				g.zero_struct_field(field)
-				if i != info.fields.len - 1 {
-					g.write(', ')
-				}
-			}
-			g.writeln('};')
-		}
-		fields := g.new_tmp_var()
-		g.writeln('if (${rows}.len > 0) {')
-		g.writeln('Array_string $fields = (*(pg__Row*) array_get($rows, $tmp_i)).vals;')
-		fld := g.new_tmp_var()
-		g.writeln('string $fld;')
-		mut primary := ''
-		for i, field in node.fields {
-			for attr in field.attrs {
-				if attr.name == 'primary' {
-					primary = '${tmp}.$field.name'
-					break
->>>>>>> 9c710b2a
+
 				}
 			}
 			if f_key == '' {
@@ -274,7 +192,6 @@
 			structs++
 			continue
 		}
-<<<<<<< HEAD
 		mut typ := sym.cname
 		if typ == 'time__Time' {
 			typ = 'time'
@@ -320,14 +237,6 @@
 			g.sql_insert(arr, expr, g.get_table_name(arr.table_expr), last_ids, res_,
 				id_name, true, fkeys[i])
 			g.writeln('}')
-=======
-		g.writeln('}')
-		g.writeln('string_free(&$g.sql_stmt_name);')
-		if node.is_array {
-			g.writeln('$cur_line ${tmp}_array; ')
-		} else {
-			g.writeln('$cur_line $tmp; ')
->>>>>>> 9c710b2a
 		}
 	}
 }
