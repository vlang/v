// Copyright (c) 2019-2023 Alexander Medvednikov. All rights reserved.
// Use of this source code is governed by an MIT license
// that can be found in the LICENSE file.
module c

import v.ast
import v.token
import v.util

fn (mut g Gen) infix_expr(node ast.InfixExpr) {
	g.expected_fixed_arr = true
	defer {
		g.expected_fixed_arr = false
	}
	if node.auto_locked != '' {
		g.writeln('sync__RwMutex_lock(&${node.auto_locked}->mtx);')
	}
	match node.op {
		.arrow {
			g.infix_expr_arrow_op(node)
		}
		.eq, .ne {
			g.infix_expr_eq_op(node)
		}
		.gt, .ge, .lt, .le {
			g.infix_expr_cmp_op(node)
		}
		.key_in, .not_in {
			g.infix_expr_in_op(node)
		}
		.key_is, .not_is {
			g.infix_expr_is_op(node)
		}
		.plus, .minus, .mul, .div, .mod {
			g.infix_expr_arithmetic_op(node)
		}
		.left_shift {
			// `a << b` can mean many things in V ...
			// TODO: disambiguate everything in the checker; cgen should not decide all this.
			// Instead it should be as simple, as the branch for .right_shift is.
			// `array << val` should have its own separate operation internally.
			g.infix_expr_left_shift_op(node)
		}
		.right_shift {
			g.write('(')
			g.gen_plain_infix_expr(node)
			g.write(')')
		}
		.and, .logical_or {
			g.infix_expr_and_or_op(node)
		}
		else {
			// `x & y == 0` => `(x & y) == 0` in C
			need_par := node.op in [.amp, .pipe, .xor]
			if need_par {
				g.write('(')
			}
			g.gen_plain_infix_expr(node)
			if need_par {
				g.write(')')
			}
		}
	}
	if node.auto_locked != '' {
		g.writeln(';')
		g.write('sync__RwMutex_unlock(&${node.auto_locked}->mtx)')
	}
}

// infix_expr_arrow_op generates C code for pushing into channels (chan <- val)
fn (mut g Gen) infix_expr_arrow_op(node ast.InfixExpr) {
	left := g.unwrap(node.left_type)
	styp := left.sym.cname
	elem_type := (left.sym.info as ast.Chan).elem_type
	gen_or := node.or_block.kind != .absent
	tmp_opt := if gen_or { g.new_tmp_var() } else { '' }
	if gen_or {
		elem_styp := g.typ(elem_type)
		g.register_chan_push_option_fn(elem_styp, styp)
		g.write('${option_name}_void ${tmp_opt} = __Option_${styp}_pushval(')
	} else {
		g.write('__${styp}_pushval(')
	}
	g.expr(node.left)
	g.write(', ')
	if g.table.sym(elem_type).kind in [.sum_type, .interface_] {
		g.expr_with_cast(node.right, node.right_type, elem_type)
	} else {
		g.expr(node.right)
	}
	g.write(')')
	if gen_or {
		g.or_block(tmp_opt, node.or_block, ast.void_type)
	}
}

// infix_expr_eq_op generates code for `==` and `!=`
fn (mut g Gen) infix_expr_eq_op(node ast.InfixExpr) {
	left_type := if node.left is ast.ComptimeSelector {
		g.get_comptime_var_type(node.left)
	} else {
		node.left_type
	}
	right_type := if node.right is ast.ComptimeSelector {
		g.get_comptime_var_type(node.right)
	} else {
		node.right_type
	}
	left := g.unwrap(left_type)
	right := g.unwrap(right_type)
	mut has_defined_eq_operator := false
	mut eq_operator_expects_ptr := false
	if m := g.table.find_method(left.sym, '==') {
		has_defined_eq_operator = true
		eq_operator_expects_ptr = m.receiver_type.is_ptr()
	}
	// TODO: investigate why the following is needed for vlib/v/tests/string_alias_test.v and vlib/v/tests/anon_fn_with_alias_args_test.v
	has_alias_eq_op_overload := left.sym.info is ast.Alias && left.sym.has_method('==')
	if g.pref.translated && !g.is_builtin_mod {
		g.gen_plain_infix_expr(node)
		return
	}
	is_none_check := left_type.has_flag(.option) && node.right is ast.None
	if is_none_check {
		g.gen_is_none_check(node)
	} else if (left.typ.is_ptr() && right.typ.is_int())
		|| (right.typ.is_ptr() && left.typ.is_int())
		|| (left.typ.is_ptr() && right.typ == ast.nil_type) {
		g.gen_plain_infix_expr(node)
	} else if (left.typ.idx() == ast.string_type_idx || (!has_defined_eq_operator
		&& left.unaliased.idx() == ast.string_type_idx)) && node.right is ast.StringLiteral
		&& node.right.val == '' {
		// `str == ''` -> `str.len == 0` optimization
		g.write('(')
		g.expr(node.left)
		g.write(')')
		arrow := if left.typ.is_ptr() { '->' } else { '.' }
		g.write('${arrow}len ${node.op} 0')
	} else if has_defined_eq_operator {
		if node.op == .ne {
			g.write('!')
		}
		if has_alias_eq_op_overload {
			g.write(g.typ(left.typ.set_nr_muls(0)))
		} else {
			g.write(g.typ(left.unaliased.set_nr_muls(0)))
		}
		g.write('__eq(')
		g.write('*'.repeat(left.typ.nr_muls()))
		if eq_operator_expects_ptr {
			g.write('&')
		}
		g.expr(node.left)
		g.write(', ')
		g.write('*'.repeat(right.typ.nr_muls()))
		if eq_operator_expects_ptr {
			g.write('&')
		}
		g.expr(node.right)
		g.write(')')
	} else if left.unaliased.idx() == right.unaliased.idx()
		&& left.sym.kind in [.array, .array_fixed, .alias, .map, .struct_, .sum_type, .interface_] {
		if g.pref.translated && !g.is_builtin_mod {
			g.gen_plain_infix_expr(node)
			return
		}
		kind := if left.sym.kind == .alias && right.sym.kind != .alias {
			left.unaliased_sym.kind
		} else {
			left.sym.kind
		}
		match kind {
			.alias {
				ptr_typ := g.equality_fn(left.typ)
				if node.op == .ne {
					g.write('!')
				}
				g.write('${ptr_typ}_alias_eq(')
				if left.typ.is_ptr() {
					g.write('*'.repeat(left.typ.nr_muls()))
				}
				g.expr(node.left)
				g.write(', ')
				if right.typ.is_ptr() {
					g.write('*'.repeat(right.typ.nr_muls()))
				}
				g.expr(node.right)
				g.write(')')
			}
			.array {
				ptr_typ := g.equality_fn(left.unaliased.clear_flag(.shared_f))
				if node.op == .ne {
					g.write('!')
				}
				g.write('${ptr_typ}_arr_eq(')
				if left.typ.is_ptr() && !left.typ.has_flag(.shared_f) {
					g.write('*'.repeat(left.typ.nr_muls()))
				}
				g.expr(node.left)
				if left.typ.has_flag(.shared_f) {
					g.write('->val')
				}
				g.write(', ')
				if right.typ.is_ptr() && !right.typ.has_flag(.shared_f) {
					g.write('*'.repeat(right.typ.nr_muls()))
				}
				g.expr(node.right)
				if right.typ.has_flag(.shared_f) {
					g.write('->val')
				}
				g.write(')')
			}
			.array_fixed {
				ptr_typ := g.equality_fn(left.unaliased)
				if node.op == .ne {
					g.write('!')
				}
				g.write('${ptr_typ}_arr_eq(')
				if left.typ.is_ptr() {
					g.write('*')
				}
				if node.left is ast.ArrayInit {
					if !node.left.has_index {
						s := g.typ(left.unaliased)
						g.write('(${s})')
					}
				}
				g.expr(node.left)
				g.write(', ')
				if node.right is ast.ArrayInit {
					if !node.right.has_index {
						s := g.typ(right.unaliased)
						g.write('(${s})')
					}
				}
				g.expr(node.right)
				g.write(')')
			}
			.map {
				ptr_typ := g.equality_fn(left.unaliased)
				if node.op == .ne {
					g.write('!')
				}
				g.write('${ptr_typ}_map_eq(')
				if left.typ.is_ptr() {
					g.write('*'.repeat(left.typ.nr_muls()))
				}
				g.expr(node.left)
				g.write(', ')
				if right.typ.is_ptr() {
					g.write('*'.repeat(right.typ.nr_muls()))
				}
				g.expr(node.right)
				g.write(')')
			}
			.struct_ {
				ptr_typ := g.equality_fn(left.unaliased)
				if node.op == .ne {
					g.write('!')
				}
				g.write('${ptr_typ}_struct_eq(')
				if left.typ.is_ptr() {
					g.write('*'.repeat(left.typ.nr_muls()))
				}
				g.expr(node.left)
				g.write(', ')
				if right.typ.is_ptr() {
					g.write('*'.repeat(right.typ.nr_muls()))
				}
				g.expr(node.right)
				g.write(')')
			}
			.sum_type {
				ptr_typ := g.equality_fn(left.unaliased)
				if node.op == .ne {
					g.write('!')
				}
				g.write('${ptr_typ}_sumtype_eq(')
				if left.typ.is_ptr() {
					g.write('*'.repeat(left.typ.nr_muls()))
				}
				g.expr(node.left)
				g.write(', ')
				if right.typ.is_ptr() {
					g.write('*'.repeat(right.typ.nr_muls()))
				}
				g.expr(node.right)
				g.write(')')
			}
			.interface_ {
				ptr_typ := g.equality_fn(left.unaliased)
				if node.op == .ne {
					g.write('!')
				}
				g.write('${ptr_typ}_interface_eq(')
				if left.typ.is_ptr() {
					g.write('*'.repeat(left.typ.nr_muls()))
				}
				g.expr(node.left)
				g.write(', ')
				if right.typ.is_ptr() {
					g.write('*'.repeat(right.typ.nr_muls()))
				}
				g.expr(node.right)
				g.write(')')
			}
			else {
				g.gen_plain_infix_expr(node)
			}
		}
	} else if left.unaliased.idx() in [ast.u32_type_idx, ast.u64_type_idx]
		&& right.unaliased.is_signed() {
		g.gen_safe_integer_infix_expr(
			op: node.op
			unsigned_type: left.unaliased
			unsigned_expr: node.left
			signed_type: right.unaliased
			signed_expr: node.right
		)
	} else if right.unaliased.idx() in [ast.u32_type_idx, ast.u64_type_idx]
		&& left.unaliased.is_signed() {
		g.gen_safe_integer_infix_expr(
			op: node.op
			reverse: true
			unsigned_type: right.unaliased
			unsigned_expr: node.right
			signed_type: left.unaliased
			signed_expr: node.left
		)
	} else {
		g.gen_plain_infix_expr(node)
	}
}

// infix_expr_cmp_op generates code for `<`, `<=`, `>`, `>=`
// It handles operator overloading when necessary
fn (mut g Gen) infix_expr_cmp_op(node ast.InfixExpr) {
	left := g.unwrap(node.left_type)
	right := g.unwrap(node.right_type)

	mut has_operator_overloading := false
	mut operator_expects_ptr := false
	if m := g.table.find_method(left.sym, '<') {
		has_operator_overloading = true
		operator_expects_ptr = m.receiver_type.is_ptr()
	}

	if g.pref.translated && !g.is_builtin_mod {
		g.gen_plain_infix_expr(node)
		return
	}
	if left.sym.kind == .struct_ && (left.sym.info as ast.Struct).generic_types.len > 0 {
		if node.op in [.le, .ge] {
			g.write('!')
		}
		concrete_types := (left.sym.info as ast.Struct).concrete_types
		mut method_name := left.sym.cname + '__lt'
		method_name = g.generic_fn_name(concrete_types, method_name)
		g.write(method_name)
		if node.op in [.lt, .ge] {
			g.write('(')
			g.write('*'.repeat(left.typ.nr_muls()))
			if operator_expects_ptr {
				g.write('&')
			}
			g.expr(node.left)
			g.write(', ')
			g.write('*'.repeat(right.typ.nr_muls()))
			if operator_expects_ptr {
				g.write('&')
			}
			g.expr(node.right)
			g.write(')')
		} else {
			g.write('(')
			g.write('*'.repeat(right.typ.nr_muls()))
			if operator_expects_ptr {
				g.write('&')
			}
			g.expr(node.right)
			g.write(', ')
			g.write('*'.repeat(left.typ.nr_muls()))
			if operator_expects_ptr {
				g.write('&')
			}
			g.expr(node.left)
			g.write(')')
		}
	} else if left.sym.kind == right.sym.kind && has_operator_overloading {
		if node.op in [.le, .ge] {
			g.write('!')
		}
		g.write(g.typ(left.typ.set_nr_muls(0)))
		g.write('__lt')
		if node.op in [.lt, .ge] {
			g.write('(')
			g.write('*'.repeat(left.typ.nr_muls()))
			if operator_expects_ptr {
				g.write('&')
			}
			g.expr(node.left)
			g.write(', ')
			g.write('*'.repeat(right.typ.nr_muls()))
			if operator_expects_ptr {
				g.write('&')
			}
			g.expr(node.right)
			g.write(')')
		} else {
			g.write('(')
			g.write('*'.repeat(right.typ.nr_muls()))
			if operator_expects_ptr {
				g.write('&')
			}
			g.expr(node.right)
			g.write(', ')
			g.write('*'.repeat(left.typ.nr_muls()))
			if operator_expects_ptr {
				g.write('&')
			}
			g.expr(node.left)
			g.write(')')
		}
	} else if left.unaliased.idx() in [ast.u32_type_idx, ast.u64_type_idx]
		&& right.unaliased.is_signed() {
		g.gen_safe_integer_infix_expr(
			op: node.op
			unsigned_type: left.unaliased
			unsigned_expr: node.left
			signed_type: right.unaliased
			signed_expr: node.right
		)
	} else if right.unaliased.idx() in [ast.u32_type_idx, ast.u64_type_idx]
		&& left.unaliased.is_signed() {
		g.gen_safe_integer_infix_expr(
			op: node.op
			reverse: true
			unsigned_type: right.unaliased
			unsigned_expr: node.right
			signed_type: left.unaliased
			signed_expr: node.left
		)
	} else {
		g.gen_plain_infix_expr(node)
	}
}

fn (mut g Gen) infix_expr_in_sumtype_interface_array(infix_exprs []ast.InfixExpr) {
	for i in 0 .. infix_exprs.len {
		g.infix_expr_is_op(infix_exprs[i])
		if i != infix_exprs.len - 1 {
			g.write(' || ')
		}
	}
}

// infix_expr_in_op generates code for `in` and `!in`
fn (mut g Gen) infix_expr_in_op(node ast.InfixExpr) {
	left := g.unwrap(node.left_type)
	right := g.unwrap(node.right_type)
	if node.op == .not_in {
		g.write('!')
	}
	if right.unaliased_sym.kind == .array {
		if left.sym.kind in [.sum_type, .interface_] {
			if node.right is ast.ArrayInit {
				if node.right.exprs.len > 0
					&& g.table.sym(node.right.expr_types[0]).kind !in [.sum_type, .interface_] {
					mut infix_exprs := []ast.InfixExpr{}
					for i in 0 .. node.right.exprs.len {
						infix_exprs << ast.InfixExpr{
							op: .key_is
							left: node.left
							left_type: node.left_type
							right: node.right.exprs[i]
							right_type: node.right.expr_types[i]
						}
					}
					g.write('(')
					g.infix_expr_in_sumtype_interface_array(infix_exprs)
					g.write(')')
					return
				}
			}
		}
		if node.right is ast.ArrayInit {
			elem_type := node.right.elem_type
			elem_sym := g.table.sym(elem_type)
			if node.right.exprs.len > 0 {
				// `a in [1,2,3]` optimization => `a == 1 || a == 2 || a == 3`
				// avoids an allocation
				g.write('(')
				if elem_sym.kind == .sum_type && left.sym.kind != .sum_type {
					if node.left_type in elem_sym.sumtype_info().variants {
						new_node_left := ast.CastExpr{
							arg: ast.empty_expr
							typ: elem_type
							expr: node.left
							expr_type: node.left_type
						}
						g.infix_expr_in_optimization(new_node_left, node.right)
					}
				} else {
					g.infix_expr_in_optimization(node.left, node.right)
				}
				g.write(')')
				return
			}
		}
		if right.sym.info is ast.Array {
			elem_type := right.sym.info.elem_type
			elem_type_ := g.unwrap(elem_type)
			if elem_type_.sym.kind == .sum_type {
				if ast.mktyp(node.left_type) in elem_type_.sym.sumtype_info().variants {
					new_node_left := ast.CastExpr{
						arg: ast.empty_expr
						typ: elem_type
						expr: node.left
						expr_type: ast.mktyp(node.left_type)
					}
					g.gen_array_contains(node.right_type, node.right, elem_type, new_node_left)
					return
				}
			} else if elem_type_.sym.kind == .interface_ {
				new_node_left := ast.CastExpr{
					arg: ast.empty_expr
					typ: elem_type
					expr: node.left
					expr_type: ast.mktyp(node.left_type)
				}
				g.gen_array_contains(node.right_type, node.right, elem_type, new_node_left)
				return
			}
		}
		g.gen_array_contains(node.right_type, node.right, node.left_type, node.left)
	} else if right.unaliased_sym.kind == .map {
		g.write('_IN_MAP(')
		if !left.typ.is_ptr() {
			styp := g.typ(node.left_type)
			g.write('ADDR(${styp}, ')
			g.expr(node.left)
			g.write(')')
		} else {
			g.expr(node.left)
		}
		g.write(', ')
		if !right.typ.is_ptr() || right.typ.has_flag(.shared_f) {
			g.write('ADDR(map, ')
			g.expr(node.right)
			if right.typ.has_flag(.shared_f) {
				g.write('->val')
			}
			g.write(')')
		} else {
			g.expr(node.right)
		}
		g.write(')')
	} else if right.unaliased_sym.kind == .array_fixed {
		if left.sym.kind in [.sum_type, .interface_] {
			if node.right is ast.ArrayInit {
				if node.right.exprs.len > 0 {
					mut infix_exprs := []ast.InfixExpr{}
					for i in 0 .. node.right.exprs.len {
						infix_exprs << ast.InfixExpr{
							op: .key_is
							left: node.left
							left_type: node.left_type
							right: node.right.exprs[i]
							right_type: node.right.expr_types[i]
						}
					}
					g.write('(')
					g.infix_expr_in_sumtype_interface_array(infix_exprs)
					g.write(')')
					return
				}
			}
		}
		if node.right is ast.ArrayInit {
			if node.right.exprs.len > 0 {
				// `a in [1,2,3]!` optimization => `a == 1 || a == 2 || a == 3`
				// avoids an allocation
				g.write('(')
				g.infix_expr_in_optimization(node.left, node.right)
				g.write(')')
				return
			}
		}
		if right.sym.info is ast.ArrayFixed {
			elem_type := right.sym.info.elem_type
			elem_type_ := g.unwrap(elem_type)
			if elem_type_.sym.kind == .sum_type {
				if ast.mktyp(node.left_type) in elem_type_.sym.sumtype_info().variants {
					new_node_left := ast.CastExpr{
						arg: ast.empty_expr
						typ: elem_type
						expr: node.left
						expr_type: ast.mktyp(node.left_type)
					}
					g.gen_array_contains(node.right_type, node.right, elem_type, new_node_left)
					return
				}
			}
		}
		g.gen_array_contains(node.right_type, node.right, node.left_type, node.left)
	} else if right.unaliased_sym.kind == .string {
		g.write('string_contains(')
		g.expr(node.right)
		g.write(', ')
		g.expr(node.left)
		g.write(')')
	}
}

// infix_expr_in_optimization optimizes `<var> in <array>` expressions,
// and transform them in a series of equality comparison
// i.e. `a in [1,2,3]` => `a == 1 || a == 2 || a == 3`
fn (mut g Gen) infix_expr_in_optimization(left ast.Expr, right ast.ArrayInit) {
	mut elem_sym := g.table.sym(right.elem_type)
	for i, array_expr in right.exprs {
		match elem_sym.kind {
			.string, .alias, .sum_type, .map, .interface_, .array, .struct_ {
				if elem_sym.kind == .string {
					g.write('string__eq(')
					if left.is_auto_deref_var() || (left is ast.Ident && left.info is ast.IdentVar
						&& g.table.sym(left.obj.typ).kind in [.interface_, .sum_type]) {
						g.write('*')
					}
				} else {
					ptr_typ := g.equality_fn(right.elem_type)
					if elem_sym.kind == .alias {
						g.write('${ptr_typ}_alias_eq(')
					} else if elem_sym.kind == .sum_type {
						g.write('${ptr_typ}_sumtype_eq(')
					} else if elem_sym.kind == .map {
						g.write('${ptr_typ}_map_eq(')
					} else if elem_sym.kind == .interface_ {
						g.write('${ptr_typ}_interface_eq(')
					} else if elem_sym.kind == .array {
						g.write('${ptr_typ}_arr_eq(')
					} else if elem_sym.kind == .struct_ {
						g.write('${ptr_typ}_struct_eq(')
					}
				}
				g.expr(left)
				g.write(', ')
				g.expr(array_expr)
				g.write(')')
			}
			else { // works in function kind
				g.expr(left)
				g.write(' == ')
				g.expr(array_expr)
			}
		}
		if i < right.exprs.len - 1 {
			g.write(' || ')
		}
	}
}

// infix_expr_is_op generates code for `is` and `!is`
fn (mut g Gen) infix_expr_is_op(node ast.InfixExpr) {
	mut left_sym := g.table.sym(node.left_type)
	is_aggregate := left_sym.kind == .aggregate
	if is_aggregate {
		parent_left_type := (left_sym.info as ast.Aggregate).sum_type
		left_sym = g.table.sym(parent_left_type)
	}
	right_sym := g.table.sym(node.right_type)
	if left_sym.kind == .interface_ && right_sym.kind == .interface_ {
		g.gen_interface_is_op(node)
		return
	}

	cmp_op := if node.op == .key_is { '==' } else { '!=' }
	g.write('(')
	if is_aggregate {
		g.write('${node.left}')
	} else {
		g.expr(node.left)
	}
	g.write(')')
	if node.left_type.is_ptr() {
		g.write('->')
	} else {
		g.write('.')
	}
	if left_sym.kind == .interface_ {
		g.write('_typ ${cmp_op} ')
		// `_Animal_Dog_index`
		sub_type := match node.right {
			ast.TypeNode {
				g.unwrap_generic(node.right.typ)
			}
			ast.None {
				g.table.type_idxs['None__']
			}
			else {
				ast.Type(0)
			}
		}
		sub_sym := g.table.sym(sub_type)
		g.write('_${left_sym.cname}_${sub_sym.cname}_index')
		return
	} else if left_sym.kind == .sum_type {
		g.write('_typ ${cmp_op} ')
	}
	if node.right is ast.None {
		g.write('${ast.none_type.idx()} /* none */')
	} else {
		g.expr(node.right)
	}
}

fn (mut g Gen) gen_interface_is_op(node ast.InfixExpr) {
	mut left_sym := g.table.sym(node.left_type)
	right_sym := g.table.sym(node.right_type)

	mut info := left_sym.info as ast.Interface

	common_variants := info.conversions[node.right_type] or {
		left_variants := g.table.iface_types[left_sym.name]
		right_variants := g.table.iface_types[right_sym.name]
		c := left_variants.filter(it in right_variants)
		info.conversions[node.right_type] = c
		c
	}
	left_sym.info = info
	if common_variants.len == 0 {
		g.write('false')
		return
	}
	g.write('I_${left_sym.cname}_is_I_${right_sym.cname}(')
	if node.left_type.is_ptr() {
		g.write('*')
	}
	g.expr(node.left)
	g.write(')')
}

// infix_expr_arithmetic_op generates code for `+`, `-`, `*`, `/`, and `%`
// It handles operator overloading when necessary
fn (mut g Gen) infix_expr_arithmetic_op(node ast.InfixExpr) {
	left := g.unwrap(node.left_type)
	right := g.unwrap(node.right_type)
	if left.sym.info is ast.Struct && left.sym.info.generic_types.len > 0 {
		mut method_name := left.sym.cname + '_' + util.replace_op(node.op.str())
		method_name = g.generic_fn_name(left.sym.info.concrete_types, method_name)
		g.write(method_name)
		g.write('(')
		g.expr(node.left)
		g.write(', ')
		g.expr(node.right)
		g.write(')')
	} else {
		mut method := ast.Fn{}
		mut method_name := ''
		if left.sym.has_method(node.op.str()) {
			method = left.sym.find_method(node.op.str()) or { ast.Fn{} }
			method_name = left.sym.cname + '_' + util.replace_op(node.op.str())
		} else if left.unaliased_sym.has_method(node.op.str()) {
			method = left.unaliased_sym.find_method(node.op.str()) or { ast.Fn{} }
			method_name = left.unaliased_sym.cname + '_' + util.replace_op(node.op.str())
		} else {
			g.gen_plain_infix_expr(node)
			return
		}

		mut right_var := ''
		if node.right is ast.Ident && node.right.or_expr.kind != .absent {
			cur_line := g.go_before_last_stmt().trim_space()
			right_var = g.new_tmp_var()
			g.write('${g.typ(right.typ)} ${right_var} = ')
			g.op_arg(node.right, method.params[1].typ, right.typ)
			g.writeln(';')
			g.write(cur_line)
		}
		g.write(method_name)
		g.write('(')
		g.op_arg(node.left, method.params[0].typ, left.typ)
		if right_var != '' {
			g.write(', ${right_var}')
		} else {
			g.write(', ')
			g.op_arg(node.right, method.params[1].typ, right.typ)
		}
		g.write(')')
	}
}

// infix_expr_left_shift_op generates code for the `<<` operator
// This can either be a value pushed into an array or a bit shift
fn (mut g Gen) infix_expr_left_shift_op(node ast.InfixExpr) {
	left := g.unwrap(node.left_type)
	right := g.unwrap(node.right_type)
	if left.unaliased_sym.kind == .array {
		// arr << val
		tmp_var := g.new_tmp_var()
		array_info := left.unaliased_sym.info as ast.Array
		noscan := g.check_noscan(array_info.elem_type)
		if (right.unaliased_sym.kind == .array
			|| (right.unaliased_sym.kind == .struct_ && right.unaliased_sym.name == 'array'))
			&& array_info.elem_type != right.typ && !(right.sym.kind == .alias
			&& g.table.sumtype_has_variant(array_info.elem_type, node.right_type, false)) {
			// push an array => PUSH_MANY, but not if pushing an array to 2d array (`[][]int << []int`)
			g.write('_PUSH_MANY${noscan}(')
			mut expected_push_many_atype := left.typ
			is_shared := expected_push_many_atype.has_flag(.shared_f)
			if !expected_push_many_atype.is_ptr() {
				// fn f(mut a []int) { a << [1,2,3] } -> type of `a` is `array_int*` -> no need for &
				g.write('&')
			} else {
				expected_push_many_atype = expected_push_many_atype.deref()
			}
			if is_shared {
				g.write('&')
			}
			if is_shared {
				expected_push_many_atype = expected_push_many_atype.clear_flag(.shared_f)
			}
			g.expr(node.left)
			if node.left_type.has_flag(.shared_f) {
				g.write('->val')
			}
			if left.typ.is_ptr() && right.typ.is_ptr() {
				g.write(', *(')
			} else {
				g.write(', (')
			}
			g.expr_with_cast(node.right, node.right_type, left.unaliased.clear_flag(.shared_f))
			styp := g.typ(expected_push_many_atype)
			g.write('), ${tmp_var}, ${styp})')
		} else {
			// push a single element
			elem_type_str := g.typ(array_info.elem_type)
			elem_sym := g.table.sym(array_info.elem_type)
			elem_is_array_var := elem_sym.kind in [.array, .array_fixed] && node.right is ast.Ident
			g.write('array_push${noscan}((array*)')
			if !left.typ.is_ptr()
				|| (node.left_type.has_flag(.shared_f) && !node.left_type.deref().is_ptr()) {
				g.write('&')
			}
			g.expr(node.left)
			if node.left_type.has_flag(.shared_f) {
				g.write('->val')
			}
			if elem_sym.kind == .function {
				g.write(', _MOV((voidptr[]){ ')
			} else if elem_is_array_var {
				addr := if elem_sym.kind == .array_fixed { '' } else { '&' }
				g.write(', ${addr}')
			} else {
				g.write(', _MOV((${elem_type_str}[]){ ')
			}
			if array_info.elem_type.has_flag(.option) {
				g.expr_with_opt(node.right, node.right_type, array_info.elem_type)
			} else {
				// if g.autofree
				needs_clone := !g.is_builtin_mod
					&& array_info.elem_type.idx() == ast.string_type_idx
					&& array_info.elem_type.nr_muls() == 0
				if needs_clone {
					g.write('string_clone(')
				}
				g.expr_with_cast(node.right, node.right_type, array_info.elem_type)
				if needs_clone {
					g.write(')')
				}
			}
			if elem_is_array_var {
				g.write(')')
			} else {
				g.write(' }))')
			}
		}
	} else {
		g.write('(')
		g.gen_plain_infix_expr(node)
		g.write(')')
	}
}

fn (mut g Gen) need_tmp_var_in_array_call(node ast.Expr) bool {
	match node {
		ast.CallExpr {
			if node.left_type != 0 && g.table.sym(node.left_type).kind == .array
				&& node.name in ['all', 'any', 'filter', 'map'] {
				return true
			}
		}
		ast.IndexExpr {
			return g.need_tmp_var_in_array_call(node.left)
		}
		ast.InfixExpr {
			return g.need_tmp_var_in_array_call(node.left)
				|| g.need_tmp_var_in_array_call(node.right)
		}
		ast.ParExpr {
			return g.need_tmp_var_in_array_call(node.expr)
		}
		ast.PostfixExpr {
			return g.need_tmp_var_in_array_call(node.expr)
		}
		ast.PrefixExpr {
			return g.need_tmp_var_in_array_call(node.right)
		}
		ast.RangeExpr {
			return g.need_tmp_var_in_array_call(node.low) || g.need_tmp_var_in_array_call(node.high)
		}
		ast.SelectorExpr {
			return g.need_tmp_var_in_array_call(node.expr)
		}
		else {}
	}
	return false
}

// infix_expr_and_or_op generates code for `&&` and `||`
fn (mut g Gen) infix_expr_and_or_op(node ast.InfixExpr) {
	if node.right is ast.IfExpr {
		// `b := a && if true { a = false ...} else {...}`
		prev_inside_ternary := g.inside_ternary
		g.inside_ternary = 0
		if g.need_tmp_var_in_if(node.right) {
			tmp := g.new_tmp_var()
			cur_line := g.go_before_last_stmt().trim_space()
			g.empty_line = true
			g.write('bool ${tmp} = (')
			g.expr(node.left)
			g.writeln(');')
			g.set_current_pos_as_last_stmt_pos()
			g.write('${cur_line} ${tmp} ${node.op.str()} ')
			g.infix_left_var_name = if node.op == .and { tmp } else { '!${tmp}' }
			g.expr(node.right)
			g.infix_left_var_name = ''
			g.inside_ternary = prev_inside_ternary
			return
		}
		g.inside_ternary = prev_inside_ternary
	} else if node.right is ast.MatchExpr {
		// `b := a && match true { true { a = false ...} else {...}}`
		prev_inside_ternary := g.inside_ternary
		g.inside_ternary = 0
		if g.need_tmp_var_in_match(node.right) {
			tmp := g.new_tmp_var()
			cur_line := g.go_before_last_stmt().trim_space()
			g.empty_line = true
			g.write('bool ${tmp} = (')
			g.expr(node.left)
			g.writeln(');')
			g.set_current_pos_as_last_stmt_pos()
			g.write('${cur_line} ${tmp} ${node.op.str()} ')
			g.infix_left_var_name = if node.op == .and { tmp } else { '!${tmp}' }
			g.expr(node.right)
			g.infix_left_var_name = ''
			g.inside_ternary = prev_inside_ternary
			return
		}
		g.inside_ternary = prev_inside_ternary
	} else if g.need_tmp_var_in_array_call(node.right) {
		// `if a == 0 || arr.any(it.is_letter()) {...}`
		tmp := g.new_tmp_var()
		cur_line := g.go_before_last_stmt().trim_space()
		g.empty_line = true
		if g.infix_left_var_name.len > 0 {
			g.write('bool ${tmp} = ((${g.infix_left_var_name}) ${node.op.str()} ')
		} else {
			g.write('bool ${tmp} = (')
		}
		g.expr(node.left)
		g.writeln(');')
		g.set_current_pos_as_last_stmt_pos()
		g.write('${cur_line} ${tmp} ${node.op.str()} ')
		g.infix_left_var_name = if node.op == .and { tmp } else { '!${tmp}' }
		g.expr(node.right)
		g.infix_left_var_name = ''
		return
	} else if node.right is ast.CallExpr {
		if node.right.or_block.kind != .absent {
			prev_inside_ternary := g.inside_ternary
			g.inside_ternary = 0
			tmp := g.new_tmp_var()
			cur_line := g.go_before_last_stmt().trim_space()
			g.empty_line = true
			g.write('bool ${tmp} = (')
			g.expr(node.left)
			g.writeln(');')
			g.set_current_pos_as_last_stmt_pos()
			g.write('${cur_line} ${tmp} ${node.op.str()} ')
			g.infix_left_var_name = if node.op == .and { tmp } else { '!${tmp}' }
			g.expr(node.right)
			g.infix_left_var_name = ''
			g.inside_ternary = prev_inside_ternary
			return
		}
	} else if node.right is ast.PrefixExpr && g.inside_ternary == 0 {
		prefix := node.right
		if prefix.op == .not && prefix.right is ast.CallExpr {
			call_expr := prefix.right as ast.CallExpr
			if call_expr.or_block.kind != .absent {
				prev_inside_ternary := g.inside_ternary
				g.inside_ternary = 0
				tmp := g.new_tmp_var()
				cur_line := g.go_before_last_stmt().trim_space()
				g.empty_line = true
				g.write('bool ${tmp} = (')
				g.expr(node.left)
				g.writeln(');')
				g.set_current_pos_as_last_stmt_pos()
				g.write('${cur_line} ${tmp} ${node.op.str()} ')
				g.infix_left_var_name = '!${tmp}'
				g.expr(node.right)
				g.infix_left_var_name = ''
				g.inside_ternary = prev_inside_ternary
				return
			}
		}
	}
	g.gen_plain_infix_expr(node)
}

fn (mut g Gen) gen_is_none_check(node ast.InfixExpr) {
	if node.left in [ast.Ident, ast.SelectorExpr, ast.IndexExpr] {
		old_inside_opt_or_res := g.inside_opt_or_res
		g.inside_opt_or_res = true
		g.expr(node.left)
		g.inside_opt_or_res = old_inside_opt_or_res
		g.write('.state')
	} else {
		stmt_str := g.go_before_last_stmt().trim_space()
		g.empty_line = true
		left_var := g.expr_with_opt(node.left, node.left_type, node.left_type)
		g.writeln(';')
		g.write(stmt_str)
		g.write(' ')
		g.write('${left_var}.state')
	}
	g.write(' ${node.op.str()} ')
	g.write('2') // none state
}

// gen_plain_infix_expr generates basic code for infix expressions,
// without any overloading of any kind
// i.e. v`a + 1` => c`a + 1`
// It handles auto dereferencing of variables, as well as automatic casting
// (see Gen.expr_with_cast for more details)
fn (mut g Gen) gen_plain_infix_expr(node ast.InfixExpr) {
	needs_cast := node.left_type.is_number() && node.right_type.is_number()
		&& node.op in [.plus, .minus, .mul, .div, .mod] && !(g.pref.translated
		|| g.file.is_translated)
	if needs_cast {
		typ_str := g.typ(node.promoted_type)
		g.write('(${typ_str})(')
	}
	if node.left_type.is_ptr() && node.left.is_auto_deref_var() {
		g.write('*')
	} else if !g.inside_casting_to_str && node.left is ast.Ident
<<<<<<< HEAD
		&& g.is_interface_var(node.left.obj) {
=======
		&& g.table.is_interface_var(node.left.obj) {
>>>>>>> ff667346
		inside_casting_to_str_old := g.inside_casting_to_str
		g.inside_casting_to_str = true
		defer {
			g.inside_casting_to_str = inside_casting_to_str_old
		}
	}
	g.expr(node.left)
	g.write(' ${node.op.str()} ')
	if node.right_type.is_ptr() && node.right.is_auto_deref_var() {
		g.write('*')
		g.expr(node.right)
	} else {
		g.expr_with_cast(node.right, node.right_type, node.left_type)
	}
	if needs_cast {
		g.write(')')
	}
}

fn (mut g Gen) op_arg(expr ast.Expr, expected ast.Type, got ast.Type) {
	mut needs_closing := false
	mut nr_muls := got.nr_muls()
	if expected.is_ptr() {
		if nr_muls > 0 {
			nr_muls--
		} else {
			if expr.is_lvalue() {
				g.write('&')
			} else {
				styp := g.typ(got.set_nr_muls(0))
				g.write('ADDR(${styp}, ')
				needs_closing = true
			}
		}
	}
	g.write('*'.repeat(nr_muls))
	g.expr(expr)
	if needs_closing {
		g.write(')')
	}
}

struct GenSafeIntegerCfg {
	op            token.Kind
	reverse       bool
	unsigned_type ast.Type
	unsigned_expr ast.Expr
	signed_type   ast.Type
	signed_expr   ast.Expr
}

// gen_safe_integer_infix_expr generates code for comparison of
// unsigned and signed integers
fn (mut g Gen) gen_safe_integer_infix_expr(cfg GenSafeIntegerCfg) {
	bitsize := if cfg.unsigned_type.idx() == ast.u32_type_idx
		&& cfg.signed_type.idx() != ast.i64_type_idx {
		32
	} else {
		64
	}
	op_idx := int(cfg.op) - int(token.Kind.eq)
	op_str := if cfg.reverse { cmp_rev[op_idx] } else { cmp_str[op_idx] }
	g.write('_us${bitsize}_${op_str}(')
	g.expr(cfg.unsigned_expr)
	g.write(',')
	g.expr(cfg.signed_expr)
	g.write(')')
}<|MERGE_RESOLUTION|>--- conflicted
+++ resolved
@@ -1056,11 +1056,7 @@
 	if node.left_type.is_ptr() && node.left.is_auto_deref_var() {
 		g.write('*')
 	} else if !g.inside_casting_to_str && node.left is ast.Ident
-<<<<<<< HEAD
-		&& g.is_interface_var(node.left.obj) {
-=======
 		&& g.table.is_interface_var(node.left.obj) {
->>>>>>> ff667346
 		inside_casting_to_str_old := g.inside_casting_to_str
 		g.inside_casting_to_str = true
 		defer {
