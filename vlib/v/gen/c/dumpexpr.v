module c

import v.ast
import v.util
import strings

fn (mut g Gen) dump_expr(node ast.DumpExpr) {
	sexpr := ctoslit(node.expr.str())
	fpath := cestring(g.file.path)
	line := node.pos.line_nr + 1
	if 'nop_dump' in g.pref.compile_defines {
		g.expr(node.expr)
		return
	}
	dump_fn_name := '_v_dump_expr_$node.cname' + (if node.expr_type.is_ptr() { '_ptr' } else { '' })
	g.write(' ${dump_fn_name}(${ctoslit(fpath)}, $line, $sexpr, ')
<<<<<<< HEAD

	old_inside_call := g.inside_call
	g.inside_call = true
	defer {
		g.inside_call = old_inside_call
	}

	g.expr(node.expr)
=======
	if node.expr_type.has_flag(.shared_f) {
		g.write('&')
		g.expr(node.expr)
		g.write('->val')
	} else {
		g.expr(node.expr)
	}
>>>>>>> bc06866b
	g.write(' )')
}

fn (mut g Gen) dump_expr_definitions() {
	mut dump_typedefs := map[string]bool{}
	mut dump_fns := strings.new_builder(100)
	mut dump_fn_defs := strings.new_builder(100)
	for dump_type, cname in g.table.dumps {
		dump_sym := g.table.sym(dump_type)
		_, str_method_expects_ptr, _ := dump_sym.str_method_info()
		is_ptr := ast.Type(dump_type).is_ptr()
		deref, _ := deref_kind(str_method_expects_ptr, is_ptr, dump_type)
		to_string_fn_name := g.get_str_fn(ast.Type(dump_type).clear_flag(.shared_f))
		ptr_asterisk := if is_ptr { '*' } else { '' }
		mut str_dumparg_type := '$cname$ptr_asterisk'
		if dump_sym.kind == .function {
			fninfo := dump_sym.info as ast.FnType
			str_dumparg_type = 'DumpFNType_$cname'
			tdef_pos := g.out.len
			g.write_fn_ptr_decl(&fninfo, str_dumparg_type)
			str_tdef := g.out.after(tdef_pos)
			g.out.go_back(str_tdef.len)
			dump_typedefs['typedef $str_tdef;'] = true
		}
		dump_fn_name := '_v_dump_expr_$cname' + (if is_ptr { '_ptr' } else { '' })
		dump_fn_defs.writeln('$str_dumparg_type ${dump_fn_name}(string fpath, int line, string sexpr, $str_dumparg_type dump_arg);')
		if g.writeln_fn_header('$str_dumparg_type ${dump_fn_name}(string fpath, int line, string sexpr, $str_dumparg_type dump_arg)', mut
			dump_fns)
		{
			continue
		}
		mut surrounder := util.new_surrounder(3)
		surrounder.add('\tstring sline = int_str(line);', '\tstring_free(&sline);')
		if dump_sym.kind == .function {
			surrounder.add('\tstring value = ${to_string_fn_name}();', '\tstring_free(&value);')
		} else {
			surrounder.add('\tstring value = ${to_string_fn_name}(${deref}dump_arg);',
				'\tstring_free(&value);')
		}
		surrounder.add('
	strings__Builder sb = strings__new_builder(256);
', '
	string res;
	res = strings__Builder_str(&sb);
	eprint(res);
	string_free(&res);
	strings__Builder_free(&sb);
')
		surrounder.builder_write_befores(mut dump_fns)
		dump_fns.writeln("\tstrings__Builder_write_rune(&sb, '[');")
		dump_fns.writeln('\tstrings__Builder_write_string(&sb, fpath);')
		dump_fns.writeln("\tstrings__Builder_write_rune(&sb, ':');")
		dump_fns.writeln('\tstrings__Builder_write_string(&sb, sline);')
		dump_fns.writeln("\tstrings__Builder_write_rune(&sb, ']');")
		dump_fns.writeln("\tstrings__Builder_write_rune(&sb, ' ');")
		dump_fns.writeln('\tstrings__Builder_write_string(&sb, sexpr);')
		dump_fns.writeln("\tstrings__Builder_write_rune(&sb, ':');")
		dump_fns.writeln("\tstrings__Builder_write_rune(&sb, ' ');")
		if is_ptr {
			dump_fns.writeln("\tstrings__Builder_write_rune(&sb, '&');")
		}
		dump_fns.writeln('\tstrings__Builder_write_string(&sb, value);')
		dump_fns.writeln("\tstrings__Builder_write_rune(&sb, '\\n');")
		surrounder.builder_write_afters(mut dump_fns)
		dump_fns.writeln('\treturn dump_arg;')
		dump_fns.writeln('}')
	}
	for tdef, _ in dump_typedefs {
		g.definitions.writeln(tdef)
	}
	g.definitions.writeln(dump_fn_defs.str())
	g.dump_funcs.writeln(dump_fns.str())
}

fn (mut g Gen) writeln_fn_header(s string, mut sb strings.Builder) bool {
	if g.pref.build_mode == .build_module {
		sb.writeln('$s;')
		return true
	}
	sb.writeln('$s {')
	return false
}<|MERGE_RESOLUTION|>--- conflicted
+++ resolved
@@ -14,16 +14,6 @@
 	}
 	dump_fn_name := '_v_dump_expr_$node.cname' + (if node.expr_type.is_ptr() { '_ptr' } else { '' })
 	g.write(' ${dump_fn_name}(${ctoslit(fpath)}, $line, $sexpr, ')
-<<<<<<< HEAD
-
-	old_inside_call := g.inside_call
-	g.inside_call = true
-	defer {
-		g.inside_call = old_inside_call
-	}
-
-	g.expr(node.expr)
-=======
 	if node.expr_type.has_flag(.shared_f) {
 		g.write('&')
 		g.expr(node.expr)
@@ -31,7 +21,6 @@
 	} else {
 		g.expr(node.expr)
 	}
->>>>>>> bc06866b
 	g.write(' )')
 }
 
