--- conflicted
+++ resolved
@@ -2568,7 +2568,6 @@
 							false)
 					} else {
 						noscan := g.check_noscan(arr_info.elem_type)
-<<<<<<< HEAD
 						is_option := arr_info.elem_type.has_flag(.option)
 						tmp_var := if is_option { g.new_tmp_var() } else { '' }
 						base_type := g.base_type(varg_type)
@@ -2577,10 +2576,7 @@
 							g.writeln('${g.styp(varg_type)} ${tmp_var};')
 							g.write('_option_ok((${base_type}[]) {')
 						}
-						g.write('new_array_from_c_array${noscan}(${variadic_count}, ${variadic_count}, sizeof(${elem_type}), _MOV((${elem_type}[${variadic_count}]){')
-=======
 						g.write('builtin__new_array_from_c_array${noscan}(${variadic_count}, ${variadic_count}, sizeof(${elem_type}), _MOV((${elem_type}[${variadic_count}]){')
->>>>>>> f16452d3
 						for j in arg_nr .. args.len {
 							g.ref_or_deref_arg(args[j], arr_info.elem_type, node.language,
 								false)
