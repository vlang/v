--- conflicted
+++ resolved
@@ -2732,12 +2732,10 @@
 		g.write('->val')
 		return
 	} else if expected_type.has_flag(.option) {
-<<<<<<< HEAD
 		if expected_type.has_flag(.option_mut_param_t) {
 			g.write('&/*opt-mut*/')
 		}
-		g.expr_with_opt(arg.expr, arg_typ, expected_type)
-=======
+		//g.expr_with_opt(arg.expr, arg_typ, expected_type)
 		if (arg_sym.info is ast.Alias || exp_sym.info is ast.Alias) && expected_type != arg_typ {
 			g.expr_opt_with_alias(arg.expr, arg_typ, expected_type)
 		} else {
@@ -2750,7 +2748,6 @@
 			}
 			g.expr_with_opt(arg.expr, arg_typ, expected_type)
 		}
->>>>>>> e90c0a8e
 		return
 	} else if arg.expr is ast.ArrayInit {
 		if arg.expr.is_fixed {
