// Copyright (c) 2019-2021 Alexander Medvednikov. All rights reserved.
// Use of this source code is governed by an MIT license
// that can be found in the LICENSE file.
module c

import os
import v.ast
import v.util
import v.pref

fn (mut g Gen) comptime_selector(node ast.ComptimeSelector) {
	g.expr(node.left)
	if node.left_type.is_ptr() {
		g.write('->')
	} else {
		g.write('.')
	}
	// check for field.name
	if node.field_expr is ast.SelectorExpr {
		if node.field_expr.expr is ast.Ident {
			if node.field_expr.expr.name == g.comp_for_field_var
				&& node.field_expr.field_name == 'name' {
				g.write(g.comp_for_field_value.name)
				return
			}
		}
	}
	g.expr(node.field_expr)
}

fn (mut g Gen) comptime_call(node ast.ComptimeCall) {
	if node.is_embed {
		// $embed_file('/path/to/file')
		g.gen_embed_file_init(node)
		return
	}
	if node.method_name == 'env' {
		// $env('ENV_VAR_NAME')
		val := util.cescaped_path(os.getenv(node.args_var))
		g.write('_SLIT("$val")')
		return
	}
	if node.is_vweb {
		is_html := node.method_name == 'html'
		for stmt in node.vweb_tmpl.stmts {
			if stmt is ast.FnDecl {
				// insert stmts from vweb_tmpl fn
				if stmt.name.starts_with('main.vweb_tmpl') {
					if is_html {
						g.inside_vweb_tmpl = true
					}
					g.stmts(stmt.stmts)
					g.inside_vweb_tmpl = false
					break
				}
			}
		}
		if is_html {
			// return vweb html template
			g.writeln('vweb__Context_html(&app->Context, _tmpl_res_$g.fn_decl.name); strings__Builder_free(&sb); string_free(&_tmpl_res_$g.fn_decl.name);')
		} else {
			// return $tmpl string
			fn_name := g.fn_decl.name.replace('.', '__')
			g.writeln('return _tmpl_res_$fn_name;')
		}
		return
	}
	g.trace_autofree('// \$method call. sym="$node.sym.name"')
	if node.method_name == 'method' {
		// `app.$method()`
		m := node.sym.find_method(g.comp_for_method) or { return }
		/*
		vals := m.attrs[0].split('/')
		args := vals.filter(it.starts_with(':')).map(it[1..])
		println(vals)
		for val in vals {
		}
		*/
		expand_strs := if node.args.len > 0 && m.params.len - 1 >= node.args.len {
			arg := node.args[node.args.len - 1]
			param := m.params[node.args.len]

			arg.expr is ast.Ident && g.table.type_to_str(arg.typ) == '[]string'
				&& g.table.type_to_str(param.typ) != '[]string'
		} else {
			false
		}
		// check argument length and types
		if m.params.len - 1 != node.args.len && !expand_strs {
			// do not generate anything if the argument lengths don't match
			g.writeln('/* skipping ${node.sym.name}.$m.name due to mismatched arguments list */')
			// verror('expected ${m.params.len-1} arguments to method ${node.sym.name}.$m.name, but got $node.args.len')
			return
		}
		// TODO: check argument types
		g.write('${util.no_dots(node.sym.name)}_${g.comp_for_method}(')
<<<<<<< HEAD
		if true /* node.receiver_is_mut */ {
			g.write('&')
=======

		// try to see if we need to pass a pointer
		if node.left is ast.Ident {
			scope := g.file.scope.innermost(node.pos.pos)
			if v := scope.find_var(node.left.name) {
				if m.params[0].typ.is_ptr() && !v.typ.is_ptr() {
					g.write('&')
				}
			}
>>>>>>> 6333adad
		}
		g.expr(node.left)
		if m.params.len > 1 {
			g.write(', ')
		}
		for i in 1 .. m.params.len {
			if node.left is ast.Ident {
				if m.params[i].name == node.left.name {
					continue
				}
			}
			if i - 1 < node.args.len - 1 {
				g.expr(node.args[i - 1].expr)
				g.write(', ')
			} else if !expand_strs && i == node.args.len {
				g.expr(node.args[i - 1].expr)
				break
			} else {
				// last argument; try to expand if it's []string
				idx := i - node.args.len
				if m.params[i].typ.is_int() || m.params[i].typ.idx() == ast.bool_type_idx {
					// Gets the type name and cast the string to the type with the string_<type> function
					type_name := g.table.type_symbols[int(m.params[i].typ)].str()
					g.write('string_${type_name}(((string*)${node.args[node.args.len - 1]}.data) [$idx])')
				} else {
					g.write('((string*)${node.args[node.args.len - 1]}.data) [$idx] ')
				}
				if i < m.params.len - 1 {
					g.write(', ')
				}
			}
		}
		g.write(' ); // vweb action call with args')
		return
	}
	mut j := 0
	for method in node.sym.methods {
		// if method.return_type != ast.void_type {
		if method.return_type != node.result_type {
			continue
		}
		if method.params.len != 1 {
			continue
		}
		// receiver := method.args[0]
		// if !p.expr_var.ptr {
		// p.error('`$p.expr_var.name` needs to be a reference')
		// }
		amp := '' // if receiver.is_mut && !p.expr_var.ptr { '&' } else { '' }
		if node.is_vweb {
			if j > 0 {
				g.write(' else ')
			}
			g.write('if (string__eq($node.method_name, _SLIT("$method.name"))) ')
		}
		g.write('${util.no_dots(node.sym.name)}_${method.name}($amp ')
		g.expr(node.left)
		g.writeln(');')
		j++
	}
}

fn cgen_attrs(attrs []ast.Attr) []string {
	mut res := []string{cap: attrs.len}
	for attr in attrs {
		// we currently don't quote 'arg' (otherwise we could just use `s := attr.str()`)
		mut s := attr.name
		if attr.arg.len > 0 {
			s += ': $attr.arg'
		}
		res << '_SLIT("$s")'
	}
	return res
}

fn (mut g Gen) comp_at(node ast.AtExpr) {
	if node.kind == .vmod_file {
		val := cnewlines(node.val.replace('\r', ''))
		g.write('_SLIT("$val")')
	} else {
		val := node.val.replace('\\', '\\\\')
		g.write('_SLIT("$val")')
	}
}

fn (mut g Gen) comp_if(node ast.IfExpr) {
	if !node.is_expr && !node.has_else && node.branches.len == 1 {
		if node.branches[0].stmts.len == 0 {
			// empty ifdef; result of target OS != conditional => skip
			return
		}
		if !g.pref.output_cross_c {
			if node.branches[0].cond is ast.Ident {
				if g.pref.os == (pref.os_from_string(node.branches[0].cond.name) or {
					pref.OS._auto
				}) {
					// Same target OS as the conditional...
					// => skip the #if defined ... #endif wrapper
					// and just generate the branch statements:
					g.indent--
					g.stmts(node.branches[0].stmts)
					g.indent++
					return
				}
			}
		}
	}
	line := if node.is_expr {
		stmt_str := g.go_before_stmt(0)
		g.write(util.tabs(g.indent))
		stmt_str.trim_space()
	} else {
		''
	}
	mut comp_if_stmts_skip := false // don't write any statements if the condition is false
	// (so that for example windows calls don't get generated inside `$if macos` which
	// will lead to compilation errors)

	for i, branch in node.branches {
		start_pos := g.out.len
		if i == node.branches.len - 1 && node.has_else {
			g.writeln('#else')
			comp_if_stmts_skip = false
		} else {
			if i == 0 {
				g.write('#if ')
			} else {
				g.write('#elif ')
			}
			comp_if_stmts_skip = !g.comp_if_cond(branch.cond)
			g.writeln('')
		}
		expr_str := g.out.last_n(g.out.len - start_pos).trim_space()
		g.defer_ifdef = expr_str
		if node.is_expr {
			len := branch.stmts.len
			if len > 0 {
				last := branch.stmts[len - 1] as ast.ExprStmt
				if len > 1 {
					tmp := g.new_tmp_var()
					styp := g.typ(last.typ)
					g.indent++
					g.writeln('$styp $tmp;')
					g.writeln('{')
					g.stmts(branch.stmts[0..len - 1])
					g.write('\t$tmp = ')
					g.stmt(last)
					g.writeln('}')
					g.indent--
					g.writeln('$line $tmp;')
				} else {
					g.write('$line ')
					g.stmt(last)
				}
			}
		} else {
			// Only wrap the contents in {} if we're inside a function, not on the top level scope
			should_create_scope := g.fn_decl != 0
			if should_create_scope {
				g.writeln('{')
			}
			if !comp_if_stmts_skip {
				g.stmts(branch.stmts)
			}
			if should_create_scope {
				g.writeln('}')
			}
		}
		g.defer_ifdef = ''
	}
	g.writeln('#endif')
}

/*
// returning `false` means the statements inside the $if can be skipped
*/
// returns the value of the bool comptime expression
fn (mut g Gen) comp_if_cond(cond ast.Expr) bool {
	match cond {
		ast.BoolLiteral {
			g.expr(cond)
			return true
		}
		ast.ParExpr {
			g.write('(')
			is_cond_true := g.comp_if_cond(cond.expr)
			g.write(')')
			return is_cond_true
		}
		ast.PrefixExpr {
			g.write(cond.op.str())
			return g.comp_if_cond(cond.right)
		}
		ast.PostfixExpr {
			ifdef := g.comp_if_to_ifdef((cond.expr as ast.Ident).name, true) or {
				verror(err.msg)
				return false
			}
			g.write('defined($ifdef)')
			return true
		}
		ast.InfixExpr {
			match cond.op {
				.and, .logical_or {
					l := g.comp_if_cond(cond.left)
					g.write(' $cond.op ')
					r := g.comp_if_cond(cond.right)
					return if cond.op == .and { l && r } else { l || r }
				}
				.key_is, .not_is {
					left := cond.left
					mut name := ''
					mut exp_type := ast.Type(0)
					got_type := (cond.right as ast.TypeNode).typ
					// Handle `$if x is Interface {`
					// mut matches_interface := 'false'
					if left is ast.TypeNode && cond.right is ast.TypeNode
						&& g.table.get_type_symbol(got_type).kind == .interface_ {
						// `$if Foo is Interface {`
						interface_sym := g.table.get_type_symbol(got_type)
						if interface_sym.info is ast.Interface {
							// q := g.table.get_type_symbol(interface_sym.info.types[0])
							checked_type := g.unwrap_generic(left.typ)
							// TODO PERF this check is run twice (also in the checker)
							// store the result in a field
							is_true := g.table.type_implements_interface(checked_type,
								got_type)
							// true // exp_type in interface_sym.info.types
							if cond.op == .key_is {
								if is_true {
									g.write('1')
								} else {
									g.write('0')
								}
								return is_true
							} else if cond.op == .not_is {
								if is_true {
									g.write('0')
								} else {
									g.write('1')
								}
								return !is_true
							}
							// matches_interface = '/*iface:$got_type $exp_type*/ true'
							//}
						}
					} else if left is ast.SelectorExpr {
						name = '${left.expr}.$left.field_name'
						exp_type = g.comptime_var_type_map[name]
					} else if left is ast.TypeNode {
						name = left.str()
						// this is only allowed for generics currently, otherwise blocked by checker
						exp_type = g.unwrap_generic(left.typ)
					}

					if cond.op == .key_is {
						g.write('$exp_type == $got_type')
						return exp_type == got_type
					} else {
						g.write('$exp_type != $got_type')
						return exp_type != got_type
					}
				}
				.eq, .ne {
					// TODO Implement `$if method.args.len == 1`
					g.write('1')
					return true
				}
				else {
					return true
				}
			}
		}
		ast.Ident {
			ifdef := g.comp_if_to_ifdef(cond.name, false) or { 'true' } // handled in checker
			g.write('defined($ifdef)')
			return true
		}
		else {
			// should be unreachable, but just in case
			g.write('1')
			return true
		}
	}
}

fn (mut g Gen) comp_for(node ast.CompFor) {
	sym := g.table.get_type_symbol(g.unwrap_generic(node.typ))
	g.writeln('/* \$for $node.val_var in ${sym.name}($node.kind.str()) */ {')
	g.indent++
	// vweb_result_type := ast.new_type(g.table.find_type_idx('vweb.Result'))
	mut i := 0
	// g.writeln('string method = _SLIT("");')
	if node.kind == .methods {
		mut methods := sym.methods.filter(it.attrs.len == 0) // methods without attrs first
		methods_with_attrs := sym.methods.filter(it.attrs.len > 0) // methods with attrs second
		methods << methods_with_attrs
		if methods.len > 0 {
			g.writeln('FunctionData $node.val_var = {0};')
		}
		for method in methods { // sym.methods {
			/*
			if method.return_type != vweb_result_type { // ast.void_type {
				continue
			}
			*/
			g.comp_for_method = method.name
			g.writeln('/* method $i */ {')
			g.writeln('\t${node.val_var}.name = _SLIT("$method.name");')
			if method.attrs.len == 0 {
				g.writeln('\t${node.val_var}.attrs = __new_array_with_default(0, 0, sizeof(string), 0);')
			} else {
				attrs := cgen_attrs(method.attrs)
				g.writeln(
					'\t${node.val_var}.attrs = new_array_from_c_array($attrs.len, $attrs.len, sizeof(string), _MOV((string[$attrs.len]){' +
					attrs.join(', ') + '}));\n')
			}
			if method.params.len < 2 {
				// 0 or 1 (the receiver) args
				g.writeln('\t${node.val_var}.args = __new_array_with_default(0, 0, sizeof(MethodArgs), 0);')
			} else {
				len := method.params.len - 1
				g.write('\t${node.val_var}.args = new_array_from_c_array($len, $len, sizeof(MethodArgs), _MOV((MethodArgs[$len]){')
				// Skip receiver arg
				for j, arg in method.params[1..] {
					typ := arg.typ.idx()
					g.write('{$typ.str(), _SLIT("$arg.name")}')
					if j < len - 1 {
						g.write(', ')
					}
					g.comptime_var_type_map['${node.val_var}.args[$j].typ'] = typ
				}
				g.writeln('}));\n')
			}
			mut sig := 'anon_fn_'
			// skip the first (receiver) arg
			for j, arg in method.params[1..] {
				// TODO: ignore mut/pts in sig for now
				typ := arg.typ.set_nr_muls(0)
				sig += '$typ'
				if j < method.params.len - 2 {
					sig += '_'
				}
			}
			sig += '_$method.return_type'
			styp := g.table.find_type_idx(sig)
			// println(styp)
			// if styp == 0 { }
			// TODO: type aliases
			ret_typ := method.return_type.idx()
			g.writeln('\t${node.val_var}.typ = $styp;')
			g.writeln('\t${node.val_var}.return_type = $ret_typ;')
			//
			g.comptime_var_type_map['${node.val_var}.return_type'] = ret_typ
			g.comptime_var_type_map['${node.val_var}.typ'] = styp
			g.stmts(node.stmts)
			i++
			g.writeln('}')
			//
			mut delete_keys := []string{}
			for key, _ in g.comptime_var_type_map {
				if key.starts_with(node.val_var) {
					delete_keys << key
				}
			}
			for key in delete_keys {
				g.comptime_var_type_map.delete(key)
			}
		}
	} else if node.kind == .fields {
		// TODO add fields
		if sym.info is ast.Struct {
			mut fields := sym.info.fields.filter(it.attrs.len == 0)
			fields_with_attrs := sym.info.fields.filter(it.attrs.len > 0)
			fields << fields_with_attrs
			if fields.len > 0 {
				g.writeln('\tFieldData $node.val_var = {0};')
			}
			for field in fields {
				g.comp_for_field_var = node.val_var
				g.comp_for_field_value = field
				g.writeln('/* field $i */ {')
				g.writeln('\t${node.val_var}.name = _SLIT("$field.name");')
				if field.attrs.len == 0 {
					g.writeln('\t${node.val_var}.attrs = __new_array_with_default(0, 0, sizeof(string), 0);')
				} else {
					attrs := cgen_attrs(field.attrs)
					g.writeln(
						'\t${node.val_var}.attrs = new_array_from_c_array($attrs.len, $attrs.len, sizeof(string), _MOV((string[$attrs.len]){' +
						attrs.join(', ') + '}));\n')
				}
				// field_sym := g.table.get_type_symbol(field.typ)
				// g.writeln('\t${node.val_var}.typ = _SLIT("$field_sym.name");')
				styp := field.typ
				g.writeln('\t${node.val_var}.typ = $styp;')
				g.writeln('\t${node.val_var}.is_pub = $field.is_pub;')
				g.writeln('\t${node.val_var}.is_mut = $field.is_mut;')
				g.writeln('\t${node.val_var}.is_shared = ${field.typ.has_flag(.shared_f)};')
				g.comptime_var_type_map['${node.val_var}.typ'] = styp
				g.stmts(node.stmts)
				i++
				g.writeln('}')
			}
			g.comptime_var_type_map.delete(node.val_var)
		}
	} else if node.kind == .attributes {
		if sym.info is ast.Struct {
			if sym.info.attrs.len > 0 {
				g.writeln('\tStructAttribute $node.val_var = {0};')
			}
			for attr in sym.info.attrs {
				g.writeln('/* attribute $i */ {')

				g.writeln('\t${node.val_var}.name = _SLIT("$attr.name");')
				g.writeln('\t${node.val_var}.has_arg = $attr.has_arg;')
				g.writeln('\t${node.val_var}.arg = _SLIT("$attr.arg");')
				g.writeln('\t${node.val_var}.kind = AttributeKind_$attr.kind;')

				g.writeln('}')
			}
		}
	}
	g.indent--
	g.writeln('}// \$for')
}

fn (mut g Gen) comp_if_to_ifdef(name string, is_comptime_optional bool) ?string {
	match name {
		// platforms/os-es:
		'windows' {
			return '_WIN32'
		}
		'ios' {
			return '__TARGET_IOS__'
		}
		'macos' {
			return '__APPLE__'
		}
		'mach' {
			return '__MACH__'
		}
		'darwin' {
			return '__DARWIN__'
		}
		'hpux' {
			return '__HPUX__'
		}
		'gnu' {
			return '__GNU__'
		}
		'qnx' {
			return '__QNX__'
		}
		'linux' {
			return '__linux__'
		}
		'freebsd' {
			return '__FreeBSD__'
		}
		'openbsd' {
			return '__OpenBSD__'
		}
		'netbsd' {
			return '__NetBSD__'
		}
		'bsd' {
			return '__BSD__'
		}
		'dragonfly' {
			return '__DragonFly__'
		}
		'android' {
			return '__ANDROID__'
		}
		'solaris' {
			return '__sun'
		}
		'haiku' {
			return '__haiku__'
		}
		//
		'js' {
			return '_VJS'
		}
		// compilers:
		'gcc' {
			return '__V_GCC__'
		}
		'tinyc' {
			return '__TINYC__'
		}
		'clang' {
			return '__clang__'
		}
		'mingw' {
			return '__MINGW32__'
		}
		'msvc' {
			return '_MSC_VER'
		}
		'cplusplus' {
			return '__cplusplus'
		}
		// other:
		'threads' {
			return '__VTHREADS__'
		}
		'gcboehm' {
			return '_VGCBOEHM'
		}
		'debug' {
			return '_VDEBUG'
		}
		'prod' {
			return '_VPROD'
		}
		'test' {
			return '_VTEST'
		}
		'glibc' {
			return '__GLIBC__'
		}
		'prealloc' {
			return '_VPREALLOC'
		}
		'no_bounds_checking' {
			return 'CUSTOM_DEFINE_no_bounds_checking'
		}
		'freestanding' {
			return '_VFREESTANDING'
		}
		// architectures:
		'amd64' {
			return '__V_amd64'
		}
		'aarch64', 'arm64' {
			return '__V_arm64'
		}
		// bitness:
		'x64' {
			return 'TARGET_IS_64BIT'
		}
		'x32' {
			return 'TARGET_IS_32BIT'
		}
		// endianness:
		'little_endian' {
			return 'TARGET_ORDER_IS_LITTLE'
		}
		'big_endian' {
			return 'TARGET_ORDER_IS_BIG'
		}
		else {
			if is_comptime_optional
				|| (g.pref.compile_defines_all.len > 0 && name in g.pref.compile_defines_all) {
				return 'CUSTOM_DEFINE_$name'
			}
			return error('bad os ifdef name "$name"') // should never happen, caught in the checker
		}
	}
	return none
}<|MERGE_RESOLUTION|>--- conflicted
+++ resolved
@@ -94,10 +94,6 @@
 		}
 		// TODO: check argument types
 		g.write('${util.no_dots(node.sym.name)}_${g.comp_for_method}(')
-<<<<<<< HEAD
-		if true /* node.receiver_is_mut */ {
-			g.write('&')
-=======
 
 		// try to see if we need to pass a pointer
 		if node.left is ast.Ident {
@@ -107,7 +103,6 @@
 					g.write('&')
 				}
 			}
->>>>>>> 6333adad
 		}
 		g.expr(node.left)
 		if m.params.len > 1 {
