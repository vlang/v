// Copyright (c) 2019-2024 Alexander Medvednikov. All rights reserved.
// Use of this source code is governed by an MIT license
// that can be found in the LICENSE file.
module c

import os
import v.ast
import v.util
import v.pref
import v.comptime

fn (mut g Gen) comptime_selector(node ast.ComptimeSelector) {
	is_interface_field := g.table.sym(node.left_type).kind == .interface
	if is_interface_field {
		g.write('*(')
	}
	g.expr(node.left)
	if node.left_type.is_ptr() {
		g.write('->')
	} else {
		g.write('.')
	}
	// check for field.name
	if node.field_expr is ast.SelectorExpr {
		if node.field_expr.expr is ast.Ident {
			if node.field_expr.expr.name == g.comptime.comptime_for_field_var
				&& node.field_expr.field_name == 'name' {
				_, field_name := g.comptime.get_comptime_selector_var_type(node)
				g.write(c_name(field_name))
				if is_interface_field {
					g.write(')')
				}
				return
			}
		}
	}
	g.expr(node.field_expr)
	if is_interface_field {
		g.write(')')
	}
}

fn (mut g Gen) comptime_call(mut node ast.ComptimeCall) {
	if node.is_embed {
		// $embed_file('/path/to/file')
		g.gen_embed_file_init(mut node)
		return
	}
	if node.method_name == 'env' {
		// $env('ENV_VAR_NAME')
		// TODO: deprecate after support for $d() is stable
		val := util.cescaped_path(os.getenv(node.args_var))
		g.write('_SLIT("${val}")')
		return
	}
	if node.method_name == 'd' {
		// $d('some_string',<default value>), affected by `-d some_string=actual_value`
		val := util.cescaped_path(node.compile_value)
		if node.result_type == ast.string_type {
			g.write('_SLIT("${val}")')
		} else if node.result_type == ast.char_type {
			g.write("'${val}'")
		} else {
			g.write('${val}')
		}
		return
	}
	if node.method_name == 'res' {
		if node.args_var != '' {
			g.write('${g.defer_return_tmp_var}.arg${node.args_var}')
			return
		}

		g.write('${g.defer_return_tmp_var}')
		return
	}
	if node.is_vweb {
		is_html := node.method_name == 'html'
		mut cur_line := ''

		if !is_html {
			cur_line = g.go_before_last_stmt()
		}

		ret_sym := g.table.sym(g.fn_decl.return_type)
		fn_name := g.fn_decl.name.replace('.', '__') + node.pos.pos.str()
		is_x_vweb := ret_sym.cname == 'x__vweb__Result'
		is_veb := ret_sym.cname == 'veb__Result'

		for stmt in node.vweb_tmpl.stmts {
			if stmt is ast.FnDecl {
				if stmt.name.starts_with('main.vweb_tmpl') {
					if is_html {
						g.inside_vweb_tmpl = true
						if is_veb {
							g.vweb_filter_fn_name = 'veb__filter'
						} else if is_x_vweb {
							g.vweb_filter_fn_name = 'x__vweb__filter'
						} else {
							g.vweb_filter_fn_name = 'vweb__filter'
						}
					}
					// insert stmts from vweb_tmpl fn
					g.stmts(stmt.stmts.filter(it !is ast.Return))
					//
					g.inside_vweb_tmpl = false
					g.vweb_filter_fn_name = ''
					break
				}
			}
		}

		if is_html {
			// return a vweb or x.vweb html template
			if is_veb {
				ctx_name := g.fn_decl.params[1].name
				g.writeln('veb__Context_html(${ctx_name}, _tmpl_res_${fn_name});')
			} else if is_x_vweb {
				ctx_name := g.fn_decl.params[1].name
				g.writeln('x__vweb__Context_html(${ctx_name}, _tmpl_res_${fn_name});')
			} else {
				// old vweb:
				app_name := g.fn_decl.params[0].name
				g.writeln('vweb__Context_html(&${app_name}->Context, _tmpl_res_${fn_name});')
			}
			g.writeln('strings__Builder_free(&sb_${fn_name});')
			g.writeln('string_free(&_tmpl_res_${fn_name});')
		} else {
			// return $tmpl string
			g.write(cur_line)
			if g.inside_return_tmpl {
				g.write('return ')
			}
			g.write('_tmpl_res_${fn_name}')
		}
		return
	}
	sym := g.table.sym(g.unwrap_generic(node.left_type))
	g.trace_autofree('// \$method call. sym="${sym.name}"')
	if node.method_name == 'method' {
		// `app.$method()`
		m := sym.find_method(g.comptime.comptime_for_method.name) or { return }
		/*
		vals := m.attrs[0].split('/')
		args := vals.filter(it.starts_with(':')).map(it[1..])
		println(vals)
		for val in vals {
		}
		*/
		if g.inside_call && m.return_type == ast.void_type {
			g.error('method `${m.name}()` (no value) used as value', node.pos)
		}
		expand_strs := if node.args.len > 0 && m.params.len - 1 >= node.args.len {
			arg := node.args.last()
			param := m.params[node.args.len]

			arg.expr in [ast.IndexExpr, ast.Ident] && g.table.type_to_str(arg.typ) == '[]string'
				&& g.table.type_to_str(param.typ) != '[]string'
		} else {
			false
		}
		mut has_decompose := !m.is_variadic && node.args.any(it.expr is ast.ArrayDecompose)
		// check argument length and types
		if m.params.len - 1 != node.args.len && !expand_strs {
			if g.inside_call {
				g.error('expected ${m.params.len - 1} arguments to method ${sym.name}.${m.name}, but got ${node.args.len}',
					node.pos)
			} else {
				if !has_decompose {
					// do not generate anything if the argument lengths don't match
					g.writeln('/* skipping ${sym.name}.${m.name} due to mismatched arguments list: node.args=${node.args.len} m.params=${m.params.len} */')
					// Adding a println(_SLIT(...)) like this breaks options
					/*
					g.writeln(
						'println(_SLIT("comptime: ${sym.name}.${m.name} has a mismatched arguments list.' +
						' The method has ${m.params.len - 1} parameters, but ${node.args.len} arguments were ' +
						'provided. \\nargs: ${node.args}\\n${g.file.path}:${node.pos.line_nr}"));')
						*/
					/*
					if true {
						println(node.args)
						verror('comptime: ${sym.name}.${m.name} has a mismatched arguments list.' +
							' The method has ${m.params.len - 1} parameters, but ${node.args.len} arguments were ' +
							'provided. ${g.file.path}:${node.pos.line_nr}\n')
					}
					if true {
						eprintln(
							'comptime: skipping ${sym.name}.${m.name} due to mismatched arguments list\n' +
							'method.params: ${m.params}, args: ${node.args}\n\n')
						// verror('expected ${m.params.len - 1} arguments to method ${node.sym.name}.${m.name}, but got ${node.args.len}')
					}
					*/
					return
				}
			}
		}

		if !g.inside_call && node.or_block.kind != .block && m.return_type.has_option_or_result() {
			g.write('(*(${g.base_type(m.return_type)}*)')
		}
		// TODO: check argument types
		g.write('${util.no_dots(sym.name)}_${g.comptime.comptime_for_method.name}(')

		// try to see if we need to pass a pointer
		if mut node.left is ast.Ident {
			if mut node.left.obj is ast.Var {
				if m.params[0].typ.is_ptr() && !node.left.obj.typ.is_ptr() {
					g.write('&')
				}
			}
		}
		g.expr(node.left)
		if m.params.len > 1 {
			g.write(', ')
		}
		for i in 1 .. m.params.len {
			if mut node.left is ast.Ident {
				if m.params[i].name == node.left.name {
					continue
				}
			}
			if i - 1 <= node.args.len - 1 && has_decompose
				&& node.args[i - 1].expr is ast.ArrayDecompose {
				mut d_count := 0
				for d_i in i .. m.params.len {
					g.write('*(${g.typ(m.params[i].typ)}*)array_get(')
					g.expr(node.args[i - 1].expr)
					g.write(', ${d_count})')

					if d_i < m.params.len - 1 {
						g.write(', ')
					}
					d_count++
				}
				break
			} else if i - 1 < node.args.len - 1 {
				g.expr(node.args[i - 1].expr)
				g.write(', ')
			} else if !expand_strs && i == node.args.len {
				g.expr(node.args[i - 1].expr)
				break
			} else {
				// last argument; try to expand if it's []string
				idx := i - node.args.len
				last_arg := g.expr_string(node.args.last().expr)
				// t := g.table.sym(m.params[i].typ)
				// g.write('/*nr_args=${node.args.len} m.params.len=${m.params.len} i=${i} t=${t.name} ${m.params}*/')
				if m.params[i].typ.is_int() || m.params[i].typ.idx() == ast.bool_type_idx {
					// Gets the type name and cast the string to the type with the string_<type> function
					type_name := g.table.type_symbols[int(m.params[i].typ)].str()
					g.write('string_${type_name}(((string*)${last_arg}.data) [${idx}])')
				} else {
					g.write('((string*)${last_arg}.data) [${idx}] ')
				}
				if i < m.params.len - 1 {
					g.write(', ')
				}
			}
		}
		g.write(')')
		if !g.inside_call && node.or_block.kind != .block && m.return_type.has_option_or_result() {
			g.write('.data)')
		}
		if node.or_block.kind != .absent && m.return_type.has_option_or_result() {
			if !g.inside_assign {
				cur_line := g.go_before_last_stmt()
				tmp_var := g.new_tmp_var()
				g.write('${g.typ(m.return_type)} ${tmp_var} = ')
				g.write(cur_line)
				g.or_block(tmp_var, node.or_block, m.return_type)
			}
		}
		return
	}
	mut j := 0
	for method in sym.methods {
		// if method.return_type != ast.void_type {
		if method.return_type != node.result_type {
			continue
		}
		if method.params.len != 1 {
			continue
		}
		// receiver := method.args[0]
		// if !p.expr_var.ptr {
		// p.error('`$p.expr_var.name` needs to be a reference')
		// }
		amp := '' // if receiver.is_mut && !p.expr_var.ptr { '&' } else { '' }
		if node.is_vweb {
			if j > 0 {
				g.write(' else ')
			}
			g.write('if (string__eq(${node.method_name}, _SLIT("${method.name}"))) ')
		}
		g.write('${util.no_dots(sym.name)}_${method.name}(${amp} ')
		g.expr(node.left)
		g.writeln(');')
		j++
	}
}

fn cgen_attrs(attrs []ast.Attr) []string {
	mut res := []string{cap: attrs.len}
	for attr in attrs {
		// we currently don't quote 'arg' (otherwise we could just use `s := attr.str()`)
		mut s := attr.name
		if attr.arg.len > 0 {
			s += ': ${attr.arg}'
		}
		if attr.kind == .string {
			s = escape_quotes(s)
		}
		res << '_SLIT("${s}")'
	}
	return res
}

fn (mut g Gen) comptime_at(node ast.AtExpr) {
	if node.kind == .vmod_file {
		val := cescape_nonascii(util.smart_quote(node.val, false))
		g.write('_SLIT("${val}")')
	} else {
		val := node.val.replace('\\', '\\\\')
		g.write('_SLIT("${val}")')
	}
}

fn (mut g Gen) comptime_if(node ast.IfExpr) {
	if !node.is_expr && !node.has_else && node.branches.len == 1 {
		if node.branches[0].stmts.len == 0 {
			// empty ifdef; result of target OS != conditional => skip
			return
		}
		if !g.pref.output_cross_c {
			if node.branches[0].cond is ast.Ident {
				if g.pref.os == (pref.os_from_string(node.branches[0].cond.name) or {
					pref.OS._auto
				}) {
					// Same target OS as the conditional...
					// => skip the #if defined ... #endif wrapper
					// and just generate the branch statements:
					g.indent--
					g.stmts(node.branches[0].stmts)
					g.indent++
					return
				}
			}
		}
	}
	tmp_var := g.new_tmp_var()
	is_opt_or_result := node.typ.has_option_or_result()
	line := if node.is_expr {
		stmt_str := g.go_before_last_stmt()
		g.write(util.tabs(g.indent))
		styp := g.typ(node.typ)
		g.writeln('${styp} ${tmp_var};')
		stmt_str.trim_space()
	} else {
		''
	}
	mut comptime_if_stmts_skip := false // don't write any statements if the condition is false
	// (so that for example windows calls don't get generated inside `$if macos` which
	// will lead to compilation errors)
	mut comptime_may_skip_else := false

	for i, branch in node.branches {
		start_pos := g.out.len
		if comptime_may_skip_else {
			continue // if we already have a known true, ignore other branches
		}
		if i == node.branches.len - 1 && node.has_else {
			g.writeln('#else')
			comptime_if_stmts_skip = comptime_may_skip_else
		} else {
			if i == 0 {
				g.write('#if ')
			} else {
				g.write('#elif ')
			}
			comptime_if_stmts_skip, comptime_may_skip_else = g.comptime_if_cond(branch.cond,
				branch.pkg_exist)
			if !comptime_if_stmts_skip && comptime_may_skip_else {
				comptime_may_skip_else = false // if the cond is false, not skip else branch
			}
			comptime_if_stmts_skip = !comptime_if_stmts_skip
			g.writeln('')
		}
		expr_str := g.out.last_n(g.out.len - start_pos).trim_space()
		if expr_str != '' {
			if g.defer_ifdef != '' {
				g.defer_ifdef += '\n' + '\t'.repeat(g.indent + 1)
			}
			g.defer_ifdef += expr_str
		}
		if node.is_expr {
			len := branch.stmts.len
			if len > 0 {
				last := branch.stmts.last() as ast.ExprStmt
				if len > 1 {
					g.indent++
					g.writeln('{')
					g.stmts(branch.stmts[..len - 1])
					g.set_current_pos_as_last_stmt_pos()
					prev_skip_stmt_pos := g.skip_stmt_pos
					g.skip_stmt_pos = true
					if is_opt_or_result {
						tmp_var2 := g.new_tmp_var()
						g.write('{ ${g.base_type(node.typ)} ${tmp_var2} = ')
						g.stmt(last)
						g.writeln('_result_ok(&(${g.base_type(node.typ)}[]) { ${tmp_var2} }, (_result*)(&${tmp_var}), sizeof(${g.base_type(node.typ)}));')
						g.writeln('}')
					} else {
						g.write('\t${tmp_var} = ')
						g.stmt(last)
					}
					g.skip_stmt_pos = prev_skip_stmt_pos
					g.writeln(';')
					g.writeln('}')
					g.indent--
				} else {
					g.indent++
					g.set_current_pos_as_last_stmt_pos()
					prev_skip_stmt_pos := g.skip_stmt_pos
					g.skip_stmt_pos = true
					if is_opt_or_result {
						tmp_var2 := g.new_tmp_var()
						g.write('{ ${g.base_type(node.typ)} ${tmp_var2} = ')
						g.stmt(last)
						g.writeln('_result_ok(&(${g.base_type(node.typ)}[]) { ${tmp_var2} }, (_result*)(&${tmp_var}), sizeof(${g.base_type(node.typ)}));')
						g.writeln('}')
					} else {
						g.write('${tmp_var} = ')
						g.stmt(last)
					}
					g.skip_stmt_pos = prev_skip_stmt_pos
					g.writeln(';')
					g.indent--
				}
			}
		} else {
			// Only wrap the contents in {} if we're inside a function, not on the top level scope
			should_create_scope := unsafe { g.fn_decl != 0 }
			if should_create_scope {
				g.writeln('{')
			}
			if !comptime_if_stmts_skip {
				g.stmts(branch.stmts)
			}
			if should_create_scope {
				g.writeln('}')
			}
		}
	}
	g.defer_ifdef = ''
	g.writeln('#endif')
	if node.is_expr {
		g.write('${line} ${tmp_var}')
	}
}

fn (mut g Gen) get_expr_type(cond ast.Expr) ast.Type {
	match cond {
		ast.Ident {
			return if g.comptime.is_comptime_var(cond) {
				g.unwrap_generic(g.comptime.get_comptime_var_type(cond))
			} else {
				g.unwrap_generic(cond.obj.typ)
			}
		}
		ast.TypeNode {
			return g.unwrap_generic(cond.typ)
		}
		ast.SelectorExpr {
			if cond.gkind_field == .typ {
				return g.unwrap_generic(cond.name_type)
			} else if cond.gkind_field == .unaliased_typ {
				return g.table.unaliased_type(g.unwrap_generic(cond.name_type))
			} else {
				name := '${cond.expr}.${cond.field_name}'
				if name in g.comptime.type_map {
					return g.comptime.type_map[name]
				} else {
					return g.unwrap_generic(cond.typ)
				}
			}
		}
		else {
			return ast.void_type
		}
	}
}

// returns the value of the bool comptime expression and if next branches may be discarded
// returning `false` means the statements inside the $if can be skipped
fn (mut g Gen) comptime_if_cond(cond ast.Expr, pkg_exist bool) (bool, bool) {
	match cond {
		ast.BoolLiteral {
			g.expr(cond)
			return cond.val, true
		}
		ast.ParExpr {
			g.write('(')
			is_cond_true, may_discard := g.comptime_if_cond(cond.expr, pkg_exist)
			g.write(')')
			return is_cond_true, may_discard
		}
		ast.PrefixExpr {
			g.write(cond.op.str())
			is_cond_true, _ := g.comptime_if_cond(cond.right, pkg_exist)
			if cond.op == .not {
				if cond.right in [ast.BoolLiteral, ast.SelectorExpr] {
					return !is_cond_true, true
				}
			}
			return is_cond_true, false
		}
		ast.PostfixExpr {
			ifdef := g.comptime_if_to_ifdef((cond.expr as ast.Ident).name, true) or {
				verror(err.str())
				return false, true
			}
			g.write('defined(${ifdef})')
			return true, false
		}
		ast.InfixExpr {
			match cond.op {
				.and, .logical_or {
					l, d1 := g.comptime_if_cond(cond.left, pkg_exist)
					g.write(' ${cond.op} ')
					r, d2 := g.comptime_if_cond(cond.right, pkg_exist)
					return if cond.op == .and { l && r } else { l || r }, d1 && d1 == d2
				}
				.key_is, .not_is {
					if cond.left in [ast.TypeNode, ast.Ident, ast.SelectorExpr]
						&& cond.right in [ast.ComptimeType, ast.TypeNode] {
						exp_type := g.get_expr_type(cond.left)
						if cond.right is ast.ComptimeType {
							is_true := g.comptime.is_comptime_type(exp_type, cond.right)
							if cond.op == .key_is {
								if is_true {
									g.write('1')
								} else {
									g.write('0')
								}
								return is_true, true
							} else {
								if is_true {
									g.write('0')
								} else {
									g.write('1')
								}
								return !is_true, true
							}
						} else {
							got_type := g.unwrap_generic((cond.right as ast.TypeNode).typ)
							got_sym := g.table.sym(got_type)

							if got_sym.kind == .interface && got_sym.info is ast.Interface {
								is_true := exp_type.has_flag(.option) == got_type.has_flag(.option)
									&& g.table.does_type_implement_interface(exp_type, got_type)
								if cond.op == .key_is {
									if is_true {
										g.write('1 && ${exp_type.has_flag(.option)} == ${got_type.has_flag(.option)}')
									} else {
										g.write('0')
									}
									return is_true, true
								} else if cond.op == .not_is {
									if is_true {
										g.write('0')
									} else {
										g.write('1')
									}
									return !is_true, true
								}
							}
<<<<<<< HEAD
							if cond.op == .key_is {
								g.write('${int(exp_type.idx())} == ${int(got_type.idx())} && ${exp_type.has_flag(.option)} == ${got_type.has_flag(.option)}')
=======
							if got_sym.info is ast.FnType && cond.left is ast.Ident
								&& g.comptime.comptime_for_method_var == cond.left.name {
								is_compatible := g.table.fn_signature(got_sym.info.func,
									skip_receiver: true
									type_only:     true
								) == g.table.fn_signature(g.comptime.comptime_for_method,
									skip_receiver: true
									type_only:     true
								)
								if cond.op == .key_is {
									g.write(int(is_compatible).str())
									return is_compatible, true
								} else {
									g.write(int(!is_compatible).str())
									return !is_compatible, true
								}
							} else if cond.op == .key_is {
								g.write('${exp_type.idx()} == ${got_type.idx()} && ${exp_type.has_flag(.option)} == ${got_type.has_flag(.option)}')
>>>>>>> 5ec9bb54
								return exp_type == got_type, true
							} else {
								g.write('${int(exp_type.idx())} != ${int(got_type.idx())}')
								return exp_type != got_type, true
							}
						}
					}
				}
				.eq, .ne {
					// TODO: Implement `$if method.args.len == 1`
					if cond.left is ast.SelectorExpr && (g.comptime.comptime_for_field_var.len > 0
						|| g.comptime.comptime_for_method != unsafe { nil }) {
						if cond.right is ast.StringLiteral {
							if cond.left.expr is ast.Ident && cond.left.field_name == 'name' {
								if g.comptime.comptime_for_method_var.len > 0
									&& cond.left.expr.name == g.comptime.comptime_for_method_var {
									is_true := if cond.op == .eq {
										g.comptime.comptime_for_method.name == cond.right.val
									} else {
										g.comptime.comptime_for_method.name != cond.right.val
									}
									if is_true {
										g.write('1')
									} else {
										g.write('0')
									}
									return is_true, true
								} else if g.comptime.comptime_for_field_var.len > 0
									&& cond.left.expr.name == g.comptime.comptime_for_field_var {
									is_true := if cond.op == .eq {
										g.comptime.comptime_for_field_value.name == cond.right.val
									} else {
										g.comptime.comptime_for_field_value.name != cond.right.val
									}
									if is_true {
										g.write('1')
									} else {
										g.write('0')
									}
									return is_true, true
								}
							}
						} else if cond.right is ast.IntegerLiteral {
							if g.comptime.is_comptime_selector_field_name(cond.left, 'indirections') {
								is_true := match cond.op {
									.eq { g.comptime.comptime_for_field_type.nr_muls() == cond.right.val.i64() }
									.ne { g.comptime.comptime_for_field_type.nr_muls() != cond.right.val.i64() }
									else { false }
								}
								if is_true {
									g.write('1')
								} else {
									g.write('0')
								}
								return is_true, true
							}
						}
					}
					if cond.left is ast.SelectorExpr || cond.right is ast.SelectorExpr {
						l, d1 := g.comptime_if_cond(cond.left, pkg_exist)
						g.write(' ${cond.op} ')
						r, d2 := g.comptime_if_cond(cond.right, pkg_exist)
						return if cond.op == .eq { l == r } else { l != r }, d1 && d1 == d2
					} else {
						g.write('1')
						return true, true
					}
				}
				.key_in, .not_in {
					if cond.left in [ast.TypeNode, ast.SelectorExpr, ast.Ident]
						&& cond.right is ast.ArrayInit {
						checked_type := g.get_expr_type(cond.left)

						for expr in cond.right.exprs {
							if expr is ast.ComptimeType {
								if g.comptime.is_comptime_type(checked_type, expr as ast.ComptimeType) {
									if cond.op == .key_in {
										g.write('1')
									} else {
										g.write('0')
									}
									return cond.op == .key_in, true
								}
							} else if expr is ast.TypeNode {
								got_type := g.unwrap_generic(expr.typ)
								if checked_type.idx() == got_type.idx()
									&& checked_type.has_flag(.option) == got_type.has_flag(.option) {
									if cond.op == .key_in {
										g.write('1')
									} else {
										g.write('0')
									}
									return cond.op == .key_in, true
								}
							}
						}
						if cond.op == .not_in {
							g.write('1')
						} else {
							g.write('0')
						}
						return cond.op == .not_in, true
					}
				}
				.gt, .lt, .ge, .le {
					if cond.left is ast.SelectorExpr && cond.right is ast.IntegerLiteral
						&& g.comptime.is_comptime_selector_field_name(cond.left, 'indirections') {
						is_true := match cond.op {
							.gt { g.comptime.comptime_for_field_type.nr_muls() > cond.right.val.i64() }
							.lt { g.comptime.comptime_for_field_type.nr_muls() < cond.right.val.i64() }
							.ge { g.comptime.comptime_for_field_type.nr_muls() >= cond.right.val.i64() }
							.le { g.comptime.comptime_for_field_type.nr_muls() <= cond.right.val.i64() }
							else { false }
						}
						if is_true {
							g.write('1')
						} else {
							g.write('0')
						}
						return is_true, true
					} else {
						return true, false
					}
				}
				else {
					return true, false
				}
			}
		}
		ast.Ident {
			ifdef := g.comptime_if_to_ifdef(cond.name, false) or { 'true' } // handled in checker
			g.write('defined(${ifdef})')
			return true, false
		}
		ast.ComptimeCall {
			if cond.method_name == 'pkgconfig' {
				g.write('${pkg_exist}')
				return true, false
			}
			if cond.method_name == 'd' {
				if cond.result_type == ast.bool_type {
					if cond.compile_value == 'true' {
						g.write('1')
					} else {
						g.write('0')
					}
				} else {
					g.write('defined(CUSTOM_DEFINE_${cond.args_var})')
				}
				return true, false
			}
			return true, false
		}
		ast.SelectorExpr {
			if g.comptime.comptime_for_field_var != '' && cond.expr is ast.Ident
				&& cond.expr.name == g.comptime.comptime_for_field_var
				&& cond.field_name in ['is_mut', 'is_pub', 'is_shared', 'is_atomic', 'is_option', 'is_array', 'is_map', 'is_chan', 'is_struct', 'is_alias', 'is_enum'] {
				ret_bool := g.comptime.get_comptime_selector_bool_field(cond.field_name)
				g.write(ret_bool.str())
				return ret_bool, true
			} else {
				g.write('1')
				return true, true
			}
		}
		else {
			// should be unreachable, but just in case
			g.write('1')
			return true, true
		}
	}
}

// push_new_comptime_info saves the current comptime information
fn (mut g Gen) push_new_comptime_info() {
	g.comptime_info_stack << comptime.ComptimeInfo{
		resolver:                     g.comptime.resolver
		table:                        g.comptime.table
		type_map:                     g.comptime.type_map.clone()
		inside_comptime_for:          g.comptime.inside_comptime_for
		comptime_for_variant_var:     g.comptime.comptime_for_variant_var
		comptime_for_field_var:       g.comptime.comptime_for_field_var
		comptime_for_field_type:      g.comptime.comptime_for_field_type
		comptime_for_field_value:     g.comptime.comptime_for_field_value
		comptime_for_enum_var:        g.comptime.comptime_for_enum_var
		comptime_for_method_var:      g.comptime.comptime_for_method_var
		comptime_for_method:          g.comptime.comptime_for_method
		comptime_for_method_ret_type: g.comptime.comptime_for_method_ret_type
		comptime_loop_id:             g.comptime.comptime_loop_id++
	}
}

// pop_comptime_info pops the current comptime information frame
fn (mut g Gen) pop_comptime_info() {
	old := g.comptime_info_stack.pop()
	g.comptime.resolver = old.resolver
	g.comptime.table = old.table
	g.comptime.type_map = old.type_map.clone()
	g.comptime.inside_comptime_for = old.inside_comptime_for
	g.comptime.comptime_for_variant_var = old.comptime_for_variant_var
	g.comptime.comptime_for_field_var = old.comptime_for_field_var
	g.comptime.comptime_for_field_type = old.comptime_for_field_type
	g.comptime.comptime_for_field_value = old.comptime_for_field_value
	g.comptime.comptime_for_enum_var = old.comptime_for_enum_var
	g.comptime.comptime_for_method_var = old.comptime_for_method_var
	g.comptime.comptime_for_method = old.comptime_for_method
	g.comptime.comptime_for_method_ret_type = old.comptime_for_method_ret_type
}

fn (mut g Gen) resolve_comptime_type(node ast.Expr, default_type ast.Type) ast.Type {
	if (node is ast.Ident && g.comptime.is_comptime_var(node)) || node is ast.ComptimeSelector {
		return g.comptime.get_comptime_var_type(node)
	} else if node is ast.SelectorExpr && node.expr_type != 0 {
		if node.expr is ast.Ident && g.comptime.is_comptime_selector_type(node) {
			return g.comptime.get_type_from_comptime_var(node.expr)
		}
		sym := g.table.sym(g.unwrap_generic(node.expr_type))
		if f := g.table.find_field_with_embeds(sym, node.field_name) {
			return f.typ
		}
	}
	return default_type
}

fn (mut g Gen) comptime_for(node ast.ComptimeFor) {
	sym := if node.typ != g.field_data_type {
		g.table.final_sym(g.unwrap_generic(node.typ))
	} else {
		g.table.final_sym(g.comptime.comptime_for_field_type)
	}
	g.writeln('/* \$for ${node.val_var} in ${sym.name}.${node.kind.str()} */ {')
	g.indent++
	mut i := 0

	if node.kind == .methods {
		mut methods := sym.methods.filter(it.attrs.len == 0) // methods without attrs first
		methods_with_attrs := sym.methods.filter(it.attrs.len > 0) // methods with attrs second
		methods << methods_with_attrs
		if methods.len > 0 {
			g.writeln('FunctionData ${node.val_var} = {0};')
		}
		typ_vweb_result := g.table.find_type_idx('vweb.Result')
		for method in methods {
			g.push_new_comptime_info()
			// filter vweb route methods (non-generic method)
			if method.receiver_type != 0 && method.return_type == typ_vweb_result {
				rec_sym := g.table.sym(method.receiver_type)
				if rec_sym.kind == .struct {
					if _ := g.table.find_field_with_embeds(rec_sym, 'Context') {
						if method.generic_names.len > 0
							|| (method.params.len > 1 && method.attrs.len == 0) {
							g.pop_comptime_info()
							continue
						}
					}
				}
			}
			g.comptime.comptime_for_method = unsafe { &method }
			g.comptime.comptime_for_method_var = node.val_var
			g.writeln('/* method ${i} */ {')
			g.writeln('\t${node.val_var}.name = _SLIT("${method.name}");')
			if method.attrs.len == 0 {
				g.writeln('\t${node.val_var}.attrs = __new_array_with_default(0, 0, sizeof(string), 0);')
			} else {
				attrs := cgen_attrs(method.attrs)
				g.writeln(
					'\t${node.val_var}.attrs = new_array_from_c_array(${attrs.len}, ${attrs.len}, sizeof(string), _MOV((string[${attrs.len}]){' +
					attrs.join(', ') + '}));\n')
			}
			if method.params.len < 2 {
				// 0 or 1 (the receiver) args
				g.writeln('\t${node.val_var}.args = __new_array_with_default(0, 0, sizeof(MethodParam), 0);')
			} else {
				len := method.params.len - 1
				g.write('\t${node.val_var}.args = new_array_from_c_array(${len}, ${len}, sizeof(MethodParam), _MOV((MethodParam[${len}]){')
				// Skip receiver arg
				for j, arg in method.params[1..] {
					typ := arg.typ.idx()
					g.write('{${typ.str()}, _SLIT("${arg.name}")}')
					if j < len - 1 {
						g.write(', ')
					}
					g.comptime.type_map['${node.val_var}.args[${j}].typ'] = typ
				}
				g.writeln('}));\n')
			}
			mut sig := 'fn ('
			// skip the first (receiver) arg
			for j, arg in method.params[1..] {
				// TODO: ignore mut/pts in sig for now
				typ := arg.typ.set_nr_muls(0)
				sig += g.table.sym(typ).name
				if j < method.params.len - 2 {
					sig += ', '
				}
			}
			sig += ')'
			ret_type := g.table.sym(method.return_type).name
			if ret_type != 'void' {
				sig += ' ${ret_type}'
			}
			styp := g.table.find_type_idx(sig)

			// TODO: type aliases
			ret_typ := method.return_type
			g.writeln('\t${node.val_var}.typ = ${int(styp)};')
			g.writeln('\t${node.val_var}.return_type = ${int(ret_typ.idx())};')

			g.comptime.type_map['${node.val_var}.return_type'] = ret_typ
			g.comptime.type_map['${node.val_var}.typ'] = styp
			g.stmts(node.stmts)
			i++
			g.writeln('}')
			g.pop_comptime_info()
		}
	} else if node.kind == .fields {
		if sym.kind in [.struct, .interface] {
			fields := match sym.info {
				ast.Struct {
					sym.info.fields
				}
				ast.Interface {
					sym.info.fields
				}
				else {
					g.error('comptime field lookup is supported only for structs and interfaces, and ${sym.name} is neither',
						node.pos)
					[]ast.StructField{len: 0}
				}
			}
			if fields.len > 0 {
				g.writeln('\tFieldData ${node.val_var} = {0};')
			}
			g.push_new_comptime_info()
			for field in fields {
				g.comptime.inside_comptime_for = true
				g.comptime.comptime_for_field_var = node.val_var
				g.comptime.comptime_for_field_value = field
				g.comptime.comptime_for_field_type = field.typ
				g.writeln('/* field ${i} */ {')
				g.writeln('\t${node.val_var}.name = _SLIT("${field.name}");')
				if field.attrs.len == 0 {
					g.writeln('\t${node.val_var}.attrs = __new_array_with_default(0, 0, sizeof(string), 0);')
				} else {
					attrs := cgen_attrs(field.attrs)
					g.writeln(
						'\t${node.val_var}.attrs = new_array_from_c_array(${attrs.len}, ${attrs.len}, sizeof(string), _MOV((string[${attrs.len}]){' +
						attrs.join(', ') + '}));\n')
				}
				field_sym := g.table.sym(field.typ)
				styp := field.typ
				unaliased_styp := g.table.unaliased_type(styp)

				g.writeln('\t${node.val_var}.typ = ${int(styp.idx())};')
				g.writeln('\t${node.val_var}.unaliased_typ = ${int(unaliased_styp.idx())};')
				g.writeln('\t${node.val_var}.is_pub = ${field.is_pub};')
				g.writeln('\t${node.val_var}.is_mut = ${field.is_mut};')

				g.writeln('\t${node.val_var}.is_shared = ${field.typ.has_flag(.shared_f)};')
				g.writeln('\t${node.val_var}.is_atomic = ${field.typ.has_flag(.atomic_f)};')
				g.writeln('\t${node.val_var}.is_option = ${field.typ.has_flag(.option)};')

				g.writeln('\t${node.val_var}.is_array = ${field_sym.kind in [.array, .array_fixed]};')
				g.writeln('\t${node.val_var}.is_map = ${field_sym.kind == .map};')
				g.writeln('\t${node.val_var}.is_chan = ${field_sym.kind == .chan};')
				g.writeln('\t${node.val_var}.is_struct = ${field_sym.kind == .struct};')
				g.writeln('\t${node.val_var}.is_alias = ${field_sym.kind == .alias};')
				g.writeln('\t${node.val_var}.is_enum = ${field_sym.kind == .enum};')

				g.writeln('\t${node.val_var}.indirections = ${field.typ.nr_muls()};')

				g.comptime.type_map['${node.val_var}.typ'] = field.typ
				g.comptime.type_map['${node.val_var}.unaliased_typ'] = unaliased_styp
				g.stmts(node.stmts)
				i++
				g.writeln('}')
			}
			g.pop_comptime_info()
		}
	} else if node.kind == .values {
		if sym.kind == .enum {
			if sym.info is ast.Enum {
				if sym.info.vals.len > 0 {
					g.writeln('\tEnumData ${node.val_var} = {0};')
				}
				g.push_new_comptime_info()
				for val in sym.info.vals {
					g.comptime.comptime_for_enum_var = node.val_var
					g.comptime.type_map['${node.val_var}.typ'] = node.typ

					g.writeln('/* enum vals ${i} */ {')
					g.writeln('\t${node.val_var}.name = _SLIT("${val}");')
					g.write('\t${node.val_var}.value = ')
					if g.pref.translated && node.typ.is_number() {
						g.writeln('_const_main__${val};')
					} else {
						g.writeln('${g.typ(node.typ)}__${val};')
					}
					enum_attrs := sym.info.attrs[val]
					if enum_attrs.len == 0 {
						g.writeln('\t${node.val_var}.attrs = __new_array_with_default(0, 0, sizeof(string), 0);')
					} else {
						attrs := cgen_attrs(enum_attrs)
						g.writeln(
							'\t${node.val_var}.attrs = new_array_from_c_array(${attrs.len}, ${attrs.len}, sizeof(string), _MOV((string[${attrs.len}]){' +
							attrs.join(', ') + '}));\n')
					}
					g.stmts(node.stmts)
					g.writeln('}')
					i++
				}
				g.pop_comptime_info()
			}
		}
	} else if node.kind == .attributes {
		attrs := g.table.get_attrs(sym)
		if attrs.len > 0 {
			g.writeln('\tVAttribute ${node.val_var} = {0};')

			for attr in attrs {
				g.writeln('/* attribute ${i} */ {')
				g.writeln('\t${node.val_var}.name = _SLIT("${attr.name}");')
				g.writeln('\t${node.val_var}.has_arg = ${attr.has_arg};')
				g.writeln('\t${node.val_var}.arg = _SLIT("${attr.arg}");')
				g.writeln('\t${node.val_var}.kind = AttributeKind__${attr.kind};')
				g.stmts(node.stmts)
				g.writeln('}')
				i++
			}
		}
	} else if node.kind == .variants {
		if sym.info is ast.SumType {
			if sym.info.variants.len > 0 {
				g.writeln('\tVariantData ${node.val_var} = {0};')
			}
			g.comptime.inside_comptime_for = true
			g.push_new_comptime_info()
			for variant in sym.info.variants {
				g.comptime.comptime_for_variant_var = node.val_var
				g.comptime.type_map['${node.val_var}.typ'] = variant

				g.writeln('/* variant ${i} */ {')
				g.writeln('\t${node.val_var}.typ = ${int(variant)};')
				g.stmts(node.stmts)
				g.writeln('}')
				i++
			}
			g.pop_comptime_info()
		}
	} else if node.kind == .params {
		method := g.comptime.comptime_for_method

		if method.params.len > 0 {
			g.writeln('\tMethodParam ${node.val_var} = {0};')
		}
		g.push_new_comptime_info()
		g.comptime.inside_comptime_for = true
		g.comptime.comptime_for_method_param_var = node.val_var
		for param in method.params[1..] {
			g.comptime.type_map['${node.val_var}.typ'] = param.typ

			g.writeln('/* method param ${i} */ {')
			g.writeln('\t${node.val_var}.typ = ${int(param.typ)};')
			g.writeln('\t${node.val_var}.name = _SLIT("${param.name}");')
			g.stmts(node.stmts)
			g.writeln('}')
			i++
		}
		g.pop_comptime_info()
	}
	g.indent--
	g.writeln('}// \$for')
}

fn (mut g Gen) comptime_if_to_ifdef(name string, is_comptime_option bool) !string {
	match name {
		// platforms/os-es:
		'windows' {
			return '_WIN32'
		}
		'ios' {
			return '__TARGET_IOS__'
		}
		'macos' {
			return '__APPLE__'
		}
		'mach' {
			return '__MACH__'
		}
		'darwin' {
			return '__DARWIN__'
		}
		'hpux' {
			return '__HPUX__'
		}
		'gnu' {
			return '__GNU__'
		}
		'qnx' {
			return '__QNX__'
		}
		'linux' {
			return '__linux__'
		}
		'serenity' {
			return '__serenity__'
		}
		'plan9' {
			return '__plan9__'
		}
		'vinix' {
			return '__vinix__'
		}
		'freebsd' {
			return '__FreeBSD__'
		}
		'openbsd' {
			return '__OpenBSD__'
		}
		'netbsd' {
			return '__NetBSD__'
		}
		'bsd' {
			return '__BSD__'
		}
		'dragonfly' {
			return '__DragonFly__'
		}
		'android' {
			return '__ANDROID__'
		}
		'termux' {
			// Note: termux is running on Android natively so __ANDROID__ will also be defined
			return '__TERMUX__'
		}
		'solaris' {
			return '__sun'
		}
		'haiku' {
			return '__HAIKU__'
		}
		//
		'js' {
			return '_VJS'
		}
		'wasm32_emscripten' {
			return '__EMSCRIPTEN__'
		}
		'native' {
			return '_VNATIVE' // when using the native backend, cgen is inactive
		}
		// compilers:
		'gcc' {
			return '__V_GCC__'
		}
		'tinyc' {
			return '__TINYC__'
		}
		'clang' {
			return '__clang__'
		}
		'mingw' {
			return '__MINGW32__'
		}
		'msvc' {
			return '_MSC_VER'
		}
		'cplusplus' {
			return '__cplusplus'
		}
		// other:
		'threads' {
			return '__VTHREADS__'
		}
		'gcboehm' {
			return '_VGCBOEHM'
		}
		'debug' {
			return '_VDEBUG'
		}
		'prod' {
			return '_VPROD'
		}
		'profile' {
			return '_VPROFILE'
		}
		'test' {
			return '_VTEST'
		}
		'glibc' {
			return '__GLIBC__'
		}
		'prealloc' {
			return '_VPREALLOC'
		}
		'no_bounds_checking' {
			return 'CUSTOM_DEFINE_no_bounds_checking'
		}
		'freestanding' {
			return '_VFREESTANDING'
		}
		'autofree' {
			return '_VAUTOFREE'
		}
		// architectures:
		'amd64' {
			return '__V_amd64'
		}
		'aarch64', 'arm64' {
			return '__V_arm64'
		}
		'arm32' {
			return '__V_arm32'
		}
		'i386' {
			return '__V_x86'
		}
		'rv64', 'riscv64' {
			return '__V_rv64'
		}
		// bitness:
		'x64' {
			return 'TARGET_IS_64BIT'
		}
		'x32' {
			return 'TARGET_IS_32BIT'
		}
		// endianness:
		'little_endian' {
			return 'TARGET_ORDER_IS_LITTLE'
		}
		'big_endian' {
			return 'TARGET_ORDER_IS_BIG'
		}
		'fast_math' {
			if g.pref.ccompiler_type == .msvc {
				// turned on by: `-cflags /fp:fast`
				return '_M_FP_FAST'
			}
			// turned on by: `-cflags -ffast-math`
			return '__FAST_MATH__'
		}
		else {
			if is_comptime_option
				|| (g.pref.compile_defines_all.len > 0 && name in g.pref.compile_defines_all) {
				return 'CUSTOM_DEFINE_${name}'
			}
			return error('bad os ifdef name "${name}"') // should never happen, caught in the checker
		}
	}
	return error('none')
}<|MERGE_RESOLUTION|>--- conflicted
+++ resolved
@@ -574,10 +574,6 @@
 									return !is_true, true
 								}
 							}
-<<<<<<< HEAD
-							if cond.op == .key_is {
-								g.write('${int(exp_type.idx())} == ${int(got_type.idx())} && ${exp_type.has_flag(.option)} == ${got_type.has_flag(.option)}')
-=======
 							if got_sym.info is ast.FnType && cond.left is ast.Ident
 								&& g.comptime.comptime_for_method_var == cond.left.name {
 								is_compatible := g.table.fn_signature(got_sym.info.func,
@@ -595,8 +591,7 @@
 									return !is_compatible, true
 								}
 							} else if cond.op == .key_is {
-								g.write('${exp_type.idx()} == ${got_type.idx()} && ${exp_type.has_flag(.option)} == ${got_type.has_flag(.option)}')
->>>>>>> 5ec9bb54
+								g.write('${int(exp_type.idx())} == ${int(got_type.idx())} && ${exp_type.has_flag(.option)} == ${got_type.has_flag(.option)}')
 								return exp_type == got_type, true
 							} else {
 								g.write('${int(exp_type.idx())} != ${int(got_type.idx())}')
