--- conflicted
+++ resolved
@@ -447,15 +447,9 @@
 	} else if field.typ.has_flag(.option) {
 		g.gen_option_error(field.typ, ast.None{})
 		return true
-<<<<<<< HEAD
-		// } else if sym.info is ast.SumType {
-		// 	g.write(g.type_default_sumtype(field.typ, sym))
-		// 	return true
-=======
 	} else if sym.info is ast.SumType {
 		g.write(g.type_default_sumtype(field.typ, sym))
 		return true
->>>>>>> 2dab3b98
 	} else if sym.info is ast.ArrayFixed {
 		g.write('{')
 		for i in 0 .. sym.info.size {
@@ -473,21 +467,6 @@
 		g.write(g.type_default(field.typ))
 	}
 	return true
-}
-
-fn (mut g Gen) is_empty_struct(t Type) bool {
-	sym := t.unaliased_sym
-	match sym.info {
-		ast.Struct {
-			if sym.info.fields.len > 0 || sym.info.embeds.len > 0 {
-				return false
-			}
-			return true
-		}
-		else {
-			return false
-		}
-	}
 }
 
 fn (mut g Gen) struct_decl(s ast.Struct, name string, is_anon bool) {
