// Copyright (c) 2019-2024 Alexander Medvednikov. All rights reserved.
// Use of this source code is governed by an MIT license
// that can be found in the LICENSE file.
module c

import v.ast

const skip_struct_init = ['struct stat', 'struct addrinfo']

fn (mut g Gen) struct_init(node ast.StructInit) {
	mut is_update_tmp_var := false
	mut tmp_update_var := ''
	if node.has_update_expr && !node.update_expr.is_lvalue() {
		is_update_tmp_var = true

		tmp_update_var = g.new_tmp_var()
		s := g.go_before_last_stmt()
		g.empty_line = true

		styp := g.styp(node.update_expr_type)
		g.write('${styp} ${tmp_update_var} = ')
		g.expr(node.update_expr)
		g.writeln(';')
		g.empty_line = false

		g.write(s)
	}
	unalised_typ := g.table.unaliased_type(node.typ)
	styp := if g.table.sym(unalised_typ).language == .v {
		g.styp(unalised_typ).replace('*', '')
	} else {
		g.styp(node.typ)
	}
	mut shared_styp := '' // only needed for shared x := St{...
	if styp in skip_struct_init {
		// needed for c++ compilers
		g.go_back(3)
		return
	}
	unwrapped_typ := g.unwrap_generic(node.typ)
	mut sym := g.table.final_sym(unwrapped_typ)
	if sym.kind == .sum_type {
		if node.typ.has_flag(.generic) && unwrapped_typ.is_ptr() {
			g.write('&(')
			g.write(g.type_default_sumtype(unwrapped_typ.set_nr_muls(0), sym))
			g.write(')')
		} else {
			g.write(g.type_default_sumtype(unwrapped_typ, sym))
		}
		return
	} else if sym.kind == .map {
		g.write(g.type_default(unwrapped_typ))
		return
	}
	is_amp := g.is_amp
	is_multiline := node.init_fields.len > 5
	g.is_amp = false // reset the flag immediately so that other struct inits in this expr are handled correctly
	if is_amp {
		g.go_back(1) // delete the `&` already generated in `prefix_expr()
	}
	mut aligned := 0
	mut is_anon := false
	mut is_array_fixed_struct_init := false // return T{} where T is fixed array
	if mut sym.info is ast.Struct {
		if attr := sym.info.attrs.find_first('aligned') {
			aligned = if attr.arg == '' { 0 } else { attr.arg.int() }
		}
		is_anon = sym.info.is_anon
	}
	is_generic_default := sym.kind !in [.struct, .array_fixed] && node.typ.has_flag(.generic) // T{}
	is_array := sym.kind in [.array_fixed, .array]
	if sym.kind == .array_fixed {
		arr_info := sym.array_fixed_info()
		is_array_fixed_struct_init = g.inside_return
			&& g.table.final_sym(arr_info.elem_type).kind == .struct
	}

	// detect if we need type casting on msvc initialization
	const_msvc_init := g.is_cc_msvc && g.inside_const && !g.inside_cast && g.inside_array_item

	if !g.inside_cinit && !is_anon && !is_generic_default && !is_array && !const_msvc_init {
		g.write('(')
		defer {
			g.write(')')
		}
	}
	if is_anon && !node.typ.has_flag(.option) {
		if node.language == .v {
			g.write('(${styp})')
		}
		g.writeln('{')
	} else if g.is_shared && !g.inside_opt_data && !g.is_arraymap_set {
		mut shared_typ := node.typ.set_flag(.shared_f)
		shared_styp = g.styp(shared_typ)
		g.writeln('(${shared_styp}*)__dup${shared_styp}(&(${shared_styp}){.mtx = {0}, .val =(${styp}){')
	} else if is_amp || g.inside_cast_in_heap > 0 {
		if node.typ.has_flag(.option) {
			basetyp := g.base_type(node.typ)
			if aligned != 0 {
				g.write('(${basetyp}*)builtin__memdup_align(&(${basetyp}){')
			} else {
				g.write('(${basetyp}*)builtin__memdup(&(${basetyp}){')
			}
		} else {
			if aligned != 0 {
				g.write('(${styp}*)builtin__memdup_align(&(${styp}){')
			} else {
				g.write('(${styp}*)builtin__memdup(&(${styp}){')
			}
		}
	} else if node.typ.is_ptr() {
		basetyp := g.styp(node.typ.set_nr_muls(0))
		if is_multiline {
			g.writeln('&(${basetyp}){')
		} else {
			g.write('&(${basetyp}){')
		}
	} else if node.typ.has_flag(.option) {
		tmp_var := g.new_tmp_var()
		s := g.go_before_last_stmt()
		g.empty_line = true

		base_styp := g.styp(node.typ.clear_option_and_result())
		g.writeln('${styp} ${tmp_var} = {0};')

<<<<<<< HEAD
		if node.init_fields.len > 0 || node.typ.has_flag(.generic) {
			g.write('_option_ok(&(${base_styp}[]) { ')
=======
		if node.init_fields.len > 0 {
			g.write('builtin___option_ok(&(${base_styp}[]) { ')
>>>>>>> c221b322
		} else {
			g.write('builtin___option_none(&(${base_styp}[]) { ')
		}
		g.struct_init(ast.StructInit{
			...node
			typ: g.unwrap_generic(node.typ).clear_option_and_result()
		})
		g.writeln('}, (${option_name}*)&${tmp_var}, sizeof(${base_styp}));')
		g.empty_line = false
		g.write2(s, tmp_var)
		return
	} else if g.inside_cinit {
		if is_multiline {
			g.writeln('{')
		} else {
			g.write('{')
		}
	} else {
		// alias to pointer type
		if (g.table.sym(node.typ).kind == .alias && g.table.unaliased_type(node.typ).is_ptr())
			|| (!sym.is_int() && node.typ.has_flag(.generic) && unwrapped_typ.is_ptr()) {
			g.write('&')
		}
		if is_array || const_msvc_init {
			if !is_array_fixed_struct_init {
				g.write('{')
			}
		} else if is_multiline {
			g.writeln('(${styp}){')
		} else if is_generic_default {
			g.write(g.type_default(node.typ))
		} else {
			g.write('(${styp}){')
		}
	}
	mut inited_fields := map[string]int{}
	if is_multiline {
		g.indent++
	}
	// User set fields
	mut initialized := false
	mut old_is_shared := g.is_shared
	for i, init_field in node.init_fields {
		if !init_field.typ.has_flag(.shared_f) {
			g.is_shared = false
		}
		mut field_name := init_field.name
		if node.no_keys && sym.kind == .struct {
			info := sym.info as ast.Struct
			if info.fields.len == node.init_fields.len {
				field_name = info.fields[i].name
			}
		}
		inited_fields[field_name] = i
		if sym.kind != .struct && (sym.kind == .string || !sym.is_primitive()) {
			if init_field.typ == 0 {
				g.checker_bug('struct init, field.typ is 0', init_field.pos)
			}
			g.struct_init_field(init_field, sym.language)
			if i != node.init_fields.len - 1 {
				if is_multiline {
					g.writeln(',')
				} else {
					g.write(', ')
				}
			}
			initialized = true
		}
		g.is_shared = old_is_shared
	}
	g.is_shared = old_is_shared
	// The rest of the fields are zeroed.
	// `inited_fields` is a list of fields that have been init'ed, they are skipped
	mut nr_fields := 1
	if sym.kind == .struct {
		mut info := sym.info as ast.Struct
		nr_fields = info.fields.len
		if info.is_union && node.init_fields.len > 1 {
			verror('union must not have more than 1 initializer')
		}
		if !info.is_union {
			old_is_shared2 := g.is_shared
			mut used_embed_fields := []string{}
			init_field_names := info.fields.map(it.name)
			// fields that are initialized but belong to the embedding
			init_fields_to_embed := node.init_fields.filter(it.name !in init_field_names)
			for embed in info.embeds {
				embed_sym := g.table.sym(embed)
				embed_name := embed_sym.embed_name()
				if embed_name !in inited_fields {
					embed_info := if embed_sym.info is ast.Struct {
						embed_sym.info
					} else {
						g.table.final_sym(embed).info as ast.Struct
					}
					embed_field_names := embed_info.fields.map(it.name)
					fields_to_embed := init_fields_to_embed.filter(it.name !in used_embed_fields
						&& it.name in embed_field_names)
					used_embed_fields << fields_to_embed.map(it.name)
					default_init := ast.StructInit{
						...node
						typ:             embed
						is_update_embed: true
						init_fields:     init_fields_to_embed
					}
					inside_cast_in_heap := g.inside_cast_in_heap
					g.inside_cast_in_heap = 0 // prevent use of pointers in child structs

					g.write('.${embed_name} = ')
					g.struct_init(default_init)

					g.inside_cast_in_heap = inside_cast_in_heap // restore value for further struct inits
					if is_multiline {
						g.writeln(',')
					} else {
						g.write(',')
					}
					initialized = true
				}
			}
			g.is_shared = old_is_shared2
		}
		for mut field in info.fields {
			g.is_shared = field.typ.has_flag(.shared_f)
			if mut sym.info is ast.Struct {
				mut found_equal_fields := 0
				field_name, field_name_len := field.name, field.name.len
				for mut sifield in sym.info.fields {
					if sifield.name.len == field_name_len && sifield.name == field_name {
						found_equal_fields++
						break
					}
				}
				if found_equal_fields == 0 {
					continue
				}
			}
			if already_inited_node_field_index := inited_fields[field.name] {
				mut sfield := node.init_fields[already_inited_node_field_index]
				if sfield.typ == 0 {
					continue
				}
				if sfield.expected_type.has_flag(.generic) && g.cur_fn != unsafe { nil } {
					mut t_generic_names := g.table.cur_fn.generic_names.clone()
					mut t_concrete_types := g.cur_concrete_types.clone()
					ts := g.table.sym(node.typ)
					if ts.generic_types.len > 0 && ts.generic_types.len == info.generic_types.len
						&& ts.generic_types != info.generic_types {
						t_generic_names = info.generic_types.map(g.table.sym(it).name)
						t_concrete_types = []
						for t_typ in ts.generic_types {
							if !t_typ.has_flag(.generic) {
								t_concrete_types << t_typ
							} else if g.table.sym(t_typ).kind == .any {
								tname := g.table.sym(t_typ).name
								index := g.table.cur_fn.generic_names.index(tname)
								if index >= 0 && index < g.cur_concrete_types.len {
									t_concrete_types << g.cur_concrete_types[index]
								}
							} else {
								if tt := g.table.convert_generic_type(t_typ, g.table.cur_fn.generic_names,
									g.cur_concrete_types)
								{
									t_concrete_types << tt
								}
							}
						}
					}
					if tt := g.table.convert_generic_type(sfield.expected_type, t_generic_names,
						t_concrete_types)
					{
						sfield.expected_type = tt
					}
				}
				if node.no_keys && sym.kind == .struct {
					sym_info := sym.info as ast.Struct
					if sym_info.fields.len == node.init_fields.len {
						sfield.name = sym_info.fields[already_inited_node_field_index].name
					}
				}
				g.struct_init_field(sfield, sym.language)
				if is_multiline {
					g.writeln(',')
				} else {
					g.write(',')
				}
				initialized = true
				continue
			}
			if info.is_union {
				// unions thould have exactly one explicit initializer
				continue
			}
			field_name := c_name(field.name)
			if field.typ in info.embeds {
				continue
			}
			if node.has_update_expr {
				mut is_arr_fixed := false
				g.write('.${field_name} = ')
				if is_update_tmp_var {
					g.write(tmp_update_var)
				} else {
					update_expr_sym := g.table.final_sym(field.typ)
					if update_expr_sym.info is ast.ArrayFixed {
						is_arr_fixed = true
						// workaround for tcc bug, is_auto_deref_var := ... issue #24331
						is_auto_deref_var := node.update_expr.is_auto_deref_var()
						g.fixed_array_update_expr_field(g.expr_string(node.update_expr),
							node.update_expr_type, field.name, is_auto_deref_var, update_expr_sym.info.elem_type,
							update_expr_sym.info.size, node.is_update_embed)
					} else {
						g.write('(')
						g.expr(node.update_expr)
						g.write(')')
					}
				}
				if !is_arr_fixed {
					if node.update_expr_type.is_ptr() {
						g.write('->')
					} else {
						g.write('.')
					}
					if node.is_update_embed {
						g.write(g.get_embed_field_name(node.update_expr_type, field.name))
					}
					g.write(c_name(field.name))
				}
			} else {
				if !g.zero_struct_field(field) {
					nr_fields--
					continue
				}
			}
			if is_multiline {
				g.writeln(',')
			} else {
				g.write(',')
			}
			initialized = true
		}
		g.is_shared = old_is_shared
	} else if is_array_fixed_struct_init {
		arr_info := sym.array_fixed_info()

		save_inside_array_fixed_struct := g.inside_array_fixed_struct
		g.inside_array_fixed_struct = is_array_fixed_struct_init
		defer {
			g.inside_array_fixed_struct = save_inside_array_fixed_struct
		}

		g.fixed_array_init(ast.ArrayInit{
			pos:       node.pos
			is_fixed:  true
			typ:       unwrapped_typ
			exprs:     [ast.empty_expr]
			elem_type: arr_info.elem_type
		}, g.unwrap(unwrapped_typ), '', g.is_amp)
		initialized = true
	}
	if is_multiline {
		g.indent--
	}

	if !initialized && !is_generic_default {
		if nr_fields > 0 {
			g.write('0')
		} else {
			g.write('E_STRUCT')
		}
	}

	if !is_array_fixed_struct_init && !is_generic_default {
		g.write('}')
	}
	if g.is_shared && !g.inside_opt_data && !g.is_arraymap_set {
		if aligned != 0 {
			g.write('}, sizeof(${shared_styp}), ${aligned})')
		} else {
			g.write('}, sizeof(${shared_styp}))')
		}
	} else if is_amp || g.inside_cast_in_heap > 0 {
		if node.typ.has_flag(.option) {
			basetyp := g.base_type(node.typ)
			if aligned != 0 {
				g.write(', sizeof(${basetyp}), ${aligned})')
			} else {
				g.write(', sizeof(${basetyp}))')
			}
		} else {
			if aligned != 0 {
				g.write(', sizeof(${styp}), ${aligned})')
			} else {
				g.write(', sizeof(${styp}))')
			}
		}
	}
}

fn (mut g Gen) get_embed_field_name(field_type ast.Type, field_name string) string {
	update_sym := g.table.sym(field_type)
	_, embeds := g.table.find_field_from_embeds(update_sym, field_name) or {
		ast.StructField{}, []ast.Type{}
	}
	mut s := ''
	for embed in embeds {
		esym := g.table.sym(embed)
		ename := esym.embed_name()
		if embed.is_ptr() {
			s += '${ename}->'
		} else {
			s += '${ename}.'
		}
	}
	return s
}

fn (mut g Gen) init_shared_field(field ast.StructField) {
	field_typ := field.typ.deref()
	shared_styp := g.styp(field_typ)
	g.write('(${shared_styp}*)__dup${shared_styp}(&(${shared_styp}){.mtx= {0}, .val=')
	g.write(g.type_default(field_typ.clear_flag(.shared_f)))
	g.write('}, sizeof(${shared_styp}))')
}

fn (mut g Gen) zero_struct_field(field ast.StructField) bool {
	old_inside_cast_in_heap := g.inside_cast_in_heap
	g.inside_cast_in_heap = 0
	defer {
		g.inside_cast_in_heap = old_inside_cast_in_heap
	}
	sym := g.table.sym(field.typ)
	final_sym := g.table.final_sym(field.typ)
	field_name := if sym.language == .v { c_name(field.name) } else { field.name }
	if sym.info is ast.Struct {
		if sym.info.fields.len == 0 {
			return false
		} else if !field.has_default_expr {
			mut has_option_field := false
			if sym.info.is_shared || field.typ.has_flag(.shared_f) {
				g.write('.${field_name} = ')
				g.init_shared_field(field)
				return true
			}
			for fd in sym.info.fields {
				if fd.typ.has_flag(.option) {
					has_option_field = true
					break
				}
			}
			if has_option_field || field.anon_struct_decl.fields.len > 0 {
				default_init := ast.StructInit{
					typ:      field.typ
					language: field.anon_struct_decl.language
				}
				g.write('.${field_name} = ')
				if field.typ.has_flag(.option) {
					if field.is_recursive || field.typ.is_ptr() {
						g.expr_with_opt(ast.None{}, ast.none_type, field.typ)
					} else {
						tmp_var := g.new_tmp_var()
						g.expr_with_tmp_var(default_init, field.typ, field.typ, tmp_var)
					}
				} else {
					g.struct_init(default_init)
				}
				return true
			} else if sym.language == .v && !field.typ.is_ptr() && sym.mod != 'builtin'
				&& !sym.info.is_empty_struct() {
				default_init := ast.StructInit{
					typ: field.typ
				}
				g.write('.${field_name} = ')
				g.struct_init(default_init)
				return true
			}
		}
	}
	g.write('.${field_name} = ')
	if field.has_default_expr {
		if sym.kind in [.sum_type, .interface] {
			if field.typ.has_flag(.option) {
				g.expr_with_opt(field.default_expr, field.default_expr_typ, field.typ)
			} else {
				g.expr_with_cast(field.default_expr, field.default_expr_typ, field.typ)
			}
			return true
		}

		if field.default_expr is ast.None {
			g.gen_option_error(field.typ, ast.None{})
			return true
		} else if field.typ.has_flag(.option) {
			tmp_var := g.new_tmp_var()
			g.expr_with_tmp_var(field.default_expr, field.default_expr_typ, field.typ,
				tmp_var)
			return true
		} else if field.typ.has_flag(.result) && !field.default_expr_typ.has_flag(.result) {
			tmp_var := g.new_tmp_var()
			g.expr_with_tmp_var(field.default_expr, field.default_expr_typ, field.typ,
				tmp_var)
			return true
		} else if final_sym.info is ast.ArrayFixed && field.default_expr !is ast.ArrayInit {
			old_inside_memset := g.inside_memset
			g.inside_memset = true
			tmp_var := g.expr_with_var(field.default_expr, field.default_expr_typ, field.default_expr !is ast.CallExpr)
			g.fixed_array_var_init(tmp_var, false, final_sym.info.elem_type, final_sym.info.size)
			g.inside_memset = old_inside_memset
			return true
		}
		g.expr(field.default_expr)
	} else if field.typ.has_flag(.option) {
		g.gen_option_error(field.typ, ast.None{})
		return true
	} else if sym.info is ast.SumType {
		g.write(g.type_default_sumtype(field.typ, sym))
		return true
	} else if sym.info is ast.ArrayFixed {
		elem_is_option := sym.info.elem_type.has_flag(.option)
		g.write('{')
		if !elem_is_option && field.typ.has_flag(.shared_f) {
			g.write('0')
		} else {
			default_str := g.type_default(sym.info.elem_type)
			for i in 0 .. sym.info.size {
				if elem_is_option {
					g.gen_option_error(sym.info.elem_type, ast.None{})
				} else {
					g.write(default_str)
				}
				if i != sym.info.size - 1 {
					g.write(', ')
				}
			}
		}
		g.write('}')
	} else if field.typ.has_flag(.shared_f) {
		g.init_shared_field(field)
	} else {
		g.write(g.type_default(field.typ))
	}
	return true
}

fn (mut g Gen) struct_decl(s ast.Struct, name string, is_anon bool, is_option bool) {
	if s.is_generic {
		return
	}
	if name.contains('_T_') {
		if s.is_union {
			g.typedefs.writeln('typedef union ${name} ${name};')
		} else {
			g.typedefs.writeln('typedef struct ${name} ${name};')
		}
	}
	// TODO: avoid buffer manip
	start_pos := g.type_definitions.len

	mut pre_pragma := ''
	mut post_pragma := ''

	for attr in s.attrs {
		match attr.name {
			'_pack' {
				pre_pragma += '#pragma pack(push, ${attr.arg})\n'
				post_pragma += '#pragma pack(pop)'
			}
			'packed' {
				pre_pragma += '#pragma pack(push, 1)\n'
				post_pragma += '#pragma pack(pop)'
			}
			else {}
		}
	}

	is_minify := s.is_minify
	g.type_definitions.writeln(pre_pragma)

	mut aligned_attr := ''
	if attr := s.attrs.find_first('aligned') {
		attr_arg := if attr.arg == '' { '' } else { ' (${attr.arg})' }
		aligned_attr += if g.is_cc_msvc {
			'__declspec(align${attr_arg})'
		} else {
			' __attribute__((aligned${attr_arg}))'
		}
	}
	if is_anon {
		option_prefix := if is_option { '_option_' } else { '' }
		if s.is_shared {
			g.type_definitions.write_string('\t${option_prefix}__shared__${name}* ')
		} else {
			g.type_definitions.write_string('\t${option_prefix}${name} ')
		}
		return
	} else if s.is_union {
		if g.is_cc_msvc && aligned_attr != '' {
			g.type_definitions.writeln('union ${aligned_attr} ${name} {')
		} else {
			g.type_definitions.writeln('union ${name} {')
		}
	} else {
		if g.is_cc_msvc && aligned_attr != '' {
			g.type_definitions.writeln('struct ${aligned_attr} ${name} {')
		} else {
			g.type_definitions.writeln('struct ${name} {')
		}
	}

	if s.fields.len > 0 || s.embeds.len > 0 {
		for field in s.fields {
			// Some of these structs may want to contain
			// options that may not be defined at this point
			// if this is the case then we are going to
			// buffer manip out in front of the struct
			// write the option in and then continue
			// FIXME: for parallel cgen (two different files using the same option in struct fields)
			if field.typ.has_flag(.option) {
				// Dont use g.styp() here because it will register
				// option and we dont want that
				styp, base := g.option_type_name(field.typ)
				lock g.done_options {
					if base !in g.done_options {
						g.done_options << base
						last_text := g.type_definitions.after(start_pos).clone()
						g.type_definitions.go_back_to(start_pos)
						g.typedefs.writeln('typedef struct ${styp} ${styp};')
						g.type_definitions.writeln('${g.option_type_text(styp, base)};')
						g.type_definitions.write_string(last_text)
					}
				}
			}
			if field.typ.has_flag(.result) {
				// Dont use g.styp() here because it will register
				// result and we dont want that
				styp, base := g.result_type_name(field.typ)
				lock g.done_results {
					if base !in g.done_results {
						g.done_results << base
						last_text := g.type_definitions.after(start_pos).clone()
						g.type_definitions.go_back_to(start_pos)
						g.typedefs.writeln('typedef struct ${styp} ${styp};')
						g.type_definitions.writeln('${g.result_type_text(styp, base)};')
						g.type_definitions.write_string(last_text)
					}
				}
			}
			type_name := g.styp(field.typ)
			field_name := c_name(field.name)
			volatile_prefix := if field.is_volatile { 'volatile ' } else { '' }
			mut size_suffix := ''
			if is_minify && !g.is_cc_msvc && !g.pref.output_cross_c {
				if field.typ == ast.bool_type_idx {
					size_suffix = ' : 1'
				} else {
					field_sym := g.table.sym(field.typ)
					if field_sym.info is ast.Enum {
						if !field_sym.info.is_flag && !field_sym.info.uses_exprs {
							mut bits_needed := 0
							mut l := field_sym.info.vals.len
							for l > 0 {
								bits_needed++
								l >>= 1
							}
							size_suffix = ' : ${bits_needed}'
						}
					}
				}
			}
			field_sym := g.table.sym(field.typ)
			mut field_is_anon := false
			if field_sym.info is ast.Struct {
				if field_sym.info.is_anon {
					field_is_anon = true
					// Recursively generate code for this anon struct (this is the field's type)
					g.struct_decl(field_sym.info, field_sym.cname, true, field.typ.has_flag(.option))
					// Now the field's name
					g.type_definitions.writeln(' ${field_name}${size_suffix};')
				}
			}
			if !field_is_anon {
				g.type_definitions.writeln('\t${volatile_prefix}${type_name} ${field_name}${size_suffix};')
			}
		}
	} else {
		g.type_definitions.writeln('\tEMPTY_STRUCT_DECLARATION;')
	}
	ti_attrs := if !g.is_cc_msvc && s.attrs.contains('packed') {
		'__attribute__((__packed__))'
	} else {
		''
	}
	g.type_definitions.write_string('}${ti_attrs}')
	if !g.is_cc_msvc && aligned_attr != '' {
		g.type_definitions.write_string(' ${aligned_attr}')
	}
	if !is_anon {
		g.type_definitions.write_string(';')
	}
	g.type_definitions.writeln('')
	if post_pragma != '' {
		g.type_definitions.writeln(post_pragma)
	}
}

fn (mut g Gen) struct_init_field(sfield ast.StructInitField, language ast.Language) {
	field_name := if language == .v { c_name(sfield.name) } else { sfield.name }
	g.write('.${field_name} = ')
	field_type_sym := g.table.sym(sfield.typ)
	mut cloned := false
	if g.is_autofree && !sfield.typ.is_ptr() && field_type_sym.kind in [.array, .string] {
		if g.gen_clone_assignment(sfield.expected_type, sfield.expr, sfield.typ, false) {
			cloned = true
		}
	}
	if !cloned {
		inside_cast_in_heap := g.inside_cast_in_heap
		g.inside_cast_in_heap = 0 // prevent use of pointers in child structs

		field_unwrap_typ := g.unwrap_generic(sfield.typ)
		field_unwrap_sym := g.table.final_sym(field_unwrap_typ)
		is_auto_deref_var := sfield.expr.is_auto_deref_var()
		if field_unwrap_sym.info is ast.ArrayFixed && !sfield.expected_type.has_flag(.option) {
			match sfield.expr {
				ast.Ident, ast.SelectorExpr {
					g.fixed_array_var_init(g.expr_string(sfield.expr), is_auto_deref_var,
						field_unwrap_sym.info.elem_type, field_unwrap_sym.info.size)
				}
				ast.CastExpr, ast.CallExpr {
					tmp_var := g.expr_with_var(sfield.expr, sfield.expected_type, false)
					g.fixed_array_var_init(tmp_var, false, field_unwrap_sym.info.elem_type,
						field_unwrap_sym.info.size)
				}
				ast.ArrayInit {
					if sfield.expr.has_index {
						tmp_var := g.expr_with_var(sfield.expr, sfield.expected_type,
							false)
						g.fixed_array_var_init(tmp_var, false, field_unwrap_sym.info.elem_type,
							field_unwrap_sym.info.size)
					} else if sfield.expr.has_callexpr {
						tmp_var := g.expr_with_fixed_array(sfield.expr, sfield.typ, sfield.expected_type)
						g.fixed_array_var_init(tmp_var, false, field_unwrap_sym.info.elem_type,
							field_unwrap_sym.info.size)
					} else {
						g.struct_init_field_default(field_unwrap_typ, sfield, field_unwrap_sym)
					}
				}
				else {
					g.struct_init_field_default(field_unwrap_typ, sfield, field_unwrap_sym)
				}
			}
		} else {
			g.struct_init_field_default(field_unwrap_typ, sfield, field_unwrap_sym)
		}
		g.inside_cast_in_heap = inside_cast_in_heap // restore value for further struct inits
	}
}

fn (mut g Gen) struct_init_field_default(field_unwrap_typ ast.Type, sfield &ast.StructInitField, field_unwrap_sym ast.TypeSymbol) {
	if field_unwrap_typ != ast.voidptr_type && field_unwrap_typ != ast.nil_type
		&& (sfield.expected_type.is_ptr() && !sfield.expected_type.has_flag(.shared_f))
		&& !sfield.expected_type.has_flag(.option) && !field_unwrap_typ.is_any_kind_of_pointer()
		&& !field_unwrap_typ.is_number() {
		g.write('/* autoref */&')
	}

	if (sfield.expected_type.has_flag(.option) && !field_unwrap_typ.has_flag(.option))
		|| (sfield.expected_type.has_flag(.result) && !field_unwrap_typ.has_flag(.result)) {
		g.expr_with_opt(sfield.expr, field_unwrap_typ, sfield.expected_type)
	} else if sfield.expr is ast.LambdaExpr && sfield.expected_type.has_flag(.option) {
		g.expr_opt_with_cast(sfield.expr, field_unwrap_typ, sfield.expected_type)
	} else if field_unwrap_sym.kind == .function && sfield.expected_type.has_flag(.option) {
		tmp_out_var := g.new_tmp_var()
		g.expr_with_tmp_var(sfield.expr, field_unwrap_typ, sfield.expected_type, tmp_out_var)
	} else {
		g.left_is_opt = true
		g.expr_with_cast(sfield.expr, field_unwrap_typ, sfield.expected_type)
	}
}<|MERGE_RESOLUTION|>--- conflicted
+++ resolved
@@ -123,13 +123,8 @@
 		base_styp := g.styp(node.typ.clear_option_and_result())
 		g.writeln('${styp} ${tmp_var} = {0};')
 
-<<<<<<< HEAD
 		if node.init_fields.len > 0 || node.typ.has_flag(.generic) {
-			g.write('_option_ok(&(${base_styp}[]) { ')
-=======
-		if node.init_fields.len > 0 {
 			g.write('builtin___option_ok(&(${base_styp}[]) { ')
->>>>>>> c221b322
 		} else {
 			g.write('builtin___option_none(&(${base_styp}[]) { ')
 		}
