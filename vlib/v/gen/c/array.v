// Copyright (c) 2019-2021 Alexander Medvednikov. All rights reserved.
// Use of this source code is governed by an MIT license that can be found in the LICENSE file.
module c

import strings
import v.ast

fn (mut g Gen) array_init(node ast.ArrayInit) {
	type_sym := g.table.get_type_symbol(node.typ)
	styp := g.typ(node.typ)
	mut shared_styp := '' // only needed for shared &[]{...}
	is_amp := g.is_amp
	g.is_amp = false
	if is_amp {
		g.out.go_back(1) // delete the `&` already generated in `prefix_expr()
	}
	if g.is_shared {
		mut shared_typ := node.typ.set_flag(.shared_f)
		shared_styp = g.typ(shared_typ)
		g.writeln('($shared_styp*)__dup_shared_array(&($shared_styp){.mtx = {0}, .val =')
	} else if is_amp {
		g.write('HEAP($styp, ')
	}
	if type_sym.kind == .array_fixed {
		g.write('{')
		if node.has_val {
			for i, expr in node.exprs {
<<<<<<< HEAD
=======
				if expr.is_auto_deref_var() {
					g.write('*')
				}
>>>>>>> 6333adad
				g.expr(expr)
				if i != node.exprs.len - 1 {
					g.write(', ')
				}
			}
		} else if node.has_default {
			g.expr(node.default_expr)
			info := type_sym.info as ast.ArrayFixed
			for _ in 1 .. info.size {
				g.write(', ')
				g.expr(node.default_expr)
			}
		} else {
			g.write('0')
		}
		g.write('}')
		return
	}
	elem_type_str := g.typ(node.elem_type)
	noscan := g.check_noscan(node.elem_type)
	if node.exprs.len == 0 {
		elem_sym := g.table.get_type_symbol(node.elem_type)
		is_default_array := elem_sym.kind == .array && node.has_default
		if is_default_array {
			g.write('__new_array_with_array_default${noscan}(')
		} else {
			g.write('__new_array_with_default${noscan}(')
		}
		if node.has_len {
			g.expr(node.len_expr)
			g.write(', ')
		} else {
			g.write('0, ')
		}
		if node.has_cap {
			g.expr(node.cap_expr)
			g.write(', ')
		} else {
			g.write('0, ')
		}
		if elem_sym.kind == .function {
			g.write('sizeof(voidptr), ')
		} else {
			g.write('sizeof($elem_type_str), ')
		}
		if is_default_array {
			g.write('($elem_type_str[]){')
			g.expr(node.default_expr)
			g.write('}[0])')
		} else if node.has_default {
			g.write('&($elem_type_str[]){')
			g.expr(node.default_expr)
			g.write('})')
		} else if node.has_len && node.elem_type == ast.string_type {
			g.write('&($elem_type_str[]){')
			g.write('_SLIT("")')
			g.write('})')
		} else if node.has_len && elem_sym.kind in [.array, .map] {
			g.write('(voidptr)&($elem_type_str[]){')
			g.write(g.type_default(node.elem_type))
			g.write('}[0])')
		} else {
			g.write('0)')
		}
		if g.is_shared {
			g.write('}, sizeof($shared_styp))')
		} else if is_amp {
			g.write(')')
		}
		return
	}
	len := node.exprs.len
	elem_sym := g.table.get_type_symbol(node.elem_type)
	if elem_sym.kind == .function {
		g.write('new_array_from_c_array($len, $len, sizeof(voidptr), _MOV((voidptr[$len]){')
	} else {
		g.write('new_array_from_c_array${noscan}($len, $len, sizeof($elem_type_str), _MOV(($elem_type_str[$len]){')
	}
	if len > 8 {
		g.writeln('')
		g.write('\t\t')
	}
	for i, expr in node.exprs {
		g.expr_with_cast(expr, node.expr_types[i], node.elem_type)
		if i != len - 1 {
			if i > 0 && i & 7 == 0 { // i > 0 && i % 8 == 0
				g.writeln(',')
				g.write('\t\t')
			} else {
				g.write(', ')
			}
		}
	}
	g.write('}))')
	if g.is_shared {
		g.write('}, sizeof($shared_styp))')
	} else if is_amp {
		g.write('), sizeof($styp))')
	}
}

// `nums.map(it % 2 == 0)`
fn (mut g Gen) gen_array_map(node ast.CallExpr) {
	g.inside_lambda = true
	tmp := g.new_tmp_var()
	s := g.go_before_stmt(0)
	// println('filter s="$s"')
	ret_typ := g.typ(node.return_type)
	// inp_typ := g.typ(node.receiver_type)
	ret_sym := g.table.get_type_symbol(node.return_type)
	inp_sym := g.table.get_type_symbol(node.receiver_type)
	ret_info := ret_sym.info as ast.Array
	ret_elem_type := g.typ(ret_info.elem_type)
	inp_info := inp_sym.info as ast.Array
	inp_elem_type := g.typ(inp_info.elem_type)
	if inp_sym.kind != .array {
		verror('map() requires an array')
	}
	g.empty_line = true
	g.write('${g.typ(node.left_type)} ${tmp}_orig = ')
	g.expr(node.left)
	g.writeln(';')
	g.writeln('int ${tmp}_len = ${tmp}_orig.len;')
	noscan := g.check_noscan(ret_info.elem_type)
	g.writeln('$ret_typ $tmp = __new_array${noscan}(0, ${tmp}_len, sizeof($ret_elem_type));\n')
	i := g.new_tmp_var()
	g.writeln('for (int $i = 0; $i < ${tmp}_len; ++$i) {')
	g.writeln('\t$inp_elem_type it = (($inp_elem_type*) ${tmp}_orig.data)[$i];')
	mut is_embed_map_filter := false
	mut expr := node.args[0].expr
	match mut expr {
		ast.AnonFn {
			g.write('\t$ret_elem_type ti = ')
			g.gen_anon_fn_decl(mut expr)
			g.write('${expr.decl.name}(it)')
		}
		ast.Ident {
			g.write('\t$ret_elem_type ti = ')
			if expr.kind == .function {
				g.write('${c_name(expr.name)}(it)')
			} else if expr.kind == .variable {
				var_info := expr.var_info()
				sym := g.table.get_type_symbol(var_info.typ)
				if sym.kind == .function {
					g.write('${c_name(expr.name)}(it)')
				} else {
					g.expr(node.args[0].expr)
				}
			} else {
				g.expr(node.args[0].expr)
			}
		}
		ast.CallExpr {
			if expr.name in ['map', 'filter'] {
				is_embed_map_filter = true
				g.stmt_path_pos << g.out.len
			}
			g.write('\t$ret_elem_type ti = ')
			g.expr(node.args[0].expr)
		}
		else {
			g.write('\t$ret_elem_type ti = ')
			g.expr(node.args[0].expr)
		}
	}
	g.writeln(';')
	g.writeln('\tarray_push${noscan}((array*)&$tmp, &ti);')
	g.writeln('}')
	if !is_embed_map_filter {
		g.stmt_path_pos << g.out.len
	}
	g.write('\n')
	g.write(s)
	g.write(tmp)
	g.inside_lambda = false
}

// `users.sort(a.age < b.age)`
fn (mut g Gen) gen_array_sort(node ast.CallExpr) {
	// println('filter s="$s"')
	rec_sym := g.table.get_type_symbol(node.receiver_type)
	if rec_sym.kind != .array {
		println(node.name)
		println(g.typ(node.receiver_type))
		// println(rec_sym.kind)
		verror('.sort() is an array method')
	}
	info := rec_sym.info as ast.Array
	// No arguments means we are sorting an array of builtins (e.g. `numbers.sort()`)
	// The type for the comparison fns is the type of the element itself.
	mut typ := info.elem_type
	mut is_default := false
	mut is_reverse := false
	mut compare_fn := ''
	if node.args.len == 0 {
		is_default = true
	} else {
		infix_expr := node.args[0].expr as ast.InfixExpr
		left_name := '$infix_expr.left'
		is_default = left_name in ['a', 'b'] && '$infix_expr.right' in ['a', 'b']
		is_reverse = (left_name.starts_with('a') && infix_expr.op == .gt)
			|| (left_name.starts_with('b') && infix_expr.op == .lt)
	}
	if is_default {
		// users.sort() or users.sort(a > b)
		compare_fn = match typ {
			ast.int_type, ast.int_type.to_ptr() { 'compare_ints' }
			ast.string_type, ast.string_type.to_ptr() { 'compare_strings' }
			else { '' }
		}
		if compare_fn != '' && is_reverse {
			compare_fn += '_reverse'
		}
	}
	if compare_fn == '' {
		// `users.sort(a.age > b.age)`
		// Generate a comparison function for a custom type
		tmp_name := g.new_tmp_var()
		styp := g.typ(typ).trim('*')
		compare_fn = 'compare_${tmp_name}_$styp'
		if is_reverse {
			compare_fn += '_reverse'
		}
		// Register a new custom `compare_xxx` function for qsort()
		g.table.register_fn(name: compare_fn, return_type: ast.int_type)

		if node.args.len == 0 {
			styp_arg := g.typ(typ)
			g.definitions.writeln('int $compare_fn ($styp_arg* a, $styp_arg* b) {')
			sym := g.table.get_type_symbol(typ)
			if !is_reverse && sym.has_method('<') {
				g.definitions.writeln('\tif (${styp}__lt(*a, *b)) { return -1; } else { return 1; }}')
			} else if is_reverse && sym.has_method('<') {
				g.definitions.writeln('\tif (${styp}__lt(*b, *a)) { return -1; } else { return 1; }}')
			} else {
				g.definitions.writeln('if (*a < *b) return -1;')
				g.definitions.writeln('if (*a > *b) return 1; else return 0; }\n')
			}
		} else {
			infix_expr := node.args[0].expr as ast.InfixExpr
			// Variables `a` and `b` are used in the `.sort(a < b)` syntax, so we can reuse them
			// when generating the function as long as the args are named the same.
			styp_arg := g.typ(typ)
			g.definitions.writeln('int $compare_fn ($styp_arg* a, $styp_arg* b) {')
			sym := g.table.get_type_symbol(typ)
			if !is_reverse && sym.has_method('<') && infix_expr.left.str().len == 1 {
				g.definitions.writeln('\tif (${styp}__lt(*a, *b)) { return -1; } else { return 1; }}')
			} else if is_reverse && sym.has_method('<') && infix_expr.left.str().len == 1 {
				g.definitions.writeln('\tif (${styp}__lt(*b, *a)) { return -1; } else { return 1; }}')
			} else {
				field_type := g.typ(infix_expr.left_type)
				left_expr_str := g.write_expr_to_string(infix_expr.left)
				right_expr_str := g.write_expr_to_string(infix_expr.right)
				g.definitions.writeln('\t$field_type a_ = $left_expr_str;')
				g.definitions.writeln('\t$field_type b_ = $right_expr_str;')
				mut op1, mut op2 := '', ''
				if infix_expr.left_type == ast.string_type {
					if is_reverse {
						op1 = 'string__lt(b_, a_)'
						op2 = 'string__lt(a_, b_)'
					} else {
						op1 = 'string__lt(a_, b_)'
						op2 = 'string__lt(b_, a_)'
					}
				} else {
					deref_str := if infix_expr.left_type.is_ptr() { '*' } else { '' }
					if is_reverse {
						op1 = '${deref_str}a_ > ${deref_str}b_'
						op2 = '${deref_str}a_ < ${deref_str}b_'
					} else {
						op1 = '${deref_str}a_ < ${deref_str}b_'
						op2 = '${deref_str}a_ > ${deref_str}b_'
					}
				}
				g.definitions.writeln('\tif ($op1) return -1;')
				g.definitions.writeln('\tif ($op2) return 1; \n\telse return 0; \n}\n')
			}
		}
	}
	if is_reverse && !compare_fn.ends_with('_reverse') {
		compare_fn += '_reverse'
	}
	//
	deref := if node.left_type.is_ptr() || node.left_type.is_pointer() { '->' } else { '.' }
	// eprintln('> qsort: pointer $node.left_type | deref: `$deref`')
	g.empty_line = true
	g.write('qsort(')
	g.expr(node.left)
	g.write('${deref}data, ')
	g.expr(node.left)
	g.write('${deref}len, ')
	g.expr(node.left)
	g.write('${deref}element_size, (int (*)(const void *, const void *))&$compare_fn)')
}

// `nums.filter(it % 2 == 0)`
fn (mut g Gen) gen_array_filter(node ast.CallExpr) {
	tmp := g.new_tmp_var()
	s := g.go_before_stmt(0)
	// println('filter s="$s"')
	sym := g.table.get_type_symbol(node.return_type)
	if sym.kind != .array {
		verror('filter() requires an array')
	}
	info := sym.info as ast.Array
	styp := g.typ(node.return_type)
	elem_type_str := g.typ(info.elem_type)
	g.empty_line = true
	g.write('${g.typ(node.left_type)} ${tmp}_orig = ')
	g.expr(node.left)
	g.writeln(';')
	g.writeln('int ${tmp}_len = ${tmp}_orig.len;')
	noscan := g.check_noscan(info.elem_type)
	g.writeln('$styp $tmp = __new_array${noscan}(0, ${tmp}_len, sizeof($elem_type_str));\n')
	i := g.new_tmp_var()
	g.writeln('for (int $i = 0; $i < ${tmp}_len; ++$i) {')
	g.writeln('\t$elem_type_str it = (($elem_type_str*) ${tmp}_orig.data)[$i];')
	mut is_embed_map_filter := false
	mut expr := node.args[0].expr
	match mut expr {
		ast.AnonFn {
			g.write('\tif (')
			g.gen_anon_fn_decl(mut expr)
			g.write('${expr.decl.name}(it)')
		}
		ast.Ident {
			g.write('\tif (')
			if expr.kind == .function {
				g.write('${c_name(expr.name)}(it)')
			} else if expr.kind == .variable {
				var_info := expr.var_info()
				sym_t := g.table.get_type_symbol(var_info.typ)
				if sym_t.kind == .function {
					g.write('${c_name(expr.name)}(it)')
				} else {
					g.expr(node.args[0].expr)
				}
			} else {
				g.expr(node.args[0].expr)
			}
		}
		ast.CallExpr {
			if expr.name in ['map', 'filter'] {
				is_embed_map_filter = true
				g.stmt_path_pos << g.out.len
			}
			g.write('\tif (')
			g.expr(node.args[0].expr)
		}
		else {
			g.write('\tif (')
			g.expr(node.args[0].expr)
		}
	}
	g.writeln(') {')
	g.writeln('\t\tarray_push${noscan}((array*)&$tmp, &it); \n\t\t}')
	g.writeln('}')
	if !is_embed_map_filter {
		g.stmt_path_pos << g.out.len
	}
	g.write('\n')
	g.write(s)
	g.write(tmp)
}

// `nums.insert(0, 2)` `nums.insert(0, [2,3,4])`
fn (mut g Gen) gen_array_insert(node ast.CallExpr) {
	left_sym := g.table.get_type_symbol(node.left_type)
	left_info := left_sym.info as ast.Array
	elem_type_str := g.typ(left_info.elem_type)
	arg2_sym := g.table.get_type_symbol(node.args[1].typ)
	is_arg2_array := arg2_sym.kind == .array && node.args[1].typ == node.left_type
	noscan := g.check_noscan(left_info.elem_type)
	if is_arg2_array {
		g.write('array_insert_many${noscan}(&')
	} else {
		g.write('array_insert${noscan}(&')
	}
	g.expr(node.left)
	g.write(', ')
	g.expr(node.args[0].expr)
	if is_arg2_array {
		g.write(', ')
		g.expr(node.args[1].expr)
		g.write('.data, ')
		g.expr(node.args[1].expr)
		g.write('.len)')
	} else {
		g.write(', &($elem_type_str[]){')
		if left_info.elem_type == ast.string_type {
			g.write('string_clone(')
		}
		g.expr(node.args[1].expr)
		if left_info.elem_type == ast.string_type {
			g.write(')')
		}
		g.write('})')
	}
}

// `nums.prepend(2)` `nums.prepend([2,3,4])`
fn (mut g Gen) gen_array_prepend(node ast.CallExpr) {
	left_sym := g.table.get_type_symbol(node.left_type)
	left_info := left_sym.info as ast.Array
	elem_type_str := g.typ(left_info.elem_type)
	arg_sym := g.table.get_type_symbol(node.args[0].typ)
	is_arg_array := arg_sym.kind == .array && node.args[0].typ == node.left_type
	noscan := g.check_noscan(left_info.elem_type)
	if is_arg_array {
		g.write('array_prepend_many${noscan}(&')
	} else {
		g.write('array_prepend${noscan}(&')
	}
	g.expr(node.left)
	if is_arg_array {
		g.write(', ')
		g.expr(node.args[0].expr)
		g.write('.data, ')
		g.expr(node.args[0].expr)
		g.write('.len)')
	} else {
		g.write(', &($elem_type_str[]){')
		g.expr(node.args[0].expr)
		g.write('})')
	}
}

fn (mut g Gen) gen_array_contains_method(left_type ast.Type) string {
	unwrap_left_type := g.unwrap_generic(left_type)
	mut left_sym := g.table.get_type_symbol(unwrap_left_type)
	left_final_sym := g.table.get_final_type_symbol(unwrap_left_type)
	mut left_type_str := g.typ(unwrap_left_type).replace('*', '')
	fn_name := '${left_type_str}_contains'
	if !left_sym.has_method('contains') {
		left_info := left_final_sym.info as ast.Array
		mut elem_type_str := g.typ(left_info.elem_type)
		elem_sym := g.table.get_type_symbol(left_info.elem_type)
		if elem_sym.kind == .function {
			left_type_str = 'Array_voidptr'
			elem_type_str = 'voidptr'
		}
		g.type_definitions.writeln('static bool ${fn_name}($left_type_str a, $elem_type_str v); // auto')
		mut fn_builder := strings.new_builder(512)
		fn_builder.writeln('static bool ${fn_name}($left_type_str a, $elem_type_str v) {')
		fn_builder.writeln('\tfor (int i = 0; i < a.len; ++i) {')
		if elem_sym.kind == .string {
			fn_builder.writeln('\t\tif (fast_string_eq(((string*)a.data)[i], v)) {')
		} else if elem_sym.kind == .array && left_info.elem_type.nr_muls() == 0 {
			ptr_typ := g.gen_array_equality_fn(left_info.elem_type)
			fn_builder.writeln('\t\tif (${ptr_typ}_arr_eq((($elem_type_str*)a.data)[i], v)) {')
		} else if elem_sym.kind == .function {
			fn_builder.writeln('\t\tif (((voidptr*)a.data)[i] == v) {')
		} else if elem_sym.kind == .map && left_info.elem_type.nr_muls() == 0 {
			ptr_typ := g.gen_map_equality_fn(left_info.elem_type)
			fn_builder.writeln('\t\tif (${ptr_typ}_map_eq((($elem_type_str*)a.data)[i], v)) {')
		} else if elem_sym.kind == .struct_ && left_info.elem_type.nr_muls() == 0 {
			ptr_typ := g.gen_struct_equality_fn(left_info.elem_type)
			fn_builder.writeln('\t\tif (${ptr_typ}_struct_eq((($elem_type_str*)a.data)[i], v)) {')
		} else {
			fn_builder.writeln('\t\tif ((($elem_type_str*)a.data)[i] == v) {')
		}
		fn_builder.writeln('\t\t\treturn true;')
		fn_builder.writeln('\t\t}')
		fn_builder.writeln('\t}')
		fn_builder.writeln('\treturn false;')
		fn_builder.writeln('}')
		g.auto_fn_definitions << fn_builder.str()
		left_sym.register_method(&ast.Fn{
			name: 'contains'
			params: [ast.Param{
				typ: unwrap_left_type
			}, ast.Param{
				typ: left_info.elem_type
			}]
		})
	}
	return fn_name
}

// `nums.contains(2)`
fn (mut g Gen) gen_array_contains(node ast.CallExpr) {
	fn_name := g.gen_array_contains_method(node.left_type)
	g.write('${fn_name}(')
	if node.left_type.is_ptr() {
		g.write('*')
	}
	g.expr(node.left)
	g.write(', ')
	g.expr(node.args[0].expr)
	g.write(')')
}

fn (mut g Gen) gen_array_index_method(left_type ast.Type) string {
	unwrap_left_type := g.unwrap_generic(left_type)
	mut left_sym := g.table.get_type_symbol(unwrap_left_type)
	mut left_type_str := g.typ(unwrap_left_type).trim('*')
	fn_name := '${left_type_str}_index'
	if !left_sym.has_method('index') {
		info := left_sym.info as ast.Array
		mut elem_type_str := g.typ(info.elem_type)
		elem_sym := g.table.get_type_symbol(info.elem_type)
		if elem_sym.kind == .function {
			left_type_str = 'Array_voidptr'
			elem_type_str = 'voidptr'
		}
		g.type_definitions.writeln('static int ${fn_name}($left_type_str a, $elem_type_str v); // auto')
		mut fn_builder := strings.new_builder(512)
		fn_builder.writeln('static int ${fn_name}($left_type_str a, $elem_type_str v) {')
		fn_builder.writeln('\tfor (int i = 0; i < a.len; ++i) {')
		if elem_sym.kind == .string {
			fn_builder.writeln('\t\tif (fast_string_eq(((string*)a.data)[i], v)) {')
		} else if elem_sym.kind == .array && !info.elem_type.is_ptr() {
			ptr_typ := g.gen_array_equality_fn(info.elem_type)
			fn_builder.writeln('\t\tif (${ptr_typ}_arr_eq((($elem_type_str*)a.data)[i], v)) {')
		} else if elem_sym.kind == .function && !info.elem_type.is_ptr() {
			fn_builder.writeln('\t\tif (((voidptr*)a.data)[i] == v) {')
		} else if elem_sym.kind == .map && !info.elem_type.is_ptr() {
			ptr_typ := g.gen_map_equality_fn(info.elem_type)
			fn_builder.writeln('\t\tif (${ptr_typ}_map_eq((($elem_type_str*)a.data)[i], v)) {')
		} else if elem_sym.kind == .struct_ && !info.elem_type.is_ptr() {
			ptr_typ := g.gen_struct_equality_fn(info.elem_type)
			fn_builder.writeln('\t\tif (${ptr_typ}_struct_eq((($elem_type_str*)a.data)[i], v)) {')
		} else {
			fn_builder.writeln('\t\tif ((($elem_type_str*)a.data)[i] == v) {')
		}
		fn_builder.writeln('\t\t\treturn i;')
		fn_builder.writeln('\t\t}')
		fn_builder.writeln('\t}')
		fn_builder.writeln('\treturn -1;')
		fn_builder.writeln('}')
		g.auto_fn_definitions << fn_builder.str()
		left_sym.register_method(&ast.Fn{
			name: 'index'
			params: [ast.Param{
				typ: unwrap_left_type
			}, ast.Param{
				typ: info.elem_type
			}]
		})
	}
	return fn_name
}

// `nums.index(2)`
fn (mut g Gen) gen_array_index(node ast.CallExpr) {
	fn_name := g.gen_array_index_method(node.left_type)
	g.write('${fn_name}(')
	if node.left_type.is_ptr() {
		g.write('*')
	}
	g.expr(node.left)
	g.write(', ')
	g.expr(node.args[0].expr)
	g.write(')')
}

fn (mut g Gen) gen_array_wait(node ast.CallExpr) {
	arr := g.table.get_type_symbol(node.receiver_type)
	thread_type := arr.array_info().elem_type
	thread_sym := g.table.get_type_symbol(thread_type)
	thread_ret_type := thread_sym.thread_info().return_type
	eltyp := g.table.get_type_symbol(thread_ret_type).cname
	fn_name := g.register_thread_array_wait_call(eltyp)
	g.write('${fn_name}(')
	g.expr(node.left)
	g.write(')')
}

fn (mut g Gen) gen_array_any(node ast.CallExpr) {
	tmp := g.new_tmp_var()
	s := g.go_before_stmt(0)
	sym := g.table.get_type_symbol(node.left_type)
	info := sym.info as ast.Array
	// styp := g.typ(node.return_type)
	elem_type_str := g.typ(info.elem_type)
	g.empty_line = true
	g.write('${g.typ(node.left_type)} ${tmp}_orig = ')
	g.expr(node.left)
	g.writeln(';')
	g.writeln('int ${tmp}_len = ${tmp}_orig.len;')
	g.writeln('bool $tmp = false;')
	i := g.new_tmp_var()
	g.writeln('for (int $i = 0; $i < ${tmp}_len; ++$i) {')
	g.writeln('\t$elem_type_str it = (($elem_type_str*) ${tmp}_orig.data)[$i];')
	mut is_embed_map_filter := false
	mut expr := node.args[0].expr
	match mut expr {
		ast.AnonFn {
			g.write('\tif (')
			g.gen_anon_fn_decl(mut expr)
			g.write('${expr.decl.name}(it)')
		}
		ast.Ident {
			g.write('\tif (')
			if expr.kind == .function {
				g.write('${c_name(expr.name)}(it)')
			} else if expr.kind == .variable {
				var_info := expr.var_info()
				sym_t := g.table.get_type_symbol(var_info.typ)
				if sym_t.kind == .function {
					g.write('${c_name(expr.name)}(it)')
				} else {
					g.expr(node.args[0].expr)
				}
			} else {
				g.expr(node.args[0].expr)
			}
		}
		ast.CallExpr {
			if expr.name in ['map', 'filter'] {
				is_embed_map_filter = true
				g.stmt_path_pos << g.out.len
			}
			g.write('\tif (')
			g.expr(node.args[0].expr)
		}
		else {
			g.write('\tif (')
			g.expr(node.args[0].expr)
		}
	}
	g.writeln(') {')
	g.writeln('\t\t$tmp = true;\n\t\t\tbreak;\n\t\t}')
	g.writeln('}')
	if !is_embed_map_filter {
		g.stmt_path_pos << g.out.len
	}
	g.write('\n')
	g.write(s)
	g.write(tmp)
}

fn (mut g Gen) gen_array_all(node ast.CallExpr) {
	tmp := g.new_tmp_var()
	s := g.go_before_stmt(0)
	sym := g.table.get_type_symbol(node.left_type)
	info := sym.info as ast.Array
	// styp := g.typ(node.return_type)
	elem_type_str := g.typ(info.elem_type)
	g.empty_line = true
	g.write('${g.typ(node.left_type)} ${tmp}_orig = ')
	g.expr(node.left)
	g.writeln(';')
	g.writeln('int ${tmp}_len = ${tmp}_orig.len;')
	g.writeln('bool $tmp = true;')
	i := g.new_tmp_var()
	g.writeln('for (int $i = 0; $i < ${tmp}_len; ++$i) {')
	g.writeln('\t$elem_type_str it = (($elem_type_str*) ${tmp}_orig.data)[$i];')
	mut is_embed_map_filter := false
	mut expr := node.args[0].expr
	match mut expr {
		ast.AnonFn {
			g.write('\tif (!(')
			g.gen_anon_fn_decl(mut expr)
			g.write('${expr.decl.name}(it)')
		}
		ast.Ident {
			g.write('\tif (!(')
			if expr.kind == .function {
				g.write('${c_name(expr.name)}(it)')
			} else if expr.kind == .variable {
				var_info := expr.var_info()
				sym_t := g.table.get_type_symbol(var_info.typ)
				if sym_t.kind == .function {
					g.write('${c_name(expr.name)}(it)')
				} else {
					g.expr(node.args[0].expr)
				}
			} else {
				g.expr(node.args[0].expr)
			}
		}
		ast.CallExpr {
			if expr.name in ['map', 'filter'] {
				is_embed_map_filter = true
				g.stmt_path_pos << g.out.len
			}
			g.write('\tif (!(')
			g.expr(node.args[0].expr)
		}
		else {
			g.write('\tif (!(')
			g.expr(node.args[0].expr)
		}
	}
	g.writeln(')) {')
	g.writeln('\t\t$tmp = false;\n\t\t\tbreak;\n\t\t}')
	g.writeln('}')
	if !is_embed_map_filter {
		g.stmt_path_pos << g.out.len
	}
	g.write('\n')
	g.write(s)
	g.write(tmp)
}<|MERGE_RESOLUTION|>--- conflicted
+++ resolved
@@ -25,12 +25,9 @@
 		g.write('{')
 		if node.has_val {
 			for i, expr in node.exprs {
-<<<<<<< HEAD
-=======
 				if expr.is_auto_deref_var() {
 					g.write('*')
 				}
->>>>>>> 6333adad
 				g.expr(expr)
 				if i != node.exprs.len - 1 {
 					g.write(', ')
