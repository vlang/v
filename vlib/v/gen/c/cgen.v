--- conflicted
+++ resolved
@@ -6303,13 +6303,8 @@
 					continue
 				}
 				// .speak = Cat_speak
-<<<<<<< HEAD
-				mut method_call := '${cctype}_$method.name'
+				mut method_call := '${cctype}_$name'
 				if !method.params[0].typ.is_ptr() && !method.params[0].is_mut {
-=======
-				mut method_call := '${cctype}_$name'
-				if !method.params[0].typ.is_ptr() {
->>>>>>> 7c0be629
 					// inline void Cat_speak_Interface_Animal_method_wrapper(Cat c) { return Cat_speak(*c); }
 					iwpostfix := '_Interface_${interface_name}_method_wrapper'
 					methods_wrapper.write_string('static inline ${g.typ(method.return_type)} $method_call${iwpostfix}(')
