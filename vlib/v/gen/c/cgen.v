--- conflicted
+++ resolved
@@ -4349,10 +4349,7 @@
 	}
 }
 
-<<<<<<< HEAD
-=======
 [inline]
->>>>>>> 5f08d45c
 fn (mut g Gen) is_interface_var(var ast.ScopeObject) bool {
 	return var is ast.Var && var.orig_type != 0 && g.table.sym(var.orig_type).kind == .interface_
 		&& g.table.sym(var.smartcasts.last()).kind != .interface_
