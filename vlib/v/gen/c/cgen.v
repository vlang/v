// Copyright (c) 2019-2021 Alexander Medvednikov. All rights reserved.
// Use of this source code is governed by an MIT license
// that can be found in the LICENSE file.
module c

import os
import strings
import v.ast
import v.pref
import v.token
import v.util
import v.depgraph

const (
	// NB: some of the words in c_reserved, are not reserved in C,
	// but are in C++, or have special meaning in V, thus need escaping too.
	c_reserved = ['auto', 'break', 'calloc', 'case', 'char', 'class', 'const', 'continue', 'default',
		'delete', 'do', 'double', 'else', 'enum', 'error', 'exit', 'export', 'extern', 'float',
		'for', 'free', 'goto', 'if', 'inline', 'int', 'link', 'long', 'malloc', 'namespace', 'new',
		'panic', 'register', 'restrict', 'return', 'short', 'signed', 'sizeof', 'static', 'struct',
		'switch', 'typedef', 'typename', 'union', 'unix', 'unsigned', 'void', 'volatile', 'while',
		'template',
	]
	// same order as in token.Kind
	cmp_str    = ['eq', 'ne', 'gt', 'lt', 'ge', 'le']
	// when operands are switched
	cmp_rev    = ['eq', 'ne', 'lt', 'gt', 'le', 'ge']
)

struct Gen {
	pref         &pref.Preferences
	module_built string
mut:
	table                  &ast.Table
	out                    strings.Builder
	cheaders               strings.Builder
	includes               strings.Builder // all C #includes required by V modules
	typedefs               strings.Builder
	typedefs2              strings.Builder
	type_definitions       strings.Builder // typedefs, defines etc (everything that goes to the top of the file)
	definitions            strings.Builder // typedefs, defines etc (everything that goes to the top of the file)
	inits                  map[string]strings.Builder // contents of `void _vinit/2{}`
	cleanups               map[string]strings.Builder // contents of `void _vcleanup(){}`
	gowrappers             strings.Builder // all go callsite wrappers
	stringliterals         strings.Builder // all string literals (they depend on tos3() beeing defined
	auto_str_funcs         strings.Builder // function bodies of all auto generated _str funcs
	comptime_defines       strings.Builder // custom defines, given by -d/-define flags on the CLI
	pcs_declarations       strings.Builder // -prof profile counter declarations for each function
	hotcode_definitions    strings.Builder // -live declarations & functions
	embedded_data          strings.Builder // data to embed in the executable/binary
	shared_types           strings.Builder // shared/lock types
	shared_functions       strings.Builder // shared constructors
	channel_definitions    strings.Builder // channel related code
	options_typedefs       strings.Builder // Option typedefs
	options                strings.Builder // `Option_xxxx` types
	json_forward_decls     strings.Builder // json type forward decls
	enum_typedefs          strings.Builder // enum types
	sql_buf                strings.Builder // for writing exprs to args via `sqlite3_bind_int()` etc
	file                   ast.File
	fn_decl                &ast.FnDecl // pointer to the FnDecl we are currently inside otherwise 0
	last_fn_c_name         string
	tmp_count              int      // counter for unique tmp vars (_tmp1, tmp2 etc)
	tmp_count2             int      // a separate tmp var counter for autofree fn calls
	is_c_call              bool     // e.g. `C.printf("v")`
	is_assign_lhs          bool     // inside left part of assign expr (for array_set(), etc)
	discard_or_result      bool     // do not safe last ExprStmt of `or` block in tmp variable to defer ongoing expr usage
	is_void_expr_stmt      bool     // ExprStmt whos result is discarded
	is_arraymap_set        bool     // map or array set value state
	is_amp                 bool     // for `&Foo{}` to merge PrefixExpr `&` and StructInit `Foo{}`; also for `&byte(0)` etc
	is_sql                 bool     // Inside `sql db{}` statement, generating sql instead of C (e.g. `and` instead of `&&` etc)
	is_shared              bool     // for initialization of hidden mutex in `[rw]shared` literals
	is_vlines_enabled      bool     // is it safe to generate #line directives when -g is passed
	arraymap_set_pos       int      // map or array set value position
	vlines_path            string   // set to the proper path for generating #line directives
	optionals              []string // to avoid duplicates TODO perf, use map
	chan_pop_optionals     []string // types for `x := <-ch or {...}`
	chan_push_optionals    []string // types for `ch <- x or {...}`
	shareds                []int    // types with hidden mutex for which decl has been emitted
	inside_ternary         int      // ?: comma separated statements on a single line
	inside_map_postfix     bool     // inside map++/-- postfix expr
	inside_map_infix       bool     // inside map<</+=/-= infix expr
	inside_map_index       bool
	inside_opt_data        bool
	inside_if_optional     bool
	ternary_names          map[string]string
	ternary_level_names    map[string][]string
	stmt_path_pos          []int // positions of each statement start, for inserting C statements before the current statement
	skip_stmt_pos          bool  // for handling if expressions + autofree (since both prepend C statements)
	right_is_opt           bool
	is_autofree            bool // false, inside the bodies of fns marked with [manualfree], otherwise === g.pref.autofree
	indent                 int
	empty_line             bool
	is_test                bool
	assign_op              token.Kind // *=, =, etc (for array_set)
	defer_stmts            []ast.DeferStmt
	defer_ifdef            string
	defer_profile_code     string
	str_types              []string     // types that need automatic str() generation
	threaded_fns           []string     // for generating unique wrapper types and fns for `go xxx()`
	waiter_fns             []string     // functions that wait for `go xxx()` to finish
	array_fn_definitions   []string     // array equality functions that have been defined
	map_fn_definitions     []string     // map equality functions that have been defined
	struct_fn_definitions  []string     // struct equality functions that have been defined
	sumtype_fn_definitions []string     // sumtype equality functions that have been defined
	alias_fn_definitions   []string     // alias equality functions that have been defined
	auto_fn_definitions    []string     // auto generated functions defination list
	anon_fn_definitions    []string     // anon generated functions defination list
	sumtype_definitions    map[int]bool // `_TypeA_to_sumtype_TypeB()` fns that have been generated
	is_json_fn             bool     // inside json.encode()
	json_types             []string // to avoid json gen duplicates
	pcs                    []ProfileCounterMeta // -prof profile counter fn_names => fn counter name
	is_builtin_mod         bool
	hotcode_fn_names       []string
	embedded_files         []ast.EmbeddedFile
	cur_fn                 ast.FnDecl
	cur_generic_types      []ast.Type // `int`, `string`, etc in `foo<T>()`
	sql_i                  int
	sql_stmt_name          string
	sql_side               SqlExprSide // left or right, to distinguish idents in `name == name`
	inside_vweb_tmpl       bool
	inside_return          bool
	inside_or_block        bool
	strs_to_free0          []string // strings.Builder
	// strs_to_free          []string // strings.Builder
	inside_call           bool
	has_main              bool
	inside_const          bool
	comp_for_method       string // $for method in T.methods {}
	comp_for_field_var    string // $for field in T.fields {}; the variable name
	comp_for_field_value  ast.StructField // value of the field variable
	comp_for_field_type   ast.Type        // type of the field variable inferred from `$if field.typ is T {}`
	comptime_var_type_map map[string]ast.Type
	// tmp_arg_vars_to_free  []string
	// autofree_pregen       map[string]string
	// autofree_pregen_buf   strings.Builder
	// autofree_tmp_vars     []string // to avoid redefining the same tmp vars in a single function
	called_fn_name   string
	cur_mod          ast.Module
	is_js_call       bool // for handling a special type arg #1 `json.decode(User, ...)`
	is_fn_index_call bool
	// nr_vars_to_free       int
	// doing_autofree_tmp    bool
	inside_lambda                    bool
	prevent_sum_type_unwrapping_once bool // needed for assign new values to sum type
	// used in match multi branch
	// TypeOne, TypeTwo {}
	// where an aggregate (at least two types) is generated
	// sum type deref needs to know which index to deref because unions take care of the correct field
	aggregate_type_idx int
	returned_var_name  string // to detect that a var doesn't need to be freed since it's being returned
	branch_parent_pos  int    // used in BranchStmt (continue/break) for autofree stop position
	timers             &util.Timers = util.new_timers(false)
	force_main_console bool // true when [console] used on fn main()
	as_cast_type_names map[string]string // table for type name lookup in runtime (for __as_cast)
	obf_table          map[string]string
	// main_fn_decl_node  ast.FnDecl
}

pub fn gen(files []ast.File, table &ast.Table, pref &pref.Preferences) string {
	// println('start cgen2')
	mut module_built := ''
	if pref.build_mode == .build_module {
		for file in files {
			if file.path.contains(pref.path)
				&& file.mod.short_name == pref.path.all_after_last(os.path_separator).trim_right(os.path_separator) {
				module_built = file.mod.name
				break
			}
		}
	}
	mut timers_should_print := false
	$if time_cgening ? {
		timers_should_print = true
	}
	mut g := Gen{
		out: strings.new_builder(512000)
		cheaders: strings.new_builder(15000)
		includes: strings.new_builder(100)
		typedefs: strings.new_builder(100)
		typedefs2: strings.new_builder(100)
		type_definitions: strings.new_builder(100)
		definitions: strings.new_builder(100)
		gowrappers: strings.new_builder(100)
		stringliterals: strings.new_builder(100)
		auto_str_funcs: strings.new_builder(100)
		comptime_defines: strings.new_builder(100)
		pcs_declarations: strings.new_builder(100)
		hotcode_definitions: strings.new_builder(100)
		embedded_data: strings.new_builder(1000)
		options_typedefs: strings.new_builder(100)
		options: strings.new_builder(100)
		shared_types: strings.new_builder(100)
		shared_functions: strings.new_builder(100)
		channel_definitions: strings.new_builder(100)
		json_forward_decls: strings.new_builder(100)
		enum_typedefs: strings.new_builder(100)
		sql_buf: strings.new_builder(100)
		table: table
		pref: pref
		fn_decl: 0
		is_autofree: true
		indent: -1
		module_built: module_built
		timers: util.new_timers(timers_should_print)
	}
	g.timers.start('cgen init')
	for mod in g.table.modules {
		g.inits[mod] = strings.new_builder(100)
		g.cleanups[mod] = strings.new_builder(100)
	}
	g.init()
	g.timers.show('cgen init')
	mut tests_inited := false
	mut autofree_used := false
	for file in files {
		g.timers.start('cgen_file $file.path')
		g.file = file
		if g.pref.is_vlines {
			g.vlines_path = util.vlines_escape_path(file.path, g.pref.ccompiler)
		}
		// println('\ncgen "$g.file.path" nr_stmts=$file.stmts.len')
		// building_v := true && (g.file.path.contains('/vlib/') || g.file.path.contains('cmd/v'))
		g.is_test = g.pref.is_test
		if g.file.path == '' || !g.pref.autofree {
			// cgen test or building V
			// println('autofree=false')
			g.is_autofree = false
		} else {
			g.is_autofree = true
			autofree_used = true
		}
		// anon fn may include assert and thus this needs
		// to be included before any test contents are written
		if g.is_test && !tests_inited {
			g.write_tests_definitions()
			tests_inited = true
		}
		g.stmts(file.stmts)
		// Transfer embedded files
		if file.embedded_files.len > 0 {
			for path in file.embedded_files {
				if path !in g.embedded_files {
					g.embedded_files << path
				}
			}
		}
		g.timers.show('cgen_file $file.path')
	}
	g.timers.start('cgen common')
	if autofree_used {
		g.is_autofree = true // so that void _vcleanup is generated
	}
	// to make sure type idx's are the same in cached mods
	if g.pref.build_mode == .build_module {
		for idx, typ in g.table.type_symbols {
			if idx == 0 {
				continue
			}
			g.definitions.writeln('int _v_type_idx_${typ.cname}();')
		}
	} else if g.pref.use_cache {
		for idx, typ in g.table.type_symbols {
			if idx == 0 {
				continue
			}
			g.definitions.writeln('int _v_type_idx_${typ.cname}() { return $idx; };')
		}
	}
	//
	g.dump_expr_definitions()
	// v files are finished, what remains is pure C code
	g.gen_vlines_reset()
	if g.pref.build_mode != .build_module {
		// no init in builtin.o
		g.write_init_function()
	}

	g.finish()

	mut b := strings.new_builder(640000)
	b.write_string(g.hashes())
	b.writeln('\n// V comptime_defines:')
	b.write_string(g.comptime_defines.str())
	b.writeln('\n// V typedefs:')
	b.write_string(g.typedefs.str())
	b.writeln('\n// V typedefs2:')
	b.write_string(g.typedefs2.str())
	b.writeln('\n// V cheaders:')
	b.write_string(g.cheaders.str())
	if g.pcs_declarations.len > 0 {
		b.writeln('\n// V profile counters:')
		b.write_string(g.pcs_declarations.str())
	}
	b.writeln('\n// V includes:')
	b.write_string(g.includes.str())
	b.writeln('\n// Enum definitions:')
	b.write_string(g.enum_typedefs.str())
	b.writeln('\n// V type definitions:')
	b.write_string(g.type_definitions.str())
	b.writeln('\n// V shared types:')
	b.write_string(g.shared_types.str())
	b.writeln('\n// V Option_xxx definitions:')
	b.write_string(g.options.str())
	b.writeln('\n// V json forward decls:')
	b.write_string(g.json_forward_decls.str())
	b.writeln('\n// V definitions:')
	b.write_string(g.definitions.str())
	interface_table := g.interface_table()
	if interface_table.len > 0 {
		b.writeln('\n// V interface table:')
		b.write_string(interface_table)
	}
	if g.gowrappers.len > 0 {
		b.writeln('\n// V gowrappers:')
		b.write_string(g.gowrappers.str())
	}
	if g.hotcode_definitions.len > 0 {
		b.writeln('\n// V hotcode definitions:')
		b.write_string(g.hotcode_definitions.str())
	}
	if g.embedded_data.len > 0 {
		b.writeln('\n// V embedded data:')
		b.write_string(g.embedded_data.str())
	}
	if g.options_typedefs.len > 0 {
		b.writeln('\n// V option typedefs:')
		b.write_string(g.options_typedefs.str())
	}
	if g.shared_functions.len > 0 {
		b.writeln('\n// V shared type functions:')
		b.write_string(g.shared_functions.str())
		b.write_string(c_concurrency_helpers)
	}
	if g.channel_definitions.len > 0 {
		b.writeln('\n// V channel code:')
		b.write_string(g.channel_definitions.str())
	}
	if g.stringliterals.len > 0 {
		b.writeln('\n// V stringliterals:')
		b.write_string(g.stringliterals.str())
	}
	if g.auto_str_funcs.len > 0 {
		// if g.pref.build_mode != .build_module {
		b.writeln('\n// V auto str functions:')
		b.write_string(g.auto_str_funcs.str())
		// }
	}
	if g.auto_fn_definitions.len > 0 {
		for fn_def in g.auto_fn_definitions {
			b.writeln(fn_def)
		}
	}
	if g.anon_fn_definitions.len > 0 {
		for fn_def in g.anon_fn_definitions {
			b.writeln(fn_def)
		}
	}
	b.writeln('\n// V out')
	b.write_string(g.out.str())
	b.writeln('\n// THE END.')
	g.timers.show('cgen common')
	return b.str()
}

pub fn (g &Gen) hashes() string {
	mut res := c_commit_hash_default.replace('@@@', util.vhash())
	res += c_current_commit_hash_default.replace('@@@', util.githash(g.pref.building_v))
	return res
}

pub fn (mut g Gen) init() {
	if g.pref.custom_prelude != '' {
		g.cheaders.writeln(g.pref.custom_prelude)
	} else if !g.pref.no_preludes {
		g.cheaders.writeln('// Generated by the V compiler')
		tcc_undef_has_include := '
#if defined(__TINYC__) && defined(__has_include)
// tcc does not support has_include properly yet, turn it off completely
#undef __has_include
#endif'
		g.cheaders.writeln(tcc_undef_has_include)
		g.includes.writeln(tcc_undef_has_include)
		g.cheaders.writeln(get_guarded_include_text('<inttypes.h>', 'The C compiler can not find <inttypes.h> . Please install build-essentials')) // int64_t etc
		g.cheaders.writeln(c_builtin_types)
		if g.pref.is_bare {
			g.cheaders.writeln(bare_c_headers)
		} else {
			g.cheaders.writeln(c_headers)
		}
		g.definitions.writeln('void _STR_PRINT_ARG(const char*, char**, int*, int*, int, ...);')
		g.definitions.writeln('string _STR(const char*, int, ...);')
		g.definitions.writeln('string _STR_TMP(const char*, ...);')
	}
	if g.pref.os == .ios {
		g.cheaders.writeln('#define __TARGET_IOS__ 1')
		g.cheaders.writeln('#include <spawn.h>')
	}
	g.write_builtin_types()
	g.write_typedef_types()
	g.write_typeof_functions()
	if g.pref.build_mode != .build_module {
		// _STR functions should not be defined in builtin.o
		g.write_str_fn_definitions()
	}
	g.write_sorted_types()
	g.write_multi_return_types()
	g.definitions.writeln('// end of definitions #endif')
	//
	g.stringliterals.writeln('')
	g.stringliterals.writeln('// >> string literal consts')
	if g.pref.build_mode != .build_module {
		g.stringliterals.writeln('void vinit_string_literals(){')
	}
	if g.pref.compile_defines_all.len > 0 {
		g.comptime_defines.writeln('// V compile time defines by -d or -define flags:')
		g.comptime_defines.writeln('//     All custom defines      : ' +
			g.pref.compile_defines_all.join(','))
		g.comptime_defines.writeln('//     Turned ON custom defines: ' +
			g.pref.compile_defines.join(','))
		for cdefine in g.pref.compile_defines {
			g.comptime_defines.writeln('#define CUSTOM_DEFINE_$cdefine')
		}
		g.comptime_defines.writeln('')
	}
	if g.pref.gc_mode in [.boehm_full, .boehm_incr, .boehm, .boehm_leak] {
		g.comptime_defines.writeln('#define _VGCBOEHM (1)')
	}
	if g.pref.is_debug || 'debug' in g.pref.compile_defines {
		g.comptime_defines.writeln('#define _VDEBUG (1)')
	}
	if g.pref.is_prod || 'prod' in g.pref.compile_defines {
		g.comptime_defines.writeln('#define _VPROD (1)')
	}
	if g.pref.is_test || 'test' in g.pref.compile_defines {
		g.comptime_defines.writeln('#define _VTEST (1)')
	}
	if g.pref.autofree {
		g.comptime_defines.writeln('#define _VAUTOFREE (1)')
		// g.comptime_defines.writeln('unsigned char* g_cur_str;')
	}
	if g.pref.prealloc {
		g.comptime_defines.writeln('#define _VPREALLOC (1)')
	}
	if g.pref.is_livemain || g.pref.is_liveshared {
		g.generate_hotcode_reloading_declarations()
	}
	// Obfuscate only functions in the main module for now.
	// Generate the obf_ast.
	if g.pref.obfuscate {
		mut i := 0
		// fns
		for key, f in g.table.fns {
			if f.mod != 'main' && key != 'main' { // !key.starts_with('main.') {
				continue
			}
			g.obf_table[key] = '_f$i'
			i++
		}
		// methods
		for type_sym in g.table.type_symbols {
			if type_sym.mod != 'main' {
				continue
			}
			for method in type_sym.methods {
				g.obf_table[type_sym.name + '.' + method.name] = '_f$i'
				i++
			}
		}
	}
}

pub fn (mut g Gen) finish() {
	if g.pref.build_mode != .build_module {
		g.stringliterals.writeln('}')
	}
	g.stringliterals.writeln('// << string literal consts')
	g.stringliterals.writeln('')
	if g.pref.is_prof && g.pref.build_mode != .build_module {
		g.gen_vprint_profile_stats()
	}
	if g.pref.is_livemain || g.pref.is_liveshared {
		g.generate_hotcode_reloader_code()
	}
	if g.embed_file_is_prod_mode() && g.embedded_files.len > 0 {
		g.gen_embedded_data()
	}
	if g.pref.is_test {
		g.gen_c_main_for_tests()
	} else {
		g.gen_c_main()
	}
}

pub fn (mut g Gen) write_typeof_functions() {
	g.writeln('')
	g.writeln('// >> typeof() support for sum types / interfaces')
	for typ in g.table.type_symbols {
		if typ.kind == .sum_type {
			sum_info := typ.info as ast.SumType
			g.writeln('static char * v_typeof_sumtype_${typ.cname}(int sidx) { /* $typ.name */ ')
			if g.pref.build_mode == .build_module {
				g.writeln('\t\tif( sidx == _v_type_idx_${typ.cname}() ) return "${util.strip_main_name(typ.name)}";')
				for v in sum_info.variants {
					subtype := g.table.get_type_symbol(v)
					g.writeln('\tif( sidx == _v_type_idx_${subtype.cname}() ) return "${util.strip_main_name(subtype.name)}";')
				}
				g.writeln('\treturn "unknown ${util.strip_main_name(typ.name)}";')
			} else {
				tidx := g.table.find_type_idx(typ.name)
				g.writeln('\tswitch(sidx) {')
				g.writeln('\t\tcase $tidx: return "${util.strip_main_name(typ.name)}";')
				for v in sum_info.variants {
					subtype := g.table.get_type_symbol(v)
					g.writeln('\t\tcase $v: return "${util.strip_main_name(subtype.name)}";')
				}
				g.writeln('\t\tdefault: return "unknown ${util.strip_main_name(typ.name)}";')
				g.writeln('\t}')
			}
			g.writeln('}')
		} else if typ.kind == .interface_ {
			inter_info := typ.info as ast.Interface
			g.writeln('static char * v_typeof_interface_${typ.cname}(int sidx) { /* $typ.name */ ')
			for t in inter_info.types {
				subtype := g.table.get_type_symbol(t)
				g.writeln('\tif (sidx == _${typ.cname}_${subtype.cname}_index) return "${util.strip_main_name(subtype.name)}";')
			}
			g.writeln('\treturn "unknown ${util.strip_main_name(typ.name)}";')
			g.writeln('}')
		}
	}
	g.writeln('// << typeof() support for sum types')
	g.writeln('')
}

// V type to C typecc
fn (mut g Gen) typ(t ast.Type) string {
	styp := g.base_type(t)
	if t.has_flag(.optional) {
		// Register an optional if it's not registered yet
		return g.register_optional(t)
	}
	/*
	if styp.starts_with('C__') {
		return styp[3..]
	}
	*/
	return styp
}

fn (mut g Gen) base_type(t ast.Type) string {
	share := t.share()
	mut styp := if share == .atomic_t { t.atomic_typename() } else { g.cc_type(t, true) }
	if t.has_flag(.shared_f) {
		styp = g.find_or_register_shared(t, styp)
	}
	nr_muls := t.nr_muls()
	if nr_muls > 0 {
		styp += strings.repeat(`*`, nr_muls)
	}
	return styp
}

fn (mut g Gen) expr_string(expr ast.Expr) string {
	pos := g.out.len
	g.expr(expr)
	expr_str := g.out.after(pos)
	g.out.go_back(expr_str.len)
	return expr_str.trim_space()
}

// TODO this really shouldnt be seperate from typ
// but I(emily) would rather have this generation
// all unified in one place so that it doesnt break
// if one location changes
fn (mut g Gen) optional_type_name(t ast.Type) (string, string) {
	base := g.base_type(t)
	mut styp := 'Option_$base'
	if t.is_ptr() {
		styp = styp.replace('*', '_ptr')
	}
	return styp, base
}

fn (g &Gen) optional_type_text(styp string, base string) string {
	// replace void with something else
	size := if base == 'void' { 'byte' } else { base }
	ret := 'struct $styp {
	byte state;
	IError err;
	byte data[sizeof($size)];
}'
	return ret
}

fn (mut g Gen) register_optional(t ast.Type) string {
	styp, base := g.optional_type_name(t)
	if styp !in g.optionals {
		g.typedefs2.writeln('typedef struct $styp $styp;')
		g.options.write_string(g.optional_type_text(styp, base))
		g.options.writeln(';\n')
		g.optionals << styp.clone()
	}
	return styp
}

fn (mut g Gen) find_or_register_shared(t ast.Type, base string) string {
	sh_typ := '__shared__$base'
	t_idx := t.idx()
	if t_idx in g.shareds {
		return sh_typ
	}
	mtx_typ := 'sync__RwMutex'
	g.shared_types.writeln('struct $sh_typ { $base val; $mtx_typ mtx; };')
	g.shared_functions.writeln('static inline voidptr __dup${sh_typ}(voidptr src, int sz) {')
	g.shared_functions.writeln('\t$sh_typ* dest = memdup(src, sz);')
	g.shared_functions.writeln('\tsync__RwMutex_init(&dest->mtx);')
	g.shared_functions.writeln('\treturn dest;')
	g.shared_functions.writeln('}')
	g.typedefs2.writeln('typedef struct $sh_typ $sh_typ;')
	// println('registered shared type $sh_typ')
	g.shareds << t_idx
	return sh_typ
}

fn (mut g Gen) register_thread_array_wait_call(eltyp string) string {
	is_void := eltyp == 'void'
	thread_typ := if is_void { '__v_thread' } else { '__v_thread_$eltyp' }
	ret_typ := if is_void { 'void' } else { 'Array_$eltyp' }
	thread_arr_typ := 'Array_$thread_typ'
	fn_name := '${thread_arr_typ}_wait'
	if fn_name !in g.waiter_fns {
		g.waiter_fns << fn_name
		if is_void {
			g.gowrappers.writeln('
void ${fn_name}($thread_arr_typ a) {
	for (int i = 0; i < a.len; ++i) {
		$thread_typ t = (($thread_typ*)a.data)[i];
		__v_thread_wait(t);
	}
}')
		} else {
			g.gowrappers.writeln('
$ret_typ ${fn_name}($thread_arr_typ a) {
	$ret_typ res = __new_array_with_default(a.len, a.len, sizeof($eltyp), 0);
	for (int i = 0; i < a.len; ++i) {
		$thread_typ t = (($thread_typ*)a.data)[i];
		(($eltyp*)res.data)[i] = __v_thread_${eltyp}_wait(t);
	}
	return res;
}')
		}
	}
	return fn_name
}

fn (mut g Gen) register_chan_pop_optional_call(opt_el_type string, styp string) {
	if opt_el_type !in g.chan_pop_optionals {
		g.chan_pop_optionals << opt_el_type
		g.channel_definitions.writeln('
static inline $opt_el_type __Option_${styp}_popval($styp ch) {
	$opt_el_type _tmp = {0};
	if (sync__Channel_try_pop_priv(ch, _tmp.data, false)) {
		return ($opt_el_type){ .state = 2, .err = v_error(_SLIT("channel closed")) };
	}
	return _tmp;
}')
	}
}

fn (mut g Gen) register_chan_push_optional_call(el_type string, styp string) {
	if styp !in g.chan_push_optionals {
		g.chan_push_optionals << styp
		g.channel_definitions.writeln('
static inline Option_void __Option_${styp}_pushval($styp ch, $el_type e) {
	if (sync__Channel_try_push_priv(ch, &e, false)) {
		return (Option_void){ .state = 2, .err = v_error(_SLIT("channel closed")) };
	}
	return (Option_void){0};
}')
	}
}

// cc_type whether to prefix 'struct' or not (C__Foo -> struct Foo)
fn (g &Gen) cc_type(typ ast.Type, is_prefix_struct bool) string {
	sym := g.table.get_type_symbol(g.unwrap_generic(typ))
	mut styp := sym.cname
	// TODO: this needs to be removed; cgen shouldn't resolve generic types (job of checker)
	if mut sym.info is ast.Struct {
		if sym.info.generic_types.len > 0 {
			mut sgtyps := '_T'
			for gt in sym.info.generic_types {
				gts := g.table.get_type_symbol(if gt.has_flag(.generic) {
					g.unwrap_generic(gt)
				} else {
					gt
				})
				sgtyps += '_$gts.cname'
			}
			styp += sgtyps
		}
	} else if mut sym.info is ast.MultiReturn {
		// TODO: this doesn't belong here, but makes it working for now
		mut cname := 'multi_return'
		for mr_typ in sym.info.types {
			mr_type_sym := g.table.get_type_symbol(g.unwrap_generic(mr_typ))
			cname += '_$mr_type_sym.cname'
		}
		return cname
	}
	if is_prefix_struct && styp.starts_with('C__') {
		styp = styp[3..]
		if sym.kind == .struct_ {
			info := sym.info as ast.Struct
			if !info.is_typedef {
				styp = 'struct $styp'
			}
		}
	}
	return styp
}

[inline]
fn (g &Gen) type_sidx(t ast.Type) string {
	if g.pref.build_mode == .build_module {
		sym := g.table.get_type_symbol(t)
		return '_v_type_idx_${sym.cname}()'
	}
	return '$t.idx()'
}

//
pub fn (mut g Gen) write_typedef_types() {
	for typ in g.table.type_symbols {
		if typ.name in c.builtins {
			continue
		}
		match typ.kind {
			.alias {
				parent := unsafe { &g.table.type_symbols[typ.parent_idx] }
				is_c_parent := parent.name.len > 2 && parent.name[0] == `C` && parent.name[1] == `.`
				mut is_typedef := false
				if parent.info is ast.Struct {
					is_typedef = parent.info.is_typedef
				}
				mut parent_styp := parent.cname
				if is_c_parent {
					if !is_typedef {
						parent_styp = 'struct ' + parent.cname[3..]
					} else {
						parent_styp = parent.cname[3..]
					}
				} else {
					if typ.info is ast.Alias {
						parent_styp = g.typ(typ.info.parent_type)
					}
				}
				g.type_definitions.writeln('typedef $parent_styp $typ.cname;')
			}
			.array {
				g.type_definitions.writeln('typedef array $typ.cname;')
			}
			.array_fixed {
				info := typ.info as ast.ArrayFixed
				elem_sym := g.table.get_type_symbol(info.elem_type)
				if elem_sym.is_builtin() {
					// .array_fixed {
					styp := typ.cname
					// array_fixed_char_300 => char x[300]
					mut fixed := styp[12..]
					len := styp.after('_')
					fixed = fixed[..fixed.len - len.len - 1]
					if fixed.starts_with('C__') {
						fixed = fixed[3..]
					}
					if elem_sym.info is ast.FnType {
						pos := g.out.len
						g.write_fn_ptr_decl(&elem_sym.info, '')
						fixed = g.out.after(pos)
						g.out.go_back(fixed.len)
						mut def_str := 'typedef $fixed;'
						def_str = def_str.replace_once('(*)', '(*$styp[$len])')
						g.type_definitions.writeln(def_str)
					} else {
						g.type_definitions.writeln('typedef $fixed $styp [$len];')
					}
				}
			}
			.interface_ {
				g.write_interface_typesymbol_declaration(typ)
			}
			.chan {
				if typ.name != 'chan' {
					g.type_definitions.writeln('typedef chan $typ.cname;')
					chan_inf := typ.chan_info()
					chan_elem_type := chan_inf.elem_type
					if !chan_elem_type.has_flag(.generic) {
						el_stype := g.typ(chan_elem_type)
						g.channel_definitions.writeln('
static inline $el_stype __${typ.cname}_popval($typ.cname ch) {
	$el_stype val;
	sync__Channel_try_pop_priv(ch, &val, false);
	return val;
}')
						g.channel_definitions.writeln('
static inline void __${typ.cname}_pushval($typ.cname ch, $el_stype val) {
	sync__Channel_try_push_priv(ch, &val, false);
}')
					}
				}
			}
			.map {
				g.type_definitions.writeln('typedef map $typ.cname;')
			}
			.function {
				g.write_fn_typesymbol_declaration(typ)
			}
			else {
				continue
			}
		}
	}
}

pub fn (mut g Gen) write_interface_typesymbol_declaration(sym ast.TypeSymbol) {
	info := sym.info as ast.Interface
	g.type_definitions.writeln('typedef struct {')
	g.type_definitions.writeln('\tvoid* _object;')
	g.type_definitions.writeln('\tint _interface_idx;')
	for field in info.fields {
		styp := g.typ(field.typ)
		cname := c_name(field.name)
		g.type_definitions.writeln('\t$styp* $cname;')
	}
	g.type_definitions.writeln('} ${c_name(sym.name)};\n')
}

pub fn (mut g Gen) write_fn_typesymbol_declaration(sym ast.TypeSymbol) {
	info := sym.info as ast.FnType
	func := info.func
	is_fn_sig := func.name == ''
	not_anon := !info.is_anon
	if !info.has_decl && (not_anon || is_fn_sig) && !func.return_type.has_flag(.generic) {
		fn_name := sym.cname
		g.type_definitions.write_string('typedef ${g.typ(func.return_type)} (*$fn_name)(')
		for i, param in func.params {
			g.type_definitions.write_string(g.typ(param.typ))
			if i < func.params.len - 1 {
				g.type_definitions.write_string(',')
			}
		}
		g.type_definitions.writeln(');')
	}
}

pub fn (mut g Gen) write_multi_return_types() {
	g.typedefs.writeln('\n// BEGIN_multi_return_typedefs')
	g.type_definitions.writeln('\n// BEGIN_multi_return_structs')
	for sym in g.table.type_symbols {
		if sym.kind != .multi_return {
			continue
		}
		info := sym.mr_info()
		if info.types.filter(it.has_flag(.generic)).len > 0 {
			continue
		}
		g.typedefs.writeln('typedef struct $sym.cname $sym.cname;')
		g.type_definitions.writeln('struct $sym.cname {')
		for i, mr_typ in info.types {
			type_name := g.typ(mr_typ)
			g.type_definitions.writeln('\t$type_name arg$i;')
		}
		g.type_definitions.writeln('};\n')
	}
	g.typedefs.writeln('// END_multi_return_typedefs\n')
	g.type_definitions.writeln('// END_multi_return_structs\n')
}

pub fn (mut g Gen) write(s string) {
	$if trace_gen ? {
		eprintln('gen file: ${g.file.path:-30} | last_fn_c_name: ${g.last_fn_c_name:-45} | write: $s')
	}
	if g.indent > 0 && g.empty_line {
		g.out.write_string(util.tabs(g.indent))
	}
	g.out.write_string(s)
	g.empty_line = false
}

pub fn (mut g Gen) writeln(s string) {
	$if trace_gen ? {
		eprintln('gen file: ${g.file.path:-30} | last_fn_c_name: ${g.last_fn_c_name:-45} | writeln: $s')
	}
	if g.indent > 0 && g.empty_line {
		g.out.write_string(util.tabs(g.indent))
	}
	g.out.writeln(s)
	g.empty_line = true
}

pub fn (mut g Gen) new_tmp_var() string {
	g.tmp_count++
	return '_t$g.tmp_count'
}

pub fn (mut g Gen) current_tmp_var() string {
	return '_t$g.tmp_count'
}

/*
pub fn (mut g Gen) new_tmp_var2() string {
	g.tmp_count2++
	return '_tt$g.tmp_count2'
}
*/
pub fn (mut g Gen) reset_tmp_count() {
	g.tmp_count = 0
}

fn (mut g Gen) decrement_inside_ternary() {
	key := g.inside_ternary.str()
	for name in g.ternary_level_names[key] {
		g.ternary_names.delete(name)
	}
	g.ternary_level_names.delete(key)
	g.inside_ternary--
}

fn (mut g Gen) stmts(stmts []ast.Stmt) {
	g.stmts_with_tmp_var(stmts, '')
}

// tmp_var is used in `if` expressions only
fn (mut g Gen) stmts_with_tmp_var(stmts []ast.Stmt, tmp_var string) {
	g.indent++
	if g.inside_ternary > 0 {
		g.write('(')
	}
	for i, stmt in stmts {
		if i == stmts.len - 1 && tmp_var != '' {
			// Handle if expressions, set the value of the last expression to the temp var.
			if g.inside_if_optional {
				g.stmt_path_pos << g.out.len
				g.skip_stmt_pos = true
				if stmt is ast.ExprStmt {
					if stmt.typ == ast.error_type_idx || stmt.expr is ast.None {
						g.writeln('${tmp_var}.state = 2;')
						g.write('${tmp_var}.err = ')
						g.expr(stmt.expr)
						g.writeln(';')
					} else {
						mut styp := g.base_type(stmt.typ)
						$if tinyc && x32 && windows {
							if stmt.typ == ast.int_literal_type {
								styp = 'int'
							} else if stmt.typ == ast.float_literal_type {
								styp = 'f64'
							}
						}
						g.write('opt_ok(&($styp[]) { ')
						g.stmt(stmt)
						g.writeln(' }, (Option*)(&$tmp_var), sizeof($styp));')
					}
				}
			} else {
				g.stmt_path_pos << g.out.len
				g.skip_stmt_pos = true
				g.write('$tmp_var = ')
				g.stmt(stmt)
			}
		} else {
			g.stmt(stmt)
			if g.inside_if_optional && stmt is ast.ExprStmt {
				g.writeln(';')
			}
		}
		g.skip_stmt_pos = false
		if g.inside_ternary > 0 && i < stmts.len - 1 {
			g.write(',')
		}
	}
	g.indent--
	if g.inside_ternary > 0 {
		g.write('')
		g.write(')')
	}
	if g.is_autofree && !g.inside_vweb_tmpl && stmts.len > 0 {
		// use the first stmt to get the scope
		stmt := stmts[0]
		// stmt := stmts[stmts.len-1]
		if stmt !is ast.FnDecl && g.inside_ternary == 0 {
			// g.writeln('// autofree scope')
			// g.writeln('// autofree_scope_vars($stmt.pos.pos) | ${typeof(stmt)}')
			// go back 1 position is important so we dont get the
			// internal scope of for loops and possibly other nodes
			// g.autofree_scope_vars(stmt.pos.pos - 1)
			mut stmt_pos := stmt.pos
			if stmt_pos.pos == 0 {
				// Do not autofree if the position is 0, since the correct scope won't be found.
				// Report a bug, since position shouldn't be 0 for most nodes.
				if stmt is ast.Module {
					return
				}
				if stmt is ast.ExprStmt {
					// For some reason ExprStmt.pos is 0 when ExprStmt.expr is comp if expr
					// Extract the pos. TODO figure out why and fix.
					stmt_pos = stmt.expr.position()
				}
				if stmt_pos.pos == 0 {
					$if trace_autofree ? {
						println('autofree: first stmt pos = 0. $stmt.type_name()')
					}
					return
				}
			}
			g.autofree_scope_vars(stmt_pos.pos - 1, stmt_pos.line_nr, false)
		}
	}
}

[inline]
fn (mut g Gen) write_v_source_line_info(pos token.Position) {
	if g.inside_ternary == 0 && g.pref.is_vlines && g.is_vlines_enabled {
		nline := pos.line_nr + 1
		lineinfo := '\n#line $nline "$g.vlines_path"'
		g.writeln(lineinfo)
	}
}

fn (mut g Gen) stmt(node ast.Stmt) {
	if !g.skip_stmt_pos {
		g.stmt_path_pos << g.out.len
	}
	defer {
	}
	// println('g.stmt()')
	// g.writeln('//// stmt start')
	match node {
		ast.EmptyStmt {}
		ast.AsmStmt {
			g.write_v_source_line_info(node.pos)
			g.gen_asm_stmt(node)
		}
		ast.AssertStmt {
			g.write_v_source_line_info(node.pos)
			g.gen_assert_stmt(node)
		}
		ast.AssignStmt {
			g.write_v_source_line_info(node.pos)
			g.gen_assign_stmt(node)
		}
		ast.Block {
			if node.is_unsafe {
				g.writeln('{ // Unsafe block')
			} else {
				g.writeln('{')
			}
			g.stmts(node.stmts)
			g.writeln('}')
		}
		ast.BranchStmt {
			g.write_v_source_line_info(node.pos)
			if node.label != '' {
				if node.kind == .key_break {
					g.writeln('goto ${node.label}__break;')
				} else {
					// assert node.kind == .key_continue
					g.writeln('goto ${node.label}__continue;')
				}
			} else {
				// continue or break
				if g.is_autofree && !g.is_builtin_mod {
					g.writeln('// free before continue/break')
					g.autofree_scope_vars_stop(node.pos.pos - 1, node.pos.line_nr, true,
						g.branch_parent_pos)
				}
				g.writeln('$node.kind;')
			}
		}
		ast.ConstDecl {
			g.write_v_source_line_info(node.pos)
			// if g.pref.build_mode != .build_module {
			g.const_decl(node)
			// }
		}
		ast.CompFor {
			g.comp_for(node)
		}
		ast.DeferStmt {
			mut defer_stmt := node
			defer_stmt.ifdef = g.defer_ifdef
			g.writeln('${g.defer_flag_var(defer_stmt)} = true;')
			g.defer_stmts << defer_stmt
		}
		ast.EnumDecl {
			enum_name := util.no_dots(node.name)
			is_flag := node.is_flag
			g.enum_typedefs.writeln('typedef enum {')
			mut cur_enum_expr := ''
			mut cur_enum_offset := 0
			for i, field in node.fields {
				g.enum_typedefs.write_string('\t${enum_name}_$field.name')
				if field.has_expr {
					g.enum_typedefs.write_string(' = ')
					expr_str := g.expr_string(field.expr)
					g.enum_typedefs.write_string(expr_str)
					cur_enum_expr = expr_str
					cur_enum_offset = 0
				} else if is_flag {
					g.enum_typedefs.write_string(' = ')
					cur_enum_expr = '1 << $i'
					g.enum_typedefs.write_string((1 << i).str())
					cur_enum_offset = 0
				}
				cur_value := if cur_enum_offset > 0 {
					'$cur_enum_expr+$cur_enum_offset'
				} else {
					cur_enum_expr
				}
				g.enum_typedefs.writeln(', // $cur_value')
				cur_enum_offset++
			}
			g.enum_typedefs.writeln('} $enum_name;\n')
		}
		ast.ExprStmt {
			g.write_v_source_line_info(node.pos)
			// af := g.autofree && node.expr is ast.CallExpr && !g.is_builtin_mod
			// if af {
			// g.autofree_call_pregen(node.expr as ast.CallExpr)
			// }
			old_is_void_expr_stmt := g.is_void_expr_stmt
			g.is_void_expr_stmt = !node.is_expr
			g.expr(node.expr)
			g.is_void_expr_stmt = old_is_void_expr_stmt
			// if af {
			// g.autofree_call_postgen()
			// }
			if g.inside_ternary == 0 && !g.inside_if_optional && !node.is_expr
				&& node.expr !is ast.IfExpr {
				g.writeln(';')
			}
		}
		ast.FnDecl {
			g.process_fn_decl(node)
		}
		ast.ForCStmt {
			prev_branch_parent_pos := g.branch_parent_pos
			g.branch_parent_pos = node.pos.pos
			g.write_v_source_line_info(node.pos)
			g.for_c_stmt(node)
			g.branch_parent_pos = prev_branch_parent_pos
		}
		ast.ForInStmt {
			prev_branch_parent_pos := g.branch_parent_pos
			g.branch_parent_pos = node.pos.pos
			g.write_v_source_line_info(node.pos)
			g.for_in_stmt(node)
			g.branch_parent_pos = prev_branch_parent_pos
		}
		ast.ForStmt {
			prev_branch_parent_pos := g.branch_parent_pos
			g.branch_parent_pos = node.pos.pos
			g.write_v_source_line_info(node.pos)
			g.for_stmt(node)
			g.branch_parent_pos = prev_branch_parent_pos
		}
		ast.GlobalDecl {
			g.global_decl(node)
		}
		ast.GoStmt {
			g.go_stmt(node, false)
		}
		ast.GotoLabel {
			g.writeln('$node.name: {}')
		}
		ast.GotoStmt {
			g.writeln('goto $node.name;')
		}
		ast.HashStmt {
			// #include etc
			if node.kind == 'include' {
				mut missing_message := 'Header file $node.main, needed for module `$node.mod` was not found.'
				if node.msg != '' {
					missing_message += ' ${node.msg}.'
				} else {
					missing_message += ' Please install the corresponding development headers.'
				}
				mut guarded_include := get_guarded_include_text(node.main, missing_message)
				if node.main == '<errno.h>' {
					// fails with musl-gcc and msvc; but an unguarded include works:
					guarded_include = '#include $node.main'
				}
				if node.main.contains('.m') {
					// Objective C code import, include it after V types, so that e.g. `string` is
					// available there
					g.definitions.writeln('// added by module `$node.mod`:')
					g.definitions.writeln(guarded_include)
				} else {
					g.includes.writeln('// added by module `$node.mod`:')
					g.includes.writeln(guarded_include)
				}
			} else if node.kind == 'define' {
				g.includes.writeln('// defined by module `$node.mod` in file `$node.source_file`:')
				g.includes.writeln('#define $node.main')
			}
		}
		ast.Import {}
		ast.InterfaceDecl {
			// definitions are sorted and added in write_types
		}
		ast.Module {
			// g.is_builtin_mod = node.name == 'builtin'
			g.is_builtin_mod = node.name in ['builtin', 'os', 'strconv', 'strings', 'gg']
			// g.cur_mod = node.name
			g.cur_mod = node
		}
		ast.NodeError {}
		ast.Return {
			g.write_defer_stmts_when_needed()
			// af := g.autofree && node.exprs.len > 0 && node.exprs[0] is ast.CallExpr && !g.is_builtin_mod
			/*
			af := g.autofree && !g.is_builtin_mod
			if false && af {
				g.writeln('// ast.Return free')
				g.autofree_scope_vars(node.pos.pos - 1, node.pos.line_nr, true)
				g.writeln('// ast.Return free_end2')
			}
			*/
			g.return_statement(node)
		}
		ast.SqlStmt {
			g.sql_stmt(node)
		}
		ast.StructDecl {
			name := if node.language == .c { util.no_dots(node.name) } else { c_name(node.name) }
			// TODO For some reason, build fails with autofree with this line
			// as it's only informative, comment it for now
			// g.gen_attrs(node.attrs)
			// g.writeln('typedef struct {')
			// for field in it.fields {
			// field_type_sym := g.table.get_type_symbol(field.typ)
			// g.writeln('\t$field_type_sym.name $field.name;')
			// }
			// g.writeln('} $name;')
			if node.language == .c {
				return
			}
			if node.is_union {
				g.typedefs.writeln('typedef union $name $name;')
			} else {
				g.typedefs.writeln('typedef struct $name $name;')
			}
		}
		ast.TypeDecl {
			g.writeln('// TypeDecl')
		}
	}
	if !g.skip_stmt_pos { // && g.stmt_path_pos.len > 0 {
		g.stmt_path_pos.delete_last()
	}
	// If we have temporary string exprs to free after this statement, do it. e.g.:
	// `foo('a' + 'b')` => `tmp := 'a' + 'b'; foo(tmp); string_free(&tmp);`
	if g.is_autofree {
		// if node is ast.ExprStmt {&& node.expr is ast.CallExpr {
		if node !is ast.FnDecl {
			// p := node.position()
			// g.autofree_call_postgen(p.pos)
		}
	}
}

fn (mut g Gen) write_defer_stmts() {
	for i := g.defer_stmts.len - 1; i >= 0; i-- {
		defer_stmt := g.defer_stmts[i]
		g.writeln('// Defer begin')
		g.writeln('if (${g.defer_flag_var(defer_stmt)} == true) {')
		g.indent++
		if defer_stmt.ifdef.len > 0 {
			g.writeln(defer_stmt.ifdef)
			g.stmts(defer_stmt.stmts)
			g.writeln('')
			g.writeln('#endif')
		} else {
			g.indent--
			g.stmts(defer_stmt.stmts)
			g.indent++
		}
		g.indent--
		g.writeln('}')
		g.writeln('// Defer end')
	}
}

fn (mut g Gen) for_c_stmt(node ast.ForCStmt) {
	if node.is_multi {
		g.is_vlines_enabled = false
		if node.label.len > 0 {
			g.writeln('$node.label:')
		}
		g.writeln('{')
		g.indent++
		if node.has_init {
			g.stmt(node.init)
		}
		g.writeln('bool _is_first = true;')
		g.writeln('while (true) {')
		g.writeln('\tif (_is_first) {')
		g.writeln('\t\t_is_first = false;')
		g.writeln('\t} else {')
		if node.has_inc {
			g.indent++
			g.stmt(node.inc)
			g.writeln(';')
			g.indent--
		}
		g.writeln('}')
		if node.has_cond {
			g.write('if (!(')
			g.expr(node.cond)
			g.writeln(')) break;')
		}
		g.is_vlines_enabled = true
		g.stmts(node.stmts)
		if node.label.len > 0 {
			g.writeln('${node.label}__continue: {}')
		}
		g.writeln('}')
		g.indent--
		g.writeln('}')
		if node.label.len > 0 {
			g.writeln('${node.label}__break: {}')
		}
	} else {
		g.is_vlines_enabled = false
		if node.label.len > 0 {
			g.writeln('$node.label:')
		}
		g.write('for (')
		if !node.has_init {
			g.write('; ')
		} else {
			g.stmt(node.init)
			// Remove excess return and add space
			if g.out.last_n(1) == '\n' {
				g.out.go_back(1)
				g.empty_line = false
				g.write(' ')
			}
		}
		if node.has_cond {
			g.expr(node.cond)
		}
		g.write('; ')
		if node.has_inc {
			g.stmt(node.inc)
		}
		g.writeln(') {')
		g.is_vlines_enabled = true
		g.stmts(node.stmts)
		if node.label.len > 0 {
			g.writeln('${node.label}__continue: {}')
		}
		g.writeln('}')
		if node.label.len > 0 {
			g.writeln('${node.label}__break: {}')
		}
	}
}

fn (mut g Gen) for_stmt(node ast.ForStmt) {
	g.is_vlines_enabled = false
	if node.label.len > 0 {
		g.writeln('$node.label:')
	}
	g.writeln('for (;;) {')
	if !node.is_inf {
		g.indent++
		g.stmt_path_pos << g.out.len
		g.write('if (!(')
		g.expr(node.cond)
		g.writeln(')) break;')
		g.indent--
	}
	g.is_vlines_enabled = true
	g.stmts(node.stmts)
	if node.label.len > 0 {
		g.writeln('\t${node.label}__continue: {}')
	}
	g.writeln('}')
	if node.label.len > 0 {
		g.writeln('${node.label}__break: {}')
	}
}

fn (mut g Gen) for_in_stmt(node ast.ForInStmt) {
	if node.label.len > 0 {
		g.writeln('\t$node.label: {}')
	}
	if node.is_range {
		// `for x in 1..10 {`
		i := if node.val_var == '_' { g.new_tmp_var() } else { c_name(node.val_var) }
		g.write('for (int $i = ')
		g.expr(node.cond)
		g.write('; $i < ')
		g.expr(node.high)
		g.writeln('; ++$i) {')
	} else if node.kind == .array {
		// `for num in nums {`
		g.writeln('// FOR IN array')
		styp := g.typ(node.val_type)
		val_sym := g.table.get_type_symbol(node.val_type)
		mut cond_var := ''
		if node.cond is ast.Ident || node.cond is ast.SelectorExpr {
			cond_var = g.expr_string(node.cond)
		} else {
			cond_var = g.new_tmp_var()
			g.write(g.typ(node.cond_type))
			g.write(' $cond_var = ')
			g.expr(node.cond)
			g.writeln(';')
		}
		i := if node.key_var in ['', '_'] { g.new_tmp_var() } else { node.key_var }
		field_accessor := if node.cond_type.is_ptr() { '->' } else { '.' }
		share_accessor := if node.cond_type.share() == .shared_t { 'val.' } else { '' }
		op_field := field_accessor + share_accessor
		g.empty_line = true
		g.writeln('for (int $i = 0; $i < $cond_var${op_field}len; ++$i) {')
		if node.val_var != '_' {
			if val_sym.kind == .function {
				g.write('\t')
				g.write_fn_ptr_decl(val_sym.info as ast.FnType, c_name(node.val_var))
				g.writeln(' = ((voidptr*)$cond_var${op_field}data)[$i];')
			} else if val_sym.kind == .array_fixed && !node.val_is_mut {
				right := '(($styp*)$cond_var${op_field}data)[$i]'
				g.writeln('\t$styp ${c_name(node.val_var)};')
				g.writeln('\tmemcpy(*($styp*)${c_name(node.val_var)}, (byte*)$right, sizeof($styp));')
			} else {
				// If val is mutable (pointer behind the scenes), we need to generate
				// `int* val = ((int*)arr.data) + i;`
				// instead of
				// `int* val = ((int**)arr.data)[i];`
				// right := if node.val_is_mut { styp } else { styp + '*' }
				right := if node.val_is_mut {
					'(($styp)$cond_var${op_field}data) + $i'
				} else {
					'(($styp*)$cond_var${op_field}data)[$i]'
				}
				g.writeln('\t$styp ${c_name(node.val_var)} = $right;')
			}
		}
	} else if node.kind == .array_fixed {
		mut cond_var := ''
		cond_type_is_ptr := node.cond_type.is_ptr()
		cond_is_literal := node.cond is ast.ArrayInit
		if cond_is_literal {
			cond_var = g.new_tmp_var()
			g.write(g.typ(node.cond_type))
			g.write(' $cond_var = ')
			g.expr(node.cond)
			g.writeln(';')
		} else if cond_type_is_ptr {
			cond_var = g.new_tmp_var()
			cond_var_type := g.typ(node.cond_type).trim('*')
			if !node.cond.is_lvalue() {
				g.write('$cond_var_type *$cond_var = (($cond_var_type)')
			} else {
				g.write('$cond_var_type *$cond_var = (')
			}
			g.expr(node.cond)
			g.writeln(');')
		} else {
			cond_var = g.expr_string(node.cond)
		}
		idx := if node.key_var in ['', '_'] { g.new_tmp_var() } else { node.key_var }
		cond_sym := g.table.get_type_symbol(node.cond_type)
		info := cond_sym.info as ast.ArrayFixed
		g.writeln('for (int $idx = 0; $idx != $info.size; ++$idx) {')
		if node.val_var != '_' {
			val_sym := g.table.get_type_symbol(node.val_type)
			is_fixed_array := val_sym.kind == .array_fixed && !node.val_is_mut
			if val_sym.kind == .function {
				g.write('\t')
				g.write_fn_ptr_decl(val_sym.info as ast.FnType, c_name(node.val_var))
			} else if is_fixed_array {
				styp := g.typ(node.val_type)
				g.writeln('\t$styp ${c_name(node.val_var)};')
				g.writeln('\tmemcpy(*($styp*)${c_name(node.val_var)}, (byte*)$cond_var[$idx], sizeof($styp));')
			} else {
				styp := g.typ(node.val_type)
				g.write('\t$styp ${c_name(node.val_var)}')
			}
			if !is_fixed_array {
				addr := if node.val_is_mut { '&' } else { '' }
				if cond_type_is_ptr {
					g.writeln(' = ${addr}(*$cond_var)[$idx];')
				} else if cond_is_literal {
					g.writeln(' = $addr$cond_var[$idx];')
				} else {
					g.write(' = $addr')
					g.expr(node.cond)
					g.writeln('[$idx];')
				}
			}
		}
	} else if node.kind == .map {
		// `for key, val in map {
		g.writeln('// FOR IN map')
		mut cond_var := ''
		if node.cond is ast.Ident {
			cond_var = g.expr_string(node.cond)
		} else {
			cond_var = g.new_tmp_var()
			g.write(g.typ(node.cond_type))
			g.write(' $cond_var = ')
			g.expr(node.cond)
			g.writeln(';')
		}
		arw_or_pt := if node.cond_type.is_ptr() { '->' } else { '.' }
		idx := g.new_tmp_var()
		map_len := g.new_tmp_var()
		g.empty_line = true
		g.writeln('int $map_len = $cond_var${arw_or_pt}key_values.len;')
		g.writeln('for (int $idx = 0; $idx < $map_len; ++$idx ) {')
		// TODO: don't have this check when the map has no deleted elements
		g.indent++
		diff := g.new_tmp_var()
		g.writeln('int $diff = $cond_var${arw_or_pt}key_values.len - $map_len;')
		g.writeln('$map_len = $cond_var${arw_or_pt}key_values.len;')
		// TODO: optimize this
		g.writeln('if ($diff < 0) {')
		g.writeln('\t$idx = -1;')
		g.writeln('\tcontinue;')
		g.writeln('}')
		g.writeln('if (!DenseArray_has_index(&$cond_var${arw_or_pt}key_values, $idx)) {continue;}')
		if node.key_var != '_' {
			key_styp := g.typ(node.key_type)
			key := c_name(node.key_var)
			g.writeln('$key_styp $key = /*key*/ *($key_styp*)DenseArray_key(&$cond_var${arw_or_pt}key_values, $idx);')
			// TODO: analyze whether node.key_type has a .clone() method and call .clone() for all types:
			if node.key_type == ast.string_type {
				g.writeln('$key = string_clone($key);')
			}
		}
		if node.val_var != '_' {
			val_sym := g.table.get_type_symbol(node.val_type)
			if val_sym.kind == .function {
				g.write_fn_ptr_decl(val_sym.info as ast.FnType, c_name(node.val_var))
				g.write(' = (*(voidptr*)')
				g.writeln('DenseArray_value(&$cond_var${arw_or_pt}key_values, $idx));')
			} else if val_sym.kind == .array_fixed && !node.val_is_mut {
				val_styp := g.typ(node.val_type)
				g.writeln('$val_styp ${c_name(node.val_var)};')
				g.writeln('memcpy(*($val_styp*)${c_name(node.val_var)}, (byte*)DenseArray_value(&$cond_var${arw_or_pt}key_values, $idx), sizeof($val_styp));')
			} else {
				val_styp := g.typ(node.val_type)
				if node.val_type.is_ptr() {
					g.write('$val_styp ${c_name(node.val_var)} = &(*($val_styp)')
				} else {
					g.write('$val_styp ${c_name(node.val_var)} = (*($val_styp*)')
				}
				g.writeln('DenseArray_value(&$cond_var${arw_or_pt}key_values, $idx));')
			}
		}
		g.indent--
	} else if node.kind == .string {
		cond := if node.cond is ast.StringLiteral || node.cond is ast.StringInterLiteral {
			ast.Expr(g.new_ctemp_var_then_gen(node.cond, ast.string_type))
		} else {
			node.cond
		}
		i := if node.key_var in ['', '_'] { g.new_tmp_var() } else { node.key_var }
		g.write('for (int $i = 0; $i < ')
		g.expr(cond)
		g.writeln('.len; ++$i) {')
		if node.val_var != '_' {
			g.write('\tbyte ${c_name(node.val_var)} = ')
			g.expr(cond)
			g.writeln('.str[$i];')
		}
	} else if node.kind == .struct_ {
		cond_type_sym := g.table.get_type_symbol(node.cond_type)
		next_fn := cond_type_sym.find_method('next') or {
			verror('`next` method not found')
			return
		}
		ret_typ := next_fn.return_type
		t_expr := g.new_tmp_var()
		g.write('${g.typ(node.cond_type)} $t_expr = ')
		g.expr(node.cond)
		g.writeln(';')
		g.writeln('while (1) {')
		t_var := g.new_tmp_var()
		receiver_typ := next_fn.params[0].typ
		receiver_styp := g.typ(receiver_typ)
		fn_name := receiver_styp.replace_each(['*', '', '.', '__']) + '_next'
		g.write('\t${g.typ(ret_typ)} $t_var = ${fn_name}(')
		if !node.cond_type.is_ptr() && receiver_typ.is_ptr() {
			g.write('&')
		}
		g.writeln('$t_expr);')
		g.writeln('\tif (${t_var}.state != 0) break;')
		val := if node.val_var in ['', '_'] { g.new_tmp_var() } else { node.val_var }
		val_styp := g.typ(node.val_type)
		g.writeln('\t$val_styp $val = *($val_styp*)${t_var}.data;')
	} else {
		typ_str := g.table.type_to_str(node.cond_type)
		g.error('for in: unhandled symbol `$node.cond` of type `$typ_str`', node.pos)
	}
	g.stmts(node.stmts)
	if node.label.len > 0 {
		g.writeln('\t${node.label}__continue: {}')
	}

	if node.kind == .map {
		// diff := g.new_tmp_var()
		// g.writeln('int $diff = $cond_var${arw_or_pt}key_values.len - $map_len;')
		// g.writeln('if ($diff < 0) {')
		// g.writeln('\t$idx = -1;')
		// g.writeln('\t$map_len = $cond_var${arw_or_pt}key_values.len;')
		// g.writeln('}')
	}

	g.writeln('}')
	if node.label.len > 0 {
		g.writeln('\t${node.label}__break: {}')
	}
}

fn (mut g Gen) write_sumtype_casting_fn(got_ ast.Type, exp_ ast.Type) {
	got, exp := got_.idx(), exp_.idx()
	i := got | (exp << 16)
	if got == exp || g.sumtype_definitions[i] {
		return
	}
	g.sumtype_definitions[i] = true
	got_sym := g.table.get_type_symbol(got)
	exp_sym := g.table.get_type_symbol(exp)
	mut sb := strings.new_builder(128)
	got_cname, exp_cname := got_sym.cname, exp_sym.cname
	sb.writeln('static inline $exp_cname ${got_cname}_to_sumtype_${exp_cname}($got_cname* x) {')
	sb.writeln('\t$got_cname* ptr = memdup(x, sizeof($got_cname));')
	sb.write_string('\treturn ($exp_cname){ ._$got_cname = ptr, ._typ = ${g.type_sidx(got)}')
	for field in (exp_sym.info as ast.SumType).fields {
		field_styp := g.typ(field.typ)
		if got_sym.kind in [.sum_type, .interface_] {
			// the field is already a wrapped pointer; we shouldn't wrap it once again
			sb.write_string(', .$field.name = ptr->$field.name')
		} else {
			sb.write_string(', .$field.name = ($field_styp*)((char*)ptr + __offsetof_ptr(ptr, $got_cname, $field.name))')
		}
	}
	sb.writeln('};\n}')
	g.auto_fn_definitions << sb.str()
}

// use instead of expr() when you need to cast to a different type
fn (mut g Gen) expr_with_cast(expr ast.Expr, got_type_raw ast.Type, expected_type ast.Type) {
	got_type := g.table.mktyp(got_type_raw)
	exp_sym := g.table.get_type_symbol(expected_type)
	expected_is_ptr := expected_type.is_ptr()
	got_is_ptr := got_type.is_ptr()
	got_sym := g.table.get_type_symbol(got_type)
	// allow using the new Error struct as a string, to avoid a breaking change
	// TODO: temporary to allow people to migrate their code; remove soon
	if got_type == ast.error_type_idx && expected_type == ast.string_type_idx {
		g.write('(*(')
		g.expr(expr)
		g.write('.msg))')
		return
	}
	if exp_sym.kind == .interface_ && got_type_raw.idx() != expected_type.idx()
		&& !expected_type.has_flag(.optional) {
		got_styp := g.cc_type(got_type, true)
		exp_styp := g.cc_type(expected_type, true)
		if expected_is_ptr {
			g.write('HEAP($exp_styp, ')
		}
		g.write('I_${got_styp}_to_Interface_${exp_styp}(')
		if !got_is_ptr {
			g.write('&')
		}
		g.expr(expr)
		g.write(')')
		if expected_is_ptr {
			g.write(')')
		}
		return
	}
	// cast to sum type
	exp_styp := g.typ(expected_type)
	got_styp := g.typ(got_type)
	if expected_type != ast.void_type {
		expected_deref_type := if expected_is_ptr { expected_type.deref() } else { expected_type }
		got_deref_type := if got_is_ptr { got_type.deref() } else { got_type }
		if g.table.sumtype_has_variant(expected_deref_type, got_deref_type) {
			mut is_already_sum_type := false
			scope := g.file.scope.innermost(expr.position().pos)
			if expr is ast.Ident {
				if v := scope.find_var(expr.name) {
					if v.sum_type_casts.len > 0 {
						is_already_sum_type = true
					}
				}
			} else if expr is ast.SelectorExpr {
				if _ := scope.find_struct_field(expr.expr_type, expr.field_name) {
					is_already_sum_type = true
				}
			}
			if is_already_sum_type {
				// Don't create a new sum type wrapper if there is already one
				g.prevent_sum_type_unwrapping_once = true
				g.expr(expr)
			} else {
				g.write_sumtype_casting_fn(got_type, expected_type)
				if expected_is_ptr {
					g.write('HEAP($exp_sym.cname, ')
				}
				g.write('${got_sym.cname}_to_sumtype_${exp_sym.cname}(')
				if !got_is_ptr {
					g.write('ADDR($got_styp, (')
					g.expr(expr)
					g.write(')))')
				} else {
					g.expr(expr)
					g.write(')')
				}
				if expected_is_ptr {
					g.write(')')
				}
			}
			return
		}
	}
	// Generic dereferencing logic
	neither_void := ast.voidptr_type !in [got_type, expected_type]
	to_shared := expected_type.has_flag(.shared_f) && !got_type_raw.has_flag(.shared_f)
		&& !expected_type.has_flag(.optional)
	// from_shared := got_type_raw.has_flag(.shared_f) && !expected_type.has_flag(.shared_f)
	if to_shared {
		shared_styp := exp_styp[0..exp_styp.len - 1] // `shared` implies ptr, so eat one `*`
		if got_type_raw.is_ptr() {
			g.error('cannot convert reference to `shared`', expr.position())
		}
		if exp_sym.kind == .array {
			g.writeln('($shared_styp*)__dup_shared_array(&($shared_styp){.val = ')
		} else if exp_sym.kind == .map {
			g.writeln('($shared_styp*)__dup_shared_map(&($shared_styp){.val = ')
		} else {
			g.writeln('($shared_styp*)__dup${shared_styp}(&($shared_styp){.val = ')
		}
		g.expr(expr)
		g.writeln('}, sizeof($shared_styp))')
		return
	}
	if got_is_ptr && !expected_is_ptr && neither_void
		&& exp_sym.kind !in [.interface_, .placeholder] && expr !is ast.InfixExpr {
		got_deref_type := got_type.deref()
		deref_sym := g.table.get_type_symbol(got_deref_type)
		deref_will_match := expected_type in [got_type, got_deref_type, deref_sym.parent_idx]
		got_is_opt := got_type.has_flag(.optional)
		if deref_will_match || got_is_opt {
			g.write('*')
		}
	}
	// no cast
	g.expr(expr)
}

// cestring returns a V string, properly escaped for embeddeding in a C string literal.
fn cestring(s string) string {
	return s.replace('\\', '\\\\').replace('"', "'")
}

// ctoslit returns a '_SLIT("$s")' call, where s is properly escaped.
fn ctoslit(s string) string {
	return '_SLIT("' + cestring(s) + '")'
}

fn (mut g Gen) gen_attrs(attrs []ast.Attr) {
	for attr in attrs {
		g.writeln('// Attr: [$attr.name]')
	}
}

fn (mut g Gen) gen_asm_stmt(stmt ast.AsmStmt) {
	g.write('__asm__')
	if stmt.is_volatile {
		g.write(' volatile')
	}
	if stmt.is_goto {
		g.write(' goto')
	}
	g.writeln(' (')
	g.indent++
	for mut template in stmt.templates {
		g.write('"')
		if template.is_directive {
			g.write('.')
		}
		g.write(template.name)
		if template.is_label {
			g.write(':')
		} else {
			g.write(' ')
		}
		// swap destionation and operands for att syntax
		if template.args.len != 0 {
			template.args.prepend(template.args[template.args.len - 1])
			template.args.delete(template.args.len - 1)
		}

		for i, arg in template.args {
			g.asm_arg(arg, stmt)
			if i + 1 < template.args.len {
				g.write(', ')
			}
		}

		if !template.is_label {
			g.write(';')
		}
		g.writeln('"')
	}
	if !stmt.is_top_level {
		g.write(': ')
	}
	g.gen_asm_ios(stmt.output)
	if stmt.input.len != 0 || stmt.clobbered.len != 0 || stmt.is_goto {
		g.write(': ')
	}
	g.gen_asm_ios(stmt.input)
	if stmt.clobbered.len != 0 || stmt.is_goto {
		g.write(': ')
	}
	for i, clob in stmt.clobbered {
		g.write('"')
		g.write(clob.reg.name)
		g.write('"')
		if i + 1 < stmt.clobbered.len {
			g.writeln(',')
		} else {
			g.writeln('')
		}
	}
	if stmt.is_goto {
		g.write(': ')
	}
	for i, label in stmt.global_labels {
		g.write(label)
		if i + 1 < stmt.clobbered.len {
			g.writeln(',')
		} else {
			g.writeln('')
		}
	}
	g.indent--
	g.writeln(');')
}

fn (mut g Gen) asm_arg(arg ast.AsmArg, stmt ast.AsmStmt) {
	match arg {
		ast.AsmAlias {
			name := arg.name
			if name in stmt.local_labels || name in stmt.global_labels
				|| name in g.file.global_labels {
				asm_formatted_name := if name in stmt.global_labels { '%l[$name]' } else { name }
				g.write(asm_formatted_name)
			} else {
				g.write('%[$name]')
			}
		}
		ast.CharLiteral {
			g.write("'$arg.val'")
		}
		ast.IntegerLiteral, ast.FloatLiteral {
			g.write('\$$arg.val')
		}
		ast.BoolLiteral {
			g.write('\$$arg.val.str()')
		}
		ast.AsmRegister {
			if !stmt.is_top_level {
				g.write('%') // escape percent in extended assembly
			}
			g.write('%$arg.name')
		}
		ast.AsmAddressing {
			base := arg.base
			index := arg.index
			displacement := arg.displacement
			scale := arg.scale
			match arg.mode {
				.base {
					g.write('(')
					g.asm_arg(base, stmt)
					g.write(')')
				}
				.displacement {
					g.asm_arg(displacement, stmt)
					g.write('()')
				}
				.base_plus_displacement {
					g.asm_arg(displacement, stmt)
					g.write('(')
					g.asm_arg(base, stmt)
					g.write(')')
				}
				.index_times_scale_plus_displacement {
					g.asm_arg(displacement, stmt)
					g.write('(')
					g.asm_arg(index, stmt)
					g.write(',$scale)')
				}
				.base_plus_index_plus_displacement {
					g.asm_arg(displacement, stmt)
					g.write('(')
					g.asm_arg(base, stmt)
					g.write(',')
					g.asm_arg(index, stmt)
					g.write(',1)')
				}
				.base_plus_index_times_scale_plus_displacement {
					g.asm_arg(displacement, stmt)
					g.write('(')
					g.asm_arg(base, stmt)
					g.write(',')
					g.asm_arg(index, stmt)
					g.write(',$scale)')
				}
				.rip_plus_displacement {
					g.asm_arg(displacement, stmt)
					g.write('(')
					g.asm_arg(base, stmt)
					g.write(')')
				}
				.invalid {
					g.error('invalid addressing mode', arg.pos)
				}
			}
		}
		ast.AsmDisp {
			g.write(arg.val)
		}
		string {
			g.write('$arg')
		}
	}
}

fn (mut g Gen) gen_asm_ios(ios []ast.AsmIO) {
	for i, io in ios {
		if io.alias != '' {
			g.write('[$io.alias] ')
		}
		g.write('"$io.constraint" (')
		g.expr(io.expr)
		g.write(')')
		if i + 1 < ios.len {
			g.writeln(',')
		} else {
			g.writeln('')
		}
	}
}

fn cnewlines(s string) string {
	return s.replace('\n', r'\n')
}

fn (mut g Gen) write_fn_ptr_decl(func &ast.FnType, ptr_name string) {
	ret_styp := g.typ(func.func.return_type)
	g.write('$ret_styp (*$ptr_name) (')
	arg_len := func.func.params.len
	for i, arg in func.func.params {
		arg_styp := g.typ(arg.typ)
		g.write('$arg_styp $arg.name')
		if i < arg_len - 1 {
			g.write(', ')
		}
	}
	g.write(')')
}

// TODO this function is scary. Simplify/split up.
fn (mut g Gen) gen_assign_stmt(assign_stmt ast.AssignStmt) {
	if assign_stmt.is_static {
		g.write('static ')
	}
	mut return_type := ast.void_type
	is_decl := assign_stmt.op == .decl_assign
	op := if is_decl { token.Kind.assign } else { assign_stmt.op }
	right_expr := assign_stmt.right[0]
	match right_expr {
		ast.CallExpr { return_type = right_expr.return_type }
		ast.LockExpr { return_type = right_expr.typ }
		ast.MatchExpr { return_type = right_expr.return_type }
		ast.IfExpr { return_type = right_expr.typ }
		else {}
	}
	// Free the old value assigned to this string var (only if it's `str = [new value]`
	// or `x.str = [new value]` )
	mut af := g.is_autofree && !g.is_builtin_mod && assign_stmt.op == .assign
		&& assign_stmt.left_types.len == 1
		&& (assign_stmt.left[0] is ast.Ident || assign_stmt.left[0] is ast.SelectorExpr)
	// assign_stmt.left_types[0] in [ast.string_type, ast.array_type] &&
	mut sref_name := ''
	mut type_to_free := ''
	if af {
		first_left_type := assign_stmt.left_types[0]
		first_left_sym := g.table.get_type_symbol(assign_stmt.left_types[0])
		if first_left_type == ast.string_type || first_left_sym.kind == .array {
			type_to_free = if first_left_type == ast.string_type { 'string' } else { 'array' }
			mut ok := true
			left0 := assign_stmt.left[0]
			if left0 is ast.Ident {
				if left0.name == '_' {
					ok = false
				}
			}
			if ok {
				sref_name = '_sref$assign_stmt.pos.pos'
				g.write('$type_to_free $sref_name = (') // TODO we are copying the entire string here, optimize
				// we can't just do `.str` since we need the extra data from the string struct
				// doing `&string` is also not an option since the stack memory with the data will be overwritten
				g.expr(left0) // assign_stmt.left[0])
				g.writeln('); // free $type_to_free on re-assignment2')
				defer {
					if af {
						g.writeln('${type_to_free}_free(&$sref_name);')
					}
				}
			} else {
				af = false
			}
		} else {
			af = false
		}
	}
	// Autofree tmp arg vars
	// first_right := assign_stmt.right[0]
	// af := g.autofree && first_right is ast.CallExpr && !g.is_builtin_mod
	// if af {
	// g.autofree_call_pregen(first_right as ast.CallExpr)
	// }
	//
	//
	// Handle optionals. We need to declare a temp variable for them, that's why they are handled
	// here, not in call_expr().
	// `pos := s.index('x') or { return }`
	// ==========>
	// Option_int _t190 = string_index(s, _STR("x"));
	// if (_t190.state != 2) {
	// Error err = _t190.err;
	// return;
	// }
	// int pos = *(int*)_t190.data;
	// mut tmp_opt := ''
	/*
	is_optional := false && g.is_autofree && (assign_stmt.op in [.decl_assign, .assign])
		&& assign_stmt.left_types.len == 1 && assign_stmt.right[0] is ast.CallExpr
	if is_optional {
		// g.write('/* optional assignment */')
		call_expr := assign_stmt.right[0] as ast.CallExpr
		if call_expr.or_block.kind != .absent {
			styp := g.typ(call_expr.return_type.set_flag(.optional))
			tmp_opt = g.new_tmp_var()
			g.write('/*AF opt*/$styp $tmp_opt = ')
			g.expr(assign_stmt.right[0])
			g.or_block(tmp_opt, call_expr.or_block, call_expr.return_type)
			g.writeln('/*=============ret*/')
			// if af && is_optional {
			// g.autofree_call_postgen()
			// }
			// return
		}
	}
	*/
	// json_test failed w/o this check
	if return_type != ast.void_type && return_type != 0 {
		sym := g.table.get_type_symbol(return_type)
		if sym.kind == .multi_return {
			// multi return
			// TODO Handle in if_expr
			is_opt := return_type.has_flag(.optional)
			mr_var_name := 'mr_$assign_stmt.pos.pos'
			mr_styp := g.typ(return_type)
			g.write('$mr_styp $mr_var_name = ')
			g.expr(assign_stmt.right[0])
			g.writeln(';')
			for i, lx in assign_stmt.left {
				if lx is ast.Ident {
					if lx.kind == .blank_ident {
						continue
					}
				}
				styp := g.typ(assign_stmt.left_types[i])
				if assign_stmt.op == .decl_assign {
					g.write('$styp ')
				}
				g.expr(lx)
				if is_opt {
					mr_base_styp := g.base_type(return_type)
					g.writeln(' = (*($mr_base_styp*)${mr_var_name}.data).arg$i;')
				} else {
					g.writeln(' = ${mr_var_name}.arg$i;')
				}
			}
			return
		}
	}
	// TODO: non idents on left (exprs)
	if assign_stmt.has_cross_var {
		for i, left in assign_stmt.left {
			match left {
				ast.Ident {
					left_typ := assign_stmt.left_types[i]
					left_sym := g.table.get_type_symbol(left_typ)
					if left_sym.kind == .function {
						g.write_fn_ptr_decl(left_sym.info as ast.FnType, '_var_$left.pos.pos')
						g.writeln(' = $left.name;')
					} else {
						styp := g.typ(left_typ)
						g.writeln('$styp _var_$left.pos.pos = $left.name;')
					}
				}
				ast.IndexExpr {
					sym := g.table.get_type_symbol(left.left_type)
					if sym.kind == .array {
						info := sym.info as ast.Array
						elem_typ := g.table.get_type_symbol(info.elem_type)
						if elem_typ.kind == .function {
							left_typ := assign_stmt.left_types[i]
							left_sym := g.table.get_type_symbol(left_typ)
							g.write_fn_ptr_decl(left_sym.info as ast.FnType, '_var_$left.pos.pos')
							g.write(' = *(voidptr*)array_get(')
						} else {
							styp := g.typ(info.elem_type)
							g.write('$styp _var_$left.pos.pos = *($styp*)array_get(')
						}
						if left.left_type.is_ptr() {
							g.write('*')
						}
						needs_clone := info.elem_type == ast.string_type && g.is_autofree
						if needs_clone {
							g.write('/*1*/string_clone(')
						}
						g.expr(left.left)
						if needs_clone {
							g.write(')')
						}
						g.write(', ')
						g.expr(left.index)
						g.writeln(');')
					} else if sym.kind == .map {
						info := sym.info as ast.Map
						skeytyp := g.typ(info.key_type)
						styp := g.typ(info.value_type)
						zero := g.type_default(info.value_type)
						val_typ := g.table.get_type_symbol(info.value_type)
						if val_typ.kind == .function {
							left_type := assign_stmt.left_types[i]
							left_sym := g.table.get_type_symbol(left_type)
							g.write_fn_ptr_decl(left_sym.info as ast.FnType, '_var_$left.pos.pos')
							g.write(' = *(voidptr*)map_get_1(')
						} else {
							g.write('$styp _var_$left.pos.pos = *($styp*)map_get_1(')
						}
						if !left.left_type.is_ptr() {
							g.write('ADDR(map, ')
							g.expr(left.left)
							g.write(')')
						} else {
							g.expr(left.left)
						}
						g.write(', &($skeytyp[]){')
						g.expr(left.index)
						g.write('}')
						if val_typ.kind == .function {
							g.writeln(', &(voidptr[]){ $zero });')
						} else {
							g.writeln(', &($styp[]){ $zero });')
						}
					}
				}
				ast.SelectorExpr {
					styp := g.typ(left.typ)
					g.write('$styp _var_$left.pos.pos = ')
					g.expr(left.expr)
					if left.expr_type.is_ptr() {
						g.write('/* left.expr_type */')
						g.writeln('->$left.field_name;')
					} else {
						g.writeln('.$left.field_name;')
					}
				}
				else {}
			}
		}
	}
	// `a := 1` | `a,b := 1,2`
	for i, left in assign_stmt.left {
		mut var_type := assign_stmt.left_types[i]
		mut val_type := assign_stmt.right_types[i]
		val := assign_stmt.right[i]
		mut is_call := false
		mut blank_assign := false
		mut ident := ast.Ident{
			scope: 0
		}
		left_sym := g.table.get_type_symbol(var_type)
		if left is ast.Ident {
			ident = left
			// id_info := ident.var_info()
			// var_type = id_info.typ
			blank_assign = left.kind == .blank_ident
			// TODO: temporary, remove this
			left_info := left.info
			if left_info is ast.IdentVar {
				share := left_info.share
				if share == .shared_t {
					var_type = var_type.set_flag(.shared_f)
				}
				if share == .atomic_t {
					var_type = var_type.set_flag(.atomic_f)
				}
			}
		}
		styp := g.typ(var_type)
		mut is_fixed_array_init := false
		mut has_val := false
		match val {
			ast.ArrayInit {
				is_fixed_array_init = val.is_fixed
				has_val = val.has_val
			}
			ast.CallExpr {
				is_call = true
				return_type = val.return_type
			}
			// TODO: no buffer fiddling
			ast.AnonFn {
				if blank_assign {
					g.write('{')
				}
				// if it's a decl assign (`:=`) or a blank assignment `_ =`/`_ :=` then generate `void (*ident) (args) =`
				if (is_decl || blank_assign) && left is ast.Ident {
					ret_styp := g.typ(val.decl.return_type)
					g.write('$ret_styp (*$ident.name) (')
					def_pos := g.definitions.len
					g.fn_args(val.decl.params, val.decl.is_variadic)
					g.definitions.go_back(g.definitions.len - def_pos)
					g.write(') = ')
				} else {
					g.is_assign_lhs = true
					g.assign_op = assign_stmt.op
					g.expr(left)
					g.is_assign_lhs = false
					g.is_arraymap_set = false
					if left is ast.IndexExpr {
						sym := g.table.get_type_symbol(left.left_type)
						if sym.kind in [.map, .array] {
							g.expr(val)
							g.writeln('});')
							continue
						}
					}
					g.write(' = ')
				}
				g.expr(val)
				g.writeln(';')
				if blank_assign {
					g.write('}')
				}
				continue
			}
			else {}
		}
		right_sym := g.table.get_type_symbol(val_type)
		is_fixed_array_copy := right_sym.kind == .array_fixed && val is ast.Ident
		g.is_assign_lhs = true
		g.assign_op = assign_stmt.op
		if val_type.has_flag(.optional) {
			g.right_is_opt = true
		}
		if blank_assign {
			if is_call {
				old_is_void_expr_stmt := g.is_void_expr_stmt
				g.is_void_expr_stmt = true
				g.expr(val)
				g.is_void_expr_stmt = old_is_void_expr_stmt
			} else {
				g.write('{$styp _ = ')
				g.expr(val)
				g.writeln(';}')
			}
		} else if is_fixed_array_init && assign_stmt.op == .assign {
			right := val as ast.ArrayInit
			v_var := g.new_tmp_var()
			arr_typ := styp.trim('*')
			g.write('$arr_typ $v_var = ')
			g.expr(right)
			g.writeln(';')
			pos := g.out.len
			g.expr(left)

			if g.is_arraymap_set && g.arraymap_set_pos > 0 {
				g.out.go_back_to(g.arraymap_set_pos)
				g.write(', &$v_var)')
				g.is_arraymap_set = false
				g.arraymap_set_pos = 0
			} else {
				g.out.go_back_to(pos)
				is_var_mut := !is_decl && left.is_auto_deref_var()
				addr := if is_var_mut { '' } else { '&' }
				g.writeln('')
				g.write('memcpy($addr')
				g.expr(left)
				g.writeln(', &$v_var, sizeof($arr_typ));')
			}
			g.is_assign_lhs = false
		} else {
			is_inside_ternary := g.inside_ternary != 0
			cur_line := if is_inside_ternary && is_decl {
				g.register_ternary_name(ident.name)
				g.empty_line = false
				g.go_before_ternary()
			} else {
				''
			}
			mut str_add := false
			mut op_overloaded := false
			if var_type == ast.string_type_idx && assign_stmt.op == .plus_assign {
				if left is ast.IndexExpr {
					// a[0] += str => `array_set(&a, 0, &(string[]) {string_add(...))})`
					g.expr(left)
					g.write('string_add(')
				} else {
					// str += str2 => `str = string_add(str, str2)`
					g.expr(left)
					g.write(' = /*f*/string_add(')
				}
				g.is_assign_lhs = false
				str_add = true
			}
			// Assignment Operator Overloading
			if ((left_sym.kind == .struct_ && right_sym.kind == .struct_)
				|| (left_sym.kind == .alias && right_sym.kind == .alias))
				&& assign_stmt.op in [.plus_assign, .minus_assign, .div_assign, .mult_assign, .mod_assign] {
				extracted_op := match assign_stmt.op {
					.plus_assign { '+' }
					.minus_assign { '-' }
					.div_assign { '/' }
					.mod_assign { '%' }
					.mult_assign { '*' }
					else { 'unknown op' }
				}
				g.expr(left)
				g.write(' = ${styp}_${util.replace_op(extracted_op)}(')
				op_overloaded = true
			}
			if right_sym.kind == .function && is_decl {
				if is_inside_ternary && is_decl {
					g.out.write_string(util.tabs(g.indent - g.inside_ternary))
				}
				func := right_sym.info as ast.FnType
				ret_styp := g.typ(func.func.return_type)
				g.write('$ret_styp (*${g.get_ternary_name(ident.name)}) (')
				def_pos := g.definitions.len
				g.fn_args(func.func.params, func.func.is_variadic)
				g.definitions.go_back(g.definitions.len - def_pos)
				g.write(')')
			} else {
				if is_decl {
					if is_inside_ternary {
						g.out.write_string(util.tabs(g.indent - g.inside_ternary))
					}
					g.write('$styp ')
				}
				if left is ast.Ident || left is ast.SelectorExpr {
					g.prevent_sum_type_unwrapping_once = true
				}
				if !is_fixed_array_copy || is_decl {
					if !is_decl && left.is_auto_deref_var() {
						g.write('*')
					}
					g.expr(left)
				}
			}
			if is_inside_ternary && is_decl {
				g.write(';\n$cur_line')
				g.out.write_string(util.tabs(g.indent))
				g.expr(left)
			}
			g.is_assign_lhs = false
			if is_fixed_array_copy {
				if is_decl {
					g.writeln(';')
				}
			} else if !g.is_arraymap_set && !str_add && !op_overloaded {
				g.write(' $op ')
			} else if str_add || op_overloaded {
				g.write(', ')
			}
			mut cloned := false
			if g.is_autofree && right_sym.kind in [.array, .string] {
				if g.gen_clone_assignment(val, right_sym, false) {
					cloned = true
				}
			}
			unwrap_optional := !var_type.has_flag(.optional) && val_type.has_flag(.optional)
			if unwrap_optional {
				// Unwrap the optional now that the testing code has been prepended.
				// `pos := s.index(...
				// `int pos = *(int)_t10.data;`
				// if g.is_autofree {
				/*
				if is_optional {
					g.write('*($styp*)')
					g.write(tmp_opt + '.data/*FFz*/')
					g.right_is_opt = false
					if g.inside_ternary == 0 && !assign_stmt.is_simple {
						g.writeln(';')
					}
					return
				}
				*/
			}
			g.is_shared = var_type.has_flag(.shared_f)
			if !cloned {
				if is_fixed_array_copy {
<<<<<<< HEAD
					typ_str := g.typ(val_type).trim('*')
					ref_str := if val_type.is_ptr() { '' } else { '&' }
					g.write('memcpy(($typ_str*)')
=======
					i_var := g.new_tmp_var()
					fixed_array := right_sym.info as ast.ArrayFixed
					g.write('for (int $i_var=0; $i_var<$fixed_array.size; $i_var++) {')
>>>>>>> 7385f8e5
					g.expr(left)
					g.write(', (byte*)$ref_str')
					g.expr(val)
					g.write(', sizeof($typ_str))')
				} else if is_decl {
					if is_fixed_array_init && !has_val {
						if val is ast.ArrayInit {
							if val.has_default {
								g.write('{')
								g.expr(val.default_expr)
								info := right_sym.info as ast.ArrayFixed
								for _ in 1 .. info.size {
									g.write(', ')
									g.expr(val.default_expr)
								}
								g.write('}')
							} else {
								g.write('{0}')
							}
						} else {
							g.write('{0}')
						}
					} else {
						if val.is_auto_deref_var() {
							g.write('*')
						}
						g.expr(val)
					}
				} else {
					if assign_stmt.has_cross_var {
						g.gen_cross_tmp_variable(assign_stmt.left, val)
					} else {
						g.expr_with_cast(val, val_type, var_type)
					}
				}
			}
			if str_add || op_overloaded {
				g.write(')')
			}
			if g.is_arraymap_set {
				g.write(' })')
				g.is_arraymap_set = false
			}
			g.is_shared = false
		}
		g.right_is_opt = false
		if g.inside_ternary == 0 && (assign_stmt.left.len > 1 || !assign_stmt.is_simple) {
			g.writeln(';')
		}
	}
}

fn (mut g Gen) gen_cross_tmp_variable(left []ast.Expr, val ast.Expr) {
	val_ := val
	match val {
		ast.Ident {
			mut has_var := false
			for lx in left {
				if lx is ast.Ident {
					if val.name == lx.name {
						g.write('_var_')
						g.write(lx.pos.pos.str())
						has_var = true
						break
					}
				}
			}
			if !has_var {
				g.expr(val_)
			}
		}
		ast.IndexExpr {
			mut has_var := false
			for lx in left {
				if val_.str() == lx.str() {
					g.write('_var_')
					g.write(lx.position().pos.str())
					has_var = true
					break
				}
			}
			if !has_var {
				g.expr(val_)
			}
		}
		ast.InfixExpr {
			g.gen_cross_tmp_variable(left, val.left)
			g.write(val.op.str())
			g.gen_cross_tmp_variable(left, val.right)
		}
		ast.PrefixExpr {
			g.write(val.op.str())
			g.gen_cross_tmp_variable(left, val.right)
		}
		ast.PostfixExpr {
			g.gen_cross_tmp_variable(left, val.expr)
			g.write(val.op.str())
		}
		ast.SelectorExpr {
			mut has_var := false
			for lx in left {
				if val_.str() == lx.str() {
					g.write('_var_')
					g.write(lx.position().pos.str())
					has_var = true
					break
				}
			}
			if !has_var {
				g.expr(val_)
			}
		}
		else {
			g.expr(val_)
		}
	}
}

fn (mut g Gen) register_ternary_name(name string) {
	level_key := g.inside_ternary.str()
	if level_key !in g.ternary_level_names {
		g.ternary_level_names[level_key] = []string{}
	}
	new_name := g.new_tmp_var()
	g.ternary_names[name] = new_name
	g.ternary_level_names[level_key] << name
}

fn (mut g Gen) get_ternary_name(name string) string {
	if g.inside_ternary == 0 {
		return name
	}
	if name !in g.ternary_names {
		return name
	}
	return g.ternary_names[name]
}

fn (mut g Gen) gen_clone_assignment(val ast.Expr, right_sym ast.TypeSymbol, add_eq bool) bool {
	if val !is ast.Ident && val !is ast.SelectorExpr {
		return false
	}
	if g.is_autofree && right_sym.kind == .array {
		// `arr1 = arr2` => `arr1 = arr2.clone()`
		if add_eq {
			g.write('=')
		}
		g.write(' array_clone_static(')
		g.expr(val)
		g.write(')')
	} else if g.is_autofree && right_sym.kind == .string {
		if add_eq {
			g.write('=')
		}
		// `str1 = str2` => `str1 = str2.clone()`
		g.write(' string_clone_static(')
		g.expr(val)
		g.write(')')
	}
	return true
}

fn (mut g Gen) autofree_scope_vars(pos int, line_nr int, free_parent_scopes bool) {
	g.autofree_scope_vars_stop(pos, line_nr, free_parent_scopes, -1)
}

fn (mut g Gen) autofree_scope_vars_stop(pos int, line_nr int, free_parent_scopes bool, stop_pos int) {
	if g.is_builtin_mod {
		// In `builtin` everything is freed manually.
		return
	}
	if pos == -1 {
		// TODO why can pos be -1?
		return
	}
	// eprintln('> free_scope_vars($pos)')
	scope := g.file.scope.innermost(pos)
	if scope.start_pos == 0 {
		// TODO why can scope.pos be 0? (only outside fns?)
		return
	}
	g.writeln('// autofree_scope_vars(pos=$pos line_nr=$line_nr scope.pos=$scope.start_pos scope.end_pos=$scope.end_pos)')
	g.autofree_scope_vars2(scope, scope.start_pos, scope.end_pos, line_nr, free_parent_scopes,
		stop_pos)
}

// fn (mut g Gen) autofree_scope_vars2(scope &ast.Scope, end_pos int) {
fn (mut g Gen) autofree_scope_vars2(scope &ast.Scope, start_pos int, end_pos int, line_nr int, free_parent_scopes bool, stop_pos int) {
	if isnil(scope) {
		return
	}
	for _, obj in scope.objects {
		match obj {
			ast.Var {
				g.writeln('// var "$obj.name" var.pos=$obj.pos.pos var.line_nr=$obj.pos.line_nr')
				if obj.name == g.returned_var_name {
					g.writeln('// skipping returned var')
					continue
				}
				if obj.is_or {
					// Skip vars inited with the `or {}`, since they are generated
					// after the or block in C.
					g.writeln('// skipping `or{}` var "$obj.name"')
					continue
				}
				if obj.is_tmp {
					// Skip for loop vars
					g.writeln('// skipping tmp var "$obj.name"')
					continue
				}
				// if var.typ == 0 {
				// // TODO why 0?
				// continue
				// }
				// if v.pos.pos > end_pos {
				if obj.pos.pos > end_pos || (obj.pos.pos < start_pos && obj.pos.line_nr == line_nr) {
					// Do not free vars that were declared after this scope
					continue
				}
				is_optional := obj.typ.has_flag(.optional)
				if is_optional {
					// TODO: free optionals
					continue
				}
				g.autofree_variable(obj)
			}
			else {}
		}
	}
	// Free all vars in parent scopes as well:
	// ```
	// s := ...
	// if ... {
	// s.free()
	// return
	// }
	// ```
	// if !isnil(scope.parent) && line_nr > 0 {
	if free_parent_scopes && !isnil(scope.parent)
		&& (stop_pos == -1 || scope.parent.start_pos >= stop_pos) {
		g.writeln('// af parent scope:')
		g.autofree_scope_vars2(scope.parent, start_pos, end_pos, line_nr, true, stop_pos)
	}
}

fn (mut g Gen) autofree_variable(v ast.Var) {
	sym := g.table.get_type_symbol(v.typ)
	// if v.name.contains('output2') {
	// eprintln('   > var name: ${v.name:-20s} | is_arg: ${v.is_arg.str():6} | var type: ${int(v.typ):8} | type_name: ${sym.name:-33s}')
	// }
	if sym.kind == .array {
		if sym.has_method('free') {
			free_method_name := g.typ(v.typ) + '_free'
			g.autofree_var_call(free_method_name, v)
			return
		}
		g.autofree_var_call('array_free', v)
		return
	}
	if sym.kind == .string {
		// Don't free simple string literals.
		match v.expr {
			ast.StringLiteral {
				g.writeln('// str literal')
			}
			else {
				// NOTE/TODO: assign_stmt multi returns variables have no expr
				// since the type comes from the called fns return type
				/*
				f := v.name[0]
				if
					//!(f >= `a` && f <= `d`) {
					//f != `c` {
					v.name!='cvar_name' {
					t := typeof(v.expr)
				return '// other ' + t + '\n'
				}
				*/
			}
		}
		g.autofree_var_call('string_free', v)
		return
	}
	if sym.has_method('free') {
		g.autofree_var_call(c_name(sym.name) + '_free', v)
	}
}

fn (mut g Gen) autofree_var_call(free_fn_name string, v ast.Var) {
	if v.is_arg {
		// fn args should not be autofreed
		return
	}
	if v.is_used && v.is_autofree_tmp {
		// tmp expr vars do not need to be freed again here
		return
	}
	if g.is_builtin_mod {
		return
	}
	if !g.is_autofree {
		return
	}
	// if v.is_autofree_tmp && !g.doing_autofree_tmp {
	// return
	// }
	if v.name.contains('expr_write_string_1_') {
		// TODO remove this temporary hack
		return
	}
	if v.typ.is_ptr() {
		g.writeln('\t${free_fn_name}(${c_name(v.name)}); // autofreed ptr var')
	} else {
		if v.typ == ast.error_type && !v.is_autofree_tmp {
			return
		}
		g.writeln('\t${free_fn_name}(&${c_name(v.name)}); // autofreed var $g.cur_mod.name $g.is_builtin_mod')
	}
}

fn (mut g Gen) gen_anon_fn_decl(mut node ast.AnonFn) {
	if !node.has_gen {
		pos := g.out.len
		g.stmt(node.decl)
		fn_body := g.out.after(pos)
		g.out.go_back(fn_body.len)
		g.anon_fn_definitions << fn_body
		node.has_gen = true
	}
}

fn (mut g Gen) map_fn_ptrs(key_typ ast.TypeSymbol) (string, string, string, string) {
	mut hash_fn := ''
	mut key_eq_fn := ''
	mut clone_fn := ''
	mut free_fn := '&map_free_nop'
	match key_typ.kind {
		.byte, .i8, .char {
			hash_fn = '&map_hash_int_1'
			key_eq_fn = '&map_eq_int_1'
			clone_fn = '&map_clone_int_1'
		}
		.i16, .u16 {
			hash_fn = '&map_hash_int_2'
			key_eq_fn = '&map_eq_int_2'
			clone_fn = '&map_clone_int_2'
		}
		.int, .u32, .rune, .f32, .enum_ {
			hash_fn = '&map_hash_int_4'
			key_eq_fn = '&map_eq_int_4'
			clone_fn = '&map_clone_int_4'
		}
		.voidptr {
			ts := if g.pref.m64 {
				&g.table.type_symbols[ast.u64_type_idx]
			} else {
				&g.table.type_symbols[ast.u32_type_idx]
			}
			return g.map_fn_ptrs(ts)
		}
		.u64, .i64, .f64 {
			hash_fn = '&map_hash_int_8'
			key_eq_fn = '&map_eq_int_8'
			clone_fn = '&map_clone_int_8'
		}
		.string {
			hash_fn = '&map_hash_string'
			key_eq_fn = '&map_eq_string'
			clone_fn = '&map_clone_string'
			free_fn = '&map_free_string'
		}
		else {
			verror('map key type not supported')
		}
	}
	return hash_fn, key_eq_fn, clone_fn, free_fn
}

fn (mut g Gen) expr(node ast.Expr) {
	// println('cgen expr() line_nr=$node.pos.line_nr')
	old_discard_or_result := g.discard_or_result
	old_is_void_expr_stmt := g.is_void_expr_stmt
	if g.is_void_expr_stmt {
		g.discard_or_result = true
		g.is_void_expr_stmt = false
	} else {
		g.discard_or_result = false
	}
	// NB: please keep the type names in the match here in alphabetical order:
	match mut node {
		ast.EmptyExpr {
			g.error('g.expr(): unhandled EmptyExpr', token.Position{})
		}
		ast.AnonFn {
			// TODO: dont fiddle with buffers
			g.gen_anon_fn_decl(mut node)
			fsym := g.table.get_type_symbol(node.typ)
			g.write(fsym.name)
		}
		ast.ArrayDecompose {
			g.expr(node.expr)
		}
		ast.ArrayInit {
			g.array_init(node)
		}
		ast.AsCast {
			g.as_cast(node)
		}
		ast.Assoc {
			g.assoc(node)
		}
		ast.BoolLiteral {
			g.write(node.val.str())
		}
		ast.CallExpr {
			// if g.fileis('1.strings') {
			// println('\ncall_expr()()')
			// }
			ret_type := if node.or_block.kind == .absent {
				node.return_type
			} else {
				node.return_type.clear_flag(.optional)
			}
			mut shared_styp := ''
			if g.is_shared && !ret_type.has_flag(.shared_f) {
				ret_sym := g.table.get_type_symbol(ret_type)
				shared_typ := ret_type.set_flag(.shared_f)
				shared_styp = g.typ(shared_typ)
				if ret_sym.kind == .array {
					g.writeln('($shared_styp*)__dup_shared_array(&($shared_styp){.val = ')
				} else if ret_sym.kind == .map {
					g.writeln('($shared_styp*)__dup_shared_map(&($shared_styp){.val = ')
				} else {
					g.writeln('($shared_styp*)__dup${shared_styp}(&($shared_styp){.val = ')
				}
			}
			g.call_expr(node)
			// if g.fileis('1.strings') {
			// println('before:' + node.autofree_pregen)
			// }
			if g.is_autofree && !g.is_builtin_mod && !g.is_js_call && g.strs_to_free0.len == 0
				&& !g.inside_lambda { // && g.inside_ternary ==
				// if len != 0, that means we are handling call expr inside call expr (arg)
				// and it'll get messed up here, since it's handled recursively in autofree_call_pregen()
				// so just skip it
				g.autofree_call_pregen(node)
				if g.strs_to_free0.len > 0 {
					g.insert_before_stmt(g.strs_to_free0.join('\n') + '/* inserted before */')
				}
				g.strs_to_free0 = []
				// println('pos=$node.pos.pos')
			}
			if g.is_shared && !ret_type.has_flag(.shared_f) {
				g.writeln('}, sizeof($shared_styp))')
			}
			// if g.autofree && node.autofree_pregen != '' { // g.strs_to_free0.len != 0 {
			/*
			if g.autofree {
				s := g.autofree_pregen[node.pos.pos.str()]
				if s != '' {
					// g.insert_before_stmt('/*START2*/' + g.strs_to_free0.join('\n') + '/*END*/')
					// g.insert_before_stmt('/*START3*/' + node.autofree_pregen + '/*END*/')
					g.insert_before_stmt('/*START3*/' + s + '/*END*/')
					// for s in g.strs_to_free0 {
				}
				// //g.writeln(s)
				// }
				g.strs_to_free0 = []
			}
			*/
		}
		ast.CastExpr {
			// g.write('/*cast*/')
			if g.is_amp {
				// &Foo(0) => ((Foo*)0)
				g.out.go_back(1)
			}
			g.is_amp = false
			sym := g.table.get_type_symbol(node.typ)
			if sym.kind == .string && !node.typ.is_ptr() {
				// `string(x)` needs `tos()`, but not `&string(x)
				// `tos(str, len)`, `tos2(str)`
				if node.has_arg {
					g.write('tos((byteptr)')
				} else {
					g.write('tos2((byteptr)')
				}
				g.expr(node.expr)
				expr_sym := g.table.get_type_symbol(node.expr_type)
				if expr_sym.kind == .array {
					// if we are casting an array, we need to add `.data`
					g.write('.data')
				}
				if node.has_arg {
					// len argument
					g.write(', ')
					g.expr(node.arg)
				}
				g.write(')')
			} else if sym.kind in [.sum_type, .interface_] {
				g.expr_with_cast(node.expr, node.expr_type, node.typ)
			} else if sym.kind == .struct_ && !node.typ.is_ptr()
				&& !(sym.info as ast.Struct).is_typedef {
				// deprecated, replaced by Struct{...exr}
				styp := g.typ(node.typ)
				g.write('*(($styp *)(&')
				g.expr(node.expr)
				g.write('))')
			} else {
				styp := g.typ(node.typ)
				mut cast_label := ''
				// `ast.string_type` is done for MSVC's bug
				if sym.kind != .alias
					|| (sym.info as ast.Alias).parent_type !in [node.expr_type, ast.string_type] {
					cast_label = '($styp)'
				}
				g.write('(${cast_label}(')
				g.expr(node.expr)
				if node.expr is ast.IntegerLiteral {
					if node.typ in [ast.u64_type, ast.u32_type, ast.u16_type] {
						if !node.expr.val.starts_with('-') {
							g.write('U')
						}
					}
				}
				g.write('))')
			}
		}
		ast.ChanInit {
			elem_typ_str := g.typ(node.elem_type)
			g.write('sync__new_channel_st(')
			if node.has_cap {
				g.expr(node.cap_expr)
			} else {
				g.write('0')
			}
			g.write(', sizeof(')
			g.write(elem_typ_str)
			g.write('))')
		}
		ast.CharLiteral {
			if node.val == r'\`' {
				g.write("'`'")
			} else {
				g.write("L'$node.val'")
			}
		}
		ast.DumpExpr {
			g.dump_expr(node)
		}
		ast.AtExpr {
			g.comp_at(node)
		}
		ast.ComptimeCall {
			g.comptime_call(node)
		}
		ast.ComptimeSelector {
			g.comptime_selector(node)
		}
		ast.Comment {}
		ast.ConcatExpr {
			g.concat_expr(node)
		}
		ast.CTempVar {
			// g.write('/*ctmp .orig: $node.orig.str() , ._typ: $node.typ, .is_ptr: $node.is_ptr */ ')
			g.write(node.name)
		}
		ast.EnumVal {
			// g.write('${it.mod}${it.enum_name}_$it.val')
			styp := g.typ(node.typ)
			g.write('${styp}_$node.val')
		}
		ast.FloatLiteral {
			g.write(node.val)
		}
		ast.GoExpr {
			g.go_expr(node)
		}
		ast.Ident {
			g.ident(node)
		}
		ast.IfExpr {
			g.if_expr(node)
		}
		ast.IfGuardExpr {
			g.write('/* guard */')
		}
		ast.IndexExpr {
			g.index_expr(node)
		}
		ast.InfixExpr {
			if node.op in [.left_shift, .plus_assign, .minus_assign] {
				g.inside_map_infix = true
				g.infix_expr(node)
				g.inside_map_infix = false
			} else {
				g.infix_expr(node)
			}
		}
		ast.IntegerLiteral {
			if node.val.starts_with('0o') {
				g.write('0')
				g.write(node.val[2..])
			} else if node.val.starts_with('-0o') {
				g.write('-0')
				g.write(node.val[3..])
			} else {
				g.write(node.val) // .int().str())
			}
		}
		ast.LockExpr {
			g.lock_expr(node)
		}
		ast.MatchExpr {
			g.match_expr(node)
		}
		ast.MapInit {
			g.map_init(node)
		}
		ast.NodeError {}
		ast.None {
			g.write('_const_none__')
		}
		ast.OrExpr {
			// this should never appear here
		}
		ast.ParExpr {
			g.write('(')
			g.expr(node.expr)
			g.write(')')
		}
		ast.PostfixExpr {
			if node.auto_locked != '' {
				g.writeln('sync__RwMutex_lock(&$node.auto_locked->mtx);')
			}
			g.inside_map_postfix = true
			if node.expr.is_auto_deref_var() {
				g.write('(*')
				g.expr(node.expr)
				g.write(')')
			} else {
				g.expr(node.expr)
			}
			g.inside_map_postfix = false
			g.write(node.op.str())
			if node.auto_locked != '' {
				g.writeln(';')
				g.write('sync__RwMutex_unlock(&$node.auto_locked->mtx)')
			}
		}
		ast.PrefixExpr {
			gen_or := node.op == .arrow && (node.or_block.kind != .absent || node.is_option)
			if node.op == .amp {
				g.is_amp = true
			}
			if node.op == .arrow {
				styp := g.typ(node.right_type)
				right_sym := g.table.get_type_symbol(node.right_type)
				mut right_inf := right_sym.info as ast.Chan
				elem_type := right_inf.elem_type
				is_gen_or_and_assign_rhs := gen_or && !g.discard_or_result
				cur_line := if is_gen_or_and_assign_rhs {
					line := g.go_before_stmt(0)
					g.out.write_string(util.tabs(g.indent))
					line
				} else {
					''
				}
				tmp_opt := if gen_or { g.new_tmp_var() } else { '' }
				if gen_or {
					opt_elem_type := g.typ(elem_type.set_flag(.optional))
					g.register_chan_pop_optional_call(opt_elem_type, styp)
					g.write('$opt_elem_type $tmp_opt = __Option_${styp}_popval(')
				} else {
					g.write('__${styp}_popval(')
				}
				g.expr(node.right)
				g.write(')')
				if gen_or {
					if !node.is_option {
						g.or_block(tmp_opt, node.or_block, elem_type)
					}
					if is_gen_or_and_assign_rhs {
						elem_styp := g.typ(elem_type)
						g.write(';\n$cur_line*($elem_styp*)${tmp_opt}.data')
					}
				}
			} else {
				// g.write('/*pref*/')
				g.write(node.op.str())
				// g.write('(')
				g.expr(node.right)
			}
			g.is_amp = false
		}
		ast.RangeExpr {
			// Only used in IndexExpr
		}
		ast.SelectExpr {
			g.select_expr(node)
		}
		ast.SizeOf {
			node_typ := g.unwrap_generic(node.typ)
			sym := g.table.get_type_symbol(node_typ)
			if sym.language == .v && sym.kind in [.placeholder, .any] {
				g.error('unknown type `$sym.name`', node.pos)
			}
			styp := g.typ(node_typ)
			g.write('/*SizeOf*/ sizeof(${util.no_dots(styp)})')
		}
		ast.OffsetOf {
			styp := g.typ(node.struct_type)
			g.write('/*OffsetOf*/ (u32)(__offsetof(${util.no_dots(styp)}, $node.field))')
		}
		ast.SqlExpr {
			g.sql_select_expr(node, false, '')
		}
		ast.StringLiteral {
			g.string_literal(node)
		}
		ast.StringInterLiteral {
			g.string_inter_literal(node)
		}
		ast.StructInit {
			if node.unresolved {
				g.expr(ast.resolve_init(node, g.unwrap_generic(node.typ), g.table))
			} else {
				// `user := User{name: 'Bob'}`
				g.struct_init(node)
			}
		}
		ast.SelectorExpr {
			g.selector_expr(node)
		}
		ast.TypeNode {
			// match sum Type
			// g.write('/* Type */')
			// type_idx := node.typ.idx()
			sym := g.table.get_type_symbol(node.typ)
			sidx := g.type_sidx(node.typ)
			// g.write('$type_idx /* $sym.name */')
			g.write('$sidx /* $sym.name */')
		}
		ast.TypeOf {
			g.typeof_expr(node)
		}
		ast.Likely {
			if node.is_likely {
				g.write('_likely_')
			} else {
				g.write('_unlikely_')
			}
			g.write('(')
			g.expr(node.expr)
			g.write(')')
		}
		ast.UnsafeExpr {
			g.expr(node.expr)
		}
	}
	g.discard_or_result = old_discard_or_result
	g.is_void_expr_stmt = old_is_void_expr_stmt
}

// T.name, typeof(expr).name
fn (mut g Gen) type_name(type_ ast.Type) {
	mut typ := type_
	if typ.has_flag(.generic) {
		typ = g.cur_generic_types[0]
	}
	s := g.table.type_to_str(typ)
	g.write('_SLIT("${util.strip_main_name(s)}")')
}

fn (mut g Gen) typeof_expr(node ast.TypeOf) {
	sym := g.table.get_type_symbol(node.expr_type)
	if sym.kind == .sum_type {
		// When encountering a .sum_type, typeof() should be done at runtime,
		// because the subtype of the expression may change:
		g.write('tos3( /* $sym.name */ v_typeof_sumtype_${sym.cname}( (')
		g.expr(node.expr)
		g.write(')._typ ))')
	} else if sym.kind == .array_fixed {
		fixed_info := sym.info as ast.ArrayFixed
		typ_name := g.table.get_type_name(fixed_info.elem_type)
		g.write('_SLIT("[$fixed_info.size]${util.strip_main_name(typ_name)}")')
	} else if sym.kind == .function {
		info := sym.info as ast.FnType
		g.write('_SLIT("${g.fn_decl_str(info)}")')
	} else if node.expr_type.has_flag(.variadic) {
		varg_elem_type_sym := g.table.get_type_symbol(g.table.value_type(node.expr_type))
		g.write('_SLIT("...${util.strip_main_name(varg_elem_type_sym.name)}")')
	} else {
		g.write('_SLIT("${util.strip_main_name(sym.name)}")')
	}
}

fn (mut g Gen) selector_expr(node ast.SelectorExpr) {
	prevent_sum_type_unwrapping_once := g.prevent_sum_type_unwrapping_once
	g.prevent_sum_type_unwrapping_once = false
	if node.name_type > 0 {
		g.type_name(node.name_type)
		return
	}
	if node.expr_type == 0 {
		g.checker_bug('unexpected SelectorExpr.expr_type = 0', node.pos)
	}
	sym := g.table.get_type_symbol(g.unwrap_generic(node.expr_type))
	// if node expr is a root ident and an optional
	mut is_optional := node.expr is ast.Ident && node.expr_type.has_flag(.optional)
	if is_optional {
		opt_base_typ := g.base_type(node.expr_type)
		g.writeln('(*($opt_base_typ*)')
	}
	if sym.kind in [.interface_, .sum_type] {
		g.write('(*(')
	}
	if sym.kind == .array_fixed {
		if node.field_name != 'len' {
			g.error('field_name should be `len`', node.pos)
		}
		info := sym.info as ast.ArrayFixed
		g.write('$info.size')
		return
	}
	if sym.kind == .chan && (node.field_name == 'len' || node.field_name == 'closed') {
		g.write('sync__Channel_${node.field_name}(')
		g.expr(node.expr)
		g.write(')')
		return
	}
	mut sum_type_deref_field := ''
	mut sum_type_dot := '.'
	if f := g.table.find_field(sym, node.field_name) {
		field_sym := g.table.get_type_symbol(f.typ)
		if field_sym.kind == .sum_type {
			if !prevent_sum_type_unwrapping_once {
				// check first if field is sum type because scope searching is expensive
				scope := g.file.scope.innermost(node.pos.pos)
				if field := scope.find_struct_field(node.expr_type, node.field_name) {
					if field.orig_type.is_ptr() {
						sum_type_dot = '->'
					}
					// union sum type deref
					for i, typ in field.sum_type_casts {
						g.write('(*')
						cast_sym := g.table.get_type_symbol(typ)
						if i != 0 {
							dot := if field.typ.is_ptr() { '->' } else { '.' }
							sum_type_deref_field += ')$dot'
						}
						if mut cast_sym.info is ast.Aggregate {
							agg_sym := g.table.get_type_symbol(cast_sym.info.types[g.aggregate_type_idx])
							sum_type_deref_field += '_$agg_sym.cname'
						} else {
							sum_type_deref_field += '_$cast_sym.cname'
						}
					}
				}
			}
		}
	}
	g.expr(node.expr)
	if is_optional {
		g.write('.data)')
	}
	// struct embedding
	if sym.info is ast.Struct {
		if node.from_embed_type != 0 {
			embed_sym := g.table.get_type_symbol(node.from_embed_type)
			embed_name := embed_sym.embed_name()
			if node.expr_type.is_ptr() {
				g.write('->')
			} else {
				g.write('.')
			}
			g.write(embed_name)
		}
	}
	if (node.expr_type.is_ptr() || sym.kind == .chan) && node.from_embed_type == 0 {
		g.write('->')
	} else {
		// g.write('. /*typ=  $it.expr_type */') // ${g.typ(it.expr_type)} /')
		g.write('.')
	}
	if node.expr_type.has_flag(.shared_f) {
		g.write('val.')
	}
	if node.expr_type == 0 {
		verror('cgen: SelectorExpr | expr_type: 0 | it.expr: `$node.expr` | field: `$node.field_name` | file: $g.file.path | line: $node.pos.line_nr')
	}
	g.write(c_name(node.field_name))
	if sum_type_deref_field != '' {
		g.write('$sum_type_dot$sum_type_deref_field)')
	}
	if sym.kind in [.interface_, .sum_type] {
		g.write('))')
	}
}

fn (mut g Gen) enum_expr(node ast.Expr) {
	match node {
		ast.EnumVal { g.write(node.val) }
		else { g.expr(node) }
	}
}

fn (mut g Gen) infix_gen_equality(node ast.InfixExpr, left_type ast.Type, left_sym ast.TypeSymbol, right_sym ast.TypeSymbol) {
	if left_sym.kind != right_sym.kind {
		return
	}
	match left_sym.kind {
		.array {
			ptr_typ := g.gen_array_equality_fn(left_type.clear_flag(.shared_f))
			if node.op == .ne {
				g.write('!')
			}
			g.write('${ptr_typ}_arr_eq(')
			if node.left_type.is_ptr() && !node.left_type.has_flag(.shared_f) {
				g.write('*')
			}
			g.expr(node.left)
			if node.left_type.has_flag(.shared_f) {
				if node.left_type.is_ptr() {
					g.write('->val')
				} else {
					g.write('.val')
				}
			}
			g.write(', ')
			if node.right_type.is_ptr() && !node.right_type.has_flag(.shared_f) {
				g.write('*')
			}
			g.expr(node.right)
			if node.right_type.has_flag(.shared_f) {
				if node.right_type.is_ptr() {
					g.write('->val')
				} else {
					g.write('.val')
				}
			}
			g.write(')')
		}
		.array_fixed {
			ptr_typ := g.gen_fixed_array_equality_fn(left_type)
			if node.op == .ne {
				g.write('!')
			}
			g.write('${ptr_typ}_arr_eq(')
			if node.left_type.is_ptr() {
				g.write('*')
			}
			if node.left is ast.ArrayInit {
				s := g.typ(left_type)
				g.write('($s)')
			}
			g.expr(node.left)
			g.write(', ')
			if node.right is ast.ArrayInit {
				s := g.typ(left_type)
				g.write('($s)')
			}
			g.expr(node.right)
			g.write(')')
		}
		.alias {
			ptr_typ := g.gen_alias_equality_fn(left_type)
			if node.op == .eq {
				g.write('${ptr_typ}_alias_eq(')
			} else if node.op == .ne {
				g.write('!${ptr_typ}_alias_eq(')
			}
			if node.left_type.is_ptr() {
				g.write('*')
			}
			g.expr(node.left)
			g.write(', ')
			if node.right_type.is_ptr() {
				g.write('*')
			}
			g.expr(node.right)
			g.write(')')
		}
		.map {
			ptr_typ := g.gen_map_equality_fn(left_type)
			if node.op == .eq {
				g.write('${ptr_typ}_map_eq(')
			} else if node.op == .ne {
				g.write('!${ptr_typ}_map_eq(')
			}
			if node.left_type.is_ptr() {
				g.write('*')
			}
			g.expr(node.left)
			g.write(', ')
			if node.right_type.is_ptr() {
				g.write('*')
			}
			g.expr(node.right)
			g.write(')')
		}
		.struct_ {
			// Auto generate both `==` and `!=`
			ptr_typ := g.gen_struct_equality_fn(left_type)
			if node.op == .eq {
				g.write('${ptr_typ}_struct_eq(')
			} else if node.op == .ne {
				g.write('!${ptr_typ}_struct_eq(')
			}
			if node.left_type.is_ptr() {
				g.write('*')
			}
			g.expr(node.left)
			g.write(', ')
			if node.right_type.is_ptr() {
				g.write('*')
			}
			g.expr(node.right)
			g.write(')')
		}
		.sum_type {
			ptr_typ := g.gen_sumtype_equality_fn(left_type)
			if node.op == .eq {
				g.write('${ptr_typ}_sumtype_eq(')
			} else if node.op == .ne {
				g.write('!${ptr_typ}_sumtype_eq(')
			}
			if node.left_type.is_ptr() {
				g.write('*')
			}
			g.expr(node.left)
			g.write(', ')
			if node.right_type.is_ptr() {
				g.write('*')
			}
			g.expr(node.right)
			g.write(')')
		}
		else {}
	}
}

fn (mut g Gen) infix_in_or_not_in(node ast.InfixExpr, left_sym ast.TypeSymbol, right_sym ast.TypeSymbol) {
	if node.op == .not_in {
		g.write('!')
	}
	if right_sym.kind == .array {
		if mut node.right is ast.ArrayInit {
			if node.right.exprs.len > 0 {
				// `a in [1,2,3]` optimization => `a == 1 || a == 2 || a == 3`
				// avoids an allocation
				// g.write('/*in opt*/')
				g.write('(')
				g.in_optimization(node.left, node.right)
				g.write(')')
				return
			}
		}
		fn_name := g.gen_array_contains_method(node.right_type)
		g.write('(${fn_name}(')
		if node.right_type.is_ptr() {
			g.write('*')
		}
		g.expr(node.right)
		g.write(', ')
		g.expr(node.left)
		g.write('))')
		return
	} else if right_sym.kind == .map {
		g.write('_IN_MAP(')
		if !node.left_type.is_ptr() {
			left_type_str := g.table.type_to_str(node.left_type)
			g.write('ADDR($left_type_str, ')
			g.expr(node.left)
			g.write(')')
		} else {
			g.expr(node.left)
		}
		g.write(', ')
		if !node.right_type.is_ptr() {
			g.write('ADDR(map, ')
			g.expr(node.right)
			g.write(')')
		} else {
			g.expr(node.right)
		}
		g.write(')')
	} else if right_sym.kind == .string {
		g.write('string_contains(')
		g.expr(node.right)
		g.write(', ')
		g.expr(node.left)
		g.write(')')
	}
}

fn (mut g Gen) infix_expr(node ast.InfixExpr) {
	if node.auto_locked != '' {
		g.writeln('sync__RwMutex_lock(&$node.auto_locked->mtx);')
	}
	if node.op in [.key_is, .not_is] {
		g.is_expr(node)
		return
	}
	left_type := g.unwrap_generic(node.left_type)
	// println('>>$node')
	left_sym := g.table.get_type_symbol(left_type)
	left_final_sym := g.table.get_final_type_symbol(left_type)
	unaliased_left := if left_sym.kind == .alias {
		(left_sym.info as ast.Alias).parent_type
	} else {
		left_type
	}
	op_is_key_in_or_not_in := node.op in [.key_in, .not_in]
	op_is_eq_or_ne := node.op in [.eq, .ne]
	right_sym := g.table.get_type_symbol(node.right_type)
	right_final_sym := g.table.get_final_type_symbol(node.right_type)
	unaliased_right := if right_sym.info is ast.Alias {
		right_sym.info.parent_type
	} else {
		node.right_type
	}
	if unaliased_left == ast.ustring_type_idx && !op_is_key_in_or_not_in {
		fn_name := match node.op {
			.plus {
				'ustring_add('
			}
			.eq {
				'ustring_eq('
			}
			.ne {
				'ustring_ne('
			}
			.lt {
				'ustring_lt('
			}
			.le {
				'ustring_le('
			}
			.gt {
				'ustring_gt('
			}
			.ge {
				'ustring_ge('
			}
			else {
				verror('op error for type `$left_sym.name`')
				'/*node error*/'
			}
		}
		g.write(fn_name)
		g.expr(node.left)
		g.write(', ')
		g.expr(node.right)
		g.write(')')
	} else if unaliased_left == ast.string_type_idx && !op_is_key_in_or_not_in {
		// `str == ''` -> `str.len == 0` optimization
		if node.op in [.eq, .ne] && node.right is ast.StringLiteral
			&& (node.right as ast.StringLiteral).val == '' {
			arrow := if left_type.is_ptr() { '->' } else { '.' }
			g.write('(')
			g.expr(node.left)
			g.write(')')
			g.write('${arrow}len $node.op 0')
		} else {
			fn_name := match node.op {
				.plus {
					'string_add('
				}
				.eq {
					'string_eq('
				}
				.ne {
					'string_ne('
				}
				.lt {
					'string_lt('
				}
				.le {
					'string_le('
				}
				.gt {
					'string_gt('
				}
				.ge {
					'string_ge('
				}
				else {
					verror('op error for type `$left_sym.name`')
					'/*node error*/'
				}
			}
			g.write(fn_name)
			g.expr(node.left)
			g.write(', ')
			g.expr(node.right)
			g.write(')')
		}
	} else if op_is_eq_or_ne && left_sym.kind == right_sym.kind
		&& left_sym.kind in [.array, .array_fixed, .alias, .map, .struct_, .sum_type] {
		g.infix_gen_equality(node, left_type, left_sym, right_sym)
	} else if op_is_key_in_or_not_in {
		g.infix_in_or_not_in(node, left_sym, right_sym)
	} else if node.op == .left_shift && left_final_sym.kind == .array {
		// arr << val
		tmp := g.new_tmp_var()
		info := left_final_sym.info as ast.Array
		if right_final_sym.kind == .array && info.elem_type != node.right_type {
			// push an array => PUSH_MANY, but not if pushing an array to 2d array (`[][]int << []int`)
			g.write('_PUSH_MANY(')
			mut expected_push_many_atype := left_type
			if !expected_push_many_atype.is_ptr() {
				// fn f(mut a []int) { a << [1,2,3] } -> type of `a` is `array_int*` -> no need for &
				g.write('&')
			} else {
				expected_push_many_atype = expected_push_many_atype.deref()
			}
			g.expr(node.left)
			g.write(', (')
			g.expr_with_cast(node.right, node.right_type, left_type)
			styp := g.typ(expected_push_many_atype)
			g.write('), $tmp, $styp)')
		} else {
			// push a single element
			elem_type_str := g.typ(info.elem_type)
			elem_sym := g.table.get_type_symbol(info.elem_type)
			g.write('array_push(')
			if !left_type.is_ptr() {
				g.write('&')
			}
			g.expr(node.left)
			if elem_sym.kind == .function {
				g.write(', _MOV((voidptr[]){ ')
			} else {
				g.write(', _MOV(($elem_type_str[]){ ')
			}
			// if g.autofree
			needs_clone := info.elem_type == ast.string_type && !g.is_builtin_mod
			if needs_clone {
				g.write('string_clone(')
			}
			g.expr_with_cast(node.right, node.right_type, info.elem_type)
			if needs_clone {
				g.write(')')
			}
			g.write(' }))')
		}
	} else if node.op == .arrow {
		// chan <- val
		gen_or := node.or_block.kind != .absent
		styp := left_sym.cname
		mut left_inf := left_sym.info as ast.Chan
		elem_type := left_inf.elem_type
		tmp_opt := if gen_or { g.new_tmp_var() } else { '' }
		if gen_or {
			elem_styp := g.typ(elem_type)
			g.register_chan_push_optional_call(elem_styp, styp)
			g.write('Option_void $tmp_opt = __Option_${styp}_pushval(')
		} else {
			g.write('__${styp}_pushval(')
		}
		g.expr(node.left)
		g.write(', ')
		g.expr(node.right)
		g.write(')')
		if gen_or {
			g.or_block(tmp_opt, node.or_block, ast.void_type)
		}
	} else if unaliased_left.idx() in [ast.u32_type_idx, ast.u64_type_idx]
		&& unaliased_right.is_signed() && node.op in [.eq, .ne, .gt, .lt, .ge, .le] {
		bitsize := if unaliased_left.idx() == ast.u32_type_idx
			&& unaliased_right.idx() != ast.i64_type_idx {
			32
		} else {
			64
		}
		g.write('_us${bitsize}_${c.cmp_str[int(node.op) - int(token.Kind.eq)]}(')
		g.expr(node.left)
		g.write(',')
		g.expr(node.right)
		g.write(')')
	} else if unaliased_right.idx() in [ast.u32_type_idx, ast.u64_type_idx]
		&& unaliased_left.is_signed() && node.op in [.eq, .ne, .gt, .lt, .ge, .le] {
		bitsize := if unaliased_right.idx() == ast.u32_type_idx
			&& unaliased_left.idx() != ast.i64_type_idx {
			32
		} else {
			64
		}
		g.write('_us${bitsize}_${c.cmp_rev[int(node.op) - int(token.Kind.eq)]}(')
		g.expr(node.right)
		g.write(',')
		g.expr(node.left)
		g.write(')')
	} else {
		a := (left_sym.name[0].is_capital() || left_sym.name.contains('.'))
			&& left_sym.kind !in [.enum_, .function, .interface_, .sum_type]
			&& left_sym.language != .c
		b := left_sym.kind != .alias
		c := left_sym.kind == .alias && (left_sym.info as ast.Alias).language == .c
		// Check if aliased type is a struct
		d := !b
			&& g.typ((left_sym.info as ast.Alias).parent_type).split('__').last()[0].is_capital()
		// Do not generate operator overloading with these `right_sym.kind`.
		e := right_sym.kind !in [.voidptr, .int_literal, .int]
		if node.op in [.plus, .minus, .mul, .div, .mod, .lt, .eq] && ((a && b && e) || c || d) {
			// Overloaded operators
			the_left_type := if !d
				|| g.table.get_type_symbol((left_sym.info as ast.Alias).parent_type).kind in [.array, .array_fixed, .map] {
				left_type
			} else {
				(left_sym.info as ast.Alias).parent_type
			}
			g.write(g.typ(the_left_type))
			g.write('_')
			g.write(util.replace_op(node.op.str()))
			g.write('(')
			g.expr(node.left)
			g.write(', ')
			g.expr(node.right)
			g.write(')')
		} else if node.op in [.ne, .gt, .ge, .le] && ((a && b && e) || c || d) {
			the_left_type := if !d { left_type } else { (left_sym.info as ast.Alias).parent_type }
			typ := g.typ(the_left_type)
			if node.op == .gt {
				g.write('$typ')
			} else {
				g.write('!$typ')
			}
			g.write('_')
			if node.op == .ne {
				g.write('_eq')
			} else if node.op in [.ge, .le, .gt] {
				g.write('_lt')
			}
			if node.op in [.le, .gt] {
				g.write('(')
				g.expr(node.right)
				g.write(', ')
				g.expr(node.left)
				g.write(')')
			} else {
				g.write('(')
				g.expr(node.left)
				g.write(', ')
				g.expr(node.right)
				g.write(')')
			}
		} else {
			need_par := node.op in [.amp, .pipe, .xor] // `x & y == 0` => `(x & y) == 0` in C
			if need_par {
				g.write('(')
			}
			if node.left_type.is_ptr() && node.left.is_auto_deref_var() {
				g.write('*')
			}
			g.expr(node.left)
			g.write(' $node.op.str() ')
			if node.right_type.is_ptr() && node.right.is_auto_deref_var() {
				g.write('*')
			}
			g.expr(node.right)
			if need_par {
				g.write(')')
			}
		}
	}
	if node.auto_locked != '' {
		g.writeln(';')
		g.write('sync__RwMutex_unlock(&$node.auto_locked->mtx)')
	}
}

fn (mut g Gen) lock_expr(node ast.LockExpr) {
	tmp_result := if node.is_expr { g.new_tmp_var() } else { '' }
	mut cur_line := ''
	if node.is_expr {
		styp := g.typ(node.typ)
		cur_line = g.go_before_stmt(0)
		g.writeln('$styp $tmp_result;')
	}
	mut mtxs := ''
	if node.lockeds.len == 0 {
		// this should not happen
	} else if node.lockeds.len == 1 {
		id := node.lockeds[0]
		name := id.name
		deref := if id.is_mut { '->' } else { '.' }
		lock_prefix := if node.is_rlock[0] { 'r' } else { '' }
		g.writeln('sync__RwMutex_${lock_prefix}lock(&$name${deref}mtx);')
	} else {
		mtxs = g.new_tmp_var()
		g.writeln('uintptr_t _arr_$mtxs[$node.lockeds.len];')
		g.writeln('bool _isrlck_$mtxs[$node.lockeds.len];')
		mut j := 0
		for i, id in node.lockeds {
			if !node.is_rlock[i] {
				name := id.name
				deref := if id.is_mut { '->' } else { '.' }
				g.writeln('_arr_$mtxs[$j] = &$name${deref}mtx;')
				g.writeln('_isrlck_$mtxs[$j] = false;')
				j++
			}
		}
		for i, id in node.lockeds {
			if node.is_rlock[i] {
				name := id.name
				deref := if id.is_mut { '->' } else { '.' }
				g.writeln('_arr_$mtxs[$j] = &$name${deref}mtx;')
				g.writeln('_isrlck_$mtxs[$j] = true;')
				j++
			}
		}
		g.writeln('__sort_ptr(_arr_$mtxs, _isrlck_$mtxs, $node.lockeds.len);')
		g.writeln('for (int $mtxs=0; $mtxs<$node.lockeds.len; $mtxs++) {')
		g.writeln('\tif ($mtxs && _arr_$mtxs[$mtxs] == _arr_$mtxs[$mtxs-1]) continue;')
		g.writeln('\tif (_isrlck_$mtxs[$mtxs])')
		g.writeln('\t\tsync__RwMutex_rlock((sync__RwMutex*)_arr_$mtxs[$mtxs]);')
		g.writeln('\telse')
		g.writeln('\t\tsync__RwMutex_lock((sync__RwMutex*)_arr_$mtxs[$mtxs]);')
		g.writeln('}')
	}
	g.writeln('/*lock*/ {')
	g.stmts_with_tmp_var(node.stmts, tmp_result)
	g.writeln('}')
	if node.lockeds.len == 0 {
		// this should not happen
	} else if node.lockeds.len == 1 {
		id := node.lockeds[0]
		name := id.name
		deref := if id.is_mut { '->' } else { '.' }
		lock_prefix := if node.is_rlock[0] { 'r' } else { '' }
		g.writeln('sync__RwMutex_${lock_prefix}unlock(&$name${deref}mtx);')
	} else {
		// unlock in reverse order
		g.writeln('for (int $mtxs=${node.lockeds.len - 1}; $mtxs>=0; $mtxs--) {')
		g.writeln('\tif ($mtxs && _arr_$mtxs[$mtxs] == _arr_$mtxs[$mtxs-1]) continue;')
		g.writeln('\tif (_isrlck_$mtxs[$mtxs])')
		g.writeln('\t\tsync__RwMutex_runlock((sync__RwMutex*)_arr_$mtxs[$mtxs]);')
		g.writeln('\telse')
		g.writeln('\t\tsync__RwMutex_unlock((sync__RwMutex*)_arr_$mtxs[$mtxs]);')
		g.write('}')
	}
	if node.is_expr {
		g.writeln('')
		g.write(cur_line)
		g.write('$tmp_result')
	}
}

fn (mut g Gen) need_tmp_var_in_match(node ast.MatchExpr) bool {
	if node.is_expr && node.return_type != ast.void_type && node.return_type != 0 {
		sym := g.table.get_type_symbol(node.return_type)
		if sym.kind == .multi_return {
			return false
		}
		for branch in node.branches {
			if branch.stmts.len > 1 {
				return true
			}
			if branch.stmts.len == 1 {
				if branch.stmts[0] is ast.ExprStmt {
					stmt := branch.stmts[0] as ast.ExprStmt
					if stmt.expr is ast.CallExpr || stmt.expr is ast.IfExpr
						|| stmt.expr is ast.MatchExpr {
						return true
					}
				}
			}
		}
	}
	return false
}

fn (mut g Gen) match_expr(node ast.MatchExpr) {
	// println('match expr typ=$it.expr_type')
	// TODO
	if node.cond_type == 0 {
		g.writeln('// match 0')
		return
	}
	need_tmp_var := g.need_tmp_var_in_match(node)
	is_expr := (node.is_expr && node.return_type != ast.void_type) || g.inside_ternary > 0
	mut cond_var := ''
	mut tmp_var := ''
	mut cur_line := ''
	if is_expr && !need_tmp_var {
		g.inside_ternary++
	}
	if node.cond is ast.Ident || node.cond is ast.SelectorExpr || node.cond is ast.IntegerLiteral
		|| node.cond is ast.StringLiteral || node.cond is ast.FloatLiteral {
		cond_var = g.expr_string(node.cond)
	} else {
		line := if is_expr {
			g.empty_line = true
			g.go_before_stmt(0)
		} else {
			''
		}
		cond_var = g.new_tmp_var()
		g.write('${g.typ(node.cond_type)} $cond_var = ')
		g.expr(node.cond)
		g.writeln(';')
		g.stmt_path_pos << g.out.len
		g.write(line)
	}
	if need_tmp_var {
		g.empty_line = true
		cur_line = g.go_before_stmt(0)
		tmp_var = g.new_tmp_var()
		g.writeln('${g.typ(node.return_type)} $tmp_var;')
	}

	if is_expr && !need_tmp_var {
		// brackets needed otherwise '?' will apply to everything on the left
		g.write('(')
	}
	if node.is_sum_type {
		g.match_expr_sumtype(node, is_expr, cond_var, tmp_var)
	} else {
		g.match_expr_classic(node, is_expr, cond_var, tmp_var)
	}
	g.write(cur_line)
	if need_tmp_var {
		g.write('$tmp_var')
	}
	if is_expr && !need_tmp_var {
		g.write(')')
		g.decrement_inside_ternary()
	}
}

fn (mut g Gen) match_expr_sumtype(node ast.MatchExpr, is_expr bool, cond_var string, tmp_var string) {
	for j, branch in node.branches {
		mut sumtype_index := 0
		// iterates through all types in sumtype branches
		for {
			g.aggregate_type_idx = sumtype_index
			is_last := j == node.branches.len - 1
			sym := g.table.get_type_symbol(node.cond_type)
			if branch.is_else || (node.is_expr && is_last && tmp_var.len == 0) {
				if is_expr && tmp_var.len == 0 {
					// TODO too many branches. maybe separate ?: matches
					g.write(' : ')
				} else {
					g.writeln('')
					g.write_v_source_line_info(branch.pos)
					g.writeln('else {')
				}
			} else {
				if j > 0 || sumtype_index > 0 {
					if is_expr && tmp_var.len == 0 {
						g.write(' : ')
					} else {
						g.writeln('')
						g.write_v_source_line_info(branch.pos)
						g.write('else ')
					}
				}
				if is_expr && tmp_var.len == 0 {
					g.write('(')
				} else {
					if j == 0 && sumtype_index == 0 {
						g.empty_line = true
					}
					g.write_v_source_line_info(branch.pos)
					g.write('if (')
				}
				g.write(cond_var)
				dot_or_ptr := if node.cond_type.is_ptr() { '->' } else { '.' }
				if sym.kind == .sum_type {
					g.write('${dot_or_ptr}_typ == ')
					g.expr(branch.exprs[sumtype_index])
				} else if sym.kind == .interface_ {
					if branch.exprs[sumtype_index] is ast.TypeNode {
						typ := branch.exprs[sumtype_index] as ast.TypeNode
						branch_sym := g.table.get_type_symbol(typ.typ)
						g.write('${dot_or_ptr}_interface_idx == _${sym.cname}_${branch_sym.cname}_index')
					} else if branch.exprs[sumtype_index] is ast.None && sym.name == 'IError' {
						g.write('${dot_or_ptr}_interface_idx == _IError_None___index')
					}
				}
				if is_expr && tmp_var.len == 0 {
					g.write(') ? ')
				} else {
					g.writeln(') {')
				}
			}
			g.stmts_with_tmp_var(branch.stmts, tmp_var)
			if g.inside_ternary == 0 {
				g.write('}')
			}
			sumtype_index++
			if branch.exprs.len == 0 || sumtype_index == branch.exprs.len {
				break
			}
		}
		// reset global field for next use
		g.aggregate_type_idx = 0
	}
}

fn (mut g Gen) match_expr_classic(node ast.MatchExpr, is_expr bool, cond_var string, tmp_var string) {
	type_sym := g.table.get_type_symbol(node.cond_type)
	for j, branch in node.branches {
		is_last := j == node.branches.len - 1
		if branch.is_else || (node.is_expr && is_last && tmp_var.len == 0) {
			if node.branches.len > 1 {
				if is_expr && tmp_var.len == 0 {
					// TODO too many branches. maybe separate ?: matches
					g.write(' : ')
				} else {
					g.writeln('')
					g.write_v_source_line_info(branch.pos)
					g.writeln('else {')
				}
			}
		} else {
			if j > 0 {
				if is_expr && tmp_var.len == 0 {
					g.write(' : ')
				} else {
					g.writeln('')
					g.write_v_source_line_info(branch.pos)
					g.write('else ')
				}
			}
			if is_expr && tmp_var.len == 0 {
				g.write('(')
			} else {
				if j == 0 {
					g.writeln('')
				}
				g.write_v_source_line_info(branch.pos)
				g.write('if (')
			}
			for i, expr in branch.exprs {
				if i > 0 {
					g.write(' || ')
				}
				if type_sym.kind == .string {
					if expr is ast.StringLiteral && (expr as ast.StringLiteral).val == '' {
						g.write('${cond_var}.len == 0')
					} else {
						g.write('string_eq(')
						g.write(cond_var)
						g.write(', ')
						g.expr(expr)
						g.write(')')
					}
				} else if expr is ast.RangeExpr {
					// if type is unsigned and low is 0, check is unneeded
					mut skip_low := false
					if expr.low is ast.IntegerLiteral {
						if node.cond_type in [ast.u16_type, ast.u32_type, ast.u64_type]
							&& expr.low.val == '0' {
							skip_low = true
						}
					}
					g.write('(')
					if !skip_low {
						g.write(cond_var)
						g.write(' >= ')
						g.expr(expr.low)
						g.write(' && ')
					}
					g.write(cond_var)
					g.write(' <= ')
					g.expr(expr.high)
					g.write(')')
				} else {
					g.write(cond_var)
					g.write(' == ')
					g.write('(')
					g.expr(expr)
					g.write(')')
				}
			}
			if is_expr && tmp_var.len == 0 {
				g.write(') ? ')
			} else {
				g.writeln(') {')
			}
		}
		g.stmts_with_tmp_var(branch.stmts, tmp_var)
		if g.inside_ternary == 0 && node.branches.len >= 1 {
			g.write('}')
		}
	}
}

fn (mut g Gen) map_init(node ast.MapInit) {
	key_typ_str := g.typ(node.key_type)
	value_typ_str := g.typ(node.value_type)
	value_typ := g.table.get_type_symbol(node.value_type)
	key_typ := g.table.get_final_type_symbol(node.key_type)
	hash_fn, key_eq_fn, clone_fn, free_fn := g.map_fn_ptrs(key_typ)
	size := node.vals.len
	mut shared_styp := '' // only needed for shared &[]{...}
	mut styp := ''
	is_amp := g.is_amp
	g.is_amp = false
	if is_amp {
		g.out.go_back(1) // delete the `&` already generated in `prefix_expr()
	}
	if g.is_shared {
		mut shared_typ := node.typ.set_flag(.shared_f)
		shared_styp = g.typ(shared_typ)
		g.writeln('($shared_styp*)__dup_shared_map(&($shared_styp){.val = ')
	} else if is_amp {
		styp = g.typ(node.typ)
		g.write('($styp*)memdup(ADDR($styp, ')
	}
	if size > 0 {
		if value_typ.kind == .function {
			g.write('new_map_init_2($hash_fn, $key_eq_fn, $clone_fn, $free_fn, $size, sizeof($key_typ_str), sizeof(voidptr), _MOV(($key_typ_str[$size]){')
		} else {
			g.write('new_map_init_2($hash_fn, $key_eq_fn, $clone_fn, $free_fn, $size, sizeof($key_typ_str), sizeof($value_typ_str), _MOV(($key_typ_str[$size]){')
		}
		for expr in node.keys {
			g.expr(expr)
			g.write(', ')
		}
		if value_typ.kind == .function {
			g.write('}), _MOV((voidptr[$size]){')
		} else {
			g.write('}), _MOV(($value_typ_str[$size]){')
		}
		for expr in node.vals {
			if expr.is_auto_deref_var() {
				g.write('*')
			}
			g.expr(expr)
			g.write(', ')
		}
		g.write('}))')
	} else {
		g.write('new_map_2(sizeof($key_typ_str), sizeof($value_typ_str), $hash_fn, $key_eq_fn, $clone_fn, $free_fn)')
	}
	if g.is_shared {
		g.write('}, sizeof($shared_styp))')
	} else if is_amp {
		g.write('), sizeof($styp))')
	}
}

fn (mut g Gen) select_expr(node ast.SelectExpr) {
	is_expr := node.is_expr || g.inside_ternary > 0
	cur_line := if is_expr {
		g.empty_line = true
		g.go_before_stmt(0)
	} else {
		''
	}
	n_channels := if node.has_exception { node.branches.len - 1 } else { node.branches.len }
	mut channels := []ast.Expr{cap: n_channels}
	mut objs := []ast.Expr{cap: n_channels}
	mut tmp_objs := []string{cap: n_channels}
	mut elem_types := []string{cap: n_channels}
	mut is_push := []bool{cap: n_channels}
	mut has_else := false
	mut has_timeout := false
	mut timeout_expr := ast.empty_expr()
	mut exception_branch := -1
	for j, branch in node.branches {
		if branch.is_else {
			has_else = true
			exception_branch = j
		} else if branch.is_timeout {
			has_timeout = true
			exception_branch = j
			timeout_expr = (branch.stmt as ast.ExprStmt).expr
		} else {
			match branch.stmt {
				ast.ExprStmt {
					// send expression
					expr := branch.stmt.expr as ast.InfixExpr
					channels << expr.left
					if expr.right is ast.Ident || expr.right is ast.IndexExpr
						|| expr.right is ast.SelectorExpr || expr.right is ast.StructInit {
						// addressable objects in the `C` output
						objs << expr.right
						tmp_objs << ''
						elem_types << ''
					} else {
						// must be evaluated to tmp var before real `select` is performed
						objs << ast.empty_expr()
						tmp_obj := g.new_tmp_var()
						tmp_objs << tmp_obj
						el_stype := g.typ(g.table.mktyp(expr.right_type))
						g.writeln('$el_stype $tmp_obj;')
					}
					is_push << true
				}
				ast.AssignStmt {
					rec_expr := branch.stmt.right[0] as ast.PrefixExpr
					channels << rec_expr.right
					is_push << false
					// create tmp unless the object with *exactly* the type we need exists already
					if branch.stmt.op == .decl_assign
						|| branch.stmt.right_types[0] != branch.stmt.left_types[0] {
						tmp_obj := g.new_tmp_var()
						tmp_objs << tmp_obj
						el_stype := g.typ(branch.stmt.right_types[0])
						elem_types << if branch.stmt.op == .decl_assign {
							el_stype + ' '
						} else {
							''
						}
						g.writeln('$el_stype $tmp_obj;')
					} else {
						tmp_objs << ''
						elem_types << ''
					}
					objs << branch.stmt.left[0]
				}
				else {}
			}
		}
	}
	chan_array := g.new_tmp_var()
	g.write('Array_sync__Channel_ptr $chan_array = new_array_from_c_array($n_channels, $n_channels, sizeof(sync__Channel*), _MOV((sync__Channel*[$n_channels]){')
	for i in 0 .. n_channels {
		if i > 0 {
			g.write(', ')
		}
		g.write('(sync__Channel*)(')
		g.expr(channels[i])
		g.write(')')
	}
	g.writeln('}));')
	directions_array := g.new_tmp_var()
	g.write('Array_sync__Direction $directions_array = new_array_from_c_array($n_channels, $n_channels, sizeof(sync__Direction), _MOV((sync__Direction[$n_channels]){')
	for i in 0 .. n_channels {
		if i > 0 {
			g.write(', ')
		}
		if is_push[i] {
			g.write('sync__Direction_push')
		} else {
			g.write('sync__Direction_pop')
		}
	}
	g.writeln('}));')
	objs_array := g.new_tmp_var()
	g.write('Array_voidptr $objs_array = new_array_from_c_array($n_channels, $n_channels, sizeof(voidptr), _MOV((voidptr[$n_channels]){')
	for i in 0 .. n_channels {
		if i > 0 {
			g.write(', &')
		} else {
			g.write('&')
		}
		if tmp_objs[i] == '' {
			g.expr(objs[i])
		} else {
			g.write(tmp_objs[i])
		}
	}
	g.writeln('}));')
	select_result := g.new_tmp_var()
	g.write('int $select_result = sync__channel_select(&/*arr*/$chan_array, $directions_array, &/*arr*/$objs_array, ')
	if has_timeout {
		g.expr(timeout_expr)
	} else if has_else {
		g.write('0')
	} else {
		g.write('-1')
	}
	g.writeln(');')
	// free the temps that were created
	g.writeln('array_free(&$objs_array);')
	g.writeln('array_free(&$directions_array);')
	g.writeln('array_free(&$chan_array);')
	mut i := 0
	for j in 0 .. node.branches.len {
		if j > 0 {
			g.write('} else ')
		}
		g.write('if ($select_result == ')
		if j == exception_branch {
			g.writeln('-1) {')
		} else {
			g.writeln('$i) {')
			if !is_push[i] && tmp_objs[i] != '' {
				g.write('\t${elem_types[i]}')
				g.expr(objs[i])
				g.writeln(' = ${tmp_objs[i]};')
			}
			i++
		}
		g.stmts(node.branches[j].stmts)
	}
	g.writeln('}')
	if is_expr {
		g.empty_line = false
		g.write(cur_line)
		g.write('($select_result != -2)')
	}
}

fn (mut g Gen) ident(node ast.Ident) {
	prevent_sum_type_unwrapping_once := g.prevent_sum_type_unwrapping_once
	g.prevent_sum_type_unwrapping_once = false
	if node.name == 'lld' {
		return
	}
	if node.name.starts_with('C.') {
		g.write(util.no_dots(node.name[2..]))
		return
	}
	if node.kind == .constant { // && !node.name.starts_with('g_') {
		// TODO globals hack
		g.write('_const_')
	}
	mut name := c_name(node.name)
	// TODO: temporary, remove this
	node_info := node.info
	if node_info is ast.IdentVar {
		// x ?int
		// `x = 10` => `x.data = 10` (g.right_is_opt == false)
		// `x = new_opt()` => `x = new_opt()` (g.right_is_opt == true)
		// `println(x)` => `println(*(int*)x.data)`
		if node_info.is_optional && !(g.is_assign_lhs && g.right_is_opt) {
			g.write('/*opt*/')
			styp := g.base_type(node_info.typ)
			g.write('(*($styp*)${name}.data)')
			return
		}
		if !g.is_assign_lhs && node_info.share == .shared_t {
			g.write('${name}.val')
			return
		}
		scope := g.file.scope.innermost(node.pos.pos)
		if v := scope.find_var(node.name) {
			if v.sum_type_casts.len > 0 {
				if !prevent_sum_type_unwrapping_once {
					for _ in v.sum_type_casts {
						g.write('(*')
					}
					for i, typ in v.sum_type_casts {
						cast_sym := g.table.get_type_symbol(typ)
						mut is_ptr := false
						if i == 0 {
							g.write(name)
							if v.orig_type.is_ptr() {
								is_ptr = true
							}
						}
						dot := if is_ptr { '->' } else { '.' }
						if mut cast_sym.info is ast.Aggregate {
							sym := g.table.get_type_symbol(cast_sym.info.types[g.aggregate_type_idx])
							g.write('${dot}_$sym.cname')
						} else {
							g.write('${dot}_$cast_sym.cname')
						}
						g.write(')')
					}
					return
				}
			}
		}
	} else if node_info is ast.IdentFn {
		if g.pref.obfuscate && g.cur_mod.name == 'main' && name.starts_with('main__') {
			key := node.name
			g.write('/* obf identfn: $key */')
			name = g.obf_table[key] or {
				panic('cgen: obf name "$key" not found, this should never happen')
			}
		}
	}
	g.write(g.get_ternary_name(name))
}

fn (mut g Gen) concat_expr(node ast.ConcatExpr) {
	styp := g.typ(node.return_type)
	sym := g.table.get_type_symbol(node.return_type)
	is_multi := sym.kind == .multi_return
	if !is_multi {
		g.expr(node.vals[0])
	} else {
		g.write('($styp){')
		for i, expr in node.vals {
			g.write('.arg$i=')
			g.expr(expr)
			if i < node.vals.len - 1 {
				g.write(',')
			}
		}
		g.write('}')
	}
}

fn (mut g Gen) need_tmp_var_in_if(node ast.IfExpr) bool {
	if node.is_expr && g.inside_ternary == 0 {
		if g.is_autofree || node.typ.has_flag(.optional) {
			return true
		}
		for branch in node.branches {
			if branch.cond is ast.IfGuardExpr {
				return true
			}
			if branch.stmts.len == 1 {
				if branch.stmts[0] is ast.ExprStmt {
					stmt := branch.stmts[0] as ast.ExprStmt
					if stmt.expr is ast.CallExpr {
						if stmt.expr.is_method {
							left_sym := g.table.get_type_symbol(stmt.expr.receiver_type)
							if left_sym.kind in [.array, .array_fixed, .map] {
								return true
							}
						}
					}
				}
			}
		}
	}
	return false
}

fn (mut g Gen) if_expr(node ast.IfExpr) {
	if node.is_comptime {
		g.comp_if(node)
		return
	}
	// For simpe if expressions we can use C's `?:`
	// `if x > 0 { 1 } else { 2 }` => `(x > 0) ? (1) : (2)`
	// For if expressions with multiple statements or another if expression inside, it's much
	// easier to use a temp var, than do C tricks with commas, introduce special vars etc
	// (as it used to be done).
	// Always use this in -autofree, since ?: can have tmp expressions that have to be freed.
	needs_tmp_var := g.need_tmp_var_in_if(node)
	tmp := if needs_tmp_var { g.new_tmp_var() } else { '' }
	mut cur_line := ''
	if needs_tmp_var {
		if node.typ.has_flag(.optional) {
			g.inside_if_optional = true
		}
		styp := g.typ(node.typ)
		cur_line = g.go_before_stmt(0)
		g.empty_line = true
		g.writeln('$styp $tmp; /* if prepend */')
	} else if node.is_expr || g.inside_ternary != 0 {
		g.inside_ternary++
		g.write('(')
		for i, branch in node.branches {
			if i > 0 {
				g.write(' : ')
			}
			if i < node.branches.len - 1 || !node.has_else {
				g.expr(branch.cond)
				g.write(' ? ')
			}
			g.stmts(branch.stmts)
		}
		if node.branches.len == 1 {
			g.write(': 0')
		}
		g.write(')')
		g.decrement_inside_ternary()
		return
	}
	mut is_guard := false
	mut guard_idx := 0
	mut guard_vars := []string{}
	for i, branch in node.branches {
		cond := branch.cond
		if cond is ast.IfGuardExpr {
			if !is_guard {
				is_guard = true
				guard_idx = i
				guard_vars = []string{len: node.branches.len}
			}
			if cond.expr !is ast.IndexExpr && cond.expr !is ast.PrefixExpr {
				var_name := g.new_tmp_var()
				guard_vars[i] = var_name
				g.writeln('${g.typ(cond.expr_type)} $var_name;')
			} else {
				guard_vars[i] = ''
			}
		}
	}
	for i, branch in node.branches {
		if i > 0 {
			g.write('} else ')
		}
		// if last branch is `else {`
		if i == node.branches.len - 1 && node.has_else {
			g.writeln('{')
			// define `err` only for simple `if val := opt {...} else {`
			if is_guard && guard_idx == i - 1 {
				cvar_name := guard_vars[guard_idx]
				g.writeln('\tIError err = ${cvar_name}.err;')
			}
		} else {
			match branch.cond {
				ast.IfGuardExpr {
					mut var_name := guard_vars[i]
					mut short_opt := false
					if var_name == '' {
						short_opt = true // we don't need a further tmp, so use the one we'll get later
						var_name = g.new_tmp_var()
						guard_vars[i] = var_name // for `else`
						g.tmp_count--
						g.writeln('if (${var_name}.state == 0) {')
					} else {
						g.write('if ($var_name = ')
						g.expr(branch.cond.expr)
						g.writeln(', ${var_name}.state == 0) {')
					}
					if branch.cond.var_name != '_' {
						base_type := g.base_type(branch.cond.expr_type)
						if short_opt {
							g.write('\t$base_type $branch.cond.var_name = ')
							g.expr(branch.cond.expr)
							g.writeln(';')
						} else {
							g.writeln('\t$base_type $branch.cond.var_name = *($base_type*)${var_name}.data;')
						}
					}
				}
				else {
					g.write('if (')
					g.expr(branch.cond)
					g.writeln(') {')
				}
			}
		}
		if branch.smartcast && branch.stmts.len > 0 {
			infix := branch.cond as ast.InfixExpr
			if mut infix.left is ast.Ident {
				right_type := infix.right as ast.TypeNode
				left_type := infix.left_type
				it_type := g.typ(right_type.typ)
				g.write('\t$it_type* _sc_tmp_$branch.pos.pos = ($it_type*)')
				g.expr(infix.left)
				if left_type.is_ptr() {
					g.write('->')
				} else {
					g.write('.')
				}
				g.writeln('_object;')
				g.writeln('\t$it_type* $infix.left.name = _sc_tmp_$branch.pos.pos;')
			}
		}
		if needs_tmp_var {
			g.stmts_with_tmp_var(branch.stmts, tmp)
		} else {
			g.stmts(branch.stmts)
		}
	}
	g.writeln('}')
	if needs_tmp_var {
		g.empty_line = false
		g.write('$cur_line $tmp')
	}
	if node.typ.has_flag(.optional) {
		g.inside_if_optional = false
	}
}

[inline]
fn (g &Gen) expr_is_multi_return_call(expr ast.Expr) bool {
	match expr {
		ast.CallExpr { return g.table.get_type_symbol(expr.return_type).kind == .multi_return }
		else { return false }
	}
}

fn (mut g Gen) return_statement(node ast.Return) {
	g.write_v_source_line_info(node.pos)
	if node.exprs.len > 0 {
		// skip `retun $vweb.html()`
		if node.exprs[0] is ast.ComptimeCall {
			g.expr(node.exprs[0])
			g.writeln(';')
			return
		}
	}
	g.inside_return = true
	defer {
		g.inside_return = false
	}
	// got to do a correct check for multireturn
	sym := g.table.get_type_symbol(g.fn_decl.return_type)
	fn_return_is_multi := sym.kind == .multi_return
	fn_return_is_optional := g.fn_decl.return_type.has_flag(.optional)
	mut has_semicolon := false
	if node.exprs.len == 0 {
		if fn_return_is_optional {
			styp := g.typ(g.fn_decl.return_type)
			g.writeln('return ($styp){0};')
		} else {
			if g.is_autofree {
				g.writeln('// free before return (no values returned)')
				g.autofree_scope_vars(node.pos.pos - 1, node.pos.line_nr, true)
			}
			g.writeln('return;')
		}
		return
	}
	// handle promoting none/error/function returning 'Option'
	if fn_return_is_optional {
		optional_none := node.exprs[0] is ast.None
		ftyp := g.typ(node.types[0])
		mut is_regular_option := ftyp in ['Option2', 'Option']
		if optional_none || is_regular_option {
			styp := g.typ(g.fn_decl.return_type)
			g.write('return ($styp){ .state=2, .err=')
			g.expr_with_cast(node.exprs[0], node.types[0], g.fn_decl.return_type)
			g.writeln(' };')
			return
		} else if node.types[0] == ast.error_type_idx {
			// foo() or { return err }
			styp := g.typ(g.fn_decl.return_type)
			g.write('return ($styp){.state=2, .err=')
			g.expr_with_cast(node.exprs[0], node.types[0], g.fn_decl.return_type)
			g.writeln(' };')
			return
		}
	}
	// regular cases
	if fn_return_is_multi && node.exprs.len > 0 && !g.expr_is_multi_return_call(node.exprs[0]) { // not_optional_none { //&& !fn_return_is_optional {
		// typ_sym := g.table.get_type_symbol(g.fn_decl.return_type)
		// mr_info := typ_sym.info as ast.MultiReturn
		mut styp := ''
		mut opt_tmp := ''
		mut opt_type := ''
		if fn_return_is_optional {
			opt_type = g.typ(g.fn_decl.return_type)
			// Create a tmp for this option
			opt_tmp = g.new_tmp_var()
			g.writeln('$opt_type $opt_tmp;')
			styp = g.base_type(g.fn_decl.return_type)
			g.write('opt_ok(&($styp/*X*/[]) { ')
		} else {
			g.write('return ')
			styp = g.typ(g.fn_decl.return_type)
		}
		// Use this to keep the tmp assignments in order
		mut multi_unpack := ''
		g.write('($styp){')
		mut arg_idx := 0
		for i, expr in node.exprs {
			// Check if we are dealing with a multi return and handle it seperately
			if g.expr_is_multi_return_call(expr) {
				c := expr as ast.CallExpr
				expr_sym := g.table.get_type_symbol(c.return_type)
				// Create a tmp for this call
				mut tmp := g.new_tmp_var()
				if !c.return_type.has_flag(.optional) {
					s := g.go_before_stmt(0)
					expr_styp := g.typ(c.return_type)
					g.write('$expr_styp $tmp=')
					g.expr(expr)
					g.writeln(';')
					multi_unpack += g.go_before_stmt(0)
					g.write(s)
				} else {
					s := g.go_before_stmt(0)
					// TODO
					// I (emily) am sorry for doing this
					// I cant find another way to do this so right now
					// this will have to do.
					g.tmp_count--
					g.expr(expr)
					multi_unpack += g.go_before_stmt(0)
					g.write(s)
					// modify tmp so that it is the opt deref
					// TODO copy-paste from cgen.v:2397
					expr_styp := g.base_type(c.return_type)
					tmp = ('/*opt*/(*($expr_styp*)${tmp}.data)')
				}
				expr_types := expr_sym.mr_info().types
				for j, _ in expr_types {
					g.write('.arg$arg_idx=${tmp}.arg$j')
					if j < expr_types.len || i < node.exprs.len - 1 {
						g.write(',')
					}
					arg_idx++
				}
				continue
			}
			g.write('.arg$arg_idx=')
			g.expr(expr)
			arg_idx++
			if i < node.exprs.len - 1 {
				g.write(', ')
			}
		}
		g.write('}')
		if fn_return_is_optional {
			g.writeln(' }, (Option*)(&$opt_tmp), sizeof($styp));')
			g.write('return $opt_tmp')
		}
		// Make sure to add our unpacks
		if multi_unpack.len > 0 {
			g.insert_before_stmt(multi_unpack)
		}
	} else if node.exprs.len >= 1 {
		// normal return
		return_sym := g.table.get_type_symbol(node.types[0])
		expr0 := node.exprs[0]
		// `return opt_ok(expr)` for functions that expect an optional
		expr_type_is_opt := match expr0 {
			ast.CallExpr {
				expr0.return_type.has_flag(.optional) && expr0.or_block.kind == .absent
			}
			else {
				node.types[0].has_flag(.optional)
			}
		}
		if fn_return_is_optional && !expr_type_is_opt && return_sym.name !in ['Option2', 'Option'] {
			styp := g.base_type(g.fn_decl.return_type)
			opt_type := g.typ(g.fn_decl.return_type)
			// Create a tmp for this option
			opt_tmp := g.new_tmp_var()
			g.writeln('$opt_type $opt_tmp;')
			g.write('opt_ok(&($styp[]) { ')
			if !g.fn_decl.return_type.is_ptr() && node.types[0].is_ptr() {
				if !(node.exprs[0] is ast.Ident && !g.is_amp) {
					g.write('*')
				}
			}
			for i, expr in node.exprs {
				g.expr_with_cast(expr, node.types[i], g.fn_decl.return_type.clear_flag(.optional))
				if i < node.exprs.len - 1 {
					g.write(', ')
				}
			}
			g.writeln(' }, (Option*)(&$opt_tmp), sizeof($styp));')
			g.writeln('return $opt_tmp;')
			return
		}
		// autofree before `return`
		// set free_parent_scopes to true, since all variables defined in parent
		// scopes need to be freed before the return
		if g.is_autofree {
			expr := node.exprs[0]
			if expr is ast.Ident {
				g.returned_var_name = expr.name
			}
		}
		// free := g.is_autofree && !g.is_builtin_mod // node.exprs[0] is ast.CallExpr
		// Create a temporary variable for the return expression
		mut gen_tmp_var := !g.is_builtin_mod // node.exprs[0] is ast.CallExpr
		mut tmp := ''
		if gen_tmp_var {
			// `return foo(a, b, c)`
			// `tmp := foo(a, b, c); free(a); free(b); free(c); return tmp;`
			// Save return value in a temp var so that all args (a,b,c) can be freed
			// Don't use a tmp var if a variable is simply returned: `return x`
			if node.exprs[0] !is ast.Ident {
				tmp = g.new_tmp_var()
				g.write('/*tmp return var*/ ')
				g.write(g.typ(g.fn_decl.return_type))
				g.write(' ')
				g.write(tmp)
				g.write(' = ')
			} else {
				gen_tmp_var = false
				g.autofree_scope_vars(node.pos.pos - 1, node.pos.line_nr, true)
				g.write('return ')
			}
		} else {
			g.autofree_scope_vars(node.pos.pos - 1, node.pos.line_nr, true)
			g.write('return ')
		}
		if expr0.is_auto_deref_var() {
			if g.fn_decl.return_type.is_ptr() {
				var_str := g.expr_string(expr0)
				g.write(var_str.trim('&'))
			} else {
				g.write('*')
				g.expr(expr0)
			}
		} else {
			g.expr_with_cast(node.exprs[0], node.types[0], g.fn_decl.return_type)
		}
		if gen_tmp_var {
			g.writeln(';')
			has_semicolon = true
			if tmp != '' {
				g.autofree_scope_vars(node.pos.pos - 1, node.pos.line_nr, true)
				g.write('return $tmp')
				has_semicolon = false
			}
		}
	} else { // if node.exprs.len == 0 {
		println('this should never happen')
		g.write('/*F*/return')
	}
	if !has_semicolon {
		g.writeln(';')
	}
}

fn (mut g Gen) const_decl(node ast.ConstDecl) {
	g.inside_const = true
	defer {
		g.inside_const = false
	}
	for field in node.fields {
		if g.pref.skip_unused {
			if field.name !in g.table.used_consts {
				$if trace_skip_unused_consts ? {
					eprintln('>> skipping unused const name: $field.name')
				}
				continue
			}
		}

		name := c_name(field.name)
		// TODO hack. Cut the generated value and paste it into definitions.
		pos := g.out.len
		g.expr(field.expr)
		val := g.out.after(pos)
		g.out.go_back(val.len)
		/*
		if field.typ == ast.byte_type {
			g.const_decl_simple_define(name, val)
			return
		}
		*/
		/*
		if ast.is_number(field.typ) {
			g.const_decl_simple_define(name, val)
		} else if field.typ == ast.string_type {
			g.definitions.writeln('string _const_$name; // a string literal, inited later')
			if g.pref.build_mode != .build_module {
				g.stringliterals.writeln('\t_const_$name = $val;')
			}
		} else {
		*/
		match field.expr {
			ast.CharLiteral, ast.FloatLiteral, ast.IntegerLiteral {
				g.const_decl_simple_define(name, val)
			}
			ast.ArrayInit {
				if field.expr.is_fixed {
					styp := g.typ(field.expr.typ)
					if g.pref.build_mode != .build_module {
						g.definitions.writeln('$styp _const_$name = $val; // fixed array const')
					} else {
						g.definitions.writeln('$styp _const_$name; // fixed array const')
					}
				} else {
					g.const_decl_init_later(field.mod, name, val, field.typ, false)
				}
			}
			ast.StringLiteral {
				g.definitions.writeln('string _const_$name; // a string literal, inited later')
				if g.pref.build_mode != .build_module {
					g.stringliterals.writeln('\t_const_$name = $val;')
				}
			}
			ast.CallExpr {
				if val.starts_with('Option_') {
					g.inits[field.mod].writeln(val)
					unwrap_option := field.expr.or_block.kind != .absent
					g.const_decl_init_later(field.mod, name, g.current_tmp_var(), field.typ,
						unwrap_option)
				} else {
					g.const_decl_init_later(field.mod, name, val, field.typ, false)
				}
			}
			else {
				g.const_decl_init_later(field.mod, name, val, field.typ, false)
			}
		}
	}
}

fn (mut g Gen) const_decl_simple_define(name string, val string) {
	// Simple expressions should use a #define
	// so that we don't pollute the binary with unnecessary global vars
	// Do not do this when building a module, otherwise the consts
	// will not be accessible.
	g.definitions.write_string('#define _const_$name ')
	g.definitions.writeln(val)
}

fn (mut g Gen) const_decl_init_later(mod string, name string, val string, typ ast.Type, unwrap_option bool) {
	// Initialize more complex consts in `void _vinit/2{}`
	// (C doesn't allow init expressions that can't be resolved at compile time).
	mut styp := g.typ(typ)
	if styp == 'Option2' {
		styp = 'IError'
	}
	cname := '_const_$name'
	g.definitions.writeln('$styp $cname; // inited later')
	if cname == '_const_os__args' {
		if g.pref.os == .windows {
			g.inits[mod].writeln('\t_const_os__args = os__init_os_args_wide(___argc, (byteptr*)___argv);')
		} else {
			g.inits[mod].writeln('\t_const_os__args = os__init_os_args(___argc, (byte**)___argv);')
		}
	} else {
		if unwrap_option {
			g.inits[mod].writeln('\t$cname = *($styp*)${val}.data;')
		} else {
			g.inits[mod].writeln('\t$cname = $val;')
		}
	}
	if g.is_autofree {
		sym := g.table.get_type_symbol(typ)
		if styp.starts_with('Array_') {
			g.cleanups[mod].writeln('\tarray_free(&$cname);')
		} else if styp == 'string' {
			g.cleanups[mod].writeln('\tstring_free(&$cname);')
		} else if sym.kind == .map {
			g.cleanups[mod].writeln('\tmap_free(&$cname);')
		} else if styp == 'IError' {
			g.cleanups[mod].writeln('\tIError_free(&$cname);')
		}
	}
}

fn (mut g Gen) global_decl(node ast.GlobalDecl) {
	mod := if g.pref.build_mode == .build_module && g.is_builtin_mod { 'static ' } else { '' }
	for field in node.fields {
		styp := g.typ(field.typ)
		if field.has_expr {
			g.definitions.writeln('$mod$styp $field.name = $field.expr; // global')
		} else {
			g.definitions.writeln('$mod$styp $field.name; // global')
		}
	}
}

fn (mut g Gen) go_back_out(n int) {
	g.out.go_back(n)
}

const (
	skip_struct_init = ['struct stat', 'struct addrinfo']
)

fn (mut g Gen) struct_init(struct_init ast.StructInit) {
	styp := g.typ(struct_init.typ)
	mut shared_styp := '' // only needed for shared x := St{...
	if styp in c.skip_struct_init {
		// needed for c++ compilers
		g.go_back_out(3)
		return
	}
	sym := g.table.get_final_type_symbol(struct_init.typ)
	is_amp := g.is_amp
	is_multiline := struct_init.fields.len > 5
	g.is_amp = false // reset the flag immediately so that other struct inits in this expr are handled correctly
	if is_amp {
		g.out.go_back(1) // delete the `&` already generated in `prefix_expr()
	}
	if g.is_shared && !g.inside_opt_data && !g.is_arraymap_set {
		mut shared_typ := struct_init.typ.set_flag(.shared_f)
		shared_styp = g.typ(shared_typ)
		g.writeln('($shared_styp*)__dup${shared_styp}(&($shared_styp){.val = ($styp){')
	} else if is_amp {
		g.write('($styp*)memdup(&($styp){')
	} else if struct_init.typ.is_ptr() {
		basetyp := g.typ(struct_init.typ.set_nr_muls(0))
		if is_multiline {
			g.writeln('&($basetyp){')
		} else {
			g.write('&($basetyp){')
		}
	} else {
		if is_multiline {
			g.writeln('($styp){')
		} else {
			g.write('($styp){')
		}
	}
	// mut fields := []string{}
	mut inited_fields := map[string]int{} // TODO this is done in checker, move to ast node
	/*
	if struct_init.fields.len == 0 && struct_init.exprs.len > 0 {
		// Get fields for {a,b} short syntax. Fields array wasn't set in the parser.
		for f in info.fields {
			fields << f.name
		}
	} else {
		fields = struct_init.fields
	}
	*/
	if is_multiline {
		g.indent++
	}
	// User set fields
	mut initialized := false
	for i, field in struct_init.fields {
		inited_fields[field.name] = i
		if sym.kind != .struct_ {
			field_name := c_name(field.name)
			g.write('.$field_name = ')
			if field.typ == 0 {
				g.checker_bug('struct init, field.typ is 0', field.pos)
			}
			field_type_sym := g.table.get_type_symbol(field.typ)
			mut cloned := false
			if g.is_autofree && !field.typ.is_ptr() && field_type_sym.kind in [.array, .string] {
				g.write('/*clone1*/')
				if g.gen_clone_assignment(field.expr, field_type_sym, false) {
					cloned = true
				}
			}
			if !cloned {
				if (field.expected_type.is_ptr() && !field.expected_type.has_flag(.shared_f))
					&& !(field.typ.is_ptr() || field.typ.is_pointer()) && !field.typ.is_number() {
					g.write('/* autoref */&')
				}
				g.expr_with_cast(field.expr, field.typ, field.expected_type)
			}
			if i != struct_init.fields.len - 1 {
				if is_multiline {
					g.writeln(',')
				} else {
					g.write(', ')
				}
			}
			initialized = true
		}
	}
	// The rest of the fields are zeroed.
	// `inited_fields` is a list of fields that have been init'ed, they are skipped
	// mut nr_fields := 0
	if sym.kind == .struct_ {
		info := sym.info as ast.Struct
		if info.is_union && struct_init.fields.len > 1 {
			verror('union must not have more than 1 initializer')
		}
		for embed in info.embeds {
			embed_sym := g.table.get_type_symbol(embed)
			embed_name := embed_sym.embed_name()
			if embed_name !in inited_fields {
				default_init := ast.StructInit{
					typ: embed
				}
				g.write('.$embed_name = ')
				g.struct_init(default_init)
				if is_multiline {
					g.writeln(',')
				} else {
					g.write(',')
				}
				initialized = true
			}
		}
		// g.zero_struct_fields(info, inited_fields)
		// nr_fields = info.fields.len
		for field in info.fields {
			if mut sym.info is ast.Struct {
				equal_fields := sym.info.fields.filter(it.name == field.name)
				if equal_fields.len == 0 {
					continue
				}
			}
			if field.name in inited_fields {
				sfield := struct_init.fields[inited_fields[field.name]]
				field_name := c_name(sfield.name)
				if sfield.typ == 0 {
					continue
				}
				g.write('.$field_name = ')
				field_type_sym := g.table.get_type_symbol(sfield.typ)
				mut cloned := false
				if g.is_autofree && !sfield.typ.is_ptr() && field_type_sym.kind in [.array, .string] {
					g.write('/*clone1*/')
					if g.gen_clone_assignment(sfield.expr, field_type_sym, false) {
						cloned = true
					}
				}
				if !cloned {
					if (sfield.expected_type.is_ptr() && !sfield.expected_type.has_flag(.shared_f))
						&& !(sfield.typ.is_ptr() || sfield.typ.is_pointer())
						&& !sfield.typ.is_number() {
						g.write('/* autoref */&')
					}
					g.expr_with_cast(sfield.expr, sfield.typ, sfield.expected_type)
				}
				if is_multiline {
					g.writeln(',')
				} else {
					g.write(',')
				}
				initialized = true
				continue
			}
			if info.is_union {
				// unions thould have exactly one explicit initializer
				continue
			}
			if field.typ.has_flag(.optional) {
				// TODO handle/require optionals in inits
				continue
			}
			if field.typ in info.embeds {
				continue
			}
			if struct_init.has_update_expr {
				g.expr(struct_init.update_expr)
				if struct_init.update_expr_type.is_ptr() {
					g.write('->')
				} else {
					g.write('.')
				}
				g.write(field.name)
			} else {
				g.zero_struct_field(field)
			}
			if is_multiline {
				g.writeln(',')
			} else {
				g.write(',')
			}
			initialized = true
		}
	}
	if is_multiline {
		g.indent--
	}

	if !initialized {
		g.write('0')
	}

	g.write('}')
	if g.is_shared && !g.inside_opt_data && !g.is_arraymap_set {
		g.write('}, sizeof($shared_styp))')
	} else if is_amp {
		g.write(', sizeof($styp))')
	}
}

fn (mut g Gen) zero_struct_field(field ast.StructField) {
	field_name := c_name(field.name)
	g.write('.$field_name = ')
	sym := g.table.get_type_symbol(field.typ)
	if field.has_default_expr {
		if sym.kind in [.sum_type, .interface_] {
			g.expr_with_cast(field.default_expr, field.default_expr_typ, field.typ)
			return
		}
		g.expr(field.default_expr)
	} else {
		g.write(g.type_default(field.typ))
	}
}

// fn (mut g Gen) zero_struct_fields(info ast.Struct, inited_fields map[string]int) {
// }
// { user | name: 'new name' }
fn (mut g Gen) assoc(node ast.Assoc) {
	g.writeln('// assoc')
	if node.typ == 0 {
		return
	}
	styp := g.typ(node.typ)
	g.writeln('($styp){')
	mut inited_fields := map[string]int{}
	for i, field in node.fields {
		inited_fields[field] = i
	}
	// Merge inited_fields in the rest of the fields.
	sym := g.table.get_type_symbol(node.typ)
	info := sym.info as ast.Struct
	for field in info.fields {
		field_name := c_name(field.name)
		if field.name in inited_fields {
			g.write('\t.$field_name = ')
			g.expr(node.exprs[inited_fields[field.name]])
			g.writeln(', ')
		} else {
			g.writeln('\t.$field_name = ${node.var_name}.$field_name,')
		}
	}
	g.write('}')
	if g.is_amp {
		g.write(', sizeof($styp))')
	}
}

fn verror(s string) {
	util.verror('cgen error', s)
}

fn (g &Gen) error(s string, pos token.Position) {
	ferror := util.formatted_error('cgen error:', s, g.file.path, pos)
	eprintln(ferror)
	exit(1)
}

fn (g &Gen) checker_bug(s string, pos token.Position) {
	g.error('checker bug; $s', pos)
}

fn (mut g Gen) write_init_function() {
	if g.pref.is_liveshared {
		return
	}
	fn_vinit_start_pos := g.out.len
	// ___argv is declared as voidptr here, because that unifies the windows/unix logic
	g.writeln('void _vinit(int ___argc, voidptr ___argv) {')
	if g.is_autofree {
		// Pre-allocate the string buffer
		// s_str_buf_size := os.getenv('V_STRBUF_MB')
		// mb_size := if s_str_buf_size == '' { 1 } else { s_str_buf_size.int() }
		// g.writeln('g_str_buf = malloc( ${mb_size} * 1024 * 1000 );')
	}
	if g.pref.prealloc {
		g.writeln('g_m2_buf = malloc(150 * 1000 * 1000);')
		g.writeln('g_m2_ptr = g_m2_buf;')
	}
	// NB: the as_cast table should be *before* the other constant initialize calls,
	// because it may be needed during const initialization of builtin and during
	// calling module init functions too, just in case they do fail...
	g.write('\tas_cast_type_indexes = ')
	g.writeln(g.as_cast_name_table())
	//
	g.writeln('\tbuiltin_init();')
	g.writeln('\tvinit_string_literals();')
	//
	for mod_name in g.table.modules {
		g.writeln('\t// Initializations for module $mod_name :')
		g.write(g.inits[mod_name].str())
		init_fn_name := '${mod_name}.init'
		if initfn := g.table.find_fn(init_fn_name) {
			if initfn.return_type == ast.void_type && initfn.params.len == 0 {
				mod_c_name := util.no_dots(mod_name)
				init_fn_c_name := '${mod_c_name}__init'
				g.writeln('\t${init_fn_c_name}();')
			}
		}
	}
	g.writeln('}')
	if g.pref.printfn_list.len > 0 && '_vinit' in g.pref.printfn_list {
		println(g.out.after(fn_vinit_start_pos))
	}
	//
	fn_vcleanup_start_pos := g.out.len
	g.writeln('void _vcleanup() {')
	if g.is_autofree {
		// g.writeln('puts("cleaning up...");')
		reversed_table_modules := g.table.modules.reverse()
		for mod_name in reversed_table_modules {
			g.writeln('\t// Cleanups for module $mod_name :')
			g.writeln(g.cleanups[mod_name].str())
		}
		// g.writeln('\tfree(g_str_buf);')
		g.writeln('\tarray_free(&as_cast_type_indexes);')
	}
	g.writeln('}')
	if g.pref.printfn_list.len > 0 && '_vcleanup' in g.pref.printfn_list {
		println(g.out.after(fn_vcleanup_start_pos))
	}
	//
	needs_constructor := g.pref.is_shared && g.pref.os != .windows
	if needs_constructor {
		// shared libraries need a way to call _vinit/2. For that purpose,
		// provide a constructor/destructor pair, ensuring that all constants
		// are initialized just once, and that they will be freed too.
		// NB: os.args in this case will be [].
		g.writeln('__attribute__ ((constructor))')
		g.writeln('void _vinit_caller() {')
		g.writeln('\tstatic bool once = false; if (once) {return;} once = true;')
		g.writeln('\t_vinit(0,0);')
		g.writeln('}')

		g.writeln('__attribute__ ((destructor))')
		g.writeln('void _vcleanup_caller() {')
		g.writeln('\tstatic bool once = false; if (once) {return;} once = true;')
		g.writeln('\t_vcleanup();')
		g.writeln('}')
	}
}

const (
	builtins = ['string', 'array', 'DenseArray', 'map', 'Error', 'IError', 'Option2', 'Option']
)

fn (mut g Gen) write_builtin_types() {
	mut builtin_types := []ast.TypeSymbol{} // builtin types
	// builtin types need to be on top
	// everything except builtin will get sorted
	for builtin_name in c.builtins {
		sym := g.table.type_symbols[g.table.type_idxs[builtin_name]]
		if sym.kind == .interface_ {
			if g.pref.is_verbose {
				println('XAXAXA $sym.name')
				if isnil(sym.info) {
					println('FFF')
				}
				println(sym.info)
				println(sym.kind)
			}
			g.write_interface_typesymbol_declaration(sym)
		} else {
			builtin_types << sym
		}
	}
	g.write_types(builtin_types)
}

// C struct definitions, ordered
// Sort the types, make sure types that are referenced by other types
// are added before them.
fn (mut g Gen) write_sorted_types() {
	mut types := []ast.TypeSymbol{} // structs that need to be sorted
	for typ in g.table.type_symbols {
		if typ.name !in c.builtins {
			types << typ
		}
	}
	// sort structs
	types_sorted := g.sort_structs(types)
	// Generate C code
	g.type_definitions.writeln('// builtin types:')
	g.type_definitions.writeln('//------------------ #endbuiltin')
	g.write_types(types_sorted)
}

fn (mut g Gen) write_types(types []ast.TypeSymbol) {
	for typ in types {
		if typ.name.starts_with('C.') {
			continue
		}
		// sym := g.table.get_type_symbol(typ)
		mut name := typ.cname
		match mut typ.info {
			ast.Struct {
				if typ.info.generic_types.len > 0 {
					continue
				}
				if name.contains('_T_') {
					g.typedefs.writeln('typedef struct $name $name;')
				}
				// TODO avoid buffer manip
				start_pos := g.type_definitions.len
				if typ.info.is_union {
					g.type_definitions.writeln('union $name {')
				} else {
					g.type_definitions.writeln('struct $name {')
				}
				if typ.info.fields.len > 0 || typ.info.embeds.len > 0 {
					for field in typ.info.fields {
						// Some of these structs may want to contain
						// optionals that may not be defined at this point
						// if this is the case then we are going to
						// buffer manip out in front of the struct
						// write the optional in and then continue
						if field.typ.has_flag(.optional) {
							// Dont use g.typ() here becuase it will register
							// optional and we dont want that
							styp, base := g.optional_type_name(field.typ)
							if styp !in g.optionals {
								last_text := g.type_definitions.after(start_pos).clone()
								g.type_definitions.go_back_to(start_pos)
								g.optionals << styp
								g.typedefs2.writeln('typedef struct $styp $styp;')
								g.type_definitions.writeln('${g.optional_type_text(styp,
									base)};')
								g.type_definitions.write_string(last_text)
							}
						}
						type_name := g.typ(field.typ)
						field_name := c_name(field.name)
						g.type_definitions.writeln('\t$type_name $field_name;')
					}
				} else {
					g.type_definitions.writeln('EMPTY_STRUCT_DECLARATION;')
				}
				// g.type_definitions.writeln('} $name;\n')
				//
				g.type_definitions.writeln('};\n')
			}
			ast.Alias {
				// ast.Alias { TODO
			}
			ast.Thread {
				if g.pref.os == .windows {
					if name == '__v_thread' {
						g.type_definitions.writeln('typedef HANDLE $name;')
					} else {
						// Windows can only return `u32` (no void*) from a thread, so the
						// V gohandle must maintain a pointer to the return value
						g.type_definitions.writeln('typedef struct {')
						g.type_definitions.writeln('\tvoid* ret_ptr;')
						g.type_definitions.writeln('\tHANDLE handle;')
						g.type_definitions.writeln('} $name;')
					}
				} else {
					g.type_definitions.writeln('typedef pthread_t $name;')
				}
			}
			ast.SumType {
				g.typedefs.writeln('typedef struct $name $name;')
				g.type_definitions.writeln('')
				g.type_definitions.writeln('// Union sum type $name = ')
				for variant in typ.info.variants {
					g.type_definitions.writeln('//          | ${variant:4d} = ${g.typ(variant.idx()):-20s}')
				}
				g.type_definitions.writeln('struct $name {')
				g.type_definitions.writeln('\tunion {')
				for variant in typ.info.variants {
					variant_sym := g.table.get_type_symbol(variant)
					g.type_definitions.writeln('\t\t${g.typ(variant.to_ptr())} _$variant_sym.cname;')
				}
				g.type_definitions.writeln('\t};')
				g.type_definitions.writeln('\tint _typ;')
				if typ.info.fields.len > 0 {
					g.writeln('\t// pointers to common sumtype fields')
					for field in typ.info.fields {
						g.type_definitions.writeln('\t${g.typ(field.typ.to_ptr())} $field.name;')
					}
				}
				g.type_definitions.writeln('};')
				g.type_definitions.writeln('')
			}
			ast.ArrayFixed {
				elem_sym := g.table.get_type_symbol(typ.info.elem_type)
				if !elem_sym.is_builtin() {
					// .array_fixed {
					styp := typ.cname
					// array_fixed_char_300 => char x[300]
					mut fixed := styp[12..]
					len := styp.after('_')
					fixed = fixed[..fixed.len - len.len - 1]
					if fixed.starts_with('C__') {
						fixed = fixed[3..]
					}
					if elem_sym.info is ast.FnType {
						pos := g.out.len
						g.write_fn_ptr_decl(&elem_sym.info, '')
						fixed = g.out.after(pos)
						g.out.go_back(fixed.len)
						mut def_str := 'typedef $fixed;'
						def_str = def_str.replace_once('(*)', '(*$styp[$len])')
						g.type_definitions.writeln(def_str)
					} else {
						g.type_definitions.writeln('typedef $fixed $styp [$len];')
					}
				}
			}
			else {}
		}
	}
}

// sort structs by dependant fields
fn (g &Gen) sort_structs(typesa []ast.TypeSymbol) []ast.TypeSymbol {
	mut dep_graph := depgraph.new_dep_graph()
	// types name list
	mut type_names := []string{}
	for typ in typesa {
		type_names << typ.name
	}
	// loop over types
	for t in typesa {
		if t.kind == .interface_ {
			dep_graph.add(t.name, [])
			continue
		}
		// create list of deps
		mut field_deps := []string{}
		match mut t.info {
			ast.ArrayFixed {
				dep := g.table.get_type_symbol(t.info.elem_type).name
				if dep in type_names {
					field_deps << dep
				}
			}
			ast.Struct {
				for embed in t.info.embeds {
					dep := g.table.get_type_symbol(embed).name
					// skip if not in types list or already in deps
					if dep !in type_names || dep in field_deps {
						continue
					}
					field_deps << dep
				}
				for field in t.info.fields {
					dep := g.table.get_type_symbol(field.typ).name
					// skip if not in types list or already in deps
					if dep !in type_names || dep in field_deps || field.typ.is_ptr() {
						continue
					}
					field_deps << dep
				}
			}
			// ast.Interface {}
			else {}
		}
		// add type and dependant types to graph
		dep_graph.add(t.name, field_deps)
	}
	// sort graph
	dep_graph_sorted := dep_graph.resolve()
	if !dep_graph_sorted.acyclic {
		// this should no longer be called since it's catched in the parser
		// TODO: should it be removed?
		verror('cgen.sort_structs(): the following structs form a dependency cycle:\n' +
			dep_graph_sorted.display_cycles() +
			'\nyou can solve this by making one or both of the dependant struct fields references, eg: field &MyStruct' +
			'\nif you feel this is an error, please create a new issue here: https://github.com/vlang/v/issues and tag @joe-conigliaro')
	}
	// sort types
	mut types_sorted := []ast.TypeSymbol{}
	for node in dep_graph_sorted.nodes {
		types_sorted << g.table.type_symbols[g.table.type_idxs[node.name]]
	}
	return types_sorted
}

[inline]
fn (g &Gen) nth_stmt_pos(n int) int {
	return g.stmt_path_pos[g.stmt_path_pos.len - (1 + n)]
}

fn (mut g Gen) go_before_stmt(n int) string {
	stmt_pos := g.nth_stmt_pos(n)
	cur_line := g.out.after(stmt_pos)
	g.out.go_back(cur_line.len)
	return cur_line
}

[inline]
fn (mut g Gen) go_before_ternary() string {
	return g.go_before_stmt(g.inside_ternary)
}

fn (mut g Gen) insert_before_stmt(s string) {
	cur_line := g.go_before_stmt(0)
	g.writeln(s)
	g.write(cur_line)
}

fn (mut g Gen) write_expr_to_string(expr ast.Expr) string {
	pos := g.out.buf.len
	g.expr(expr)
	return g.out.cut_last(g.out.buf.len - pos)
}

// fn (mut g Gen) start_tmp() {
// }
// If user is accessing the return value eg. in assigment, pass the variable name.
// If the user is not using the optional return value. We need to pass a temp var
// to access its fields (`.ok`, `.error` etc)
// `os.cp(...)` => `Option bool tmp = os__cp(...); if (tmp.state != 0) { ... }`
// Returns the type of the last stmt
fn (mut g Gen) or_block(var_name string, or_block ast.OrExpr, return_type ast.Type) {
	cvar_name := c_name(var_name)
	mr_styp := g.base_type(return_type)
	is_none_ok := mr_styp == 'void'
	g.writeln(';')
	if is_none_ok {
		g.writeln('if (${cvar_name}.state != 0 && ${cvar_name}.err._interface_idx != _IError_None___index) {')
	} else {
		g.writeln('if (${cvar_name}.state != 0) { /*or block*/ ')
	}
	if or_block.kind == .block {
		if g.inside_or_block {
			g.writeln('\terr = ${cvar_name}.err;')
		} else {
			g.writeln('\tIError err = ${cvar_name}.err;')
		}
		g.inside_or_block = true
		defer {
			g.inside_or_block = false
		}
		stmts := or_block.stmts
		if stmts.len > 0 && stmts[or_block.stmts.len - 1] is ast.ExprStmt
			&& (stmts[stmts.len - 1] as ast.ExprStmt).typ != ast.void_type {
			g.indent++
			for i, stmt in stmts {
				if i == stmts.len - 1 {
					expr_stmt := stmt as ast.ExprStmt
					g.stmt_path_pos << g.out.len
					g.write('*($mr_styp*) ${cvar_name}.data = ')
					old_inside_opt_data := g.inside_opt_data
					g.inside_opt_data = true
					g.expr_with_cast(expr_stmt.expr, expr_stmt.typ, return_type.clear_flag(.optional))
					g.inside_opt_data = old_inside_opt_data
					if g.inside_ternary == 0 && !(expr_stmt.expr is ast.IfExpr) {
						g.writeln(';')
					}
					g.stmt_path_pos.delete_last()
				} else {
					g.stmt(stmt)
				}
			}
			g.indent--
		} else {
			g.stmts(stmts)
		}
	} else if or_block.kind == .propagate {
		if g.file.mod.name == 'main' && (isnil(g.fn_decl) || g.fn_decl.is_main) {
			// In main(), an `opt()?` call is sugar for `opt() or { panic(err) }`
			if g.pref.is_debug {
				paline, pafile, pamod, pafn := g.panic_debug_info(or_block.pos)
				g.writeln('panic_debug($paline, tos3("$pafile"), tos3("$pamod"), tos3("$pafn"), *${cvar_name}.err.msg );')
			} else {
				g.writeln('\tpanic_optional_not_set(*${cvar_name}.err.msg);')
			}
		} else if !isnil(g.fn_decl) && g.fn_decl.is_test {
			g.gen_failing_error_propagation_for_test_fn(or_block, cvar_name)
		} else {
			// In ordinary functions, `opt()?` call is sugar for:
			// `opt() or { return err }`
			// Since we *do* return, first we have to ensure that
			// the defered statements are generated.
			g.write_defer_stmts()
			// Now that option types are distinct we need a cast here
			if g.fn_decl.return_type == ast.void_type {
				g.writeln('\treturn;')
			} else {
				styp := g.typ(g.fn_decl.return_type)
				err_obj := g.new_tmp_var()
				g.writeln('\t$styp $err_obj;')
				g.writeln('\tmemcpy(&$err_obj, &$cvar_name, sizeof(Option));')
				g.writeln('\treturn $err_obj;')
			}
		}
	}
	g.write('}')
}

// `a in [1,2,3]` => `a == 1 || a == 2 || a == 3`
fn (mut g Gen) in_optimization(left ast.Expr, right ast.ArrayInit) {
	is_str := right.elem_type == ast.string_type
	elem_sym := g.table.get_type_symbol(right.elem_type)
	is_array := elem_sym.kind == .array
	for i, array_expr in right.exprs {
		if is_str {
			g.write('string_eq(')
		} else if is_array {
			ptr_typ := g.gen_array_equality_fn(right.elem_type)
			g.write('${ptr_typ}_arr_eq(')
		}
		g.expr(left)
		if is_str || is_array {
			g.write(', ')
		} else {
			g.write(' == ')
		}
		g.expr(array_expr)
		if is_str || is_array {
			g.write(')')
		}
		if i < right.exprs.len - 1 {
			g.write(' || ')
		}
	}
}

fn op_to_fn_name(name string) string {
	return match name {
		'+' { '_op_plus' }
		'-' { '_op_minus' }
		'*' { '_op_mul' }
		'/' { '_op_div' }
		'%' { '_op_mod' }
		'<' { '_op_lt' }
		'>' { '_op_gt' }
		else { 'bad op $name' }
	}
}

[inline]
fn c_name(name_ string) string {
	name := util.no_dots(name_)
	if name in c.c_reserved {
		return 'v_$name'
	}
	return name
}

fn (mut g Gen) type_default(typ_ ast.Type) string {
	typ := g.unwrap_generic(typ_)
	if typ.has_flag(.optional) {
		return '{0}'
	}
	// Always set pointers to 0
	if typ.is_ptr() {
		return '0'
	}
	sym := g.table.get_type_symbol(typ)
	if sym.kind == .array {
		elem_sym := g.typ(sym.array_info().elem_type)
		mut elem_type_str := util.no_dots(elem_sym)
		if elem_type_str.starts_with('C__') {
			elem_type_str = elem_type_str[3..]
		}
		return '__new_array(0, 1, sizeof($elem_type_str))'
	}
	if sym.kind == .map {
		info := sym.map_info()
		key_typ := g.table.get_type_symbol(info.key_type)
		hash_fn, key_eq_fn, clone_fn, free_fn := g.map_fn_ptrs(key_typ)
		return 'new_map_2(sizeof(${g.typ(info.key_type)}), sizeof(${g.typ(info.value_type)}), $hash_fn, $key_eq_fn, $clone_fn, $free_fn)'
	}
	// User struct defined in another module.
	// if typ.contains('__') {
	if sym.kind == .struct_ {
		mut has_none_zero := false
		mut init_str := '{'
		info := sym.info as ast.Struct
		for field in info.fields {
			field_sym := g.table.get_type_symbol(field.typ)
			if field_sym.kind in [.array, .map] || field.has_default_expr {
				if field.has_default_expr {
					expr_str := g.expr_string(field.default_expr)
					init_str += '.$field.name = $expr_str,'
				} else {
					init_str += '.$field.name = ${g.type_default(field.typ)},'
				}
				has_none_zero = true
			}
		}
		if has_none_zero {
			init_str += '}'
			type_name := g.typ(typ)
			init_str = '($type_name)' + init_str
		} else {
			init_str += '0}'
		}
		return init_str
	}
	// if typ.ends_with('Fn') { // TODO
	// return '0'
	// }
	// Default values for other types are not needed because of mandatory initialization
	idx := int(typ)
	if idx >= 1 && idx <= 17 {
		return '0'
	}
	/*
	match idx {
		ast.bool_type_idx {
			return '0'
		}
		else {}
	}
	*/
	match sym.name {
		'string' { return '(string){.str=(byteptr)"", .is_lit=1}' }
		'rune' { return '0' }
		else {}
	}
	if sym.kind == .chan {
		elemtypstr := g.typ(sym.chan_info().elem_type)
		return 'sync__new_channel_st(0, sizeof($elemtypstr))'
	}
	return match sym.kind {
		.interface_, .sum_type, .array_fixed, .multi_return { '{0}' }
		.alias { g.type_default((sym.info as ast.Alias).parent_type) }
		else { '0' }
	}
	// TODO this results in
	// error: expected a field designator, such as '.field = 4'
	// - Empty ee= (Empty) { . =  {0}  } ;
	/*
	return match typ {
	'bool', 'i8', 'i16', 'i64', 'u16', 'u32', 'u64', 'byte', 'int', 'rune', 'byteptr', 'voidptr' {'0'}
	'string'{ '_SLIT("")'}
	'f32'{ '0.0'}
	'f64'{ '0.0'}
	else { '{0} '}
}
	*/
}

fn (g &Gen) get_all_test_function_names() []string {
	mut tfuncs := []string{}
	mut tsuite_begin := ''
	mut tsuite_end := ''
	for _, f in g.table.fns {
		if f.name.ends_with('.testsuite_begin') {
			tsuite_begin = f.name
			continue
		}
		if f.name.contains('.test_') {
			tfuncs << f.name
			continue
		}
		if f.name.ends_with('.testsuite_end') {
			tsuite_end = f.name
			continue
		}
	}
	mut all_tfuncs := []string{}
	if tsuite_begin.len > 0 {
		all_tfuncs << tsuite_begin
	}
	all_tfuncs << tfuncs
	if tsuite_end.len > 0 {
		all_tfuncs << tsuite_end
	}
	return all_tfuncs
}

fn (g &Gen) is_importing_os() bool {
	return 'os' in g.table.imports
}

fn (mut g Gen) go_expr(node ast.GoExpr) {
	line := g.go_before_stmt(0)
	handle := g.go_stmt(node.go_stmt, true)
	g.empty_line = false
	g.write(line)
	g.write(handle)
}

fn (mut g Gen) go_stmt(node ast.GoStmt, joinable bool) string {
	mut handle := ''
	tmp := g.new_tmp_var()
	mut expr := node.call_expr
	mut name := expr.name // util.no_dots(expr.name)
	// TODO: fn call is duplicated. merge with fn_call().
	for i, generic_type in expr.generic_types {
		if generic_type != ast.void_type && generic_type != 0 {
			// Using _T_ to differentiate between get<string> and get_string
			// `foo<int>()` => `foo_T_int()`
			if i == 0 {
				name += '_T'
			}
			name += '_' + g.typ(generic_type)
		}
	}
	if expr.is_method {
		receiver_sym := g.table.get_type_symbol(expr.receiver_type)
		name = receiver_sym.name + '_' + name
	} else if mut expr.left is ast.AnonFn {
		g.gen_anon_fn_decl(mut expr.left)
		fsym := g.table.get_type_symbol(expr.left.typ)
		name = fsym.name
	}
	name = util.no_dots(name)
	if g.pref.obfuscate && g.cur_mod.name == 'main' && name.starts_with('main__') {
		mut key := expr.name
		if expr.is_method {
			sym := g.table.get_type_symbol(expr.receiver_type)
			key = sym.name + '.' + expr.name
		}
		g.write('/* obf go: $key */')
		name = g.obf_table[key] or {
			panic('cgen: obf name "$key" not found, this should never happen')
		}
	}
	g.writeln('// go')
	wrapper_struct_name := 'thread_arg_' + name
	wrapper_fn_name := name + '_thread_wrapper'
	arg_tmp_var := 'arg_' + tmp
	g.writeln('$wrapper_struct_name *$arg_tmp_var = malloc(sizeof(thread_arg_$name));')
	if expr.is_method {
		g.write('$arg_tmp_var->arg0 = ')
		// TODO is this needed?
		/*
		if false && !expr.return_type.is_ptr() {
			g.write('&')
		}
		*/
		g.expr(expr.left)
		g.writeln(';')
	}
	for i, arg in expr.args {
		g.write('$arg_tmp_var->arg${i + 1} = ')
		g.expr(arg.expr)
		g.writeln(';')
	}
	s_ret_typ := g.typ(node.call_expr.return_type)
	if g.pref.os == .windows && node.call_expr.return_type != ast.void_type {
		g.writeln('$arg_tmp_var->ret_ptr = malloc(sizeof($s_ret_typ));')
	}
	is_opt := node.call_expr.return_type.has_flag(.optional)
	mut gohandle_name := ''
	if node.call_expr.return_type == ast.void_type {
		gohandle_name = if is_opt { '__v_thread_Option_void' } else { '__v_thread' }
	} else {
		opt := if is_opt { 'Option_' } else { '' }
		gohandle_name = '__v_thread_$opt${g.table.get_type_symbol(g.unwrap_generic(node.call_expr.return_type)).cname}'
	}
	if g.pref.os == .windows {
		simple_handle := if joinable && node.call_expr.return_type != ast.void_type {
			'thread_handle_$tmp'
		} else {
			'thread_$tmp'
		}
		g.writeln('HANDLE $simple_handle = CreateThread(0,0, (LPTHREAD_START_ROUTINE)$wrapper_fn_name, $arg_tmp_var, 0,0);')
		if joinable && node.call_expr.return_type != ast.void_type {
			g.writeln('$gohandle_name thread_$tmp = {')
			g.writeln('\t.ret_ptr = $arg_tmp_var->ret_ptr,')
			g.writeln('\t.handle = thread_handle_$tmp')
			g.writeln('};')
		}
		if !joinable {
			g.writeln('CloseHandle(thread_$tmp);')
		}
	} else {
		g.writeln('pthread_t thread_$tmp;')
		g.writeln('pthread_create(&thread_$tmp, NULL, (void*)$wrapper_fn_name, $arg_tmp_var);')
		if !joinable {
			g.writeln('pthread_detach(thread_$tmp);')
		}
	}
	g.writeln('// endgo\n')
	if joinable {
		handle = 'thread_$tmp'
		// create wait handler for this return type if none exists
		waiter_fn_name := gohandle_name + '_wait'
		if waiter_fn_name !in g.waiter_fns {
			g.gowrappers.writeln('\n$s_ret_typ ${waiter_fn_name}($gohandle_name thread) {')
			mut c_ret_ptr_ptr := 'NULL'
			if node.call_expr.return_type != ast.void_type {
				g.gowrappers.writeln('\t$s_ret_typ* ret_ptr;')
				c_ret_ptr_ptr = '&ret_ptr'
			}
			if g.pref.os == .windows {
				if node.call_expr.return_type == ast.void_type {
					g.gowrappers.writeln('\tu32 stat = WaitForSingleObject(thread, INFINITE);')
				} else {
					g.gowrappers.writeln('\tu32 stat = WaitForSingleObject(thread.handle, INFINITE);')
					g.gowrappers.writeln('\tret_ptr = thread.ret_ptr;')
				}
			} else {
				g.gowrappers.writeln('\tint stat = pthread_join(thread, (void **)$c_ret_ptr_ptr);')
			}
			g.gowrappers.writeln('\tif (stat != 0) { v_panic(_SLIT("unable to join thread")); }')
			if g.pref.os == .windows {
				if node.call_expr.return_type == ast.void_type {
					g.gowrappers.writeln('\tCloseHandle(thread);')
				} else {
					g.gowrappers.writeln('\tCloseHandle(thread.handle);')
				}
			}
			if node.call_expr.return_type != ast.void_type {
				g.gowrappers.writeln('\t$s_ret_typ ret = *ret_ptr;')
				g.gowrappers.writeln('\tfree(ret_ptr);')
				g.gowrappers.writeln('\treturn ret;')
			} else {
				g.gowrappers.writeln('\treturn;')
			}
			g.gowrappers.writeln('}')
			g.waiter_fns << waiter_fn_name
		}
	}
	// Register the wrapper type and function
	if name in g.threaded_fns {
		return handle
	}
	g.type_definitions.writeln('\ntypedef struct $wrapper_struct_name {')
	if expr.is_method {
		styp := g.typ(expr.receiver_type)
		g.type_definitions.writeln('\t$styp arg0;')
	}
	need_return_ptr := g.pref.os == .windows && node.call_expr.return_type != ast.void_type
	if expr.args.len == 0 && !need_return_ptr {
		g.type_definitions.writeln('EMPTY_STRUCT_DECLARATION;')
	} else {
		for i, arg in expr.args {
			styp := g.typ(arg.typ)
			g.type_definitions.writeln('\t$styp arg${i + 1};')
		}
	}
	if need_return_ptr {
		g.type_definitions.writeln('\tvoid* ret_ptr;')
	}
	g.type_definitions.writeln('} $wrapper_struct_name;')
	thread_ret_type := if g.pref.os == .windows { 'u32' } else { 'void*' }
	g.type_definitions.writeln('$thread_ret_type ${wrapper_fn_name}($wrapper_struct_name *arg);')
	g.gowrappers.writeln('$thread_ret_type ${wrapper_fn_name}($wrapper_struct_name *arg) {')
	if node.call_expr.return_type != ast.void_type {
		if g.pref.os == .windows {
			g.gowrappers.write_string('\t*(($s_ret_typ*)(arg->ret_ptr)) = ')
		} else {
			g.gowrappers.writeln('\t$s_ret_typ* ret_ptr = malloc(sizeof($s_ret_typ));')
			g.gowrappers.write_string('\t*ret_ptr = ')
		}
	} else {
		g.gowrappers.write_string('\t')
	}
	g.gowrappers.write_string('${name}(')
	if expr.is_method {
		g.gowrappers.write_string('arg->arg0')
		if expr.args.len > 0 {
			g.gowrappers.write_string(', ')
		}
	}
	for i in 0 .. expr.args.len {
		g.gowrappers.write_string('arg->arg${i + 1}')
		if i < expr.args.len - 1 {
			g.gowrappers.write_string(', ')
		}
	}
	g.gowrappers.writeln(');')
	g.gowrappers.writeln('\tfree(arg);')
	if g.pref.os != .windows && node.call_expr.return_type != ast.void_type {
		g.gowrappers.writeln('\treturn ret_ptr;')
	} else {
		g.gowrappers.writeln('\treturn 0;')
	}
	g.gowrappers.writeln('}')
	g.threaded_fns << name
	return handle
}

fn (mut g Gen) as_cast(node ast.AsCast) {
	// Make sure the sum type can be cast to this type (the types
	// are the same), otherwise panic.
	// g.insert_before('
	styp := g.typ(node.typ)
	sym := g.table.get_type_symbol(node.typ)
	expr_type_sym := g.table.get_type_symbol(node.expr_type)
	if expr_type_sym.info is ast.SumType {
		dot := if node.expr_type.is_ptr() { '->' } else { '.' }
		g.write('/* as */ *($styp*)__as_cast(')
		g.write('(')
		g.expr(node.expr)
		g.write(')')
		g.write(dot)
		g.write('_$sym.cname,')
		g.write('(')
		g.expr(node.expr)
		g.write(')')
		g.write(dot)
		// g.write('typ, /*expected:*/$node.typ)')
		sidx := g.type_sidx(node.typ)
		expected_sym := g.table.get_type_symbol(node.typ)
		g.write('_typ, $sidx) /*expected idx: $sidx, name: $expected_sym.name */ ')

		// fill as cast name table
		for variant in expr_type_sym.info.variants {
			idx := variant.str()
			if idx in g.as_cast_type_names {
				continue
			}
			variant_sym := g.table.get_type_symbol(variant)
			g.as_cast_type_names[idx] = variant_sym.name
		}
	}
}

fn (g Gen) as_cast_name_table() string {
	if g.as_cast_type_names.len == 0 {
		return 'new_array_from_c_array(1, 1, sizeof(VCastTypeIndexName), _MOV((VCastTypeIndexName[1]){(VCastTypeIndexName){.tindex = 0,.tname = _SLIT("unknown")}}));'
	}
	mut name_ast := strings.new_builder(1024)
	casts_len := g.as_cast_type_names.len + 1
	name_ast.writeln('new_array_from_c_array($casts_len, $casts_len, sizeof(VCastTypeIndexName), _MOV((VCastTypeIndexName[$casts_len]){')
	name_ast.writeln('\t\t  (VCastTypeIndexName){.tindex = 0, .tname = _SLIT("unknown")}')
	for key, value in g.as_cast_type_names {
		name_ast.writeln('\t\t, (VCastTypeIndexName){.tindex = $key, .tname = _SLIT("$value")}')
	}
	name_ast.writeln('\t}));')
	return name_ast.str()
}

fn (mut g Gen) is_expr(node ast.InfixExpr) {
	eq := if node.op == .key_is { '==' } else { '!=' }
	g.write('(')
	g.expr(node.left)
	g.write(')')
	if node.left_type.is_ptr() {
		g.write('->')
	} else {
		g.write('.')
	}
	sym := g.table.get_type_symbol(node.left_type)
	if sym.kind == .interface_ {
		g.write('_interface_idx $eq ')
		// `_Animal_Dog_index`
		sub_type := match mut node.right {
			ast.TypeNode { node.right.typ }
			ast.None { g.table.type_idxs['None__'] }
			else { ast.Type(0) }
		}
		sub_sym := g.table.get_type_symbol(sub_type)
		g.write('_${c_name(sym.name)}_${c_name(sub_sym.name)}_index')
		return
	} else if sym.kind == .sum_type {
		g.write('_typ $eq ')
	}
	g.expr(node.right)
}

// Generates interface table and interface indexes
fn (mut g Gen) interface_table() string {
	mut sb := strings.new_builder(100)
	for ityp in g.table.type_symbols {
		if ityp.kind != .interface_ {
			continue
		}
		inter_info := ityp.info as ast.Interface
		// interface_name is for example Speaker
		interface_name := ityp.cname
		// generate a struct that references interface methods
		methods_struct_name := 'struct _${interface_name}_interface_methods'
		mut methods_typ_def := strings.new_builder(100)
		mut methods_struct_def := strings.new_builder(100)
		methods_struct_def.writeln('$methods_struct_name {')
		mut imethods := map[string]string{} // a map from speak -> _Speaker_speak_fn
		mut methodidx := map[string]int{}
		for k, method in inter_info.methods {
			methodidx[method.name] = k
			typ_name := '_${interface_name}_${method.name}_fn'
			ret_styp := g.typ(method.return_type)
			methods_typ_def.write_string('typedef $ret_styp (*$typ_name)(void* _')
			// the first param is the receiver, it's handled by `void*` above
			for i in 1 .. method.params.len {
				arg := method.params[i]
				methods_typ_def.write_string(', ${g.typ(arg.typ)} $arg.name')
			}
			// TODO g.fn_args(method.args[1..], method.is_variadic)
			methods_typ_def.writeln(');')
			methods_struct_def.writeln('\t$typ_name _method_${c_name(method.name)};')
			imethods[method.name] = typ_name
		}
		methods_struct_def.writeln('};')
		// generate an array of the interface methods for the structs using the interface
		// as well as case functions from the struct to the interface
		mut methods_struct := strings.new_builder(100)
		//
		mut staticprefix := 'static'
		iname_table_length := inter_info.types.len
		if iname_table_length == 0 {
			// msvc can not process `static struct x[0] = {};`
			methods_struct.writeln('$methods_struct_name ${interface_name}_name_table[1];')
		} else {
			if g.pref.build_mode != .build_module {
				methods_struct.writeln('$methods_struct_name ${interface_name}_name_table[$iname_table_length] = {')
			} else {
				methods_struct.writeln('$methods_struct_name ${interface_name}_name_table[$iname_table_length];')
			}
		}
		mut cast_functions := strings.new_builder(100)
		mut methods_wrapper := strings.new_builder(100)
		methods_wrapper.writeln('// Methods wrapper for interface "$interface_name"')
		mut already_generated_mwrappers := map[string]int{}
		iinidx_minimum_base := 1000 // NB: NOT 0, to avoid map entries set to 0 later, so `if already_generated_mwrappers[name] > 0 {` works.
		mut current_iinidx := iinidx_minimum_base
		for st in inter_info.types {
			st_sym := g.table.get_type_symbol(st)
			// cctype is the Cleaned Concrete Type name, *without ptr*,
			// i.e. cctype is always just Cat, not Cat_ptr:
			cctype := g.cc_type(st, true)
			$if debug_interface_table ? {
				eprintln(
					'>> interface name: $ityp.name | concrete type: $st.debug() | st symname: ' +
					st_sym.name)
			}
			// Speaker_Cat_index = 0
			interface_index_name := '_${interface_name}_${cctype}_index'
			if already_generated_mwrappers[interface_index_name] > 0 {
				continue
			}
			already_generated_mwrappers[interface_index_name] = current_iinidx
			current_iinidx++
			// eprintln('>>> current_iinidx: ${current_iinidx-iinidx_minimum_base} | interface_index_name: $interface_index_name')
			sb.writeln('$staticprefix $interface_name I_${cctype}_to_Interface_${interface_name}($cctype* x);')
			mut cast_struct := strings.new_builder(100)
			cast_struct.writeln('($interface_name) {')
			cast_struct.writeln('\t\t._object = (void*) (x),')
			cast_struct.writeln('\t\t._interface_idx = $interface_index_name,')
			for field in inter_info.fields {
				cname := c_name(field.name)
				field_styp := g.typ(field.typ)
				if _ := st_sym.find_field(field.name) {
					cast_struct.writeln('\t\t.$cname = ($field_styp*)((char*)x + __offsetof_ptr(x, $cctype, $cname)),')
				} else {
					// the field is embedded in another struct
					cast_struct.write_string('\t\t.$cname = ($field_styp*)((char*)x')
					for embed_type in st_sym.struct_info().embeds {
						embed_sym := g.table.get_type_symbol(embed_type)
						if _ := embed_sym.find_field(field.name) {
							cast_struct.write_string(' + __offsetof_ptr(x, $cctype, $embed_sym.embed_name()) + __offsetof_ptr(x, $embed_sym.cname, $cname)')
							break
						}
					}
					cast_struct.writeln('),')
				}
			}
			cast_struct.write_string('\t}')
			cast_struct_str := cast_struct.str()

			cast_functions.writeln('
// Casting functions for converting "$cctype" to interface "$interface_name"
$staticprefix inline $interface_name I_${cctype}_to_Interface_${interface_name}($cctype* x) {
	return $cast_struct_str;
}')

			if g.pref.build_mode != .build_module {
				methods_struct.writeln('\t{')
			}
			for _, method in st_sym.methods {
				if method.name !in imethods {
					// a method that is not part of the interface should be just skipped
					continue
				}
				// .speak = Cat_speak
				mut method_call := '${cctype}_$method.name'
				if !method.params[0].typ.is_ptr() {
					// inline void Cat_speak_method_wrapper(Cat c) { return Cat_speak(*c); }
					methods_wrapper.write_string('static inline ${g.typ(method.return_type)}')
					methods_wrapper.write_string(' ${method_call}_method_wrapper(')
					//
					params_start_pos := g.out.len
					mut params := method.params.clone()
					// hack to mutate typ
					params[0] = {
						...params[0]
						typ: params[0].typ.set_nr_muls(1)
					}
					fargs, _ := g.fn_args(params, false) // second argument is ignored anyway
					methods_wrapper.write_string(g.out.cut_last(g.out.len - params_start_pos))
					methods_wrapper.writeln(') {')
					methods_wrapper.write_string('\t')
					if method.return_type != ast.void_type {
						methods_wrapper.write_string('return ')
					}
					methods_wrapper.writeln('${method_call}(*${fargs.join(', ')});')
					methods_wrapper.writeln('}')
					// .speak = Cat_speak_method_wrapper
					method_call += '_method_wrapper'
				}
				if g.pref.build_mode != .build_module {
					methods_struct.writeln('\t\t._method_${c_name(method.name)} = (void*) $method_call,')
				}
			}
			if g.pref.build_mode != .build_module {
				methods_struct.writeln('\t},')
			}
			iin_idx := already_generated_mwrappers[interface_index_name] - iinidx_minimum_base
			if g.pref.build_mode != .build_module {
				sb.writeln('int $interface_index_name = $iin_idx;')
			} else {
				sb.writeln('int $interface_index_name;')
			}
		}
		sb.writeln('// ^^^ number of types for interface $interface_name: ${current_iinidx - iinidx_minimum_base}')
		if iname_table_length == 0 {
			methods_struct.writeln('')
		} else {
			if g.pref.build_mode != .build_module {
				methods_struct.writeln('};')
			}
		}
		// add line return after interface index declarations
		sb.writeln('')
		if inter_info.methods.len > 0 {
			sb.writeln(methods_wrapper.str())
			sb.writeln(methods_typ_def.str())
			sb.writeln(methods_struct_def.str())
			sb.writeln(methods_struct.str())
		}
		sb.writeln(cast_functions.str())
	}
	return sb.str()
}

fn (mut g Gen) panic_debug_info(pos token.Position) (int, string, string, string) {
	paline := pos.line_nr + 1
	if isnil(g.fn_decl) {
		return paline, '', 'main', 'C._vinit'
	}
	pafile := g.fn_decl.file.replace('\\', '/')
	pafn := g.fn_decl.name.after('.')
	pamod := g.fn_decl.modname()
	return paline, pafile, pamod, pafn
}

pub fn get_guarded_include_text(iname string, imessage string) string {
	res := '
	|#if defined(__has_include)
	|
	|#if __has_include($iname)
	|#include $iname
	|#else
	|#error VERROR_MESSAGE $imessage
	|#endif
	|
	|#else
	|#include $iname
	|#endif
	'.strip_margin()
	return res
}

fn (mut g Gen) trace(fbase string, message string) {
	if g.file.path_base == fbase {
		println('> g.trace | ${fbase:-10s} | $message')
	}
}<|MERGE_RESOLUTION|>--- conflicted
+++ resolved
@@ -2427,15 +2427,9 @@
 			g.is_shared = var_type.has_flag(.shared_f)
 			if !cloned {
 				if is_fixed_array_copy {
-<<<<<<< HEAD
 					typ_str := g.typ(val_type).trim('*')
 					ref_str := if val_type.is_ptr() { '' } else { '&' }
 					g.write('memcpy(($typ_str*)')
-=======
-					i_var := g.new_tmp_var()
-					fixed_array := right_sym.info as ast.ArrayFixed
-					g.write('for (int $i_var=0; $i_var<$fixed_array.size; $i_var++) {')
->>>>>>> 7385f8e5
 					g.expr(left)
 					g.write(', (byte*)$ref_str')
 					g.expr(val)
