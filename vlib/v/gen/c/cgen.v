--- conflicted
+++ resolved
@@ -2844,18 +2844,11 @@
 					g.prevent_sum_type_unwrapping_once = true
 				}
 				if !is_fixed_array_var || is_decl {
-<<<<<<< HEAD
-					g.expr(left)
-=======
 					if op_overloaded {
 						g.op_arg(left, op_expected_left, var_type)
 					} else {
-						if !is_decl && left.is_auto_deref_var() {
-							g.write('*')
-						}
 						g.expr(left)
 					}
->>>>>>> 51d7aede
 				}
 			}
 			if is_inside_ternary && is_decl {
