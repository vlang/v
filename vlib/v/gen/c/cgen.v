// Copyright (c) 2019-2021 Alexander Medvednikov. All rights reserved.
// Use of this source code is governed by an MIT license
// that can be found in the LICENSE file.
module c

import os
import strings
import v.ast
import v.table
import v.pref
import v.token
import v.util
import v.depgraph

// NB: keywords after 'new' are reserved in C++
const (
	c_reserved = ['delete', 'exit', 'link', 'unix', 'error', 'calloc', 'malloc', 'free', 'panic',
		'auto', 'char', 'default', 'do', 'double', 'extern', 'float', 'inline', 'int', 'long',
		'register', 'restrict', 'short', 'signed', 'sizeof', 'static', 'switch', 'typedef', 'union',
		'unsigned', 'void', 'volatile', 'while', 'new', 'namespace', 'class', 'typename', 'export']
	// same order as in token.Kind
	cmp_str    = ['eq', 'ne', 'gt', 'lt', 'ge', 'le']
	// when operands are switched
	cmp_rev    = ['eq', 'ne', 'lt', 'gt', 'le', 'ge']
	tabs       = ['', '\t', '\t\t', '\t\t\t', '\t\t\t\t', '\t\t\t\t\t', '\t\t\t\t\t\t', '\t\t\t\t\t\t\t',
		'\t\t\t\t\t\t\t\t',
	]
)

struct Gen {
	pref         &pref.Preferences
	module_built string
mut:
	table               &table.Table
	out                 strings.Builder
	cheaders            strings.Builder
	includes            strings.Builder // all C #includes required by V modules
	typedefs            strings.Builder
	typedefs2           strings.Builder
	type_definitions    strings.Builder // typedefs, defines etc (everything that goes to the top of the file)
	definitions         strings.Builder // typedefs, defines etc (everything that goes to the top of the file)
	inits               map[string]strings.Builder // contents of `void _vinit/2{}`
	cleanups            map[string]strings.Builder // contents of `void _vcleanup(){}`
	gowrappers          strings.Builder // all go callsite wrappers
	stringliterals      strings.Builder // all string literals (they depend on tos3() beeing defined
	auto_str_funcs      strings.Builder // function bodies of all auto generated _str funcs
	comptime_defines    strings.Builder // custom defines, given by -d/-define flags on the CLI
	pcs_declarations    strings.Builder // -prof profile counter declarations for each function
	hotcode_definitions strings.Builder // -live declarations & functions
	embedded_data       strings.Builder // data to embed in the executable/binary
	shared_types        strings.Builder // shared/lock types
	shared_functions    strings.Builder // shared constructors
	channel_definitions strings.Builder // channel related code
	options_typedefs    strings.Builder // Option typedefs
	options             strings.Builder // `Option_xxxx` types
	json_forward_decls  strings.Builder // json type forward decls
	enum_typedefs       strings.Builder // enum types
	sql_buf             strings.Builder // for writing exprs to args via `sqlite3_bind_int()` etc
	file                ast.File
	fn_decl             &ast.FnDecl // pointer to the FnDecl we are currently inside otherwise 0
	last_fn_c_name      string
	tmp_count           int  // counter for unique tmp vars (_tmp1, tmp2 etc)
	tmp_count2          int  // a separate tmp var counter for autofree fn calls
	is_c_call           bool // e.g. `C.printf("v")`
	is_assign_lhs       bool // inside left part of assign expr (for array_set(), etc)
	is_assign_rhs       bool // inside right part of assign after `=` (val expr)
	is_array_set        bool
	is_amp              bool // for `&Foo{}` to merge PrefixExpr `&` and StructInit `Foo{}`; also for `&byte(0)` etc
	is_sql              bool // Inside `sql db{}` statement, generating sql instead of C (e.g. `and` instead of `&&` etc)
	is_shared           bool // for initialization of hidden mutex in `[rw]shared` literals
	is_vlines_enabled   bool // is it safe to generate #line directives when -g is passed
	array_set_pos       int
	vlines_path         string   // set to the proper path for generating #line directives
	optionals           []string // to avoid duplicates TODO perf, use map
	chan_pop_optionals  []string // types for `x := <-ch or {...}`
	chan_push_optionals []string // types for `ch <- x or {...}`
	shareds             []int    // types with hidden mutex for which decl has been emitted
	inside_ternary      int      // ?: comma separated statements on a single line
	inside_map_postfix  bool     // inside map++/-- postfix expr
	inside_map_infix    bool     // inside map<</+=/-= infix expr
	inside_map_index    bool
	inside_opt_data     bool
	// inside_if_expr        bool
	ternary_names         map[string]string
	ternary_level_names   map[string][]string
	stmt_path_pos         []int // positions of each statement start, for inserting C statements before the current statement
	skip_stmt_pos         bool  // for handling if expressions + autofree (since both prepend C statements)
	right_is_opt          bool
	is_autofree           bool // false, inside the bodies of fns marked with [manualfree], otherwise === g.pref.autofree
	indent                int
	empty_line            bool
	is_test               bool
	assign_op             token.Kind // *=, =, etc (for array_set)
	defer_stmts           []ast.DeferStmt
	defer_ifdef           string
	defer_profile_code    string
	str_types             []string // types that need automatic str() generation
	threaded_fns          []string // for generating unique wrapper types and fns for `go xxx()`
	waiter_fns            []string // functions that wait for `go xxx()` to finish
	array_fn_definitions  []string // array equality functions that have been defined
	map_fn_definitions    []string // map equality functions that have been defined
	struct_fn_definitions []string // struct equality functions that have been defined
	alias_fn_definitions  []string // alias equality functions that have been defined
	auto_fn_definitions   []string // auto generated functions defination list
	anon_fn_definitions   []string // anon generated functions defination list
	is_json_fn            bool     // inside json.encode()
	json_types            []string // to avoid json gen duplicates
	pcs                   []ProfileCounterMeta // -prof profile counter fn_names => fn counter name
	is_builtin_mod        bool
	hotcode_fn_names      []string
	embedded_files        []ast.EmbeddedFile
	cur_fn                ast.FnDecl
	cur_generic_types     []table.Type // `int`, `string`, etc in `foo<T>()`
	sql_i                 int
	sql_stmt_name         string
	sql_side              SqlExprSide // left or right, to distinguish idents in `name == name`
	inside_vweb_tmpl      bool
	inside_return         bool
	inside_or_block       bool
	strs_to_free0         []string // strings.Builder
	// strs_to_free          []string // strings.Builder
	inside_call           bool
	for_in_mut_val_name   string
	fn_mut_arg_names      []string
	has_main              bool
	inside_const          bool
	comp_for_method       string      // $for method in T.methods {}
	comp_for_field_var    string      // $for field in T.fields {}; the variable name
	comp_for_field_value  table.Field // value of the field variable
	comp_for_field_type   table.Type  // type of the field variable inferred from `$if field.typ is T {}`
	comptime_var_type_map map[string]table.Type
	// tmp_arg_vars_to_free  []string
	// autofree_pregen       map[string]string
	// autofree_pregen_buf   strings.Builder
	// autofree_tmp_vars     []string // to avoid redefining the same tmp vars in a single function
	called_fn_name   string
	cur_mod          ast.Module
	is_js_call       bool // for handling a special type arg #1 `json.decode(User, ...)`
	is_fn_index_call bool
	// nr_vars_to_free       int
	// doing_autofree_tmp    bool
	inside_lambda                    bool
	prevent_sum_type_unwrapping_once bool // needed for assign new values to sum type
	// used in match multi branch
	// TypeOne, TypeTwo {}
	// where an aggregate (at least two types) is generated
	// sum type deref needs to know which index to deref because unions take care of the correct field
	aggregate_type_idx int
	returned_var_name  string // to detect that a var doesn't need to be freed since it's being returned
	branch_parent_pos  int    // used in BranchStmt (continue/break) for autofree stop position
	timers             &util.Timers = util.new_timers(false)
	force_main_console bool // true when [console] used on fn main()
	as_cast_type_names map[string]string // table for type name lookup in runtime (for __as_cast)
	obf_table          map[string]string
	// main_fn_decl_node  ast.FnDecl
}

pub fn gen(files []ast.File, table &table.Table, pref &pref.Preferences) string {
	// println('start cgen2')
	mut module_built := ''
	if pref.build_mode == .build_module {
		for file in files {
			if pref.path in file.path
				&& file.mod.short_name == pref.path.all_after_last(os.path_separator).trim_right(os.path_separator) {
				module_built = file.mod.name
				break
			}
		}
	}
	mut timers_should_print := false
	$if time_cgening ? {
		timers_should_print = true
	}
	mut g := Gen{
		out: strings.new_builder(1000)
		cheaders: strings.new_builder(8192)
		includes: strings.new_builder(100)
		typedefs: strings.new_builder(100)
		typedefs2: strings.new_builder(100)
		type_definitions: strings.new_builder(100)
		definitions: strings.new_builder(100)
		gowrappers: strings.new_builder(100)
		stringliterals: strings.new_builder(100)
		auto_str_funcs: strings.new_builder(100)
		comptime_defines: strings.new_builder(100)
		pcs_declarations: strings.new_builder(100)
		hotcode_definitions: strings.new_builder(100)
		embedded_data: strings.new_builder(1000)
		options_typedefs: strings.new_builder(100)
		options: strings.new_builder(100)
		shared_types: strings.new_builder(100)
		shared_functions: strings.new_builder(100)
		channel_definitions: strings.new_builder(100)
		json_forward_decls: strings.new_builder(100)
		enum_typedefs: strings.new_builder(100)
		sql_buf: strings.new_builder(100)
		table: table
		pref: pref
		fn_decl: 0
		is_autofree: true
		indent: -1
		module_built: module_built
		timers: util.new_timers(timers_should_print)
	}
	g.timers.start('cgen init')
	for mod in g.table.modules {
		g.inits[mod] = strings.new_builder(100)
		g.cleanups[mod] = strings.new_builder(100)
	}
	g.init()
	g.timers.show('cgen init')
	mut tests_inited := false
	mut autofree_used := false
	for file in files {
		g.timers.start('cgen_file $file.path')
		g.file = file
		if g.pref.is_vlines {
			g.vlines_path = util.vlines_escape_path(file.path, g.pref.ccompiler)
		}
		// println('\ncgen "$g.file.path" nr_stmts=$file.stmts.len')
		// building_v := true && (g.file.path.contains('/vlib/') || g.file.path.contains('cmd/v'))
		g.is_test = g.pref.is_test
		if g.file.path == '' || !g.pref.autofree {
			// cgen test or building V
			// println('autofree=false')
			g.is_autofree = false
		} else {
			g.is_autofree = true
			autofree_used = true
		}
		// anon fn may include assert and thus this needs
		// to be included before any test contents are written
		if g.is_test && !tests_inited {
			g.write_tests_definitions()
			tests_inited = true
		}
		g.stmts(file.stmts)
		// Transfer embedded files
		if file.embedded_files.len > 0 {
			for path in file.embedded_files {
				if path !in g.embedded_files {
					g.embedded_files << path
				}
			}
		}
		g.timers.show('cgen_file $file.path')
	}
	g.timers.start('cgen common')
	if autofree_used {
		g.is_autofree = true // so that void _vcleanup is generated
	}
	// to make sure type idx's are the same in cached mods
	if g.pref.build_mode == .build_module {
		for idx, typ in g.table.types {
			if idx == 0 {
				continue
			}
			g.definitions.writeln('int _v_type_idx_${typ.cname}();')
		}
	} else if g.pref.use_cache {
		for idx, typ in g.table.types {
			if idx == 0 {
				continue
			}
			g.definitions.writeln('int _v_type_idx_${typ.cname}() { return $idx; };')
		}
	}
	// v files are finished, what remains is pure C code
	g.gen_vlines_reset()
	if g.pref.build_mode != .build_module {
		// no init in builtin.o
		g.write_init_function()
	}
	//
	g.finish()
	//
	mut b := strings.new_builder(250000)
	b.write(g.hashes())
	b.writeln('\n// V comptime_defines:')
	b.write(g.comptime_defines.str())
	b.writeln('\n// V typedefs:')
	b.write(g.typedefs.str())
	b.writeln('\n// V typedefs2:')
	b.write(g.typedefs2.str())
	b.writeln('\n// V cheaders:')
	b.write(g.cheaders.str())
	if g.pcs_declarations.len > 0 {
		b.writeln('\n// V profile counters:')
		b.write(g.pcs_declarations.str())
	}
	b.writeln('\n// V includes:')
	b.write(g.includes.str())
	b.writeln('\n// Enum definitions:')
	b.write(g.enum_typedefs.str())
	b.writeln('\n// V type definitions:')
	b.write(g.type_definitions.str())
	b.writeln('\n// V shared types:')
	b.write(g.shared_types.str())
	b.writeln('\n// V Option_xxx definitions:')
	b.write(g.options.str())
	b.writeln('\n// V json forward decls:')
	b.write(g.json_forward_decls.str())
	b.writeln('\n// V definitions:')
	b.write(g.definitions.str())
	interface_table := g.interface_table()
	if interface_table.len > 0 {
		b.writeln('\n// V interface table:')
		b.write(interface_table)
	}
	if g.gowrappers.len > 0 {
		b.writeln('\n// V gowrappers:')
		b.write(g.gowrappers.str())
	}
	if g.hotcode_definitions.len > 0 {
		b.writeln('\n// V hotcode definitions:')
		b.write(g.hotcode_definitions.str())
	}
	if g.embedded_data.len > 0 {
		b.writeln('\n// V embedded data:')
		b.write(g.embedded_data.str())
	}
	if g.options_typedefs.len > 0 {
		b.writeln('\n// V option typedefs:')
		b.write(g.options_typedefs.str())
	}
	if g.shared_functions.len > 0 {
		b.writeln('\n// V shared type functions:')
		b.write(g.shared_functions.str())
		b.write(c_concurrency_helpers)
	}
	if g.channel_definitions.len > 0 {
		b.writeln('\n// V channel code:')
		b.write(g.channel_definitions.str())
	}
	if g.stringliterals.len > 0 {
		b.writeln('\n// V stringliterals:')
		b.write(g.stringliterals.str())
	}
	if g.auto_str_funcs.len > 0 {
		// if g.pref.build_mode != .build_module {
		b.writeln('\n// V auto str functions:')
		b.write(g.auto_str_funcs.str())
		// }
	}
	if g.auto_fn_definitions.len > 0 {
		for fn_def in g.auto_fn_definitions {
			b.writeln(fn_def)
		}
	}
	if g.anon_fn_definitions.len > 0 {
		for fn_def in g.anon_fn_definitions {
			b.writeln(fn_def)
		}
	}
	b.writeln('\n// V out')
	b.write(g.out.str())
	b.writeln('\n// THE END.')
	g.timers.show('cgen common')
	return b.str()
}

pub fn (g &Gen) hashes() string {
	mut res := c_commit_hash_default.replace('@@@', util.vhash())
	res += c_current_commit_hash_default.replace('@@@', util.githash(g.pref.building_v))
	return res
}

pub fn (mut g Gen) init() {
	if g.pref.custom_prelude != '' {
		g.cheaders.writeln(g.pref.custom_prelude)
	} else if !g.pref.no_preludes {
		g.cheaders.writeln('// Generated by the V compiler')
		tcc_undef_has_include := '
#if defined(__TINYC__) && defined(__has_include)
// tcc does not support has_include properly yet, turn it off completely
#undef __has_include
#endif'
		g.cheaders.writeln(tcc_undef_has_include)
		g.includes.writeln(tcc_undef_has_include)
		g.cheaders.writeln(get_guarded_include_text('<inttypes.h>', 'The C compiler can not find <inttypes.h> . Please install build-essentials')) // int64_t etc
		g.cheaders.writeln(c_builtin_types)
		if g.pref.is_bare {
			g.cheaders.writeln(bare_c_headers)
		} else {
			g.cheaders.writeln(c_headers)
		}
		g.definitions.writeln('void _STR_PRINT_ARG(const char*, char**, int*, int*, int, ...);')
		g.definitions.writeln('string _STR(const char*, int, ...);')
		g.definitions.writeln('string _STR_TMP(const char*, ...);')
	}
	if g.pref.os == .ios {
		g.cheaders.writeln('#define __TARGET_IOS__ 1')
		g.cheaders.writeln('#include <spawn.h>')
	}
	g.write_builtin_types()
	g.write_typedef_types()
	g.write_typeof_functions()
	if g.pref.build_mode != .build_module {
		// _STR functions should not be defined in builtin.o
		g.write_str_fn_definitions()
	}
	g.write_sorted_types()
	g.write_multi_return_types()
	g.definitions.writeln('// end of definitions #endif')
	//
	g.stringliterals.writeln('')
	g.stringliterals.writeln('// >> string literal consts')
	if g.pref.build_mode != .build_module {
		g.stringliterals.writeln('void vinit_string_literals(){')
	}
	if g.pref.compile_defines_all.len > 0 {
		g.comptime_defines.writeln('// V compile time defines by -d or -define flags:')
		g.comptime_defines.writeln('//     All custom defines      : ' +
			g.pref.compile_defines_all.join(','))
		g.comptime_defines.writeln('//     Turned ON custom defines: ' +
			g.pref.compile_defines.join(','))
		for cdefine in g.pref.compile_defines {
			g.comptime_defines.writeln('#define CUSTOM_DEFINE_$cdefine')
		}
		g.comptime_defines.writeln('')
	}
	if g.pref.is_debug || 'debug' in g.pref.compile_defines {
		g.comptime_defines.writeln('#define _VDEBUG (1)')
	}
	if g.pref.is_test || 'test' in g.pref.compile_defines {
		g.comptime_defines.writeln('#define _VTEST (1)')
	}
	if g.pref.autofree {
		g.comptime_defines.writeln('#define _VAUTOFREE (1)')
		// g.comptime_defines.writeln('unsigned char* g_cur_str;')
	}
	if g.pref.prealloc {
		g.comptime_defines.writeln('#define _VPREALLOC (1)')
	}
	if g.pref.is_livemain || g.pref.is_liveshared {
		g.generate_hotcode_reloading_declarations()
	}
	// Obfuscate only functions in the main module for now.
	// Generate the obf_table.
	if g.pref.obfuscate {
		mut i := 0
		// fns
		for key, f in g.table.fns {
			if f.mod != 'main' && key != 'main' { // !key.starts_with('main.') {
				continue
			}
			g.obf_table[key] = '_f$i'
			i++
		}
		// methods
		for type_sym in g.table.types {
			if type_sym.mod != 'main' {
				continue
			}
			for method in type_sym.methods {
				g.obf_table[type_sym.name + '.' + method.name] = '_f$i'
				i++
			}
		}
	}
}

pub fn (mut g Gen) finish() {
	if g.pref.build_mode != .build_module {
		g.stringliterals.writeln('}')
	}
	g.stringliterals.writeln('// << string literal consts')
	g.stringliterals.writeln('')
	if g.pref.is_prof && g.pref.build_mode != .build_module {
		g.gen_vprint_profile_stats()
	}
	if g.pref.is_livemain || g.pref.is_liveshared {
		g.generate_hotcode_reloader_code()
	}
	if g.embed_file_is_prod_mode() && g.embedded_files.len > 0 {
		g.gen_embedded_data()
	}
	if g.pref.is_test {
		g.gen_c_main_for_tests()
	} else {
		g.gen_c_main()
	}
}

pub fn (mut g Gen) write_typeof_functions() {
	g.writeln('')
	g.writeln('// >> typeof() support for sum types')
	for typ in g.table.types {
		if typ.kind == .sum_type {
			sum_info := typ.info as table.SumType
			g.writeln('static char * v_typeof_sumtype_${typ.cname}(int sidx) { /* $typ.name */ ')
			if g.pref.build_mode == .build_module {
				g.writeln('\t\tif( sidx == _v_type_idx_${typ.cname}() ) return "${util.strip_main_name(typ.name)}";')
				for v in sum_info.variants {
					subtype := g.table.get_type_symbol(v)
					g.writeln('\tif( sidx == _v_type_idx_${subtype.cname}() ) return "${util.strip_main_name(subtype.name)}";')
				}
				g.writeln('\treturn "unknown ${util.strip_main_name(typ.name)}";')
			} else {
				tidx := g.table.find_type_idx(typ.name)
				g.writeln('\tswitch(sidx) {')
				g.writeln('\t\tcase $tidx: return "${util.strip_main_name(typ.name)}";')
				for v in sum_info.variants {
					subtype := g.table.get_type_symbol(v)
					g.writeln('\t\tcase $v: return "${util.strip_main_name(subtype.name)}";')
				}
				g.writeln('\t\tdefault: return "unknown ${util.strip_main_name(typ.name)}";')
				g.writeln('\t}')
			}
			g.writeln('}')
		}
	}
	g.writeln('// << typeof() support for sum types')
	g.writeln('')
}

// V type to C typecc
fn (mut g Gen) typ(t table.Type) string {
	styp := g.base_type(t)
	if t.has_flag(.optional) {
		// Register an optional if it's not registered yet
		return g.register_optional(t)
	}
	/*
	if styp.starts_with('C__') {
		return styp[3..]
	}
	*/
	return styp
}

fn (mut g Gen) base_type(t table.Type) string {
	share := t.share()
	mut styp := if share == .atomic_t { t.atomic_typename() } else { g.cc_type(t) }
	if t.has_flag(.shared_f) {
		styp = g.find_or_register_shared(t, styp)
	}
	nr_muls := t.nr_muls()
	if nr_muls > 0 {
		styp += strings.repeat(`*`, nr_muls)
	}
	return styp
}

// TODO this really shouldnt be seperate from typ
// but I(emily) would rather have this generation
// all unified in one place so that it doesnt break
// if one location changes
fn (mut g Gen) optional_type_name(t table.Type) (string, string) {
	base := g.base_type(t)
	mut styp := 'Option_$base'
	if t.is_ptr() {
		styp = styp.replace('*', '_ptr')
	}
	return styp, base
}

fn (g &Gen) optional_type_text(styp string, base string) string {
	x := styp // .replace('*', '_ptr')			// handle option ptrs
	// replace void with something else
	size := if base == 'void' { 'int' } else { base }
	ret := 'struct $x {
	bool ok;
	bool is_none;
	string v_error;
	int ecode;
	byte data[sizeof($size)];
}'
	return ret
}

fn (mut g Gen) register_optional(t table.Type) string {
	// g.typedefs2.writeln('typedef Option $x;')
	styp, base := g.optional_type_name(t)
	if styp !in g.optionals {
		no_ptr := base.replace('*', '_ptr')
		typ := if base == 'void' { 'void*' } else { base }
		g.options_typedefs.writeln('typedef struct {
			$typ  data;
			string error;
			int    ecode;
			bool   ok;
			bool   is_none;
		} Option2_$no_ptr;')
		// println(styp)
		g.typedefs2.writeln('typedef struct $styp $styp;')
		g.options.write(g.optional_type_text(styp, base))
		g.options.writeln(';\n')
		g.optionals << styp.clone()
	}
	return styp
}

fn (mut g Gen) find_or_register_shared(t table.Type, base string) string {
	sh_typ := '__shared__$base'
	t_idx := t.idx()
	if t_idx in g.shareds {
		return sh_typ
	}
	mtx_typ := 'sync__RwMutex'
	g.shared_types.writeln('struct $sh_typ { $base val; $mtx_typ mtx; };')
	g.shared_functions.writeln('static inline voidptr __dup${sh_typ}(voidptr src, int sz) {')
	g.shared_functions.writeln('\t$sh_typ* dest = memdup(src, sz);')
	g.shared_functions.writeln('\tsync__RwMutex_init(&dest->mtx);')
	g.shared_functions.writeln('\treturn dest;')
	g.shared_functions.writeln('}')
	g.typedefs2.writeln('typedef struct $sh_typ $sh_typ;')
	// println('registered shared type $sh_typ')
	g.shareds << t_idx
	return sh_typ
}

fn (mut g Gen) register_chan_pop_optional_call(opt_el_type string, styp string) {
	if opt_el_type !in g.chan_pop_optionals {
		g.chan_pop_optionals << opt_el_type
		g.channel_definitions.writeln('
static inline $opt_el_type __Option_${styp}_popval($styp ch) {
	$opt_el_type _tmp;
	if (sync__Channel_try_pop_priv(ch, _tmp.data, false)) {
		Option _tmp2 = v_error(_SLIT("channel closed"));
		return *($opt_el_type*)&_tmp2;
	}
	_tmp.ok = true; _tmp.is_none = false; _tmp.v_error = (string){.str=(byteptr)""}; _tmp.ecode = 0;
	return _tmp;
}')
	}
}

fn (mut g Gen) register_chan_push_optional_call(el_type string, styp string) {
	if styp !in g.chan_push_optionals {
		g.chan_push_optionals << styp
		g.channel_definitions.writeln('
static inline Option_void __Option_${styp}_pushval($styp ch, $el_type e) {
	if (sync__Channel_try_push_priv(ch, &e, false)) {
		Option _tmp2 = v_error(_SLIT("channel closed"));
		return *(Option_void*)&_tmp2;
	}
	Option_void _tmp = {.ok = true, .is_none = false, .v_error = (string){.str=(byteptr)""}, .ecode = 0};
	return _tmp;
}')
	}
}

// TODO: merge cc_type and cc_type2
// cc_type but without the `struct` prefix
fn (g &Gen) cc_type2(t table.Type) string {
	sym := g.table.get_type_symbol(g.unwrap_generic(t))
	mut styp := sym.cname
	// TODO: this needs to be removed; cgen shouldn't resolve generic types (job of checker)
	if mut sym.info is table.Struct {
		if sym.info.generic_types.len > 0 {
			mut sgtyps := '_T'
			for gt in sym.info.generic_types {
				gts := g.table.get_type_symbol(if gt.has_flag(.generic) {
					g.unwrap_generic(gt)
				} else {
					gt
				})
				sgtyps += '_$gts.cname'
			}
			styp += sgtyps
		}
	} else if mut sym.info is table.MultiReturn {
		// TODO: this doesn't belong here, but makes it working for now
		mut cname := 'multi_return'
		for mr_typ in sym.info.types {
			mr_type_sym := g.table.get_type_symbol(g.unwrap_generic(mr_typ))
			cname += '_$mr_type_sym.cname'
		}
		return cname
	}
	return styp
}

// cc_type returns the Cleaned Concrete Type name, *without ptr*,
// i.e. it's always just Cat, not Cat_ptr:
fn (g &Gen) cc_type(t table.Type) string {
	sym := g.table.get_type_symbol(g.unwrap_generic(t))
	mut styp := g.cc_type2(t)
	if styp.starts_with('C__') {
		styp = styp[3..]
		if sym.kind == .struct_ {
			info := sym.info as table.Struct
			if !info.is_typedef {
				styp = 'struct $styp'
			}
		}
	}
	return styp
}

[inline]
fn (g &Gen) type_sidx(t table.Type) string {
	if g.pref.build_mode == .build_module {
		sym := g.table.get_type_symbol(t)
		return '_v_type_idx_${sym.cname}()'
	}
	return '$t.idx()'
}

//
pub fn (mut g Gen) write_typedef_types() {
	for typ in g.table.types {
		match typ.kind {
			.alias {
				parent := unsafe { &g.table.types[typ.parent_idx] }
				is_c_parent := parent.name.len > 2 && parent.name[0] == `C` && parent.name[1] == `.`
				mut is_typedef := false
				if parent.info is table.Struct {
					is_typedef = parent.info.is_typedef
				}
				parent_styp := if is_c_parent {
					if !is_typedef { 'struct ' + parent.cname[3..] } else { parent.cname[3..] }
				} else {
					parent.cname
				}
				g.type_definitions.writeln('typedef $parent_styp $typ.cname;')
			}
			.array {
				g.type_definitions.writeln('typedef array $typ.cname;')
			}
			.interface_ {
				info := typ.info as table.Interface
				g.type_definitions.writeln('typedef struct {')
				g.type_definitions.writeln('\tvoid* _object;')
				g.type_definitions.writeln('\tint _interface_idx;')
				for field in info.fields {
					styp := g.typ(field.typ)
					cname := c_name(field.name)
					g.type_definitions.writeln('\t$styp* $cname;')
				}
				g.type_definitions.writeln('} ${c_name(typ.name)};')
			}
			.chan {
				if typ.name != 'chan' {
					g.type_definitions.writeln('typedef chan $typ.cname;')
					chan_inf := typ.chan_info()
					chan_elem_type := chan_inf.elem_type
					if !chan_elem_type.has_flag(.generic) {
						el_stype := g.typ(chan_elem_type)
						g.channel_definitions.writeln('
static inline $el_stype __${typ.cname}_popval($typ.cname ch) {
	$el_stype val;
	sync__Channel_try_pop_priv(ch, &val, false);
	return val;
}')
						g.channel_definitions.writeln('
static inline void __${typ.cname}_pushval($typ.cname ch, $el_stype val) {
	sync__Channel_try_push_priv(ch, &val, false);
}')
					}
				}
			}
			.map {
				g.type_definitions.writeln('typedef map $typ.cname;')
			}
			.function {
				g.write_fn_typesymbol_declaration(typ)
			}
			else {
				continue
			}
		}
	}
}

pub fn (mut g Gen) write_fn_typesymbol_declaration(sym table.TypeSymbol) {
	info := sym.info as table.FnType
	func := info.func
	is_fn_sig := func.name == ''
	not_anon := !info.is_anon
	if !info.has_decl && (not_anon || is_fn_sig) && !func.return_type.has_flag(.generic) {
		fn_name := sym.cname
		g.type_definitions.write('typedef ${g.typ(func.return_type)} (*$fn_name)(')
		for i, param in func.params {
			g.type_definitions.write(g.typ(param.typ))
			if i < func.params.len - 1 {
				g.type_definitions.write(',')
			}
		}
		g.type_definitions.writeln(');')
	}
}

pub fn (mut g Gen) write_multi_return_types() {
	g.typedefs.writeln('\n// BEGIN_multi_return_typedefs')
	g.type_definitions.writeln('\n// BEGIN_multi_return_structs')
	for sym in g.table.types {
		if sym.kind != .multi_return {
			continue
		}
		info := sym.mr_info()
		if info.types.filter(it.has_flag(.generic)).len > 0 {
			continue
		}
		g.typedefs.writeln('typedef struct $sym.cname $sym.cname;')
		g.type_definitions.writeln('struct $sym.cname {')
		for i, mr_typ in info.types {
			type_name := g.typ(mr_typ)
			g.type_definitions.writeln('\t$type_name arg$i;')
		}
		g.type_definitions.writeln('};\n')
	}
	g.typedefs.writeln('// END_multi_return_typedefs\n')
	g.type_definitions.writeln('// END_multi_return_structs\n')
}

pub fn (mut g Gen) write(s string) {
	$if trace_gen ? {
		eprintln('gen file: ${g.file.path:-30} | last_fn_c_name: ${g.last_fn_c_name:-45} | write: $s')
	}
	if g.indent > 0 && g.empty_line {
		if g.indent < c.tabs.len {
			g.out.write(c.tabs[g.indent])
		} else {
			for _ in 0 .. g.indent {
				g.out.write('\t')
			}
		}
	}
	g.out.write(s)
	g.empty_line = false
}

pub fn (mut g Gen) writeln(s string) {
	$if trace_gen ? {
		eprintln('gen file: ${g.file.path:-30} | last_fn_c_name: ${g.last_fn_c_name:-45} | writeln: $s')
	}
	if g.indent > 0 && g.empty_line {
		if g.indent < c.tabs.len {
			g.out.write(c.tabs[g.indent])
		} else {
			for _ in 0 .. g.indent {
				g.out.write('\t')
			}
		}
	}
	g.out.writeln(s)
	g.empty_line = true
}

pub fn (mut g Gen) new_tmp_var() string {
	g.tmp_count++
	return '_t$g.tmp_count'
}

pub fn (mut g Gen) current_tmp_var() string {
	return '_t$g.tmp_count'
}

/*
pub fn (mut g Gen) new_tmp_var2() string {
	g.tmp_count2++
	return '_tt$g.tmp_count2'
}
*/
pub fn (mut g Gen) reset_tmp_count() {
	g.tmp_count = 0
}

fn (mut g Gen) decrement_inside_ternary() {
	key := g.inside_ternary.str()
	for name in g.ternary_level_names[key] {
		g.ternary_names.delete(name)
	}
	g.ternary_level_names.delete(key)
	g.inside_ternary--
}

fn (mut g Gen) stmts(stmts []ast.Stmt) {
	g.stmts_with_tmp_var(stmts, '')
}

// tmp_var is used in `if` expressions only
fn (mut g Gen) stmts_with_tmp_var(stmts []ast.Stmt, tmp_var string) {
	g.indent++
	if g.inside_ternary > 0 {
		g.write('(')
	}
	for i, stmt in stmts {
		if i == stmts.len - 1 && tmp_var != '' {
			// Handle if expressions, set the value of the last expression to the temp var.
			g.stmt_path_pos << g.out.len
			g.skip_stmt_pos = true
			g.write('$tmp_var = ')
		}
		g.stmt(stmt)
		g.skip_stmt_pos = false
		if g.inside_ternary > 0 && i < stmts.len - 1 {
			g.write(',')
		}
	}
	g.indent--
	if g.inside_ternary > 0 {
		g.write('')
		g.write(')')
	}
	if g.is_autofree && !g.inside_vweb_tmpl && stmts.len > 0 {
		// use the first stmt to get the scope
		stmt := stmts[0]
		// stmt := stmts[stmts.len-1]
		if stmt !is ast.FnDecl && g.inside_ternary == 0 {
			// g.writeln('// autofree scope')
			// g.writeln('// autofree_scope_vars($stmt.position().pos) | ${typeof(stmt)}')
			// go back 1 position is important so we dont get the
			// internal scope of for loops and possibly other nodes
			// g.autofree_scope_vars(stmt.position().pos - 1)
			mut stmt_pos := stmt.position()
			if stmt_pos.pos == 0 {
				// Do not autofree if the position is 0, since the correct scope won't be found.
				// Report a bug, since position shouldn't be 0 for most nodes.
				if stmt is ast.Module {
					return
				}
				if stmt is ast.ExprStmt {
					// For some reason ExprStmt.pos is 0 when ExprStmt.expr is comp if expr
					// Extract the pos. TODO figure out why and fix.
					stmt_pos = stmt.expr.position()
				}
				if stmt_pos.pos == 0 {
					print('autofree: first stmt pos = 0. ')
					println(stmt.type_name())
					return
				}
			}
			g.autofree_scope_vars(stmt_pos.pos - 1, stmt_pos.line_nr, false)
		}
	}
}

[inline]
fn (mut g Gen) write_v_source_line_info(pos token.Position) {
	if g.inside_ternary == 0 && g.pref.is_vlines && g.is_vlines_enabled {
		nline := pos.line_nr + 1
		lineinfo := '\n#line $nline "$g.vlines_path"'
		g.writeln(lineinfo)
	}
}

fn (mut g Gen) stmt(node ast.Stmt) {
	if !g.skip_stmt_pos {
		g.stmt_path_pos << g.out.len
	}
	defer {
	}
	// println('g.stmt()')
	// g.writeln('//// stmt start')
	match node {
		ast.AssertStmt {
			g.write_v_source_line_info(node.pos)
			g.gen_assert_stmt(node)
		}
		ast.AssignStmt {
			g.write_v_source_line_info(node.pos)
			g.gen_assign_stmt(node)
		}
		ast.Block {
			if node.is_unsafe {
				g.writeln('{ // Unsafe block')
			} else {
				g.writeln('{')
			}
			g.stmts(node.stmts)
			g.writeln('}')
		}
		ast.BranchStmt {
			g.write_v_source_line_info(node.pos)
			if node.label != '' {
				if node.kind == .key_break {
					g.writeln('goto ${node.label}__break;')
				} else {
					// assert node.kind == .key_continue
					g.writeln('goto ${node.label}__continue;')
				}
			} else {
				// continue or break
				if g.is_autofree && !g.is_builtin_mod {
					g.writeln('// free before continue/break')
					g.autofree_scope_vars_stop(node.pos.pos - 1, node.pos.line_nr, true,
						g.branch_parent_pos)
				}
				g.writeln('$node.kind;')
			}
		}
		ast.ConstDecl {
			g.write_v_source_line_info(node.pos)
			// if g.pref.build_mode != .build_module {
			g.const_decl(node)
			// }
		}
		ast.CompFor {
			g.comp_for(node)
		}
		ast.DeferStmt {
			mut defer_stmt := node
			defer_stmt.ifdef = g.defer_ifdef
			g.writeln('${g.defer_flag_var(defer_stmt)} = true;')
			g.defer_stmts << defer_stmt
		}
		ast.EnumDecl {
			enum_name := util.no_dots(node.name)
			is_flag := node.is_flag
			g.enum_typedefs.writeln('typedef enum {')
			mut cur_enum_expr := ''
			mut cur_enum_offset := 0
			for i, field in node.fields {
				g.enum_typedefs.write('\t${enum_name}_$field.name')
				if field.has_expr {
					g.enum_typedefs.write(' = ')
					pos := g.out.len
					g.expr(field.expr)
					expr_str := g.out.after(pos)
					g.out.go_back(expr_str.len)
					g.enum_typedefs.write(expr_str)
					cur_enum_expr = expr_str
					cur_enum_offset = 0
				} else if is_flag {
					g.enum_typedefs.write(' = ')
					cur_enum_expr = '1 << $i'
					g.enum_typedefs.write((1 << i).str())
					cur_enum_offset = 0
				}
				cur_value := if cur_enum_offset > 0 {
					'$cur_enum_expr+$cur_enum_offset'
				} else {
					cur_enum_expr
				}
				g.enum_typedefs.writeln(', // $cur_value')
				cur_enum_offset++
			}
			g.enum_typedefs.writeln('} $enum_name;\n')
		}
		ast.ExprStmt {
			g.write_v_source_line_info(node.pos)
			// af := g.autofree && node.expr is ast.CallExpr && !g.is_builtin_mod
			// if af {
			// g.autofree_call_pregen(node.expr as ast.CallExpr)
			// }
			g.expr(node.expr)
			// if af {
			// g.autofree_call_postgen()
			// }
			if g.inside_ternary == 0 && !node.is_expr && !(node.expr is ast.IfExpr) {
				g.writeln(';')
			}
		}
		ast.FnDecl {
			g.gen_attrs(node.attrs)
			// g.tmp_count = 0 TODO
			mut skip := false
			pos := g.out.buf.len
			should_bundle_module := util.should_bundle_module(node.mod)
			if g.pref.build_mode == .build_module {
				// if node.name.contains('parse_text') {
				// println('!!! $node.name mod=$node.mod, built=$g.module_built')
				// }
				// TODO true for not just "builtin"
				// TODO: clean this up
				mod := if g.is_builtin_mod { 'builtin' } else { node.name.all_before_last('.') }
				if (mod != g.module_built && node.mod != g.module_built.after('/'))
					|| should_bundle_module {
					// Skip functions that don't have to be generated for this module.
					// println('skip bm $node.name mod=$node.mod module_built=$g.module_built')
					skip = true
				}
				if g.is_builtin_mod && g.module_built == 'builtin' && node.mod == 'builtin' {
					skip = false
				}
				if !skip && g.pref.is_verbose {
					println('build module `$g.module_built` fn `$node.name`')
				}
			}
			if g.pref.use_cache {
				// We are using prebuilt modules, we do not need to generate
				// their functions in main.c.
				if node.mod != 'main' && node.mod != 'help' && !should_bundle_module
					&& !g.pref.is_test && node.generic_params.len == 0 {
					skip = true
				}
			}
			keep_fn_decl := g.fn_decl
			g.fn_decl = &node
			if node.name == 'main.main' {
				g.has_main = true
			}
			if node.name == 'backtrace' || node.name == 'backtrace_symbols'
				|| node.name == 'backtrace_symbols_fd' {
				g.write('\n#ifndef __cplusplus\n')
			}
			g.gen_fn_decl(node, skip)
			if node.name == 'backtrace' || node.name == 'backtrace_symbols'
				|| node.name == 'backtrace_symbols_fd' {
				g.write('\n#endif\n')
			}
			g.fn_decl = keep_fn_decl
			if skip {
				g.out.go_back_to(pos)
			}
			if node.language != .c {
				g.writeln('')
			}
		}
		ast.ForCStmt {
			prev_branch_parent_pos := g.branch_parent_pos
			g.branch_parent_pos = node.pos.pos
			g.write_v_source_line_info(node.pos)
			g.is_vlines_enabled = false
			if node.label.len > 0 {
				g.writeln('$node.label:')
			}
			g.write('for (')
			if !node.has_init {
				g.write('; ')
			} else {
				g.stmt(node.init)
				// Remove excess return and add space
				if g.out.last_n(1) == '\n' {
					g.out.go_back(1)
					g.empty_line = false
					g.write(' ')
				}
			}
			if node.has_cond {
				g.expr(node.cond)
			}
			g.write('; ')
			if node.has_inc {
				g.stmt(node.inc)
			}
			g.writeln(') {')
			g.is_vlines_enabled = true
			g.stmts(node.stmts)
			if node.label.len > 0 {
				g.writeln('${node.label}__continue: {}')
			}
			g.writeln('}')
			if node.label.len > 0 {
				g.writeln('${node.label}__break: {}')
			}
			g.branch_parent_pos = prev_branch_parent_pos
		}
		ast.ForInStmt {
			prev_branch_parent_pos := g.branch_parent_pos
			g.branch_parent_pos = node.pos.pos
			g.write_v_source_line_info(node.pos)
			g.for_in(node)
			g.branch_parent_pos = prev_branch_parent_pos
		}
		ast.ForStmt {
			prev_branch_parent_pos := g.branch_parent_pos
			g.branch_parent_pos = node.pos.pos
			g.write_v_source_line_info(node.pos)
			g.is_vlines_enabled = false
			if node.label.len > 0 {
				g.writeln('$node.label:')
			}
			g.writeln('for (;;) {')
			if !node.is_inf {
				g.indent++
				g.stmt_path_pos << g.out.len
				g.write('if (!(')
				g.expr(node.cond)
				g.writeln(')) break;')
				g.indent--
			}
			g.is_vlines_enabled = true
			g.stmts(node.stmts)
			if node.label.len > 0 {
				g.writeln('\t${node.label}__continue: {}')
			}
			g.writeln('}')
			if node.label.len > 0 {
				g.writeln('${node.label}__break: {}')
			}
			g.branch_parent_pos = prev_branch_parent_pos
		}
		ast.GlobalDecl {
			g.global_decl(node)
		}
		ast.GoStmt {
			g.go_stmt(node, false)
		}
		ast.GotoLabel {
			g.writeln('$node.name: {}')
		}
		ast.GotoStmt {
			g.writeln('goto $node.name;')
		}
		ast.HashStmt {
			// #include etc
			if node.kind == 'include' {
				mut missing_message := 'Header file $node.main, needed for module `$node.mod` was not found.'
				if node.msg != '' {
					missing_message += ' ${node.msg}.'
				} else {
					missing_message += ' Please install the corresponding development headers.'
				}
				mut guarded_include := get_guarded_include_text(node.main, missing_message)
				if node.main == '<errno.h>' {
					// fails with musl-gcc and msvc; but an unguarded include works:
					guarded_include = '#include $node.main'
				}
				if node.main.contains('.m') {
					// Objective C code import, include it after V types, so that e.g. `string` is
					// available there
					g.definitions.writeln('// added by module `$node.mod`:')
					g.definitions.writeln(guarded_include)
				} else {
					g.includes.writeln('// added by module `$node.mod`:')
					g.includes.writeln(guarded_include)
				}
			} else if node.kind == 'define' {
				g.includes.writeln('// defined by module `$node.mod` in file `$node.source_file`:')
				g.includes.writeln('#define $node.main')
			}
		}
		ast.Import {}
		ast.InterfaceDecl {
			// definitions are sorted and added in write_types
		}
		ast.Module {
			// g.is_builtin_mod = node.name == 'builtin'
			g.is_builtin_mod = node.name in ['builtin', 'os', 'strconv', 'strings', 'gg']
			// g.cur_mod = node.name
			g.cur_mod = node
		}
		ast.Return {
			g.write_defer_stmts_when_needed()
			// af := g.autofree && node.exprs.len > 0 && node.exprs[0] is ast.CallExpr && !g.is_builtin_mod
			/*
			af := g.autofree && !g.is_builtin_mod
			if false && af {
				g.writeln('// ast.Return free')
				g.autofree_scope_vars(node.pos.pos - 1, node.pos.line_nr, true)
				g.writeln('// ast.Return free_end2')
			}
			*/
			g.return_statement(node)
		}
		ast.SqlStmt {
			g.sql_stmt(node)
		}
		ast.StructDecl {
			name := if node.language == .c { util.no_dots(node.name) } else { c_name(node.name) }
			// TODO For some reason, build fails with autofree with this line
			// as it's only informative, comment it for now
			// g.gen_attrs(node.attrs)
			// g.writeln('typedef struct {')
			// for field in it.fields {
			// field_type_sym := g.table.get_type_symbol(field.typ)
			// g.writeln('\t$field_type_sym.name $field.name;')
			// }
			// g.writeln('} $name;')
			if node.language == .c {
				return
			}
			if node.is_union {
				g.typedefs.writeln('typedef union $name $name;')
			} else {
				g.typedefs.writeln('typedef struct $name $name;')
			}
		}
		ast.TypeDecl {
			g.writeln('// TypeDecl')
		}
	}
	if !g.skip_stmt_pos { // && g.stmt_path_pos.len > 0 {
		g.stmt_path_pos.delete_last()
	}
	// If we have temporary string exprs to free after this statement, do it. e.g.:
	// `foo('a' + 'b')` => `tmp := 'a' + 'b'; foo(tmp); string_free(&tmp);`
	if g.is_autofree {
		// if node is ast.ExprStmt {&& node.expr is ast.CallExpr {
		if node !is ast.FnDecl {
			// p := node.position()
			// g.autofree_call_postgen(p.pos)
		}
	}
}

fn (mut g Gen) write_defer_stmts() {
	for defer_stmt in g.defer_stmts {
		g.writeln('// Defer begin')
		g.writeln('if (${g.defer_flag_var(defer_stmt)} == true) {')
		g.indent++
		if defer_stmt.ifdef.len > 0 {
			g.writeln(defer_stmt.ifdef)
			g.stmts(defer_stmt.stmts)
			g.writeln('')
			g.writeln('#endif')
		} else {
			g.indent--
			g.stmts(defer_stmt.stmts)
			g.indent++
		}
		g.indent--
		g.writeln('}')
		g.writeln('// Defer end')
	}
}

fn (mut g Gen) for_in(it ast.ForInStmt) {
	if it.label.len > 0 {
		g.writeln('\t$it.label: {}')
	}
	if it.is_range {
		// `for x in 1..10 {`
		i := if it.val_var == '_' { g.new_tmp_var() } else { c_name(it.val_var) }
		g.write('for (int $i = ')
		g.expr(it.cond)
		g.write('; $i < ')
		g.expr(it.high)
		g.writeln('; ++$i) {')
	} else if it.kind == .array {
		// `for num in nums {`
		g.writeln('// FOR IN array')
		styp := g.typ(it.val_type)
		val_sym := g.table.get_type_symbol(it.val_type)
		tmp := g.new_tmp_var()
		g.write(g.typ(it.cond_type))
		g.write(' $tmp = ')
		g.expr(it.cond)
		g.writeln(';')
		i := if it.key_var in ['', '_'] { g.new_tmp_var() } else { it.key_var }
		op_field := if it.cond_type.is_ptr() { '->' } else { '.' } +
			if it.cond_type.share() == .shared_t { 'val.' } else { '' }
		g.writeln('for (int $i = 0; $i < $tmp${op_field}len; ++$i) {')
		if it.val_var != '_' {
			if val_sym.kind == .function {
				g.write('\t')
				g.write_fn_ptr_decl(val_sym.info as table.FnType, c_name(it.val_var))
				g.writeln(' = ((voidptr*)$tmp${op_field}data)[$i];')
			} else {
				// If val is mutable (pointer behind the scenes), we need to generate
				// `int* val = ((int*)arr.data) + i;`
				// instead of
				// `int* val = ((int**)arr.data)[i];`
				// right := if it.val_is_mut { styp } else { styp + '*' }
				right := if it.val_is_mut {
					'(($styp)$tmp${op_field}data) + $i'
				} else {
					'(($styp*)$tmp${op_field}data)[$i]'
				}
				g.writeln('\t$styp ${c_name(it.val_var)} = $right;')
			}
		}
	} else if it.kind == .array_fixed {
		atmp := g.new_tmp_var()
		atmp_type := g.typ(it.cond_type).trim('*')
		if it.cond_type.is_ptr() || it.cond is ast.ArrayInit {
			if !it.cond.is_lvalue() {
				g.write('$atmp_type *$atmp = (($atmp_type)')
			} else {
				g.write('$atmp_type *$atmp = (')
			}
			g.expr(it.cond)
			g.writeln(');')
		}
		i := if it.key_var in ['', '_'] { g.new_tmp_var() } else { it.key_var }
		cond_sym := g.table.get_type_symbol(it.cond_type)
		info := cond_sym.info as table.ArrayFixed
		g.writeln('for (int $i = 0; $i != $info.size; ++$i) {')
		if it.val_var != '_' {
			val_sym := g.table.get_type_symbol(it.val_type)
			if val_sym.kind == .function {
				g.write('\t')
				g.write_fn_ptr_decl(val_sym.info as table.FnType, c_name(it.val_var))
			} else {
				styp := g.typ(it.val_type)
				g.write('\t$styp ${c_name(it.val_var)}')
			}
			addr := if it.val_is_mut { '&' } else { '' }
			if it.cond_type.is_ptr() || it.cond is ast.ArrayInit {
				g.writeln(' = ${addr}(*$atmp)[$i];')
			} else {
				g.write(' = $addr')
				g.expr(it.cond)
				g.writeln('[$i];')
			}
		}
	} else if it.kind == .map {
		// `for key, val in map {
		g.writeln('// FOR IN map')
		idx := g.new_tmp_var()
		atmp := g.new_tmp_var()
		arw_or_pt := if it.cond_type.is_ptr() { '->' } else { '.' }
		g.write(g.typ(it.cond_type))
		g.write(' $atmp = ')
		g.expr(it.cond)
		g.writeln(';')
		g.writeln('for (int $idx = 0; $idx < $atmp${arw_or_pt}key_values.len; ++$idx) {')
		// TODO: don't have this check when the map has no deleted elements
		g.writeln('\tif (!DenseArray_has_index(&$atmp${arw_or_pt}key_values, $idx)) {continue;}')
		if it.key_var != '_' {
			key_styp := g.typ(it.key_type)
			key := c_name(it.key_var)
			g.writeln('\t$key_styp $key = /*key*/ *($key_styp*)DenseArray_key(&$atmp${arw_or_pt}key_values, $idx);')
			// TODO: analyze whether it.key_type has a .clone() method and call .clone() for all types:
			if it.key_type == table.string_type {
				g.writeln('\t$key = string_clone($key);')
			}
		}
		if it.val_var != '_' {
			val_sym := g.table.get_type_symbol(it.val_type)
			if val_sym.kind == .function {
				g.write('\t')
				g.write_fn_ptr_decl(val_sym.info as table.FnType, c_name(it.val_var))
				g.write(' = (*(voidptr*)')
			} else {
				val_styp := g.typ(it.val_type)
				if it.val_type.is_ptr() {
					g.write('\t$val_styp ${c_name(it.val_var)} = &(*($val_styp)')
				} else {
					g.write('\t$val_styp ${c_name(it.val_var)} = (*($val_styp*)')
				}
			}
			g.writeln('DenseArray_value(&$atmp${arw_or_pt}key_values, $idx));')
		}
		if it.val_is_mut {
			g.for_in_mut_val_name = it.val_var
		}
		g.stmts(it.stmts)
		if it.val_is_mut {
			g.for_in_mut_val_name = ''
		}
		if it.key_type == table.string_type && !g.is_builtin_mod {
			// g.writeln('string_free(&$key);')
		}
		if it.label.len > 0 {
			g.writeln('\t${it.label}__continue: {}')
		}
		g.writeln('}')
		if it.label.len > 0 {
			g.writeln('\t${it.label}__break: {}')
		}
		return
	} else if it.kind == .string {
		i := if it.key_var in ['', '_'] { g.new_tmp_var() } else { it.key_var }
		g.write('for (int $i = 0; $i < ')
		g.expr(it.cond)
		g.writeln('.len; ++$i) {')
		if it.val_var != '_' {
			g.write('\tbyte ${c_name(it.val_var)} = ')
			g.expr(it.cond)
			g.writeln('.str[$i];')
		}
	} else if it.kind == .struct_ {
		cond_type_sym := g.table.get_type_symbol(it.cond_type)
		next_fn := cond_type_sym.find_method('next') or {
			verror('`next` method not found')
			return
		}
		ret_typ := next_fn.return_type
		g.writeln('while (1) {')
		t := g.new_tmp_var()
		receiver_styp := g.typ(next_fn.params[0].typ)
		fn_name := receiver_styp.replace_each(['*', '', '.', '__']) + '_next'
		g.write('\t${g.typ(ret_typ)} $t = ${fn_name}(')
		if !it.cond_type.is_ptr() {
			g.write('&')
		}
		g.expr(it.cond)
		g.writeln(');')
		g.writeln('\tif (!${t}.ok) { break; }')
		val := if it.val_var in ['', '_'] { g.new_tmp_var() } else { it.val_var }
		val_styp := g.typ(it.val_type)
		g.writeln('\t$val_styp $val = *($val_styp*)${t}.data;')
	} else {
		s := g.table.type_to_str(it.cond_type)
		g.error('for in: unhandled symbol `$it.cond` of type `$s`', it.pos)
	}
	if it.val_is_mut {
		g.for_in_mut_val_name = it.val_var
	}
	g.stmts(it.stmts)
	if it.val_is_mut {
		g.for_in_mut_val_name = ''
	}
	if it.label.len > 0 {
		g.writeln('\t${it.label}__continue: {}')
	}
	g.writeln('}')
	if it.label.len > 0 {
		g.writeln('\t${it.label}__break: {}')
	}
}

// use instead of expr() when you need to cast to a different type
fn (mut g Gen) expr_with_cast(expr ast.Expr, got_type_raw table.Type, expected_type table.Type) {
	got_type := g.table.mktyp(got_type_raw)
	exp_sym := g.table.get_type_symbol(expected_type)
	expected_is_ptr := expected_type.is_ptr()
	got_is_ptr := got_type.is_ptr()
	got_sym := g.table.get_type_symbol(got_type)
	if exp_sym.kind == .interface_ && got_type_raw.idx() != expected_type.idx()
		&& !expected_type.has_flag(.optional) {
		got_styp := g.cc_type(got_type)
		exp_styp := g.cc_type(expected_type)
		g.write('I_${got_styp}_to_Interface_$exp_styp')
		if expected_type.is_ptr() {
			g.write('_ptr')
		}
		g.write('(')
		if !got_type.is_ptr() {
			g.write('&')
		}
		g.expr(expr)
		g.write(')')
		return
	}
	// cast to sum type
	exp_styp := g.typ(expected_type)
	got_styp := g.typ(got_type)
	if expected_type != table.void_type {
		expected_deref_type := if expected_is_ptr { expected_type.deref() } else { expected_type }
		got_deref_type := if got_is_ptr { got_type.deref() } else { got_type }
		if g.table.sumtype_has_variant(expected_deref_type, got_deref_type) {
			// got_idx := got_type.idx()
			got_sidx := g.type_sidx(got_type)
			// TODO: do we need 1-3?
			if expected_is_ptr && got_is_ptr {
				exp_der_styp := g.typ(expected_deref_type)
				g.write('/* sum type cast 1 */ ($exp_styp) memdup(&($exp_der_styp){._$got_sym.cname = ')
				g.expr(expr)
				g.write(', .typ = $got_sidx /* $got_sym.name */}, sizeof($exp_der_styp))')
			} else if expected_is_ptr {
				exp_der_styp := g.typ(expected_deref_type)
				g.write('/* sum type cast 2 */ ($exp_styp) memdup(&($exp_der_styp){._$got_sym.cname = memdup(&($got_styp[]){')
				g.expr(expr)
				g.write('}, sizeof($got_styp)), .typ = $got_sidx /* $got_sym.name */}, sizeof($exp_der_styp))')
			} else if got_is_ptr {
				g.write('/* sum type cast 3 */ ($exp_styp){._$got_sym.cname = ')
				g.expr(expr)
				g.write(', .typ = $got_sidx /* $got_sym.name */}')
			} else {
				mut is_already_sum_type := false
				scope := g.file.scope.innermost(expr.position().pos)
				if expr is ast.Ident {
					if v := scope.find_var(expr.name) {
						if v.sum_type_casts.len > 0 {
							is_already_sum_type = true
						}
					}
				} else if expr is ast.SelectorExpr {
					if _ := scope.find_struct_field(expr.expr_type, expr.field_name) {
						is_already_sum_type = true
					}
				}
				if is_already_sum_type {
					// Don't create a new sum type wrapper if there is already one
					g.prevent_sum_type_unwrapping_once = true
					g.expr(expr)
				} else {
					g.write('/* sum type cast 4 */ ($exp_styp){._$got_sym.cname = memdup(&($got_styp[]){')
					g.expr(expr)
					g.write('}, sizeof($got_styp)), .typ = $got_sidx /* $got_sym.name */}')
				}
			}
			return
		}
	}
	// Generic dereferencing logic
	neither_void := table.voidptr_type !in [got_type, expected_type]
	to_shared := expected_type.has_flag(.shared_f) && !got_type_raw.has_flag(.shared_f)
		&& !expected_type.has_flag(.optional)
	// from_shared := got_type_raw.has_flag(.shared_f) && !expected_type.has_flag(.shared_f)
	if to_shared {
		shared_styp := exp_styp[0..exp_styp.len - 1] // `shared` implies ptr, so eat one `*`
		if got_type_raw.is_ptr() {
			g.error('cannot convert reference to `shared`', expr.position())
		}
		if exp_sym.kind == .array {
			g.writeln('($shared_styp*)__dup_shared_array(&($shared_styp){.val = ')
		} else if exp_sym.kind == .map {
			g.writeln('($shared_styp*)__dup_shared_map(&($shared_styp){.val = ')
		} else {
			g.writeln('($shared_styp*)__dup${shared_styp}(&($shared_styp){.val = ')
		}
		g.expr(expr)
		g.writeln('}, sizeof($shared_styp))')
		return
	}
	if got_is_ptr && !expected_is_ptr && neither_void
		&& exp_sym.kind !in [.interface_, .placeholder] {
		got_deref_type := got_type.deref()
		deref_sym := g.table.get_type_symbol(got_deref_type)
		deref_will_match := expected_type in [got_type, got_deref_type, deref_sym.parent_idx]
		got_is_opt := got_type.has_flag(.optional)
		if deref_will_match || got_is_opt {
			g.write('*')
		}
	}
	// no cast
	g.expr(expr)
}

// cestring returns a V string, properly escaped for embeddeding in a C string literal.
fn cestring(s string) string {
	return s.replace('\\', '\\\\').replace('"', "'")
}

// ctoslit returns a '_SLIT("$s")' call, where s is properly escaped.
fn ctoslit(s string) string {
	return '_SLIT("' + cestring(s) + '")'
}

fn (mut g Gen) gen_attrs(attrs []table.Attr) {
	for attr in attrs {
		g.writeln('// Attr: [$attr.name]')
	}
}

fn (mut g Gen) gen_assert_stmt(original_assert_statement ast.AssertStmt) {
	mut a := original_assert_statement
	g.writeln('// assert')
	if mut a.expr is ast.InfixExpr {
		if mut a.expr.left is ast.CallExpr {
			a.expr.left = g.new_ctemp_var_then_gen(a.expr.left, a.expr.left_type)
		}
		if mut a.expr.right is ast.CallExpr {
			a.expr.right = g.new_ctemp_var_then_gen(a.expr.right, a.expr.right_type)
		}
	}
	g.inside_ternary++
	if g.is_test {
		g.write('if (')
		g.expr(a.expr)
		g.write(')')
		g.decrement_inside_ternary()
		g.writeln(' {')
		g.writeln('\tg_test_oks++;')
		metaname_ok := g.gen_assert_metainfo(a)
		g.writeln('\tmain__cb_assertion_ok(&$metaname_ok);')
		g.writeln('} else {')
		g.writeln('\tg_test_fails++;')
		metaname_fail := g.gen_assert_metainfo(a)
		g.writeln('\tmain__cb_assertion_failed(&$metaname_fail);')
		g.writeln('\tlongjmp(g_jump_buffer, 1);')
		g.writeln('\t// TODO')
		g.writeln('\t// Maybe print all vars in a test function if it fails?')
		g.writeln('}')
	} else {
		g.write('if (!(')
		g.expr(a.expr)
		g.write('))')
		g.decrement_inside_ternary()
		g.writeln(' {')
		metaname_panic := g.gen_assert_metainfo(a)
		g.writeln('\t__print_assert_failure(&$metaname_panic);')
		g.writeln('\tv_panic(_SLIT("Assertion failed..."));')
		g.writeln('}')
	}
}

fn cnewlines(s string) string {
	return s.replace('\n', r'\n')
}

fn (mut g Gen) gen_assert_metainfo(a ast.AssertStmt) string {
	mod_path := cestring(g.file.path)
	fn_name := g.fn_decl.name
	line_nr := a.pos.line_nr
	src := cestring(a.expr.str())
	metaname := 'v_assert_meta_info_$g.new_tmp_var()'
	g.writeln('\tVAssertMetaInfo $metaname = {0};')
	g.writeln('\t${metaname}.fpath = ${ctoslit(mod_path)};')
	g.writeln('\t${metaname}.line_nr = $line_nr;')
	g.writeln('\t${metaname}.fn_name = ${ctoslit(fn_name)};')
	g.writeln('\t${metaname}.src = ${cnewlines(ctoslit(src))};')
	match mut a.expr {
		ast.InfixExpr {
			g.writeln('\t${metaname}.op = ${ctoslit(a.expr.op.str())};')
			g.writeln('\t${metaname}.llabel = ${cnewlines(ctoslit(a.expr.left.str()))};')
			g.writeln('\t${metaname}.rlabel = ${cnewlines(ctoslit(a.expr.right.str()))};')
			g.write('\t${metaname}.lvalue = ')
			g.gen_assert_single_expr(a.expr.left, a.expr.left_type)
			g.writeln(';')
			//
			g.write('\t${metaname}.rvalue = ')
			g.gen_assert_single_expr(a.expr.right, a.expr.right_type)
			g.writeln(';')
		}
		ast.CallExpr {
			g.writeln('\t${metaname}.op = _SLIT("call");')
		}
		else {}
	}
	return metaname
}

fn (mut g Gen) gen_assert_single_expr(e ast.Expr, t table.Type) {
	unknown_value := '*unknown value*'
	match e {
		ast.CastExpr, ast.IndexExpr, ast.MatchExpr {
			g.write(ctoslit(unknown_value))
		}
		ast.PrefixExpr {
			if e.right is ast.CastExpr {
				// TODO: remove this check;
				// vlib/builtin/map_test.v (a map of &int, set to &int(0)) fails
				// without special casing ast.CastExpr here
				g.write(ctoslit(unknown_value))
			} else {
				g.gen_expr_to_string(e, t)
			}
		}
		ast.Type {
			sym := g.table.get_type_symbol(t)
			g.write(ctoslit('$sym.name'))
		}
		else {
			g.gen_expr_to_string(e, t)
		}
	}
	g.write(' /* typeof: ' + e.type_name() + ' type: ' + t.str() + ' */ ')
}

fn (mut g Gen) write_fn_ptr_decl(func &table.FnType, ptr_name string) {
	ret_styp := g.typ(func.func.return_type)
	g.write('$ret_styp (*$ptr_name) (')
	arg_len := func.func.params.len
	for i, arg in func.func.params {
		arg_styp := g.typ(arg.typ)
		g.write('$arg_styp $arg.name')
		if i < arg_len - 1 {
			g.write(', ')
		}
	}
	g.write(')')
}

// TODO this function is scary. Simplify/split up.
fn (mut g Gen) gen_assign_stmt(assign_stmt ast.AssignStmt) {
	if assign_stmt.is_static {
		g.write('static ')
	}
	mut return_type := table.void_type
	is_decl := assign_stmt.op == .decl_assign
	op := if is_decl { token.Kind.assign } else { assign_stmt.op }
	right_expr := assign_stmt.right[0]
	match right_expr {
		ast.CallExpr { return_type = right_expr.return_type }
		ast.MatchExpr { return_type = right_expr.return_type }
		ast.IfExpr { return_type = right_expr.typ }
		else {}
	}
	// Free the old value assigned to this string var (only if it's `str = [new value]`
	// or `x.str = [new value]` )
	mut af := g.is_autofree && !g.is_builtin_mod && assign_stmt.op == .assign
		&& assign_stmt.left_types.len == 1
		&& (assign_stmt.left[0] is ast.Ident || assign_stmt.left[0] is ast.SelectorExpr)
	// assign_stmt.left_types[0] in [table.string_type, table.array_type] &&
	mut sref_name := ''
	mut type_to_free := ''
	if af {
		first_left_type := assign_stmt.left_types[0]
		first_left_sym := g.table.get_type_symbol(assign_stmt.left_types[0])
		if first_left_type == table.string_type || first_left_sym.kind == .array {
			type_to_free = if first_left_type == table.string_type { 'string' } else { 'array' }
			mut ok := true
			left0 := assign_stmt.left[0]
			if left0 is ast.Ident {
				if left0.name == '_' {
					ok = false
				}
			}
			if ok {
				sref_name = '_sref$assign_stmt.pos.pos'
				g.write('$type_to_free $sref_name = (') // TODO we are copying the entire string here, optimize
				// we can't just do `.str` since we need the extra data from the string struct
				// doing `&string` is also not an option since the stack memory with the data will be overwritten
				g.expr(left0) // assign_stmt.left[0])
				g.writeln('); // free $type_to_free on re-assignment2')
				defer {
					if af {
						g.writeln('${type_to_free}_free(&$sref_name);')
					}
				}
			} else {
				af = false
			}
		} else {
			af = false
		}
	}
	// Autofree tmp arg vars
	// first_right := assign_stmt.right[0]
	// af := g.autofree && first_right is ast.CallExpr && !g.is_builtin_mod
	// if af {
	// g.autofree_call_pregen(first_right as ast.CallExpr)
	// }
	//
	//
	// Handle optionals. We need to declare a temp variable for them, that's why they are handled
	// here, not in call_expr().
	// `pos := s.index('x') or { return }`
	// ==========>
	// Option_int _t190 = string_index(s, _STR("x"));
	// if (!_t190.ok) {
	// string err = _t190.v_error;
	// int errcode = _t190.ecode;
	// return;
	// }
	// int pos = *(int*)_t190.data;
	mut tmp_opt := ''
	is_optional := g.is_autofree && (assign_stmt.op in [.decl_assign, .assign])
		&& assign_stmt.left_types.len == 1 && assign_stmt.right[0] is ast.CallExpr
	if is_optional {
		// g.write('/* optional assignment */')
		call_expr := assign_stmt.right[0] as ast.CallExpr
		if call_expr.or_block.kind != .absent {
			styp := g.typ(call_expr.return_type.set_flag(.optional))
			tmp_opt = g.new_tmp_var()
			g.write('/*AF opt*/$styp $tmp_opt = ')
			g.expr(assign_stmt.right[0])
			g.or_block(tmp_opt, call_expr.or_block, call_expr.return_type)
			g.writeln('/*=============ret*/')
			// if af && is_optional {
			// g.autofree_call_postgen()
			// }
			// return
		}
	}
	// json_test failed w/o this check
	if return_type != table.void_type && return_type != 0 {
		sym := g.table.get_type_symbol(return_type)
		if sym.kind == .multi_return {
			// multi return
			// TODO Handle in if_expr
			is_opt := return_type.has_flag(.optional)
			mr_var_name := 'mr_$assign_stmt.pos.pos'
			mr_styp := g.typ(return_type)
			g.write('$mr_styp $mr_var_name = ')
			g.is_assign_rhs = true
			g.expr(assign_stmt.right[0])
			g.is_assign_rhs = false
			g.writeln(';')
			for i, lx in assign_stmt.left {
				if lx is ast.Ident {
					if lx.kind == .blank_ident {
						continue
					}
				}
				styp := g.typ(assign_stmt.left_types[i])
				if assign_stmt.op == .decl_assign {
					g.write('$styp ')
				}
				g.expr(lx)
				if is_opt {
					mr_base_styp := g.base_type(return_type)
					g.writeln(' = (*($mr_base_styp*)${mr_var_name}.data).arg$i;')
				} else {
					g.writeln(' = ${mr_var_name}.arg$i;')
				}
			}
			return
		}
	}
	// TODO: non idents on left (exprs)
	if assign_stmt.has_cross_var {
		for i, left in assign_stmt.left {
			match left {
				ast.Ident {
					left_typ := assign_stmt.left_types[i]
					left_sym := g.table.get_type_symbol(left_typ)
					if left_sym.kind == .function {
						g.write_fn_ptr_decl(left_sym.info as table.FnType, '_var_$left.pos.pos')
						g.writeln(' = $left.name;')
					} else {
						styp := g.typ(left_typ)
						g.writeln('$styp _var_$left.pos.pos = $left.name;')
					}
				}
				ast.IndexExpr {
					sym := g.table.get_type_symbol(left.left_type)
					if sym.kind == .array {
						info := sym.info as table.Array
						elem_typ := g.table.get_type_symbol(info.elem_type)
						if elem_typ.kind == .function {
							left_typ := assign_stmt.left_types[i]
							left_sym := g.table.get_type_symbol(left_typ)
							g.write_fn_ptr_decl(left_sym.info as table.FnType, '_var_$left.pos.pos')
							g.write(' = *(voidptr*)array_get(')
						} else {
							styp := g.typ(info.elem_type)
							g.write('$styp _var_$left.pos.pos = *($styp*)array_get(')
						}
						if left.left_type.is_ptr() {
							g.write('*')
						}
						needs_clone := info.elem_type == table.string_type && g.is_autofree
						if needs_clone {
							g.write('/*1*/string_clone(')
						}
						g.expr(left.left)
						if needs_clone {
							g.write(')')
						}
						g.write(', ')
						g.expr(left.index)
						g.writeln(');')
					} else if sym.kind == .map {
						info := sym.info as table.Map
						skeytyp := g.typ(info.key_type)
						styp := g.typ(info.value_type)
						zero := g.type_default(info.value_type)
						val_typ := g.table.get_type_symbol(info.value_type)
						if val_typ.kind == .function {
							left_type := assign_stmt.left_types[i]
							left_sym := g.table.get_type_symbol(left_type)
							g.write_fn_ptr_decl(left_sym.info as table.FnType, '_var_$left.pos.pos')
							g.write(' = *(voidptr*)map_get_1(')
						} else {
							g.write('$styp _var_$left.pos.pos = *($styp*)map_get_1(')
						}
						if !left.left_type.is_ptr() {
							g.write('ADDR(map, ')
							g.expr(left.left)
							g.write(')')
						} else {
							g.expr(left.left)
						}
						g.write(', &($skeytyp[]){')
						g.expr(left.index)
						g.write('}')
						if val_typ.kind == .function {
							g.writeln(', &(voidptr[]){ $zero });')
						} else {
							g.writeln(', &($styp[]){ $zero });')
						}
					}
				}
				ast.SelectorExpr {
					styp := g.typ(left.typ)
					g.write('$styp _var_$left.pos.pos = ')
					g.expr(left.expr)
					if left.expr_type.is_ptr() {
						g.write('/* left.expr_type */')
						g.writeln('->$left.field_name;')
					} else {
						g.writeln('.$left.field_name;')
					}
				}
				else {}
			}
		}
	}
	// `a := 1` | `a,b := 1,2`
	for i, left in assign_stmt.left {
		mut var_type := assign_stmt.left_types[i]
		mut val_type := assign_stmt.right_types[i]
		val := assign_stmt.right[i]
		mut is_call := false
		mut blank_assign := false
		mut ident := ast.Ident{
			scope: 0
		}
		left_sym := g.table.get_type_symbol(var_type)
		if left is ast.Ident {
			ident = left
			// id_info := ident.var_info()
			// var_type = id_info.typ
			blank_assign = left.kind == .blank_ident
			// TODO: temporary, remove this
			left_info := left.info
			if left_info is ast.IdentVar {
				share := left_info.share
				if share == .shared_t {
					var_type = var_type.set_flag(.shared_f)
				}
				if share == .atomic_t {
					var_type = var_type.set_flag(.atomic_f)
				}
			}
		}
		styp := g.typ(var_type)
		mut is_fixed_array_init := false
		mut has_val := false
		match val {
			ast.ArrayInit {
				is_fixed_array_init = val.is_fixed
				has_val = val.has_val
			}
			ast.CallExpr {
				is_call = true
				return_type = val.return_type
			}
			// TODO: no buffer fiddling
			ast.AnonFn {
				if blank_assign {
					g.write('{')
				}
				// if it's a decl assign (`:=`) or a blank assignment `_ =`/`_ :=` then generate `void (*ident) (args) =`
				if (is_decl || blank_assign) && left is ast.Ident {
					ret_styp := g.typ(val.decl.return_type)
					g.write('$ret_styp (*$ident.name) (')
					def_pos := g.definitions.len
					g.fn_args(val.decl.params, val.decl.is_variadic)
					g.definitions.go_back(g.definitions.len - def_pos)
					g.write(') = ')
				} else {
					g.expr(left)
					g.write(' = ')
				}
				g.expr(val)
				g.writeln(';')
				if blank_assign {
					g.write('}')
				}
				continue
			}
			else {}
		}
		right_sym := g.table.get_type_symbol(val_type)
		is_fixed_array_copy := right_sym.kind == .array_fixed && val is ast.Ident
		g.is_assign_lhs = true
		g.assign_op = assign_stmt.op
		if val_type.has_flag(.optional) {
			g.right_is_opt = true
		}
		if blank_assign {
			if is_call {
				g.expr(val)
			} else {
				g.write('{$styp _ = ')
				g.expr(val)
				g.writeln(';}')
			}
		} else if is_fixed_array_init && assign_stmt.op == .assign {
			right := val as ast.ArrayInit
			v_var := g.new_tmp_var()
			arr_typ := styp.trim('*')
			g.write('$arr_typ $v_var = ')
			g.expr(right)
			g.writeln(';')
			pos := g.out.len
			g.expr(left)

			if g.is_array_set && g.array_set_pos > 0 {
				g.out.go_back_to(g.array_set_pos)
				g.write(', &$v_var)')
				g.is_array_set = false
				g.array_set_pos = 0
			} else {
				g.out.go_back_to(pos)
				is_var_mut := !is_decl && left is ast.Ident
					&& (g.for_in_mut_val_name == (left as ast.Ident).name
					|| (left as ast.Ident).name in g.fn_mut_arg_names)
				addr := if is_var_mut { '' } else { '&' }
				g.writeln('')
				g.write('memcpy($addr')
				g.expr(left)
				g.writeln(', &$v_var, sizeof($arr_typ));')
			}
			g.is_assign_lhs = false
		} else {
			is_inside_ternary := g.inside_ternary != 0
			cur_line := if is_inside_ternary && is_decl {
				g.register_ternary_name(ident.name)
				g.empty_line = false
				g.go_before_ternary()
			} else {
				''
			}
			mut str_add := false
			mut op_overloaded := false
			if var_type == table.string_type_idx && assign_stmt.op == .plus_assign {
				if left is ast.IndexExpr {
					// a[0] += str => `array_set(&a, 0, &(string[]) {string_add(...))})`
					g.expr(left)
					g.write('string_add(')
				} else {
					// str += str2 => `str = string_add(str, str2)`
					g.expr(left)
					g.write(' = /*f*/string_add(')
				}
				g.is_assign_lhs = false
				g.is_assign_rhs = true
				str_add = true
			}
			// Assignment Operator Overloading
			if ((left_sym.kind == .struct_ && right_sym.kind == .struct_)
				|| (left_sym.kind == .alias && right_sym.kind == .alias))
				&& assign_stmt.op in [.plus_assign, .minus_assign, .div_assign, .mult_assign, .mod_assign] {
				extracted_op := match assign_stmt.op {
					.plus_assign { '+' }
					.minus_assign { '-' }
					.div_assign { '/' }
					.mod_assign { '%' }
					.mult_assign { '*' }
					else { 'unknown op' }
				}
				g.expr(left)
				g.write(' = ${styp}_${util.replace_op(extracted_op)}(')
				op_overloaded = true
			}
			if right_sym.kind == .function && is_decl {
				if is_inside_ternary && is_decl {
					g.out.write(c.tabs[g.indent - g.inside_ternary])
				}
				func := right_sym.info as table.FnType
				ret_styp := g.typ(func.func.return_type)
				g.write('$ret_styp (*${g.get_ternary_name(ident.name)}) (')
				def_pos := g.definitions.len
				g.fn_args(func.func.params, func.func.is_variadic)
				g.definitions.go_back(g.definitions.len - def_pos)
				g.write(')')
			} else {
				if is_decl {
					if is_inside_ternary {
						g.out.write(c.tabs[g.indent - g.inside_ternary])
					}
					g.write('$styp ')
				}
				if left is ast.Ident || left is ast.SelectorExpr {
					g.prevent_sum_type_unwrapping_once = true
				}
				if !is_fixed_array_copy || is_decl {
					if !is_decl && var_type != table.string_type_idx && left is ast.Ident
						&& (g.for_in_mut_val_name == (left as ast.Ident).name
						|| (left as ast.Ident).name in g.fn_mut_arg_names) {
						g.write('*')
					}
					g.expr(left)
				}
			}
			if is_inside_ternary && is_decl {
				g.write(';\n$cur_line')
				g.out.write(c.tabs[g.indent])
				g.expr(left)
			}
			g.is_assign_lhs = false
			g.is_assign_rhs = true
			if is_fixed_array_copy {
				if is_decl {
					g.writeln(';')
				}
			} else if !g.is_array_set && !str_add && !op_overloaded {
				g.write(' $op ')
			} else if str_add || op_overloaded {
				g.write(', ')
			}
			mut cloned := false
			if g.is_autofree && right_sym.kind in [.array, .string] {
				if g.gen_clone_assignment(val, right_sym, false) {
					cloned = true
				}
			}
			unwrap_optional := !var_type.has_flag(.optional) && val_type.has_flag(.optional)
			if unwrap_optional {
				// Unwrap the optional now that the testing code has been prepended.
				// `pos := s.index(...
				// `int pos = *(int)_t10.data;`
				if g.is_autofree {
					g.write('*($styp*)')
					g.write(tmp_opt + '.data/*FFz*/')
					g.right_is_opt = false
					g.is_assign_rhs = false
					if g.inside_ternary == 0 && !assign_stmt.is_simple {
						g.writeln(';')
					}
					return
				}
			}
			g.is_shared = var_type.has_flag(.shared_f)
			if !cloned {
				if is_fixed_array_copy {
					i_var := g.new_tmp_var()
					fixed_array := right_sym.info as table.ArrayFixed
					g.write('for (int $i_var=0; $i_var<$fixed_array.size; $i_var++) {')
					g.expr(left)
					g.write('[$i_var] = ')
					g.expr(val)
					g.write('[$i_var];')
					g.writeln('}')
				} else if is_decl {
					if is_fixed_array_init && !has_val {
						if val is ast.ArrayInit {
							if val.has_default {
								g.write('{')
								g.expr(val.default_expr)
								info := right_sym.info as table.ArrayFixed
								for _ in 1 .. info.size {
									g.write(', ')
									g.expr(val.default_expr)
								}
								g.write('}')
							} else {
								g.write('{0}')
							}
						} else {
							g.write('{0}')
						}
					} else {
						g.expr(val)
					}
				} else {
					if assign_stmt.has_cross_var {
						g.gen_cross_tmp_variable(assign_stmt.left, val)
					} else {
						g.expr_with_cast(val, val_type, var_type)
					}
				}
			}
			if str_add || op_overloaded {
				g.write(')')
			}
			if g.is_array_set {
				g.write(' })')
				g.is_array_set = false
			}
			g.is_shared = false
		}
		g.right_is_opt = false
		g.is_assign_rhs = false
		if g.inside_ternary == 0 && !assign_stmt.is_simple {
			g.writeln(';')
		}
	}
}

fn (mut g Gen) gen_cross_tmp_variable(left []ast.Expr, val ast.Expr) {
	val_ := val
	match val {
		ast.Ident {
			mut has_var := false
			for lx in left {
				if lx is ast.Ident {
					if val.name == lx.name {
						g.write('_var_')
						g.write(lx.pos.pos.str())
						has_var = true
						break
					}
				}
			}
			if !has_var {
				g.expr(val_)
			}
		}
		ast.IndexExpr {
			mut has_var := false
			for lx in left {
				if val_.str() == lx.str() {
					g.write('_var_')
					g.write(lx.position().pos.str())
					has_var = true
					break
				}
			}
			if !has_var {
				g.expr(val_)
			}
		}
		ast.InfixExpr {
			g.gen_cross_tmp_variable(left, val.left)
			g.write(val.op.str())
			g.gen_cross_tmp_variable(left, val.right)
		}
		ast.PrefixExpr {
			g.write(val.op.str())
			g.gen_cross_tmp_variable(left, val.right)
		}
		ast.PostfixExpr {
			g.gen_cross_tmp_variable(left, val.expr)
			g.write(val.op.str())
		}
		ast.SelectorExpr {
			mut has_var := false
			for lx in left {
				if val_.str() == lx.str() {
					g.write('_var_')
					g.write(lx.position().pos.str())
					has_var = true
					break
				}
			}
			if !has_var {
				g.expr(val_)
			}
		}
		else {
			g.expr(val_)
		}
	}
}

fn (mut g Gen) register_ternary_name(name string) {
	level_key := g.inside_ternary.str()
	if level_key !in g.ternary_level_names {
		g.ternary_level_names[level_key] = []string{}
	}
	new_name := g.new_tmp_var()
	g.ternary_names[name] = new_name
	g.ternary_level_names[level_key] << name
}

fn (mut g Gen) get_ternary_name(name string) string {
	if g.inside_ternary == 0 {
		return name
	}
	if name !in g.ternary_names {
		return name
	}
	return g.ternary_names[name]
}

fn (mut g Gen) gen_clone_assignment(val ast.Expr, right_sym table.TypeSymbol, add_eq bool) bool {
	if val !is ast.Ident && val !is ast.SelectorExpr {
		return false
	}
	if g.is_autofree && right_sym.kind == .array {
		// `arr1 = arr2` => `arr1 = arr2.clone()`
		if add_eq {
			g.write('=')
		}
		g.write(' array_clone_static(')
		g.expr(val)
		g.write(')')
	} else if g.is_autofree && right_sym.kind == .string {
		if add_eq {
			g.write('=')
		}
		// `str1 = str2` => `str1 = str2.clone()`
		g.write(' string_clone_static(')
		g.expr(val)
		g.write(')')
	}
	return true
}

fn (mut g Gen) autofree_scope_vars(pos int, line_nr int, free_parent_scopes bool) {
	g.autofree_scope_vars_stop(pos, line_nr, free_parent_scopes, -1)
}

fn (mut g Gen) autofree_scope_vars_stop(pos int, line_nr int, free_parent_scopes bool, stop_pos int) {
	if g.is_builtin_mod {
		// In `builtin` everything is freed manually.
		return
	}
	if pos == -1 {
		// TODO why can pos be -1?
		return
	}
	// eprintln('> free_scope_vars($pos)')
	scope := g.file.scope.innermost(pos)
	if scope.start_pos == 0 {
		// TODO why can scope.pos be 0? (only outside fns?)
		return
	}
	g.writeln('// autofree_scope_vars(pos=$pos line_nr=$line_nr scope.pos=$scope.start_pos scope.end_pos=$scope.end_pos)')
	g.autofree_scope_vars2(scope, scope.start_pos, scope.end_pos, line_nr, free_parent_scopes,
		stop_pos)
}

// fn (mut g Gen) autofree_scope_vars2(scope &ast.Scope, end_pos int) {
fn (mut g Gen) autofree_scope_vars2(scope &ast.Scope, start_pos int, end_pos int, line_nr int, free_parent_scopes bool, stop_pos int) {
	if isnil(scope) {
		return
	}
	for _, obj in scope.objects {
		match obj {
			ast.Var {
				g.writeln('// var "$obj.name" var.pos=$obj.pos.pos var.line_nr=$obj.pos.line_nr')
				if obj.name == g.returned_var_name {
					g.writeln('// skipping returned var')
					continue
				}
				if obj.is_or {
					// Skip vars inited with the `or {}`, since they are generated
					// after the or block in C.
					g.writeln('// skipping `or{}` var "$obj.name"')
					continue
				}
				if obj.is_tmp {
					// Skip for loop vars
					g.writeln('// skipping tmp var "$obj.name"')
					continue
				}
				// if var.typ == 0 {
				// // TODO why 0?
				// continue
				// }
				// if v.pos.pos > end_pos {
				if obj.pos.pos > end_pos || (obj.pos.pos < start_pos && obj.pos.line_nr == line_nr) {
					// Do not free vars that were declared after this scope
					continue
				}
				is_optional := obj.typ.has_flag(.optional)
				if is_optional {
					// TODO: free optionals
					continue
				}
				g.autofree_variable(obj)
			}
			else {}
		}
	}
	// Free all vars in parent scopes as well:
	// ```
	// s := ...
	// if ... {
	// s.free()
	// return
	// }
	// ```
	// if !isnil(scope.parent) && line_nr > 0 {
	if free_parent_scopes && !isnil(scope.parent)
		&& (stop_pos == -1 || scope.parent.start_pos >= stop_pos) {
		g.writeln('// af parent scope:')
		g.autofree_scope_vars2(scope.parent, start_pos, end_pos, line_nr, true, stop_pos)
	}
}

fn (mut g Gen) autofree_variable(v ast.Var) {
	sym := g.table.get_type_symbol(v.typ)
	// if v.name.contains('output2') {
	// eprintln('   > var name: ${v.name:-20s} | is_arg: ${v.is_arg.str():6} | var type: ${int(v.typ):8} | type_name: ${sym.name:-33s}')
	// }
	if sym.kind == .array {
		g.autofree_var_call('array_free', v)
		return
	}
	if sym.kind == .string {
		// Don't free simple string literals.
		match v.expr {
			ast.StringLiteral {
				g.writeln('// str literal')
			}
			else {
				// NOTE/TODO: assign_stmt multi returns variables have no expr
				// since the type comes from the called fns return type
				/*
				f := v.name[0]
				if
					//!(f >= `a` && f <= `d`) {
					//f != `c` {
					v.name!='cvar_name' {
					t := typeof(v.expr)
				return '// other ' + t + '\n'
				}
				*/
			}
		}
		g.autofree_var_call('string_free', v)
		return
	}
	if sym.has_method('free') {
		g.autofree_var_call(c_name(sym.name) + '_free', v)
	}
}

fn (mut g Gen) autofree_var_call(free_fn_name string, v ast.Var) {
	if v.is_arg {
		// fn args should not be autofreed
		return
	}
	if v.is_used && v.is_autofree_tmp {
		// tmp expr vars do not need to be freed again here
		return
	}
	if g.is_builtin_mod {
		return
	}
	// if v.is_autofree_tmp && !g.doing_autofree_tmp {
	// return
	// }
	if v.name.contains('expr_write_1_') {
		// TODO remove this temporary hack
		return
	}
	if v.typ.is_ptr() {
		g.writeln('\t${free_fn_name}(${c_name(v.name)}); // autofreed ptr var')
	} else {
		g.writeln('\t${free_fn_name}(&${c_name(v.name)}); // autofreed var $g.cur_mod.name $g.is_builtin_mod')
	}
}

fn (mut g Gen) gen_anon_fn_decl(it ast.AnonFn) {
	pos := g.out.len
	g.stmt(it.decl)
	fn_body := g.out.after(pos)
	g.out.go_back(fn_body.len)
	g.anon_fn_definitions << fn_body
}

fn (mut g Gen) map_fn_ptrs(key_typ table.TypeSymbol) (string, string, string, string) {
	mut hash_fn := ''
	mut key_eq_fn := ''
	mut clone_fn := ''
	mut free_fn := '&map_free_nop'
	match key_typ.kind {
		.byte, .i8, .char {
			hash_fn = '&map_hash_int_1'
			key_eq_fn = '&map_eq_int_1'
			clone_fn = '&map_clone_int_1'
		}
		.i16, .u16 {
			hash_fn = '&map_hash_int_2'
			key_eq_fn = '&map_eq_int_2'
			clone_fn = '&map_clone_int_2'
		}
		.int, .u32, .rune, .f32 {
			hash_fn = '&map_hash_int_4'
			key_eq_fn = '&map_eq_int_4'
			clone_fn = '&map_clone_int_4'
		}
		.voidptr {
			ts := if g.pref.m64 {
				&g.table.types[table.u64_type_idx]
			} else {
				&g.table.types[table.u32_type_idx]
			}
			return g.map_fn_ptrs(ts)
		}
		.u64, .i64, .f64 {
			hash_fn = '&map_hash_int_8'
			key_eq_fn = '&map_eq_int_8'
			clone_fn = '&map_clone_int_8'
		}
		.string {
			hash_fn = '&map_hash_string'
			key_eq_fn = '&map_eq_string'
			clone_fn = '&map_clone_string'
			free_fn = '&map_free_string'
		}
		else {
			verror('map key type not supported')
		}
	}
	return hash_fn, key_eq_fn, clone_fn, free_fn
}

fn (mut g Gen) expr(node ast.Expr) {
	// println('cgen expr() line_nr=$node.pos.line_nr')
	// NB: please keep the type names in the match here in alphabetical order:
	match node {
		ast.AnonFn {
			// TODO: dont fiddle with buffers
			g.gen_anon_fn_decl(node)
			fsym := g.table.get_type_symbol(node.typ)
			g.write(fsym.name)
		}
		ast.ArrayDecompose {
			g.expr(node.expr)
		}
		ast.ArrayInit {
			g.array_init(node)
		}
		ast.AsCast {
			g.as_cast(node)
		}
		ast.Assoc {
			g.assoc(node)
		}
		ast.BoolLiteral {
			g.write(node.val.str())
		}
		ast.CallExpr {
			// if g.fileis('1.strings') {
			// println('\ncall_expr()()')
			// }
			ret_type := if node.or_block.kind == .absent {
				node.return_type
			} else {
				node.return_type.clear_flag(.optional)
			}
			mut shared_styp := ''
			if g.is_shared && !ret_type.has_flag(.shared_f) {
				ret_sym := g.table.get_type_symbol(ret_type)
				shared_typ := ret_type.set_flag(.shared_f)
				shared_styp = g.typ(shared_typ)
				if ret_sym.kind == .array {
					g.writeln('($shared_styp*)__dup_shared_array(&($shared_styp){.val = ')
				} else if ret_sym.kind == .map {
					g.writeln('($shared_styp*)__dup_shared_map(&($shared_styp){.val = ')
				} else {
					g.writeln('($shared_styp*)__dup${shared_styp}(&($shared_styp){.val = ')
				}
			}
			g.call_expr(node)
			// if g.fileis('1.strings') {
			// println('before:' + node.autofree_pregen)
			// }
			if g.is_autofree && !g.is_builtin_mod && !g.is_js_call && g.strs_to_free0.len == 0
				&& !g.inside_lambda { // && g.inside_ternary ==
				// if len != 0, that means we are handling call expr inside call expr (arg)
				// and it'll get messed up here, since it's handled recursively in autofree_call_pregen()
				// so just skip it
				g.autofree_call_pregen(node)
				if g.strs_to_free0.len > 0 {
					g.insert_before_stmt(g.strs_to_free0.join('\n') + '/* inserted before */')
				}
				g.strs_to_free0 = []
				// println('pos=$node.pos.pos')
			}
			if g.is_shared && !ret_type.has_flag(.shared_f) {
				g.writeln('}, sizeof($shared_styp))')
			}
			// if g.autofree && node.autofree_pregen != '' { // g.strs_to_free0.len != 0 {
			/*
			if g.autofree {
				s := g.autofree_pregen[node.pos.pos.str()]
				if s != '' {
					// g.insert_before_stmt('/*START2*/' + g.strs_to_free0.join('\n') + '/*END*/')
					// g.insert_before_stmt('/*START3*/' + node.autofree_pregen + '/*END*/')
					g.insert_before_stmt('/*START3*/' + s + '/*END*/')
					// for s in g.strs_to_free0 {
				}
				// //g.writeln(s)
				// }
				g.strs_to_free0 = []
			}
			*/
		}
		ast.CastExpr {
			// g.write('/*cast*/')
			if g.is_amp {
				// &Foo(0) => ((Foo*)0)
				g.out.go_back(1)
			}
			g.is_amp = false
			sym := g.table.get_type_symbol(node.typ)
			if sym.kind == .string && !node.typ.is_ptr() {
				// `string(x)` needs `tos()`, but not `&string(x)
				// `tos(str, len)`, `tos2(str)`
				if node.has_arg {
					g.write('tos((byteptr)')
				} else {
					g.write('tos2((byteptr)')
				}
				g.expr(node.expr)
				expr_sym := g.table.get_type_symbol(node.expr_type)
				if expr_sym.kind == .array {
					// if we are casting an array, we need to add `.data`
					g.write('.data')
				}
				if node.has_arg {
					// len argument
					g.write(', ')
					g.expr(node.arg)
				}
				g.write(')')
			} else if sym.kind in [.sum_type, .interface_] {
				g.expr_with_cast(node.expr, node.expr_type, node.typ)
			} else if sym.kind == .struct_ && !node.typ.is_ptr()
				&& !(sym.info as table.Struct).is_typedef {
				// deprecated, replaced by Struct{...exr}
				styp := g.typ(node.typ)
				g.write('*(($styp *)(&')
				g.expr(node.expr)
				g.write('))')
			} else {
				styp := g.typ(node.typ)
				mut cast_label := ''
				// `table.string_type` is done for MSVC's bug
				if sym.kind != .alias
					|| (sym.info as table.Alias).parent_type !in [node.expr_type, table.string_type] {
					cast_label = '($styp)'
				}
				g.write('(${cast_label}(')
				g.expr(node.expr)
				if node.expr is ast.IntegerLiteral {
					if node.typ in [table.u64_type, table.u32_type, table.u16_type] {
						if !node.expr.val.starts_with('-') {
							g.write('U')
						}
					}
				}
				g.write('))')
			}
		}
		ast.ChanInit {
			elem_typ_str := g.typ(node.elem_type)
			g.write('sync__new_channel_st(')
			if node.has_cap {
				g.expr(node.cap_expr)
			} else {
				g.write('0')
			}
			g.write(', sizeof(')
			g.write(elem_typ_str)
			g.write('))')
		}
		ast.CharLiteral {
			if node.val == r'\`' {
				g.write("'`'")
			} else {
				g.write("L'$node.val'")
			}
		}
		ast.AtExpr {
			g.comp_at(node)
		}
		ast.ComptimeCall {
			g.comptime_call(node)
		}
		ast.ComptimeSelector {
			g.comptime_selector(node)
		}
		ast.Comment {}
		ast.ConcatExpr {
			g.concat_expr(node)
		}
		ast.CTempVar {
			// g.write('/*ctmp .orig: $node.orig.str() , .typ: $node.typ, .is_ptr: $node.is_ptr */ ')
			g.write(node.name)
		}
		ast.EnumVal {
			// g.write('${it.mod}${it.enum_name}_$it.val')
			styp := g.typ(node.typ)
			g.write('${styp}_$node.val')
		}
		ast.FloatLiteral {
			g.write(node.val)
		}
		ast.GoExpr {
			g.go_expr(node)
		}
		ast.Ident {
			g.ident(node)
		}
		ast.IfExpr {
			g.if_expr(node)
		}
		ast.IfGuardExpr {
			g.write('/* guard */')
		}
		ast.IndexExpr {
			g.index_expr(node)
		}
		ast.InfixExpr {
			if node.op in [.left_shift, .plus_assign, .minus_assign] {
				g.inside_map_infix = true
				g.infix_expr(node)
				g.inside_map_infix = false
			} else {
				g.infix_expr(node)
			}
		}
		ast.IntegerLiteral {
			if node.val.starts_with('0o') {
				g.write('0')
				g.write(node.val[2..])
			} else if node.val.starts_with('-0o') {
				g.write('-0')
				g.write(node.val[3..])
			} else {
				g.write(node.val) // .int().str())
			}
		}
		ast.LockExpr {
			g.lock_expr(node)
		}
		ast.MatchExpr {
			g.match_expr(node)
		}
		ast.MapInit {
			g.map_init(node)
		}
		ast.None {
			g.write('opt_none()')
		}
		ast.OrExpr {
			// this should never appear here
		}
		ast.ParExpr {
			g.write('(')
			g.expr(node.expr)
			g.write(')')
		}
		ast.PostfixExpr {
			if node.auto_locked != '' {
				g.writeln('sync__RwMutex_lock(&$node.auto_locked->mtx);')
			}
			g.inside_map_postfix = true
			g.expr(node.expr)
			g.inside_map_postfix = false
			g.write(node.op.str())
			if node.auto_locked != '' {
				g.writeln(';')
				g.write('sync__RwMutex_unlock(&$node.auto_locked->mtx)')
			}
		}
		ast.PrefixExpr {
			gen_or := node.op == .arrow && node.or_block.kind != .absent
			if node.op == .amp {
				g.is_amp = true
			}
			if node.op == .arrow {
				styp := g.typ(node.right_type)
				right_sym := g.table.get_type_symbol(node.right_type)
				mut right_inf := right_sym.info as table.Chan
				elem_type := right_inf.elem_type
				is_gen_or_and_assign_rhs := gen_or && g.is_assign_rhs
				cur_line := if is_gen_or_and_assign_rhs {
					line := g.go_before_stmt(0)
					g.out.write(c.tabs[g.indent])
					line
				} else {
					''
				}
				tmp_opt := if gen_or { g.new_tmp_var() } else { '' }
				if gen_or {
					opt_elem_type := g.typ(elem_type.set_flag(.optional))
					g.register_chan_pop_optional_call(opt_elem_type, styp)
					g.write('$opt_elem_type $tmp_opt = __Option_${styp}_popval(')
				} else {
					g.write('__${styp}_popval(')
				}
				g.expr(node.right)
				g.write(')')
				if gen_or {
					g.or_block(tmp_opt, node.or_block, elem_type)
					if is_gen_or_and_assign_rhs {
						elem_styp := g.typ(elem_type)
						g.write('\n$cur_line*($elem_styp*)${tmp_opt}.data')
					}
				}
			} else {
				// g.write('/*pref*/')
				g.write(node.op.str())
				// g.write('(')
				g.expr(node.right)
			}
			g.is_amp = false
		}
		ast.RangeExpr {
			// Only used in IndexExpr
		}
		ast.SelectExpr {
			g.select_expr(node)
		}
		ast.SizeOf {
			node_typ := g.unwrap_generic(node.typ)
			styp := g.typ(node_typ)
			g.write('/*SizeOf*/ sizeof(${util.no_dots(styp)})')
		}
		ast.OffsetOf {
			styp := g.typ(node.struct_type)
			g.write('/*OffsetOf*/ (u32)(__offsetof(${util.no_dots(styp)}, $node.field))')
		}
		ast.SqlExpr {
			g.sql_select_expr(node, false, '')
		}
		ast.StringLiteral {
			g.string_literal(node)
		}
		ast.StringInterLiteral {
			g.string_inter_literal(node)
		}
		ast.StructInit {
			if node.unresolved {
				g.expr(ast.resolve_init(node, g.unwrap_generic(node.typ), g.table))
			} else {
				// `user := User{name: 'Bob'}`
				g.struct_init(node)
			}
		}
		ast.SelectorExpr {
			g.selector_expr(node)
		}
		ast.Type {
			// match sum Type
			// g.write('/* Type */')
			// type_idx := node.typ.idx()
			sym := g.table.get_type_symbol(node.typ)
			sidx := g.type_sidx(node.typ)
			// g.write('$type_idx /* $sym.name */')
			g.write('$sidx /* $sym.name */')
		}
		ast.TypeOf {
			g.typeof_expr(node)
		}
		ast.Likely {
			if node.is_likely {
				g.write('_likely_')
			} else {
				g.write('_unlikely_')
			}
			g.write('(')
			g.expr(node.expr)
			g.write(')')
		}
		ast.UnsafeExpr {
			g.expr(node.expr)
		}
	}
}

// T.name, typeof(expr).name
fn (mut g Gen) type_name(type_ table.Type) {
	mut typ := type_
	if typ.has_flag(.generic) {
		typ = g.cur_generic_types[0]
	}
	s := g.table.type_to_str(typ)
	g.write('_SLIT("${util.strip_main_name(s)}")')
}

fn (mut g Gen) typeof_expr(node ast.TypeOf) {
	sym := g.table.get_type_symbol(node.expr_type)
	if sym.kind == .sum_type {
		// When encountering a .sum_type, typeof() should be done at runtime,
		// because the subtype of the expression may change:
		g.write('tos3( /* $sym.name */ v_typeof_sumtype_${sym.cname}( (')
		g.expr(node.expr)
		g.write(').typ ))')
	} else if sym.kind == .array_fixed {
		fixed_info := sym.info as table.ArrayFixed
		typ_name := g.table.get_type_name(fixed_info.elem_type)
		g.write('_SLIT("[$fixed_info.size]${util.strip_main_name(typ_name)}")')
	} else if sym.kind == .function {
		info := sym.info as table.FnType
		g.write('_SLIT("${g.fn_decl_str(info)}")')
	} else if node.expr_type.has_flag(.variadic) {
		varg_elem_type_sym := g.table.get_type_symbol(g.table.value_type(node.expr_type))
		g.write('_SLIT("...${util.strip_main_name(varg_elem_type_sym.name)}")')
	} else {
		g.write('_SLIT("${util.strip_main_name(sym.name)}")')
	}
}

fn (mut g Gen) selector_expr(node ast.SelectorExpr) {
	prevent_sum_type_unwrapping_once := g.prevent_sum_type_unwrapping_once
	g.prevent_sum_type_unwrapping_once = false
	if node.name_type > 0 {
		g.type_name(node.name_type)
		return
	}
	if node.expr_type == 0 {
		g.checker_bug('unexpected SelectorExpr.expr_type = 0', node.pos)
	}
	sym := g.table.get_type_symbol(g.unwrap_generic(node.expr_type))
	// if node expr is a root ident and an optional
	mut is_optional := node.expr is ast.Ident && node.expr_type.has_flag(.optional)
	if is_optional {
		opt_base_typ := g.base_type(node.expr_type)
		g.writeln('(*($opt_base_typ*)')
	}
	if sym.kind == .interface_ {
		g.write('(*(')
	}
	if sym.kind == .array_fixed {
		assert node.field_name == 'len'
		info := sym.info as table.ArrayFixed
		g.write('$info.size')
		return
	}
	if sym.kind == .chan && (node.field_name == 'len' || node.field_name == 'closed') {
		g.write('sync__Channel_${node.field_name}(')
		g.expr(node.expr)
		g.write(')')
		return
	}
	mut sum_type_deref_field := ''
	mut sum_type_dot := '.'
	if f := g.table.find_field(sym, node.field_name) {
		field_sym := g.table.get_type_symbol(f.typ)
		if field_sym.kind == .sum_type {
			if !prevent_sum_type_unwrapping_once {
				// check first if field is sum type because scope searching is expensive
				scope := g.file.scope.innermost(node.pos.pos)
				if field := scope.find_struct_field(node.expr_type, node.field_name) {
					if field.orig_type.is_ptr() {
						sum_type_dot = '->'
					}
					// union sum type deref
					for i, typ in field.sum_type_casts {
						g.write('(*')
						cast_sym := g.table.get_type_symbol(typ)
						if i != 0 {
							dot := if field.typ.is_ptr() { '->' } else { '.' }
							sum_type_deref_field += ')$dot'
						}
						if mut cast_sym.info is table.Aggregate {
							agg_sym := g.table.get_type_symbol(cast_sym.info.types[g.aggregate_type_idx])
							sum_type_deref_field += '_$agg_sym.cname'
						} else {
							sum_type_deref_field += '_$cast_sym.cname'
						}
					}
				}
			}
		}
	}
	g.expr(node.expr)
	if is_optional {
		g.write('.data)')
	}
	// struct embedding
	if sym.info is table.Struct {
		if node.from_embed_type != 0 {
			embed_sym := g.table.get_type_symbol(node.from_embed_type)
			embed_name := embed_sym.embed_name()
			if node.expr_type.is_ptr() {
				g.write('->')
			} else {
				g.write('.')
			}
			g.write(embed_name)
		}
	}
	if (node.expr_type.is_ptr() || sym.kind == .chan) && node.from_embed_type == 0 {
		g.write('->')
	} else {
		// g.write('. /*typ=  $it.expr_type */') // ${g.typ(it.expr_type)} /')
		g.write('.')
	}
	if node.expr_type.has_flag(.shared_f) {
		g.write('val.')
	}
	if node.expr_type == 0 {
		verror('cgen: SelectorExpr | expr_type: 0 | it.expr: `$node.expr` | field: `$node.field_name` | file: $g.file.path | line: $node.pos.line_nr')
	}
	g.write(c_name(node.field_name))
	if sum_type_deref_field != '' {
		g.write('$sum_type_dot$sum_type_deref_field)')
	}
	if sym.kind == .interface_ {
		g.write('))')
	}
}

fn (mut g Gen) enum_expr(node ast.Expr) {
	match node {
		ast.EnumVal { g.write(node.val) }
		else { g.expr(node) }
	}
}

fn (mut g Gen) infix_expr(node ast.InfixExpr) {
	// println('infix_expr() op="$node.op.str()" line_nr=$node.pos.line_nr')
	// g.write('/*infix*/')
	// if it.left_type == table.string_type_idx {
	// g.write('/*$node.left_type str*/')
	// }
	// string + string, string == string etc
	// g.infix_op = node.op
	if node.auto_locked != '' {
		g.writeln('sync__RwMutex_lock(&$node.auto_locked->mtx);')
	}
	left_type := g.unwrap_generic(node.left_type)
	left_sym := g.table.get_type_symbol(left_type)
	unaliased_left := if left_sym.kind == .alias {
		(left_sym.info as table.Alias).parent_type
	} else {
		left_type
	}
	op_is_key_is_or_not_is := node.op in [.key_is, .not_is]
	if op_is_key_is_or_not_is {
		g.is_expr(node)
		return
	}
	op_is_key_in_or_not_in := node.op in [.key_in, .not_in]
	op_is_eq_or_ne := node.op in [.eq, .ne]
	right_sym := g.table.get_type_symbol(node.right_type)
	has_eq_overloaded := !left_sym.has_method('==')
	unaliased_right := if right_sym.info is table.Alias {
		right_sym.info.parent_type
	} else {
		node.right_type
	}
	if unaliased_left == table.ustring_type_idx && !op_is_key_in_or_not_in {
		fn_name := match node.op {
			.plus {
				'ustring_add('
			}
			.eq {
				'ustring_eq('
			}
			.ne {
				'ustring_ne('
			}
			.lt {
				'ustring_lt('
			}
			.le {
				'ustring_le('
			}
			.gt {
				'ustring_gt('
			}
			.ge {
				'ustring_ge('
			}
			else {
				verror('op error for type `$left_sym.name`')
				'/*node error*/'
			}
		}
		g.write(fn_name)
		g.expr(node.left)
		g.write(', ')
		g.expr(node.right)
		g.write(')')
	} else if unaliased_left == table.string_type_idx && !op_is_key_in_or_not_in {
		// `str == ''` -> `str.len == 0` optimization
		if node.op in [.eq, .ne] && node.right is ast.StringLiteral
			&& (node.right as ast.StringLiteral).val == '' {
			arrow := if left_type.is_ptr() { '->' } else { '.' }
			g.write('(')
			g.expr(node.left)
			g.write(')')
			g.write('${arrow}len $node.op 0')
		} else {
			fn_name := match node.op {
				.plus {
					'string_add('
				}
				.eq {
					'string_eq('
				}
				.ne {
					'string_ne('
				}
				.lt {
					'string_lt('
				}
				.le {
					'string_le('
				}
				.gt {
					'string_gt('
				}
				.ge {
					'string_ge('
				}
				else {
					verror('op error for type `$left_sym.name`')
					'/*node error*/'
				}
			}
			g.write(fn_name)
			g.expr(node.left)
			g.write(', ')
			g.expr(node.right)
			g.write(')')
		}
	} else if op_is_eq_or_ne && left_sym.kind == .array && right_sym.kind == .array {
		ptr_typ := g.gen_array_equality_fn(left_type)
		if node.op == .ne {
			g.write('!')
		}
		g.write('${ptr_typ}_arr_eq(')
		if node.left_type.is_ptr() {
			g.write('*')
		}
		g.expr(node.left)
		g.write(', ')
		if node.right_type.is_ptr() {
			g.write('*')
		}
		g.expr(node.right)
		g.write(')')
	} else if op_is_eq_or_ne && left_sym.kind == .array_fixed && right_sym.kind == .array_fixed {
		ptr_typ := g.gen_fixed_array_equality_fn(left_type)
		if node.op == .ne {
			g.write('!')
		}
		g.write('${ptr_typ}_arr_eq(')
		if node.left_type.is_ptr() {
			g.write('*')
		}
		if node.left is ast.ArrayInit {
			s := g.typ(left_type)
			g.write('($s)')
		}
		g.expr(node.left)
		g.write(', ')
		if node.right is ast.ArrayInit {
			s := g.typ(left_type)
			g.write('($s)')
		}
		g.expr(node.right)
		g.write(')')
	} else if op_is_eq_or_ne && left_sym.kind == .alias && right_sym.kind == .alias {
		ptr_typ := g.gen_alias_equality_fn(left_type)
		if node.op == .eq {
			g.write('${ptr_typ}_alias_eq(')
		} else if node.op == .ne {
			g.write('!${ptr_typ}_alias_eq(')
		}
		if node.left_type.is_ptr() {
			g.write('*')
		}
		g.expr(node.left)
		g.write(', ')
		if node.right_type.is_ptr() {
			g.write('*')
		}
		g.expr(node.right)
		g.write(')')
	} else if op_is_eq_or_ne && left_sym.kind == .map && right_sym.kind == .map {
		ptr_typ := g.gen_map_equality_fn(left_type)
		if node.op == .eq {
			g.write('${ptr_typ}_map_eq(')
		} else if node.op == .ne {
			g.write('!${ptr_typ}_map_eq(')
		}
		if node.left_type.is_ptr() {
			g.write('*')
		}
		g.expr(node.left)
		g.write(', ')
		if node.right_type.is_ptr() {
			g.write('*')
		}
		g.expr(node.right)
		g.write(')')
	} else if op_is_eq_or_ne && left_sym.kind == .struct_ && right_sym.kind == .struct_ {
		if !has_eq_overloaded {
			// Define `==` as negation of Autogenerated `!=`
			styp := g.typ(left_type)
			if node.op == .ne {
				g.write('!${styp}__eq(')
			} else if node.op == .eq {
				g.write('${styp}__eq(')
			}
		}
		if has_eq_overloaded {
			// Auto generate both `==` and `!=`
			ptr_typ := g.gen_struct_equality_fn(left_type)
			if node.op == .eq {
				g.write('${ptr_typ}_struct_eq(')
			} else if node.op == .ne {
				g.write('!${ptr_typ}_struct_eq(')
			}
		}
		if node.left_type.is_ptr() {
			g.write('*')
		}
		g.expr(node.left)
		g.write(', ')
		if node.right_type.is_ptr() {
			g.write('*')
		}
		g.expr(node.right)
		g.write(')')
	} else if op_is_key_in_or_not_in {
		if node.op == .not_in {
			g.write('!')
		}
		if right_sym.kind == .array {
			if mut node.right is ast.ArrayInit {
				if node.right.exprs.len > 0 {
					// `a in [1,2,3]` optimization => `a == 1 || a == 2 || a == 3`
					// avoids an allocation
					// g.write('/*in opt*/')
					g.write('(')
					g.in_optimization(node.left, node.right)
					g.write(')')
					return
				}
			}
			fn_name := g.gen_array_contains_method(node.right_type)
			g.write('(${fn_name}(')
			if node.right_type.is_ptr() {
				g.write('*')
			}
			g.expr(node.right)
			g.write(', ')
			g.expr(node.left)
			g.write('))')
			return
		} else if right_sym.kind == .map {
			g.write('_IN_MAP(')
			if !node.left_type.is_ptr() {
				left_type_str := g.table.type_to_str(node.left_type)
				g.write('ADDR($left_type_str, ')
				g.expr(node.left)
				g.write(')')
			} else {
				g.expr(node.left)
			}
			g.write(', ')
			if !node.right_type.is_ptr() {
				g.write('ADDR(map, ')
				g.expr(node.right)
				g.write(')')
			} else {
				g.expr(node.right)
			}
			g.write(')')
		} else if right_sym.kind == .string {
			g.write('string_contains(')
			g.expr(node.right)
			g.write(', ')
			g.expr(node.left)
			g.write(')')
		}
	} else if node.op == .left_shift && left_sym.kind == .array {
		// arr << val
		tmp := g.new_tmp_var()
		info := left_sym.info as table.Array
		if right_sym.kind == .array && info.elem_type != node.right_type {
			// push an array => PUSH_MANY, but not if pushing an array to 2d array (`[][]int << []int`)
			g.write('_PUSH_MANY(')
			mut expected_push_many_atype := left_type
			if !expected_push_many_atype.is_ptr() {
				// fn f(mut a []int) { a << [1,2,3] } -> type of `a` is `array_int*` -> no need for &
				g.write('&')
			} else {
				expected_push_many_atype = expected_push_many_atype.deref()
			}
			g.expr(node.left)
			g.write(', (')
			g.expr_with_cast(node.right, node.right_type, left_type)
			styp := g.typ(expected_push_many_atype)
			g.write('), $tmp, $styp)')
		} else {
			// push a single element
			elem_type_str := g.typ(info.elem_type)
			elem_sym := g.table.get_type_symbol(info.elem_type)
			g.write('array_push(')
			if !left_type.is_ptr() {
				g.write('&')
			}
			g.expr(node.left)
			if elem_sym.kind == .function {
				g.write(', _MOV((voidptr[]){ ')
			} else {
				g.write(', _MOV(($elem_type_str[]){ ')
			}
			// if g.autofree
			needs_clone := info.elem_type == table.string_type && !g.is_builtin_mod
			if needs_clone {
				g.write('string_clone(')
			}
			g.expr_with_cast(node.right, node.right_type, info.elem_type)
			if needs_clone {
				g.write(')')
			}
			g.write(' }))')
		}
	} else if node.op == .arrow {
		// chan <- val
		gen_or := node.or_block.kind != .absent
		styp := left_sym.cname
		mut left_inf := left_sym.info as table.Chan
		elem_type := left_inf.elem_type
		tmp_opt := if gen_or { g.new_tmp_var() } else { '' }
		if gen_or {
			elem_styp := g.typ(elem_type)
			g.register_chan_push_optional_call(elem_styp, styp)
			g.write('Option_void $tmp_opt = __Option_${styp}_pushval(')
		} else {
			g.write('__${styp}_pushval(')
		}
		g.expr(node.left)
		g.write(', ')
		g.expr(node.right)
		g.write(')')
		if gen_or {
			g.or_block(tmp_opt, node.or_block, table.void_type)
		}
	} else if unaliased_left.idx() in [table.u32_type_idx, table.u64_type_idx]
		&& unaliased_right.is_signed() && node.op in [.eq, .ne, .gt, .lt, .ge, .le] {
		bitsize := if unaliased_left.idx() == table.u32_type_idx
			&& unaliased_right.idx() != table.i64_type_idx {
			32
		} else {
			64
		}
		g.write('_us${bitsize}_${c.cmp_str[int(node.op) - int(token.Kind.eq)]}(')
		g.expr(node.left)
		g.write(',')
		g.expr(node.right)
		g.write(')')
	} else if unaliased_right.idx() in [table.u32_type_idx, table.u64_type_idx]
		&& unaliased_left.is_signed() && node.op in [.eq, .ne, .gt, .lt, .ge, .le] {
		bitsize := if unaliased_right.idx() == table.u32_type_idx
			&& unaliased_left.idx() != table.i64_type_idx {
			32
		} else {
			64
		}
		g.write('_us${bitsize}_${c.cmp_rev[int(node.op) - int(token.Kind.eq)]}(')
		g.expr(node.right)
		g.write(',')
		g.expr(node.left)
		g.write(')')
	} else {
		a := (left_sym.name[0].is_capital() || left_sym.name.contains('.'))
			&& left_sym.kind !in [.enum_, .function, .interface_, .sum_type]
			&& left_sym.language != .c
		b := left_sym.kind != .alias
		c := left_sym.kind == .alias && (left_sym.info as table.Alias).language == .c
		// Check if aliased type is a struct
		d := !b
			&& g.typ((left_sym.info as table.Alias).parent_type).split('__').last()[0].is_capital()
		// Do not generate operator overloading with these `right_sym.kind`.
		e := right_sym.kind !in [.voidptr, .int_literal, .int]
		if node.op in [.plus, .minus, .mul, .div, .mod, .lt, .eq] && ((a && b && e) || c || d) {
			// Overloaded operators
			g.write(g.typ(if !d { left_type } else { (left_sym.info as table.Alias).parent_type }))
			g.write('_')
			g.write(util.replace_op(node.op.str()))
			g.write('(')
			g.expr(node.left)
			g.write(', ')
			g.expr(node.right)
			g.write(')')
		} else if node.op in [.ne, .gt, .ge, .le] && ((a && b && e) || c || d) {
			typ := g.typ(if !d { left_type } else { (left_sym.info as table.Alias).parent_type })
			if node.op == .gt {
				g.write('$typ')
			} else {
				g.write('!$typ')
			}
			g.write('_')
			if node.op == .ne {
				g.write('_eq')
			} else if node.op in [.ge, .le, .gt] {
				g.write('_lt')
			}
			if node.op in [.le, .gt] {
				g.write('(')
				g.expr(node.right)
				g.write(', ')
				g.expr(node.left)
				g.write(')')
			} else {
				g.write('(')
				g.expr(node.left)
				g.write(', ')
				g.expr(node.right)
				g.write(')')
			}
		} else {
			need_par := node.op in [.amp, .pipe, .xor] // `x & y == 0` => `(x & y) == 0` in C
			if need_par {
				g.write('(')
			}
			g.expr(node.left)
			g.write(' $node.op.str() ')
			g.expr(node.right)
			if need_par {
				g.write(')')
			}
		}
	}
	if node.auto_locked != '' {
		g.writeln(';')
		g.write('sync__RwMutex_unlock(&$node.auto_locked->mtx)')
	}
}

fn (mut g Gen) lock_expr(node ast.LockExpr) {
	tmp_result := if node.is_expr { g.new_tmp_var() } else { '' }
	mut cur_line := ''
	if node.is_expr {
		styp := g.typ(node.typ)
		cur_line = g.go_before_stmt(0)
		g.writeln('$styp $tmp_result;')
	}
	mut mtxs := ''
	if node.lockeds.len == 0 {
		// this should not happen
	} else if node.lockeds.len == 1 {
		id := node.lockeds[0]
		name := id.name
		deref := if id.is_mut { '->' } else { '.' }
		lock_prefix := if node.is_rlock[0] { 'r' } else { '' }
		g.writeln('sync__RwMutex_${lock_prefix}lock(&$name${deref}mtx);')
	} else {
		mtxs = g.new_tmp_var()
		g.writeln('uintptr_t _arr_$mtxs[$node.lockeds.len];')
		g.writeln('bool _isrlck_$mtxs[$node.lockeds.len];')
		mut j := 0
		for i, id in node.lockeds {
			if !node.is_rlock[i] {
				name := id.name
				deref := if id.is_mut { '->' } else { '.' }
				g.writeln('_arr_$mtxs[$j] = &$name${deref}mtx;')
				g.writeln('_isrlck_$mtxs[$j] = false;')
				j++
			}
		}
		for i, id in node.lockeds {
			if node.is_rlock[i] {
				name := id.name
				deref := if id.is_mut { '->' } else { '.' }
				g.writeln('_arr_$mtxs[$j] = &$name${deref}mtx;')
				g.writeln('_isrlck_$mtxs[$j] = true;')
				j++
			}
		}
		g.writeln('__sort_ptr(_arr_$mtxs, _isrlck_$mtxs, $node.lockeds.len);')
		g.writeln('for (int $mtxs=0; $mtxs<$node.lockeds.len; $mtxs++) {')
		g.writeln('\tif ($mtxs && _arr_$mtxs[$mtxs] == _arr_$mtxs[$mtxs-1]) continue;')
		g.writeln('\tif (_isrlck_$mtxs[$mtxs])')
		g.writeln('\t\tsync__RwMutex_rlock((sync__RwMutex*)_arr_$mtxs[$mtxs]);')
		g.writeln('\telse')
		g.writeln('\t\tsync__RwMutex_lock((sync__RwMutex*)_arr_$mtxs[$mtxs]);')
		g.writeln('}')
	}
	g.writeln('/*lock*/ {')
	g.stmts_with_tmp_var(node.stmts, tmp_result)
	g.writeln('}')
	if node.lockeds.len == 0 {
		// this should not happen
	} else if node.lockeds.len == 1 {
		id := node.lockeds[0]
		name := id.name
		deref := if id.is_mut { '->' } else { '.' }
		lock_prefix := if node.is_rlock[0] { 'r' } else { '' }
		g.writeln('sync__RwMutex_${lock_prefix}unlock(&$name${deref}mtx);')
	} else {
		// unlock in reverse order
		g.writeln('for (int $mtxs=${node.lockeds.len - 1}; $mtxs>=0; $mtxs--) {')
		g.writeln('\tif ($mtxs && _arr_$mtxs[$mtxs] == _arr_$mtxs[$mtxs-1]) continue;')
		g.writeln('\tif (_isrlck_$mtxs[$mtxs])')
		g.writeln('\t\tsync__RwMutex_runlock((sync__RwMutex*)_arr_$mtxs[$mtxs]);')
		g.writeln('\telse')
		g.writeln('\t\tsync__RwMutex_unlock((sync__RwMutex*)_arr_$mtxs[$mtxs]);')
		g.write('}')
	}
	if node.is_expr {
		g.writeln('')
		g.write(cur_line)
		g.write('$tmp_result')
	}
}

fn (mut g Gen) match_expr(node ast.MatchExpr) {
	// println('match expr typ=$it.expr_type')
	// TODO
	if node.cond_type == 0 {
		g.writeln('// match 0')
		return
	}
	is_expr := (node.is_expr && node.return_type != table.void_type) || g.inside_ternary > 0
	mut cond_var := ''
	if is_expr {
		g.inside_ternary++
		// g.write('/* EM ret type=${g.typ(node.return_type)}		expected_type=${g.typ(node.expected_type)}  */')
	}
	if node.cond is ast.Ident || node.cond is ast.SelectExpr || node.cond is ast.IndexExpr {
		pos := g.out.len
		g.expr(node.cond)
		cond_var = g.out.after(pos)
		g.out.go_back(cond_var.len)
	} else {
		cur_line := if is_expr {
			g.empty_line = true
			g.go_before_stmt(0)
		} else {
			''
		}
		cond_var = g.new_tmp_var()
		g.write('${g.typ(node.cond_type)} $cond_var = ')
		g.expr(node.cond)
		g.writeln('; ')
		g.write(cur_line)
	}

	if is_expr {
		// brackets needed otherwise '?' will apply to everything on the left
		g.write('(')
	}
	if node.is_sum_type {
		g.match_expr_sumtype(node, is_expr, cond_var)
	} else {
		g.match_expr_classic(node, is_expr, cond_var)
	}
	if is_expr {
		g.write(')')
		g.decrement_inside_ternary()
	}
}

fn (mut g Gen) match_expr_sumtype(node ast.MatchExpr, is_expr bool, cond_var string) {
	for j, branch in node.branches {
		mut sumtype_index := 0
		// iterates through all types in sumtype branches
		for {
			g.aggregate_type_idx = sumtype_index
			is_last := j == node.branches.len - 1
			sym := g.table.get_type_symbol(node.cond_type)
			if branch.is_else || (node.is_expr && is_last) {
				if is_expr {
					// TODO too many branches. maybe separate ?: matches
					g.write(' : ')
				} else {
					g.writeln('')
					g.write_v_source_line_info(branch.pos)
					g.writeln('else {')
				}
			} else {
				if j > 0 || sumtype_index > 0 {
					if is_expr {
						g.write(' : ')
					} else {
						g.writeln('')
						g.write_v_source_line_info(branch.pos)
						g.write('else ')
					}
				}
				if is_expr {
					g.write('(')
				} else {
					g.write_v_source_line_info(branch.pos)
					g.write('if (')
				}
				g.write(cond_var)
				// branch_sym := g.table.get_type_symbol(branch.typ)
				if sym.kind == .sum_type {
					dot_or_ptr := if node.cond_type.is_ptr() { '->' } else { '.' }
					g.write(dot_or_ptr)
					g.write('typ == ')
				} else if sym.kind == .interface_ {
					// g.write('._interface_idx == _${sym.name}_${branch_sym} ')
					g.write('._interface_idx == ')
				}
				g.expr(branch.exprs[sumtype_index])
				if is_expr {
					g.write(') ? ')
				} else {
					g.writeln(') {')
				}
			}
			g.stmts(branch.stmts)
			if g.inside_ternary == 0 {
				g.write('}')
			}
			sumtype_index++
			if branch.exprs.len == 0 || sumtype_index == branch.exprs.len {
				break
			}
		}
		// reset global field for next use
		g.aggregate_type_idx = 0
	}
}

fn (mut g Gen) match_expr_classic(node ast.MatchExpr, is_expr bool, cond_var string) {
	type_sym := g.table.get_type_symbol(node.cond_type)
	for j, branch in node.branches {
		is_last := j == node.branches.len - 1
		if branch.is_else || (node.is_expr && is_last) {
			if node.branches.len > 1 {
				if is_expr {
					// TODO too many branches. maybe separate ?: matches
					g.write(' : ')
				} else {
					g.writeln('')
					g.write_v_source_line_info(branch.pos)
					g.writeln('else {')
				}
			}
		} else {
			if j > 0 {
				if is_expr {
					g.write(' : ')
				} else {
					g.writeln('')
					g.write_v_source_line_info(branch.pos)
					g.write('else ')
				}
			}
			if is_expr {
				g.write('(')
			} else {
				g.write_v_source_line_info(branch.pos)
				g.write('if (')
			}
			for i, expr in branch.exprs {
				if i > 0 {
					g.write(' || ')
				}
				if type_sym.kind == .string {
					if expr is ast.StringLiteral && (expr as ast.StringLiteral).val == '' {
						g.write('${cond_var}.len == 0')
					} else {
						g.write('string_eq(')
						g.write(cond_var)
						g.write(', ')
						g.expr(expr)
						g.write(')')
					}
				} else if expr is ast.RangeExpr {
					// if type is unsigned and low is 0, check is unneeded
					mut skip_low := false
					if expr.low is ast.IntegerLiteral {
						if node.cond_type in [table.u16_type, table.u32_type, table.u64_type]
							&& expr.low.val == '0' {
							skip_low = true
						}
					}
					g.write('(')
					if !skip_low {
						g.write(cond_var)
						g.write(' >= ')
						g.expr(expr.low)
						g.write(' && ')
					}
					g.write(cond_var)
					g.write(' <= ')
					g.expr(expr.high)
					g.write(')')
				} else {
					g.write(cond_var)
					g.write(' == ')
					g.expr(expr)
				}
			}
			if is_expr {
				g.write(') ? ')
			} else {
				g.writeln(') {')
			}
		}
		g.stmts(branch.stmts)
		if g.inside_ternary == 0 && node.branches.len > 1 {
			g.write('}')
		}
	}
}

fn (mut g Gen) map_init(node ast.MapInit) {
	key_typ_str := g.typ(node.key_type)
	value_typ_str := g.typ(node.value_type)
	value_typ := g.table.get_type_symbol(node.value_type)
	key_typ := g.table.get_type_symbol(node.key_type)
	hash_fn, key_eq_fn, clone_fn, free_fn := g.map_fn_ptrs(key_typ)
	size := node.vals.len
	mut shared_styp := '' // only needed for shared &[]{...}
	mut styp := ''
	is_amp := g.is_amp
	g.is_amp = false
	if is_amp {
		g.out.go_back(1) // delete the `&` already generated in `prefix_expr()
	}
	if g.is_shared {
		mut shared_typ := node.typ.set_flag(.shared_f)
		shared_styp = g.typ(shared_typ)
		g.writeln('($shared_styp*)__dup_shared_map(&($shared_styp){.val = ')
	} else if is_amp {
		styp = g.typ(node.typ)
		g.write('($styp*)memdup(ADDR($styp, ')
	}
	if size > 0 {
		if value_typ.kind == .function {
			g.write('new_map_init_2($hash_fn, $key_eq_fn, $clone_fn, $free_fn, $size, sizeof($key_typ_str), sizeof(voidptr), _MOV(($key_typ_str[$size]){')
		} else {
			g.write('new_map_init_2($hash_fn, $key_eq_fn, $clone_fn, $free_fn, $size, sizeof($key_typ_str), sizeof($value_typ_str), _MOV(($key_typ_str[$size]){')
		}
		for expr in node.keys {
			g.expr(expr)
			g.write(', ')
		}
		if value_typ.kind == .function {
			g.write('}), _MOV((voidptr[$size]){')
		} else {
			g.write('}), _MOV(($value_typ_str[$size]){')
		}
		for expr in node.vals {
			g.expr(expr)
			g.write(', ')
		}
		g.write('}))')
	} else {
		g.write('new_map_2(sizeof($key_typ_str), sizeof($value_typ_str), $hash_fn, $key_eq_fn, $clone_fn, $free_fn)')
	}
	if g.is_shared {
		g.write('}, sizeof($shared_styp))')
	} else if is_amp {
		g.write('), sizeof($styp))')
	}
}

fn (mut g Gen) select_expr(node ast.SelectExpr) {
	is_expr := node.is_expr || g.inside_ternary > 0
	cur_line := if is_expr {
		g.empty_line = true
		g.go_before_stmt(0)
	} else {
		''
	}
	n_channels := if node.has_exception { node.branches.len - 1 } else { node.branches.len }
	mut channels := []ast.Expr{cap: n_channels}
	mut objs := []ast.Expr{cap: n_channels}
	mut tmp_objs := []string{cap: n_channels}
	mut elem_types := []string{cap: n_channels}
	mut is_push := []bool{cap: n_channels}
	mut has_else := false
	mut has_timeout := false
	mut timeout_expr := ast.Expr{}
	mut exception_branch := -1
	for j, branch in node.branches {
		if branch.is_else {
			has_else = true
			exception_branch = j
		} else if branch.is_timeout {
			has_timeout = true
			exception_branch = j
			timeout_expr = (branch.stmt as ast.ExprStmt).expr
		} else {
			match branch.stmt {
				ast.ExprStmt {
					// send expression
					expr := branch.stmt.expr as ast.InfixExpr
					channels << expr.left
					if expr.right is ast.Ident || expr.right is ast.IndexExpr
						|| expr.right is ast.SelectorExpr || expr.right is ast.StructInit {
						// addressable objects in the `C` output
						objs << expr.right
						tmp_objs << ''
						elem_types << ''
					} else {
						// must be evaluated to tmp var before real `select` is performed
						objs << ast.Expr{}
						tmp_obj := g.new_tmp_var()
						tmp_objs << tmp_obj
						el_stype := g.typ(g.table.mktyp(expr.right_type))
						g.writeln('$el_stype $tmp_obj;')
					}
					is_push << true
				}
				ast.AssignStmt {
					rec_expr := branch.stmt.right[0] as ast.PrefixExpr
					channels << rec_expr.right
					is_push << false
					// create tmp unless the object with *exactly* the type we need exists already
					if branch.stmt.op == .decl_assign
						|| branch.stmt.right_types[0] != branch.stmt.left_types[0] {
						tmp_obj := g.new_tmp_var()
						tmp_objs << tmp_obj
						el_stype := g.typ(branch.stmt.right_types[0])
						elem_types << if branch.stmt.op == .decl_assign {
							el_stype + ' '
						} else {
							''
						}
						g.writeln('$el_stype $tmp_obj;')
					} else {
						tmp_objs << ''
						elem_types << ''
					}
					objs << branch.stmt.left[0]
				}
				else {}
			}
		}
	}
	chan_array := g.new_tmp_var()
	g.write('array_sync__Channel_ptr $chan_array = new_array_from_c_array($n_channels, $n_channels, sizeof(sync__Channel*), _MOV((sync__Channel*[$n_channels]){')
	for i in 0 .. n_channels {
		if i > 0 {
			g.write(', ')
		}
		g.write('(sync__Channel*)(')
		g.expr(channels[i])
		g.write(')')
	}
	g.writeln('}));')
	directions_array := g.new_tmp_var()
	g.write('array_sync__Direction $directions_array = new_array_from_c_array($n_channels, $n_channels, sizeof(sync__Direction), _MOV((sync__Direction[$n_channels]){')
	for i in 0 .. n_channels {
		if i > 0 {
			g.write(', ')
		}
		if is_push[i] {
			g.write('sync__Direction_push')
		} else {
			g.write('sync__Direction_pop')
		}
	}
	g.writeln('}));')
	objs_array := g.new_tmp_var()
	g.write('array_voidptr $objs_array = new_array_from_c_array($n_channels, $n_channels, sizeof(voidptr), _MOV((voidptr[$n_channels]){')
	for i in 0 .. n_channels {
		g.write(if i > 0 { ', &' } else { '&' })
		if tmp_objs[i] == '' {
			g.expr(objs[i])
		} else {
			g.write(tmp_objs[i])
		}
	}
	g.writeln('}));')
	select_result := g.new_tmp_var()
	g.write('int $select_result = sync__channel_select(&/*arr*/$chan_array, $directions_array, &/*arr*/$objs_array, ')
	if has_timeout {
		g.expr(timeout_expr)
	} else if has_else {
		g.write('0')
	} else {
		g.write('-1')
	}
	g.writeln(');')
	// free the temps that were created
	g.writeln('array_free(&$objs_array);')
	g.writeln('array_free(&$directions_array);')
	g.writeln('array_free(&$chan_array);')
	mut i := 0
	for j in 0 .. node.branches.len {
		if j > 0 {
			g.write('} else ')
		}
		g.write('if ($select_result == ')
		if j == exception_branch {
			g.writeln('-1) {')
		} else {
			g.writeln('$i) {')
			if !is_push[i] && tmp_objs[i] != '' {
				g.write('\t${elem_types[i]}')
				g.expr(objs[i])
				g.writeln(' = ${tmp_objs[i]};')
			}
			i++
		}
		g.stmts(node.branches[j].stmts)
	}
	g.writeln('}')
	if is_expr {
		g.empty_line = false
		g.write(cur_line)
		g.write('($select_result != -2)')
	}
}

fn (mut g Gen) ident(node ast.Ident) {
	prevent_sum_type_unwrapping_once := g.prevent_sum_type_unwrapping_once
	g.prevent_sum_type_unwrapping_once = false
	if node.name == 'lld' {
		return
	}
	if node.name.starts_with('C.') {
		g.write(util.no_dots(node.name[2..]))
		return
	}
	if node.kind == .constant { // && !node.name.starts_with('g_') {
		// TODO globals hack
		g.write('_const_')
	}
	mut name := c_name(node.name)
	// TODO: temporary, remove this
	node_info := node.info
	if node_info is ast.IdentVar {
		// x ?int
		// `x = 10` => `x.data = 10` (g.right_is_opt == false)
		// `x = new_opt()` => `x = new_opt()` (g.right_is_opt == true)
		// `println(x)` => `println(*(int*)x.data)`
		if node_info.is_optional && !(g.is_assign_lhs && g.right_is_opt) {
			g.write('/*opt*/')
			styp := g.base_type(node_info.typ)
			g.write('(*($styp*)${name}.data)')
			return
		}
		if !g.is_assign_lhs && node_info.share == .shared_t {
			g.write('${name}.val')
			return
		}
		scope := g.file.scope.innermost(node.pos.pos)
		if v := scope.find_var(node.name) {
			if v.sum_type_casts.len > 0 {
				if !prevent_sum_type_unwrapping_once {
					for _ in v.sum_type_casts {
						g.write('(*')
					}
					for i, typ in v.sum_type_casts {
						cast_sym := g.table.get_type_symbol(typ)
						mut is_ptr := false
						if i == 0 {
							g.write(name)
							if v.orig_type.is_ptr() {
								is_ptr = true
							}
						}
						dot := if is_ptr { '->' } else { '.' }
						if mut cast_sym.info is table.Aggregate {
							sym := g.table.get_type_symbol(cast_sym.info.types[g.aggregate_type_idx])
							g.write('${dot}_$sym.cname')
						} else {
							g.write('${dot}_$cast_sym.cname')
						}
						g.write(')')
					}
					return
				}
			}
		}
	} else if node_info is ast.IdentFn {
		if g.pref.obfuscate && g.cur_mod.name == 'main' && name.starts_with('main__') {
			key := node.name
			g.write('/* obf identfn: $key */')
			name = g.obf_table[key] or {
				panic('cgen: obf name "$key" not found, this should never happen')
			}
		}
	}
	g.write(g.get_ternary_name(name))
}

fn (mut g Gen) concat_expr(node ast.ConcatExpr) {
	styp := g.typ(node.return_type)
	sym := g.table.get_type_symbol(node.return_type)
	is_multi := sym.kind == .multi_return
	if !is_multi {
		g.expr(node.vals[0])
	} else {
		g.write('($styp){')
		for i, expr in node.vals {
			g.write('.arg$i=')
			g.expr(expr)
			if i < node.vals.len - 1 {
				g.write(',')
			}
		}
		g.write('}')
	}
}

fn (mut g Gen) if_expr(node ast.IfExpr) {
	if node.is_comptime {
		g.comp_if(node)
		return
	}
	// For simpe if expressions we can use C's `?:`
	// `if x > 0 { 1 } else { 2 }` => `(x > 0) ? (1) : (2)`
	// For if expressions with multiple statements or another if expression inside, it's much
	// easier to use a temp var, than do C tricks with commas, introduce special vars etc
	// (as it used to be done).
	// Always use this in -autofree, since ?: can have tmp expressions that have to be freed.
	first_branch := node.branches[0]
	needs_tmp_var := node.is_expr && (g.is_autofree || (g.pref.experimental
		&& (first_branch.stmts.len > 1 || (first_branch.stmts[0] is ast.ExprStmt
		&& (first_branch.stmts[0] as ast.ExprStmt).expr is ast.IfExpr))))
	/*
	needs_tmp_var := node.is_expr &&
		(g.autofree || g.pref.experimental) &&
		(node.branches[0].stmts.len > 1 || node.branches[0].stmts[0] is ast.IfExpr)
	*/
	tmp := if needs_tmp_var { g.new_tmp_var() } else { '' }
	mut cur_line := ''
	if needs_tmp_var {
		g.write('/*experimental if expr*/')
		styp := g.typ(node.typ)
		// g.insert_before_stmt('$styp $tmp;')
		cur_line = g.go_before_stmt(0)
		g.writeln('$styp $tmp; /* if prepend */')
	} else if node.is_expr || g.inside_ternary != 0 {
		g.inside_ternary++
		// g.inside_if_expr = true
		g.write('(')
		for i, branch in node.branches {
			if i > 0 {
				g.write(' : ')
			}
			if i < node.branches.len - 1 || !node.has_else {
				g.expr(branch.cond)
				g.write(' ? ')
			}
			g.stmts(branch.stmts)
		}
		if node.branches.len == 1 {
			g.write(': 0')
		}
		g.write(')')
		g.decrement_inside_ternary()
		return
	}
	mut is_guard := false
	mut guard_idx := 0
	mut guard_vars := []string{}
	for i, branch in node.branches {
		cond := branch.cond
		if cond is ast.IfGuardExpr {
			if !is_guard {
				is_guard = true
				guard_idx = i
				guard_vars = []string{len: node.branches.len}
				g.writeln('{ /* if guard */ ')
			}
			var_name := g.new_tmp_var()
			guard_vars[i] = var_name
			g.writeln('${g.typ(cond.expr_type)} $var_name;')
		}
	}
	for i, branch in node.branches {
		if i > 0 {
			g.write('} else ')
		}
		// if last branch is `else {`
		if i == node.branches.len - 1 && node.has_else {
			g.writeln('{')
			// define `err` only for simple `if val := opt {...} else {`
			if is_guard && guard_idx == i - 1 {
				cvar_name := guard_vars[guard_idx]
				g.writeln('\tstring err = ${cvar_name}.v_error;')
				g.writeln('\tint errcode = ${cvar_name}.ecode;')
			}
		} else {
			match branch.cond {
				ast.IfGuardExpr {
					var_name := guard_vars[i]
					g.write('if ($var_name = ')
					g.expr(branch.cond.expr)
					g.writeln(', ${var_name}.ok) {')
					if branch.cond.var_name != '_' {
						base_type := g.base_type(branch.cond.expr_type)
						g.writeln('\t$base_type $branch.cond.var_name = *($base_type*)${var_name}.data;')
					}
				}
				else {
					g.write('if (')
					g.expr(branch.cond)
					g.writeln(') {')
				}
			}
		}
		if branch.smartcast && branch.stmts.len > 0 {
			infix := branch.cond as ast.InfixExpr
			if mut infix.left is ast.Ident {
				right_type := infix.right as ast.Type
				left_type := infix.left_type
				it_type := g.typ(right_type.typ)
				g.write('\t$it_type* _sc_tmp_$branch.pos.pos = ($it_type*)')
				g.expr(infix.left)
				if left_type.is_ptr() {
					g.write('->')
				} else {
					g.write('.')
				}
				g.writeln('_object;')
				g.writeln('\t$it_type* $infix.left.name = _sc_tmp_$branch.pos.pos;')
			}
		}
		if needs_tmp_var {
			g.stmts_with_tmp_var(branch.stmts, tmp)
		} else {
			g.stmts(branch.stmts)
		}
	}
	if is_guard {
		g.write('}')
	}
	g.writeln('}')
	if needs_tmp_var {
		// g.writeln('$cur_line $tmp; /*Z*/')
		g.write('$cur_line $tmp /*Z*/')
	}
}

fn (mut g Gen) index_expr(node ast.IndexExpr) {
	gen_or := node.or_expr.kind != .absent
	match node.index {
		ast.RangeExpr {
			sym := g.table.get_type_symbol(node.left_type)
			if sym.kind == .string {
				g.write('string_substr(')
				g.expr(node.left)
			} else if sym.kind == .array {
				g.write('array_slice(')
				if node.left_type.is_ptr() {
					g.write('*')
				}
				g.expr(node.left)
			} else if sym.kind == .array_fixed {
				// Convert a fixed array to V array when doing `fixed_arr[start..end]`
				info := sym.info as table.ArrayFixed
				g.write('array_slice(new_array_from_c_array(')
				g.write('$info.size')
				g.write(', $info.size')
				g.write(', sizeof(')
				if node.left_type.is_ptr() {
					g.write('(*')
				}
				g.expr(node.left)
				if node.left_type.is_ptr() {
					g.write(')')
				}
				g.write('[0]), ')
				if node.left_type.is_ptr() {
					g.write('*')
				}
				g.expr(node.left)
				g.write(')')
			} else {
				g.expr(node.left)
			}
			g.write(', ')
			if node.index.has_low {
				g.expr(node.index.low)
			} else {
				g.write('0')
			}
			g.write(', ')
			if node.index.has_high {
				g.expr(node.index.high)
			} else if sym.kind == .array_fixed {
				info := sym.info as table.ArrayFixed
				g.write('$info.size')
			} else if node.left_type.is_ptr() {
				g.write('(')
				g.write('*')
				g.expr(node.left)
				g.write(')')
				g.write('.len')
			} else {
				g.expr(node.left)
				g.write('.len')
			}
			g.write(')')
		}
		else {
			sym := g.table.get_final_type_symbol(node.left_type)
			left_is_ptr := node.left_type.is_ptr()
			if sym.kind == .array {
				info := sym.info as table.Array
				elem_type_str := g.typ(info.elem_type)
				elem_type := info.elem_type
				elem_typ := g.table.get_type_symbol(elem_type)
				// `vals[i].field = x` is an exception and requires `array_get`:
				// `(*(Val*)array_get(vals, i)).field = x;`
				is_selector := node.left is ast.SelectorExpr
				if g.is_assign_lhs && !is_selector && node.is_setter {
					is_direct_array_access := g.fn_decl != 0 && g.fn_decl.is_direct_arr
					is_op_assign := g.assign_op != .assign && info.elem_type != table.string_type
					array_ptr_type_str := match elem_typ.kind {
						.function { 'voidptr*' }
						else { '$elem_type_str*' }
					}
					if is_direct_array_access {
						g.write('(($array_ptr_type_str)')
					} else if is_op_assign {
						g.write('(*($array_ptr_type_str)array_get(')
						if left_is_ptr && !node.left_type.has_flag(.shared_f) {
							g.write('*')
						}
					} else {
						g.is_array_set = true // special handling of assign_op and closing with '})'
						g.write('array_set(')
						if !left_is_ptr || node.left_type.has_flag(.shared_f) {
							g.write('&')
						}
					}
					g.expr(node.left)
					if node.left_type.has_flag(.shared_f) {
						if left_is_ptr {
							g.write('->val')
						} else {
							g.write('.val')
						}
					}
					if is_direct_array_access {
						if left_is_ptr && !node.left_type.has_flag(.shared_f) {
							g.write('->')
						} else {
							g.write('.')
						}
						g.write('data)[')
						g.expr(node.index)
						g.write(']')
					} else {
						g.write(', ')
						g.expr(node.index)
						if !is_op_assign {
							mut need_wrapper := true
							/*
							match node.right {
								ast.EnumVal, ast.Ident {
									// `&x` is enough for variables and enums
									// `&(Foo[]){ ... }` is only needed for function calls and literals
									need_wrapper = false
								}
								else {}
							}
							*/
							if need_wrapper {
								if elem_typ.kind == .function {
									g.write(', &(voidptr[]) { ')
								} else {
									g.write(', &($elem_type_str[]) { ')
								}
							} else {
								g.write(', &')
							}
						} else {
							// `x[0] *= y`
							g.write('))')
						}
					}
				} else {
					is_direct_array_access := g.fn_decl != 0 && g.fn_decl.is_direct_arr
					array_ptr_type_str := match elem_typ.kind {
						.function { 'voidptr*' }
						else { '$elem_type_str*' }
					}
					needs_clone := info.elem_type == table.string_type_idx && g.is_autofree
						&& !g.is_assign_lhs
					is_gen_or_and_assign_rhs := gen_or && g.is_assign_rhs
					cur_line := if is_gen_or_and_assign_rhs {
						line := g.go_before_stmt(0)
						g.out.write(c.tabs[g.indent])
						line
					} else {
						''
					}
					tmp_opt := if gen_or { g.new_tmp_var() } else { '' }
					tmp_opt_ptr := if gen_or { g.new_tmp_var() } else { '' }
					if gen_or {
						g.write('$array_ptr_type_str $tmp_opt_ptr = ($array_ptr_type_str)/*ee elem_ptr_typ */(array_get_with_check(')
					} else {
						if needs_clone {
							g.write('/*2*/string_clone(')
						}
						if g.is_fn_index_call {
							if elem_typ.info is table.FnType {
								g.write('((')
								g.write_fn_ptr_decl(&elem_typ.info, '')
								g.write(')(*($array_ptr_type_str)/*ee elem_typ */array_get(')
							}
							if left_is_ptr && !node.left_type.has_flag(.shared_f) {
								g.write('*')
							}
						} else if is_direct_array_access {
							g.write('(($array_ptr_type_str)')
						} else {
							g.write('(*($array_ptr_type_str)/*ee elem_typ */array_get(')
							if left_is_ptr && !node.left_type.has_flag(.shared_f) {
								g.write('*')
							}
						}
					}
					g.expr(node.left)
					// TODO: test direct_array_access when 'shared' is implemented
					if node.left_type.has_flag(.shared_f) {
						if left_is_ptr {
							g.write('->val')
						} else {
							g.write('.val')
						}
					}
					if is_direct_array_access && !gen_or {
						if left_is_ptr && !node.left_type.has_flag(.shared_f) {
							g.write('->')
						} else {
							g.write('.')
						}
						g.write('data)[')
						g.expr(node.index)
						g.write(']')
					} else {
						g.write(', ')
						g.expr(node.index)
						if g.is_fn_index_call {
							g.write(')))')
						} else {
							g.write('))')
						}
					}
					if needs_clone {
						g.write(')')
					}
					if gen_or {
						g.writeln(';')
						opt_elem_type := g.typ(elem_type.set_flag(.optional))
						g.writeln('$opt_elem_type $tmp_opt = {0};')
						g.writeln('if ($tmp_opt_ptr) {')
						g.writeln('\t${tmp_opt}.ok = true; ${tmp_opt}.is_none = false; ${tmp_opt}.v_error = (string){.str=(byteptr)""}; ${tmp_opt}.ecode = 0;')
						g.writeln('\t*(($elem_type_str*)&${tmp_opt}.data) = *(($elem_type_str*)$tmp_opt_ptr);')
						g.writeln('} else {')
						g.writeln('\t${tmp_opt}.ok = false; ${tmp_opt}.is_none = false; ${tmp_opt}.v_error = (string){.str=(byteptr)"array index out of range"}; ${tmp_opt}.ecode = 0;')
						g.writeln('}')
						g.or_block(tmp_opt, node.or_expr, elem_type)
						g.write('\n$cur_line*($elem_type_str*)${tmp_opt}.data')
					}
				}
			} else if sym.kind == .array_fixed {
				info := sym.info as table.ArrayFixed
				elem_type := info.elem_type
				elem_sym := g.table.get_type_symbol(elem_type)
				is_fn_index_call := g.is_fn_index_call && elem_sym.info is table.FnType

				if is_fn_index_call {
					g.write('(*')
				}
				if node.left_type.is_ptr() {
					g.write('(*')
					g.expr(node.left)
					g.write(')')
				} else {
					g.expr(node.left)
				}
				g.write('[')
				g.expr(node.index)
				g.write(']')
				if is_fn_index_call {
					g.write(')')
				}
			} else if sym.kind == .map {
				info := sym.info as table.Map
				key_type_str := g.typ(info.key_type)
				elem_type := info.value_type
				elem_type_str := g.typ(elem_type)
				elem_typ := g.table.get_type_symbol(elem_type)
				get_and_set_types := elem_typ.kind in [.struct_, .map]
				if g.is_assign_lhs && !g.is_array_set && !get_and_set_types {
					if g.assign_op == .assign || info.value_type == table.string_type {
						g.is_array_set = true
						g.write('map_set_1(')
					} else {
						g.write('(*(($elem_type_str*)map_get_and_set_1(')
					}
					if !left_is_ptr || node.left_type.has_flag(.shared_f) {
						g.write('&')
					}
					if node.left is ast.IndexExpr {
						g.inside_map_index = true
						g.expr(node.left)
						g.inside_map_index = false
					} else {
						g.expr(node.left)
					}
					if node.left_type.has_flag(.shared_f) {
						if left_is_ptr {
							g.write('->val')
						} else {
							g.write('.val')
						}
					}
					g.write(', &($key_type_str[]){')
					g.expr(node.index)
					g.write('}')
					if elem_typ.kind == .function {
						g.write(', &(voidptr[]) { ')
					} else {
						g.array_set_pos = g.out.len
						g.write(', &($elem_type_str[]) { ')
					}
					if g.assign_op != .assign && info.value_type != table.string_type {
						zero := g.type_default(info.value_type)
						g.write('$zero })))')
					}
				} else if g.inside_map_postfix || g.inside_map_infix
					|| g.inside_map_index
					|| (g.is_assign_lhs && !g.is_array_set && get_and_set_types) {
					zero := g.type_default(info.value_type)
					g.write('(*($elem_type_str*)map_get_and_set_1(')
					if !left_is_ptr {
						g.write('&')
					}
					g.expr(node.left)
					g.write(', &($key_type_str[]){')
					g.expr(node.index)
					g.write('}, &($elem_type_str[]){ $zero }))')
				} else {
					zero := g.type_default(info.value_type)
					is_gen_or_and_assign_rhs := gen_or && g.is_assign_rhs
					cur_line := if is_gen_or_and_assign_rhs {
						line := g.go_before_stmt(0)
						g.out.write(c.tabs[g.indent])
						line
					} else {
						''
					}
					tmp_opt := if gen_or { g.new_tmp_var() } else { '' }
					tmp_opt_ptr := if gen_or { g.new_tmp_var() } else { '' }
					if gen_or {
						g.write('$elem_type_str* $tmp_opt_ptr = ($elem_type_str*)/*ee elem_ptr_typ */(map_get_1_check(')
					} else {
						if g.is_fn_index_call {
							if elem_typ.info is table.FnType {
								g.write('((')
								g.write_fn_ptr_decl(&elem_typ.info, '')
								g.write(')(*(voidptr*)map_get_1(')
							}
						} else if elem_typ.kind == .function {
							g.write('(*(voidptr*)map_get_1(')
						} else {
							g.write('(*($elem_type_str*)map_get_1(')
						}
					}
					if !left_is_ptr || node.left_type.has_flag(.shared_f) {
						g.write('ADDR(map, ')
						g.expr(node.left)
					} else {
						g.write('(')
						g.expr(node.left)
					}
					if node.left_type.has_flag(.shared_f) {
						if left_is_ptr {
							g.write('->val')
						} else {
							g.write('.val')
						}
					}
					g.write('), &($key_type_str[]){')
					g.expr(node.index)
					g.write('}')
					if gen_or {
						g.write('))')
					} else if g.is_fn_index_call {
						g.write(', &(voidptr[]){ $zero })))')
					} else if elem_typ.kind == .function {
						g.write(', &(voidptr[]){ $zero }))')
					} else {
						g.write(', &($elem_type_str[]){ $zero }))')
					}
					if gen_or {
						g.writeln(';')
						opt_elem_type := g.typ(elem_type.set_flag(.optional))
						g.writeln('$opt_elem_type $tmp_opt = {0};')
						g.writeln('if ($tmp_opt_ptr) {')
						g.writeln('\t${tmp_opt}.ok = true; ${tmp_opt}.is_none = false; ${tmp_opt}.v_error = (string){.str=(byteptr)""}; ${tmp_opt}.ecode = 0;')
						g.writeln('\t*(($elem_type_str*)&${tmp_opt}.data) = *(($elem_type_str*)$tmp_opt_ptr);')
						g.writeln('} else {')
						g.writeln('\t${tmp_opt}.ok = false; ${tmp_opt}.is_none = false; ${tmp_opt}.v_error = (string){.str=(byteptr)"array index out of range"}; ${tmp_opt}.ecode = 0;')
						g.writeln('}')
						g.or_block(tmp_opt, node.or_expr, elem_type)
						g.write('\n$cur_line*($elem_type_str*)${tmp_opt}.data')
					}
				}
			} else if sym.kind == .string && !node.left_type.is_ptr() {
				g.write('string_at(')
				g.expr(node.left)
				g.write(', ')
				g.expr(node.index)
				g.write(')')
			} else {
				g.expr(node.left)
				g.write('[')
				g.expr(node.index)
				g.write(']')
			}
		}
	}
}

[inline]
fn (g &Gen) expr_is_multi_return_call(expr ast.Expr) bool {
	match expr {
		ast.CallExpr { return g.table.get_type_symbol(expr.return_type).kind == .multi_return }
		else { return false }
	}
}

fn (mut g Gen) return_statement(node ast.Return) {
	g.write_v_source_line_info(node.pos)
	if node.exprs.len > 0 {
		// skip `retun $vweb.html()`
		if node.exprs[0] is ast.ComptimeCall {
			g.expr(node.exprs[0])
			g.writeln(';')
			return
		}
	}
	g.inside_return = true
	defer {
		g.inside_return = false
	}
	// got to do a correct check for multireturn
	sym := g.table.get_type_symbol(g.fn_decl.return_type)
	fn_return_is_multi := sym.kind == .multi_return
	fn_return_is_optional := g.fn_decl.return_type.has_flag(.optional)
	if node.exprs.len == 0 {
		if fn_return_is_optional {
			tmp := g.new_tmp_var()
			styp := g.typ(g.fn_decl.return_type)
			g.writeln('$styp $tmp = {.ok = true};')
			g.writeln('return $tmp;')
		} else {
			if g.is_autofree && !g.is_builtin_mod {
				g.writeln('// free before return (no values returned)')
				g.autofree_scope_vars(node.pos.pos - 1, node.pos.line_nr, true)
			}
			g.writeln('return;')
		}
		return
	}
	// handle promoting none/error/function returning 'Option'
	if fn_return_is_optional {
		optional_none := node.exprs[0] is ast.None
		mut is_regular_option := g.typ(node.types[0]) == 'Option'
		if optional_none || is_regular_option {
			tmp := g.new_tmp_var()
			g.write('Option $tmp = ')
			g.expr_with_cast(node.exprs[0], node.types[0], g.fn_decl.return_type)
			g.writeln(';')
			styp := g.typ(g.fn_decl.return_type)
			err_obj := g.new_tmp_var()
			g.writeln('$styp $err_obj;')
			g.writeln('memcpy(&$err_obj, &$tmp, sizeof(Option));')
			g.writeln('return $err_obj;')
			return
		}
	}
	// regular cases
	if fn_return_is_multi && node.exprs.len > 0 && !g.expr_is_multi_return_call(node.exprs[0]) { // not_optional_none { //&& !fn_return_is_optional {
		// typ_sym := g.table.get_type_symbol(g.fn_decl.return_type)
		// mr_info := typ_sym.info as table.MultiReturn
		mut styp := ''
		mut opt_tmp := ''
		mut opt_type := ''
		if fn_return_is_optional {
			opt_type = g.typ(g.fn_decl.return_type)
			// Create a tmp for this option
			opt_tmp = g.new_tmp_var()
			g.writeln('$opt_type $opt_tmp;')
			styp = g.base_type(g.fn_decl.return_type)
			g.write('opt_ok2(&($styp/*X*/[]) { ')
		} else {
			g.write('return ')
			styp = g.typ(g.fn_decl.return_type)
		}
		// Use this to keep the tmp assignments in order
		mut multi_unpack := ''
		g.write('($styp){')
		mut arg_idx := 0
		for i, expr in node.exprs {
			// Check if we are dealing with a multi return and handle it seperately
			if g.expr_is_multi_return_call(expr) {
				c := expr as ast.CallExpr
				expr_sym := g.table.get_type_symbol(c.return_type)
				// Create a tmp for this call
				mut tmp := g.new_tmp_var()
				if !c.return_type.has_flag(.optional) {
					s := g.go_before_stmt(0)
					expr_styp := g.typ(c.return_type)
					g.write('$expr_styp $tmp=')
					g.expr(expr)
					g.writeln(';')
					multi_unpack += g.go_before_stmt(0)
					g.write(s)
				} else {
					s := g.go_before_stmt(0)
					// TODO
					// I (emily) am sorry for doing this
					// I cant find another way to do this so right now
					// this will have to do.
					g.tmp_count--
					g.expr(expr)
					multi_unpack += g.go_before_stmt(0)
					g.write(s)
					// modify tmp so that it is the opt deref
					// TODO copy-paste from cgen.v:2397
					expr_styp := g.base_type(c.return_type)
					tmp = ('/*opt*/(*($expr_styp*)${tmp}.data)')
				}
				expr_types := expr_sym.mr_info().types
				for j, _ in expr_types {
					g.write('.arg$arg_idx=${tmp}.arg$j')
					if j < expr_types.len || i < node.exprs.len - 1 {
						g.write(',')
					}
					arg_idx++
				}
				continue
			}
			g.write('.arg$arg_idx=')
			g.expr(expr)
			arg_idx++
			if i < node.exprs.len - 1 {
				g.write(', ')
			}
		}
		g.write('}')
		if fn_return_is_optional {
			g.writeln(' }, (OptionBase*)(&$opt_tmp), sizeof($styp));')
			g.write('return $opt_tmp')
		}
		// Make sure to add our unpacks
		if multi_unpack.len > 0 {
			g.insert_before_stmt(multi_unpack)
		}
	} else if node.exprs.len >= 1 {
		// normal return
		return_sym := g.table.get_type_symbol(node.types[0])
		// `return opt_ok(expr)` for functions that expect an optional
		mut expr_type_is_opt := node.types[0].has_flag(.optional)
		expr0 := node.exprs[0]
		if expr0 is ast.CallExpr {
			expr_type_is_opt = expr0.return_type.has_flag(.optional)
		}
		if fn_return_is_optional && !expr_type_is_opt && return_sym.name != 'Option' {
			styp := g.base_type(g.fn_decl.return_type)
			opt_type := g.typ(g.fn_decl.return_type)
			// Create a tmp for this option
			opt_tmp := g.new_tmp_var()
			g.writeln('$opt_type $opt_tmp;')
			g.write('opt_ok2(&($styp[]) { ')
			if !g.fn_decl.return_type.is_ptr() && node.types[0].is_ptr() {
				if !(node.exprs[0] is ast.Ident && !g.is_amp) {
					g.write('*')
				}
			}
			for i, expr in node.exprs {
				g.expr_with_cast(expr, node.types[i], g.fn_decl.return_type.clear_flag(.optional))
				if i < node.exprs.len - 1 {
					g.write(', ')
				}
			}
			g.writeln(' }, (OptionBase*)(&$opt_tmp), sizeof($styp));')
			g.writeln('return $opt_tmp;')
			return
		}
		free := g.is_autofree && !g.is_builtin_mod // node.exprs[0] is ast.CallExpr
		mut tmp := ''
		if free {
			// `return foo(a, b, c)`
			// `tmp := foo(a, b, c); free(a); free(b); free(c); return tmp;`
			// Save return value in a temp var so that it all args (a,b,c) can be freed
			// Don't use a tmp var if a variable is simply returned: `return x`
			if node.exprs[0] !is ast.Ident {
				tmp = g.new_tmp_var()
				g.write(g.typ(g.fn_decl.return_type))
				g.write(' ')
				g.write(tmp)
				g.write(' = ')
			} else {
				g.write('return ')
			}
		} else {
			g.write('return ')
		}
		g.expr_with_cast(node.exprs[0], node.types[0], g.fn_decl.return_type)
		if free {
			expr := node.exprs[0]
			if expr is ast.Ident {
				g.returned_var_name = expr.name
			}
			if tmp != '' {
				g.writeln('; // free tmp exprs + all vars before return')
			}
			g.writeln(';')
			// autofree before `return`
			// set free_parent_scopes to true, since all variables defined in parent
			// scopes need to be freed before the return
			g.autofree_scope_vars(node.pos.pos - 1, node.pos.line_nr, true)
			if tmp != '' {
				g.write('return $tmp')
			}
		}
	} else { // if node.exprs.len == 0 {
		println('this should never happen')
		g.write('/*F*/return')
	}
	g.writeln(';')
}

fn (mut g Gen) const_decl(node ast.ConstDecl) {
	g.inside_const = true
	defer {
		g.inside_const = false
	}
	for field in node.fields {
		if g.pref.skip_unused {
			if field.name !in g.table.used_consts {
				$if trace_skip_unused_consts ? {
					eprintln('>> skipping unused const name: $field.name')
				}
				continue
			}
		}

		name := c_name(field.name)
		// TODO hack. Cut the generated value and paste it into definitions.
		pos := g.out.len
		g.expr(field.expr)
		val := g.out.after(pos)
		g.out.go_back(val.len)
		/*
		if field.typ == table.byte_type {
			g.const_decl_simple_define(name, val)
			return
		}
		*/
		/*
		if table.is_number(field.typ) {
			g.const_decl_simple_define(name, val)
		} else if field.typ == table.string_type {
			g.definitions.writeln('string _const_$name; // a string literal, inited later')
			if g.pref.build_mode != .build_module {
				g.stringliterals.writeln('\t_const_$name = $val;')
			}
		} else {
		*/
		match field.expr {
			ast.CharLiteral, ast.FloatLiteral, ast.IntegerLiteral {
				g.const_decl_simple_define(name, val)
			}
			ast.ArrayInit {
				if field.expr.is_fixed {
					styp := g.typ(field.expr.typ)
					if g.pref.build_mode != .build_module {
						g.definitions.writeln('$styp _const_$name = $val; // fixed array const')
					} else {
						g.definitions.writeln('$styp _const_$name; // fixed array const')
					}
				} else {
					g.const_decl_init_later(field.mod, name, val, field.typ, false)
				}
			}
			ast.StringLiteral {
				g.definitions.writeln('string _const_$name; // a string literal, inited later')
				if g.pref.build_mode != .build_module {
					g.stringliterals.writeln('\t_const_$name = $val;')
				}
			}
			ast.CallExpr {
				if val.starts_with('Option_') {
					g.inits[field.mod].writeln(val)
					unwrap_option := field.expr.or_block.kind != .absent
					g.const_decl_init_later(field.mod, name, g.current_tmp_var(), field.typ,
						unwrap_option)
				} else {
					g.const_decl_init_later(field.mod, name, val, field.typ, false)
				}
			}
			else {
				g.const_decl_init_later(field.mod, name, val, field.typ, false)
			}
		}
	}
}

fn (mut g Gen) const_decl_simple_define(name string, val string) {
	// Simple expressions should use a #define
	// so that we don't pollute the binary with unnecessary global vars
	// Do not do this when building a module, otherwise the consts
	// will not be accessible.
	g.definitions.write('#define _const_$name ')
	g.definitions.writeln(val)
}

fn (mut g Gen) const_decl_init_later(mod string, name string, val string, typ table.Type, unwrap_option bool) {
	// Initialize more complex consts in `void _vinit/2{}`
	// (C doesn't allow init expressions that can't be resolved at compile time).
	styp := g.typ(typ)
	cname := '_const_$name'
	g.definitions.writeln('$styp $cname; // inited later')
	if cname == '_const_os__args' {
		if g.pref.os == .windows {
			g.inits[mod].writeln('\t_const_os__args = os__init_os_args_wide(___argc, (byteptr*)___argv);')
		} else {
			g.inits[mod].writeln('\t_const_os__args = os__init_os_args(___argc, (byte**)___argv);')
		}
	} else {
		if unwrap_option {
			g.inits[mod].writeln('\t$cname = *($styp*)${val}.data;')
		} else {
			g.inits[mod].writeln('\t$cname = $val;')
		}
	}
	if g.is_autofree {
		if styp.starts_with('array_') {
			g.cleanups[mod].writeln('\tarray_free(&$cname);')
		}
		if styp == 'string' {
			g.cleanups[mod].writeln('\tstring_free(&$cname);')
		}
	}
}

fn (mut g Gen) global_decl(node ast.GlobalDecl) {
	mod := if g.pref.build_mode == .build_module && g.is_builtin_mod { 'static ' } else { '' }
	for field in node.fields {
		styp := g.typ(field.typ)
		if field.has_expr {
			g.definitions.writeln('$mod$styp $field.name = $field.expr; // global')
		} else {
			g.definitions.writeln('$mod$styp $field.name; // global')
		}
	}
}

fn (mut g Gen) go_back_out(n int) {
	g.out.go_back(n)
}

const (
	skip_struct_init = ['struct stat', 'struct addrinfo']
)

fn (mut g Gen) struct_init(struct_init ast.StructInit) {
	styp := g.typ(struct_init.typ)
	mut shared_styp := '' // only needed for shared x := St{...
	if styp in c.skip_struct_init {
		// needed for c++ compilers
		g.go_back_out(3)
		return
	}
	sym := g.table.get_final_type_symbol(struct_init.typ)
	is_amp := g.is_amp
	is_multiline := struct_init.fields.len > 5
	g.is_amp = false // reset the flag immediately so that other struct inits in this expr are handled correctly
	if is_amp {
		g.out.go_back(1) // delete the `&` already generated in `prefix_expr()
	}
	if g.is_shared && !g.inside_opt_data && !g.is_array_set {
		mut shared_typ := struct_init.typ.set_flag(.shared_f)
		shared_styp = g.typ(shared_typ)
		g.writeln('($shared_styp*)__dup${shared_styp}(&($shared_styp){.val = ($styp){')
	} else if is_amp {
		g.write('($styp*)memdup(&($styp){')
	} else if struct_init.typ.is_ptr() {
		basetyp := g.typ(struct_init.typ.set_nr_muls(0))
		if is_multiline {
			g.writeln('&($basetyp){')
		} else {
			g.write('&($basetyp){')
		}
	} else {
		if is_multiline {
			g.writeln('($styp){')
		} else {
			g.write('($styp){')
		}
	}
	// mut fields := []string{}
	mut inited_fields := map[string]int{} // TODO this is done in checker, move to ast node
	/*
	if struct_init.fields.len == 0 && struct_init.exprs.len > 0 {
		// Get fields for {a,b} short syntax. Fields array wasn't set in the parser.
		for f in info.fields {
			fields << f.name
		}
	} else {
		fields = struct_init.fields
	}
	*/
	if is_multiline {
		g.indent++
	}
	// User set fields
	mut initialized := false
	for i, field in struct_init.fields {
		inited_fields[field.name] = i
		if sym.kind != .struct_ {
			field_name := c_name(field.name)
			g.write('.$field_name = ')
			if field.typ == 0 {
				g.checker_bug('struct init, field.typ is 0', field.pos)
			}
			field_type_sym := g.table.get_type_symbol(field.typ)
			mut cloned := false
			if g.is_autofree && !field.typ.is_ptr() && field_type_sym.kind in [.array, .string] {
				g.write('/*clone1*/')
				if g.gen_clone_assignment(field.expr, field_type_sym, false) {
					cloned = true
				}
			}
			if !cloned {
<<<<<<< HEAD
				if (field.expected_type.is_ptr() && !field.expected_type.has_flag(.shared_f))
					&& !(field.typ.is_ptr() || field.typ.is_pointer())&& !field.typ.is_number() {
=======
				if field.expected_type.is_ptr() && !(field.typ.is_ptr()
					|| field.typ.is_pointer()) && !field.typ.is_number() {
>>>>>>> 7f4c582f
					g.write('/* autoref */&')
				}
				g.expr_with_cast(field.expr, field.typ, field.expected_type)
			}
			if i != struct_init.fields.len - 1 {
				if is_multiline {
					g.writeln(',')
				} else {
					g.write(', ')
				}
			}
			initialized = true
		}
	}
	// The rest of the fields are zeroed.
	// `inited_fields` is a list of fields that have been init'ed, they are skipped
	// mut nr_fields := 0
	if sym.kind == .struct_ {
		info := sym.info as table.Struct
		if info.is_union && struct_init.fields.len > 1 {
			verror('union must not have more than 1 initializer')
		}
		for embed in info.embeds {
			embed_sym := g.table.get_type_symbol(embed)
			embed_name := embed_sym.embed_name()
			if embed_name !in inited_fields {
				default_init := ast.StructInit{
					typ: embed
				}
				g.write('.$embed_name = ')
				g.struct_init(default_init)
				if is_multiline {
					g.writeln(',')
				} else {
					g.write(',')
				}
				initialized = true
			}
		}
		// g.zero_struct_fields(info, inited_fields)
		// nr_fields = info.fields.len
		for field in info.fields {
			if mut sym.info is table.Struct {
				equal_fields := sym.info.fields.filter(it.name == field.name)
				if equal_fields.len == 0 {
					continue
				}
			}
			if field.name in inited_fields {
				sfield := struct_init.fields[inited_fields[field.name]]
				field_name := c_name(sfield.name)
				if sfield.typ == 0 {
					continue
				}
				g.write('.$field_name = ')
				field_type_sym := g.table.get_type_symbol(sfield.typ)
				mut cloned := false
				if g.is_autofree && !sfield.typ.is_ptr() && field_type_sym.kind in [.array, .string] {
					g.write('/*clone1*/')
					if g.gen_clone_assignment(sfield.expr, field_type_sym, false) {
						cloned = true
					}
				}
				if !cloned {
<<<<<<< HEAD
					if (sfield.expected_type.is_ptr() && !sfield.expected_type.has_flag(.shared_f))
						&& !(sfield.typ.is_ptr() || sfield.typ.is_pointer())
						&& !sfield.typ.is_number() {
=======
					if sfield.expected_type.is_ptr() && !(sfield.typ.is_ptr()
						|| sfield.typ.is_pointer()) && !sfield.typ.is_number() {
>>>>>>> 7f4c582f
						g.write('/* autoref */&')
					}
					g.expr_with_cast(sfield.expr, sfield.typ, sfield.expected_type)
				}
				if is_multiline {
					g.writeln(',')
				} else {
					g.write(',')
				}
				initialized = true
				continue
			}
			if info.is_union {
				// unions thould have exactly one explicit initializer
				continue
			}
			if field.typ.has_flag(.optional) {
				// TODO handle/require optionals in inits
				continue
			}
			if field.typ in info.embeds {
				continue
			}
			if struct_init.has_update_expr {
				g.expr(struct_init.update_expr)
				if struct_init.update_expr_type.is_ptr() {
					g.write('->')
				} else {
					g.write('.')
				}
				g.write(field.name)
			} else {
				g.zero_struct_field(field)
			}
			if is_multiline {
				g.writeln(',')
			} else {
				g.write(',')
			}
			initialized = true
		}
	}
	if is_multiline {
		g.indent--
	}
	// if struct_init.fields.len == 0 && info.fields.len == 0 {
	if !initialized {
		g.write('\n#ifndef __cplusplus\n0\n#endif\n')
	}
	g.write('}')
	if g.is_shared && !g.inside_opt_data && !g.is_array_set {
		g.write('}, sizeof($shared_styp))')
	} else if is_amp {
		g.write(', sizeof($styp))')
	}
}

fn (mut g Gen) zero_struct_field(field table.Field) {
	field_name := c_name(field.name)
	g.write('.$field_name = ')
	if field.has_default_expr {
		g.expr(ast.fe2ex(field.default_expr))
	} else {
		g.write(g.type_default(field.typ))
	}
}

// fn (mut g Gen) zero_struct_fields(info table.Struct, inited_fields map[string]int) {
// }
// { user | name: 'new name' }
fn (mut g Gen) assoc(node ast.Assoc) {
	g.writeln('// assoc')
	if node.typ == 0 {
		return
	}
	styp := g.typ(node.typ)
	g.writeln('($styp){')
	mut inited_fields := map[string]int{}
	for i, field in node.fields {
		inited_fields[field] = i
	}
	// Merge inited_fields in the rest of the fields.
	sym := g.table.get_type_symbol(node.typ)
	info := sym.info as table.Struct
	for field in info.fields {
		field_name := c_name(field.name)
		if field.name in inited_fields {
			g.write('\t.$field_name = ')
			g.expr(node.exprs[inited_fields[field.name]])
			g.writeln(', ')
		} else {
			g.writeln('\t.$field_name = ${node.var_name}.$field_name,')
		}
	}
	g.write('}')
	if g.is_amp {
		g.write(', sizeof($styp))')
	}
}

fn verror(s string) {
	util.verror('cgen error', s)
}

fn (g &Gen) error(s string, pos token.Position) {
	ferror := util.formatted_error('cgen error:', s, g.file.path, pos)
	eprintln(ferror)
	exit(1)
}

fn (g &Gen) checker_bug(s string, pos token.Position) {
	g.error('checker bug; $s', pos)
}

fn (mut g Gen) write_init_function() {
	if g.pref.is_liveshared {
		return
	}
	fn_vinit_start_pos := g.out.len
	// ___argv is declared as voidptr here, because that unifies the windows/unix logic
	g.writeln('void _vinit(int ___argc, voidptr ___argv) {')
	if g.is_autofree {
		// Pre-allocate the string buffer
		// s_str_buf_size := os.getenv('V_STRBUF_MB')
		// mb_size := if s_str_buf_size == '' { 1 } else { s_str_buf_size.int() }
		// g.writeln('g_str_buf = malloc( ${mb_size} * 1024 * 1000 );')
	}
	if g.pref.prealloc {
		g.writeln('g_m2_buf = malloc(50 * 1000 * 1000);')
		g.writeln('g_m2_ptr = g_m2_buf;')
	}
	// NB: the as_cast table should be *before* the other constant initialize calls,
	// because it may be needed during const initialization of builtin and during
	// calling module init functions too, just in case they do fail...
	g.write('\tas_cast_type_indexes = ')
	g.writeln(g.as_cast_name_table())
	//
	g.writeln('\tbuiltin_init();')
	g.writeln('\tvinit_string_literals();')
	//
	for mod_name in g.table.modules {
		g.writeln('\t// Initializations for module $mod_name :')
		g.write(g.inits[mod_name].str())
		init_fn_name := '${mod_name}.init'
		if initfn := g.table.find_fn(init_fn_name) {
			if initfn.return_type == table.void_type && initfn.params.len == 0 {
				mod_c_name := util.no_dots(mod_name)
				init_fn_c_name := '${mod_c_name}__init'
				g.writeln('\t${init_fn_c_name}();')
			}
		}
	}
	g.writeln('}')
	if g.pref.printfn_list.len > 0 && '_vinit' in g.pref.printfn_list {
		println(g.out.after(fn_vinit_start_pos))
	}
	//
	fn_vcleanup_start_pos := g.out.len
	g.writeln('void _vcleanup() {')
	if g.is_autofree {
		// g.writeln('puts("cleaning up...");')
		reversed_table_modules := g.table.modules.reverse()
		for mod_name in reversed_table_modules {
			g.writeln('\t// Cleanups for module $mod_name :')
			g.writeln(g.cleanups[mod_name].str())
		}
		// g.writeln('\tfree(g_str_buf);')
		g.writeln('\tarray_free(&as_cast_type_indexes);')
	}
	g.writeln('}')
	if g.pref.printfn_list.len > 0 && '_vcleanup' in g.pref.printfn_list {
		println(g.out.after(fn_vcleanup_start_pos))
	}
	//
	needs_constructor := g.pref.is_shared && g.pref.os != .windows
	if needs_constructor {
		// shared libraries need a way to call _vinit/2. For that purpose,
		// provide a constructor/destructor pair, ensuring that all constants
		// are initialized just once, and that they will be freed too.
		// NB: os.args in this case will be [].
		g.writeln('__attribute__ ((constructor))')
		g.writeln('void _vinit_caller() {')
		g.writeln('\tstatic bool once = false; if (once) {return;} once = true;')
		g.writeln('\t_vinit(0,0);')
		g.writeln('}')

		g.writeln('__attribute__ ((destructor))')
		g.writeln('void _vcleanup_caller() {')
		g.writeln('\tstatic bool once = false; if (once) {return;} once = true;')
		g.writeln('\t_vcleanup();')
		g.writeln('}')
	}
}

const (
	builtins = ['string', 'array', 'KeyValue', 'DenseArray', 'map', 'Option']
)

fn (mut g Gen) write_builtin_types() {
	mut builtin_types := []table.TypeSymbol{} // builtin types
	// builtin types need to be on top
	// everything except builtin will get sorted
	for builtin_name in c.builtins {
		builtin_types << g.table.types[g.table.type_idxs[builtin_name]]
	}
	g.write_types(builtin_types)
}

// C struct definitions, ordered
// Sort the types, make sure types that are referenced by other types
// are added before them.
fn (mut g Gen) write_sorted_types() {
	mut types := []table.TypeSymbol{} // structs that need to be sorted
	for typ in g.table.types {
		if typ.name !in c.builtins {
			types << typ
		}
	}
	// sort structs
	types_sorted := g.sort_structs(types)
	// Generate C code
	g.type_definitions.writeln('// builtin types:')
	g.type_definitions.writeln('//------------------ #endbuiltin')
	g.write_types(types_sorted)
}

fn (mut g Gen) write_types(types []table.TypeSymbol) {
	for typ in types {
		if typ.name.starts_with('C.') {
			continue
		}
		// sym := g.table.get_type_symbol(typ)
		mut name := typ.cname
		match mut typ.info {
			table.Struct {
				if typ.info.generic_types.len > 0 {
					continue
				}
				if name.contains('_T_') {
					g.typedefs.writeln('typedef struct $name $name;')
				}
				// TODO avoid buffer manip
				start_pos := g.type_definitions.len
				if typ.info.is_union {
					g.type_definitions.writeln('union $name {')
				} else {
					g.type_definitions.writeln('struct $name {')
				}
				if typ.info.fields.len > 0 || typ.info.embeds.len > 0 {
					for field in typ.info.fields {
						// Some of these structs may want to contain
						// optionals that may not be defined at this point
						// if this is the case then we are going to
						// buffer manip out in front of the struct
						// write the optional in and then continue
						if field.typ.has_flag(.optional) {
							// Dont use g.typ() here becuase it will register
							// optional and we dont want that
							last_text := g.type_definitions.after(start_pos).clone()
							g.type_definitions.go_back_to(start_pos)
							styp, base := g.optional_type_name(field.typ)
							g.optionals << styp
							g.typedefs2.writeln('typedef struct $styp $styp;')
							g.type_definitions.writeln('${g.optional_type_text(styp, base)};')
							g.type_definitions.write(last_text)
						}
						type_name := g.typ(field.typ)
						field_name := c_name(field.name)
						g.type_definitions.writeln('\t$type_name $field_name;')
					}
				} else {
					g.type_definitions.writeln('EMPTY_STRUCT_DECLARATION;')
				}
				// g.type_definitions.writeln('} $name;\n')
				//
				g.type_definitions.writeln('};\n')
			}
			table.Alias {
				// table.Alias { TODO
			}
			table.GoHandle {
				if g.pref.os == .windows {
					if name == 'gohandle_void' {
						g.type_definitions.writeln('typedef HANDLE $name;')
					} else {
						// Windows can only return `u32` (no void*) from a thread, so the
						// V gohandle must maintain a pointer to the return value
						g.type_definitions.writeln('typedef struct {')
						g.type_definitions.writeln('\tvoid*  ret_ptr;')
						g.type_definitions.writeln('\tHANDLE handle;')
						g.type_definitions.writeln('} $name;')
					}
				} else {
					g.type_definitions.writeln('typedef pthread_t $name;')
				}
			}
			table.SumType {
				g.typedefs.writeln('typedef struct $name $name;')
				g.type_definitions.writeln('')
				g.type_definitions.writeln('// Union sum type $name = ')
				for variant in typ.info.variants {
					g.type_definitions.writeln('//          | ${variant:4d} = ${g.typ(variant.idx()):-20s}')
				}
				g.type_definitions.writeln('struct $name {')
				g.type_definitions.writeln('    union {')
				for variant in typ.info.variants {
					variant_sym := g.table.get_type_symbol(variant)
					g.type_definitions.writeln('        ${g.typ(variant.to_ptr())} _$variant_sym.cname;')
				}
				g.type_definitions.writeln('    };')
				g.type_definitions.writeln('    int typ;')
				g.type_definitions.writeln('};')
				g.type_definitions.writeln('')
			}
			table.ArrayFixed {
				// .array_fixed {
				styp := typ.cname
				// array_fixed_char_300 => char x[300]
				mut fixed := styp[12..]
				len := styp.after('_')
				fixed = fixed[..fixed.len - len.len - 1]
				if fixed.starts_with('C__') {
					fixed = fixed[3..]
				}
				elem_type := typ.info.elem_type
				elem_sym := g.table.get_type_symbol(elem_type)
				if elem_sym.info is table.FnType {
					pos := g.out.len
					g.write_fn_ptr_decl(&elem_sym.info, '')
					fixed = g.out.after(pos)
					g.out.go_back(fixed.len)
					mut def_str := 'typedef $fixed;'
					def_str = def_str.replace_once('(*)', '(*$styp[$len])')
					g.type_definitions.writeln(def_str)
				} else {
					g.type_definitions.writeln('typedef $fixed $styp [$len];')
				}
			}
			else {}
		}
	}
}

// sort structs by dependant fields
fn (g &Gen) sort_structs(typesa []table.TypeSymbol) []table.TypeSymbol {
	mut dep_graph := depgraph.new_dep_graph()
	// types name list
	mut type_names := []string{}
	for typ in typesa {
		type_names << typ.name
	}
	// loop over types
	for t in typesa {
		if t.kind == .interface_ {
			dep_graph.add(t.name, [])
			continue
		}
		// create list of deps
		mut field_deps := []string{}
		match mut t.info {
			table.ArrayFixed {
				dep := g.table.get_type_symbol(t.info.elem_type).name
				if dep in type_names {
					field_deps << dep
				}
			}
			table.Struct {
				for embed in t.info.embeds {
					dep := g.table.get_type_symbol(embed).name
					// skip if not in types list or already in deps
					if dep !in type_names || dep in field_deps {
						continue
					}
					field_deps << dep
				}
				for field in t.info.fields {
					dep := g.table.get_type_symbol(field.typ).name
					// skip if not in types list or already in deps
					if dep !in type_names || dep in field_deps || field.typ.is_ptr() {
						continue
					}
					field_deps << dep
				}
			}
			// table.Interface {}
			else {}
		}
		// add type and dependant types to graph
		dep_graph.add(t.name, field_deps)
	}
	// sort graph
	dep_graph_sorted := dep_graph.resolve()
	if !dep_graph_sorted.acyclic {
		// this should no longer be called since it's catched in the parser
		// TODO: should it be removed?
		verror('cgen.sort_structs(): the following structs form a dependency cycle:\n' +
			dep_graph_sorted.display_cycles() +
			'\nyou can solve this by making one or both of the dependant struct fields references, eg: field &MyStruct' +
			'\nif you feel this is an error, please create a new issue here: https://github.com/vlang/v/issues and tag @joe-conigliaro')
	}
	// sort types
	mut types_sorted := []table.TypeSymbol{}
	for node in dep_graph_sorted.nodes {
		types_sorted << g.table.types[g.table.type_idxs[node.name]]
	}
	return types_sorted
}

[inline]
fn (g &Gen) nth_stmt_pos(n int) int {
	return g.stmt_path_pos[g.stmt_path_pos.len - (1 + n)]
}

fn (mut g Gen) go_before_stmt(n int) string {
	stmt_pos := g.nth_stmt_pos(n)
	cur_line := g.out.after(stmt_pos)
	g.out.go_back(cur_line.len)
	return cur_line
}

[inline]
fn (mut g Gen) go_before_ternary() string {
	return g.go_before_stmt(g.inside_ternary)
}

fn (mut g Gen) insert_before_stmt(s string) {
	cur_line := g.go_before_stmt(0)
	g.writeln(s)
	g.write(cur_line)
}

fn (mut g Gen) write_expr_to_string(expr ast.Expr) string {
	pos := g.out.buf.len
	g.expr(expr)
	return g.out.cut_last(g.out.buf.len - pos)
}

// fn (mut g Gen) start_tmp() {
// }
// If user is accessing the return value eg. in assigment, pass the variable name.
// If the user is not using the optional return value. We need to pass a temp var
// to access its fields (`.ok`, `.error` etc)
// `os.cp(...)` => `Option bool tmp = os__cp(...); if (!tmp.ok) { ... }`
// Returns the type of the last stmt
fn (mut g Gen) or_block(var_name string, or_block ast.OrExpr, return_type table.Type) {
	cvar_name := c_name(var_name)
	mr_styp := g.base_type(return_type)
	is_none_ok := mr_styp == 'void'
	g.writeln(';') // or')
	if is_none_ok {
		g.writeln('if (!${cvar_name}.ok && !${cvar_name}.is_none) {')
	} else {
		g.writeln('if (!${cvar_name}.ok) {')
	}
	if or_block.kind == .block {
		if g.inside_or_block {
			g.writeln('\terr = ${cvar_name}.v_error;')
			g.writeln('\terrcode = ${cvar_name}.ecode;')
		} else {
			g.writeln('\tstring err = ${cvar_name}.v_error;')
			g.writeln('\tint errcode = ${cvar_name}.ecode;')
		}
		g.inside_or_block = true
		defer {
			g.inside_or_block = false
		}
		stmts := or_block.stmts
		if stmts.len > 0 && stmts[or_block.stmts.len - 1] is ast.ExprStmt
			&& (stmts[stmts.len - 1] as ast.ExprStmt).typ != table.void_type {
			g.indent++
			for i, stmt in stmts {
				if i == stmts.len - 1 {
					expr_stmt := stmt as ast.ExprStmt
					g.stmt_path_pos << g.out.len
					g.write('*($mr_styp*) ${cvar_name}.data = ')
					old_inside_opt_data := g.inside_opt_data
					g.inside_opt_data = true
					g.expr_with_cast(expr_stmt.expr, expr_stmt.typ, return_type.clear_flag(.optional))
					g.inside_opt_data = old_inside_opt_data
					if g.inside_ternary == 0 && !(expr_stmt.expr is ast.IfExpr) {
						g.writeln(';')
					}
					g.stmt_path_pos.delete_last()
				} else {
					g.stmt(stmt)
				}
			}
			g.indent--
		} else {
			g.stmts(stmts)
		}
	} else if or_block.kind == .propagate {
		if g.file.mod.name == 'main' && (isnil(g.fn_decl) || g.fn_decl.name == 'main.main') {
			// In main(), an `opt()?` call is sugar for `opt() or { panic(err) }`
			if g.pref.is_debug {
				paline, pafile, pamod, pafn := g.panic_debug_info(or_block.pos)
				g.writeln('panic_debug($paline, tos3("$pafile"), tos3("$pamod"), tos3("$pafn"), ${cvar_name}.v_error );')
			} else {
				g.writeln('\tv_panic(_STR("optional not set (%.*s\\000)", 2, ${cvar_name}.v_error));')
			}
		} else {
			// In ordinary functions, `opt()?` call is sugar for:
			// `opt() or { return error(err) }`
			// Since we *do* return, first we have to ensure that
			// the defered statements are generated.
			g.write_defer_stmts()
			// Now that option types are distinct we need a cast here
			if g.fn_decl.return_type == table.void_type {
				g.writeln('\treturn;')
			} else {
				styp := g.typ(g.fn_decl.return_type)
				err_obj := g.new_tmp_var()
				g.writeln('\t$styp $err_obj;')
				g.writeln('\tmemcpy(&$err_obj, &$cvar_name, sizeof(Option));')
				g.writeln('\treturn $err_obj;')
			}
		}
	}
	g.write('}')
}

// `a in [1,2,3]` => `a == 1 || a == 2 || a == 3`
fn (mut g Gen) in_optimization(left ast.Expr, right ast.ArrayInit) {
	is_str := right.elem_type == table.string_type
	elem_sym := g.table.get_type_symbol(right.elem_type)
	is_array := elem_sym.kind == .array
	for i, array_expr in right.exprs {
		if is_str {
			g.write('string_eq(')
		} else if is_array {
			ptr_typ := g.gen_array_equality_fn(right.elem_type)
			g.write('${ptr_typ}_arr_eq(')
		}
		g.expr(left)
		if is_str || is_array {
			g.write(', ')
		} else {
			g.write(' == ')
		}
		g.expr(array_expr)
		if is_str || is_array {
			g.write(')')
		}
		if i < right.exprs.len - 1 {
			g.write(' || ')
		}
	}
}

fn op_to_fn_name(name string) string {
	return match name {
		'+' { '_op_plus' }
		'-' { '_op_minus' }
		'*' { '_op_mul' }
		'/' { '_op_div' }
		'%' { '_op_mod' }
		'<' { '_op_lt' }
		'>' { '_op_gt' }
		else { 'bad op $name' }
	}
}

fn (mut g Gen) comp_if_to_ifdef(name string, is_comptime_optional bool) ?string {
	match name {
		// platforms/os-es:
		'windows' {
			return '_WIN32'
		}
		'ios' {
			return '__TARGET_IOS__'
		}
		'macos' {
			return '__APPLE__'
		}
		'mach' {
			return '__MACH__'
		}
		'darwin' {
			return '__DARWIN__'
		}
		'hpux' {
			return '__HPUX__'
		}
		'gnu' {
			return '__GNU__'
		}
		'qnx' {
			return '__QNX__'
		}
		'linux' {
			return '__linux__'
		}
		'freebsd' {
			return '__FreeBSD__'
		}
		'openbsd' {
			return '__OpenBSD__'
		}
		'netbsd' {
			return '__NetBSD__'
		}
		'bsd' {
			return '__BSD__'
		}
		'dragonfly' {
			return '__DragonFly__'
		}
		'android' {
			return '__ANDROID__'
		}
		'solaris' {
			return '__sun'
		}
		'haiku' {
			return '__haiku__'
		}
		'linux_or_macos' {
			return ''
		}
		//
		'js' {
			return '_VJS'
		}
		// compilers:
		'gcc' {
			return '__V_GCC__'
		}
		'tinyc' {
			return '__TINYC__'
		}
		'clang' {
			return '__clang__'
		}
		'mingw' {
			return '__MINGW32__'
		}
		'msvc' {
			return '_MSC_VER'
		}
		'cplusplus' {
			return '__cplusplus'
		}
		// other:
		'debug' {
			return '_VDEBUG'
		}
		'test' {
			return '_VTEST'
		}
		'glibc' {
			return '__GLIBC__'
		}
		'prealloc' {
			return '_VPREALLOC'
		}
		'no_bounds_checking' {
			return 'CUSTOM_DEFINE_no_bounds_checking'
		}
		// architectures:
		'amd64' {
			return '__V_amd64'
		}
		'aarch64' {
			return '__V_aarch64'
		}
		// bitness:
		'x64' {
			return 'TARGET_IS_64BIT'
		}
		'x32' {
			return 'TARGET_IS_32BIT'
		}
		// endianness:
		'little_endian' {
			return 'TARGET_ORDER_IS_LITTLE'
		}
		'big_endian' {
			return 'TARGET_ORDER_IS_BIG'
		}
		else {
			if is_comptime_optional
				|| (g.pref.compile_defines_all.len > 0 && name in g.pref.compile_defines_all) {
				return 'CUSTOM_DEFINE_$name'
			}
			return error('bad os ifdef name "$name"') // should never happen, caught in the checker
		}
	}
	return none
}

[inline]
fn c_name(name_ string) string {
	name := util.no_dots(name_)
	if name in c.c_reserved {
		return 'v_$name'
	}
	return name
}

fn (mut g Gen) type_default(typ_ table.Type) string {
	typ := g.unwrap_generic(typ_)
	if typ.has_flag(.optional) {
		return '{0}'
	}
	// Always set pointers to 0
	if typ.is_ptr() {
		return '0'
	}
	sym := g.table.get_type_symbol(typ)
	if sym.kind == .array {
		elem_sym := g.typ(sym.array_info().elem_type)
		mut elem_type_str := util.no_dots(elem_sym)
		if elem_type_str.starts_with('C__') {
			elem_type_str = elem_type_str[3..]
		}
		return '__new_array(0, 1, sizeof($elem_type_str))'
	}
	if sym.kind == .map {
		info := sym.map_info()
		key_typ := g.table.get_type_symbol(info.key_type)
		hash_fn, key_eq_fn, clone_fn, free_fn := g.map_fn_ptrs(key_typ)
		return 'new_map_2(sizeof(${g.typ(info.key_type)}), sizeof(${g.typ(info.value_type)}), $hash_fn, $key_eq_fn, $clone_fn, $free_fn)'
	}
	// User struct defined in another module.
	// if typ.contains('__') {
	if sym.kind == .struct_ {
		mut has_none_zero := false
		mut init_str := '{'
		info := sym.info as table.Struct
		for field in info.fields {
			field_sym := g.table.get_type_symbol(field.typ)
			if field_sym.kind in [.array, .map] || field.has_default_expr {
				if field.has_default_expr {
					pos := g.out.len
					g.expr(ast.fe2ex(field.default_expr))
					expr_str := g.out.after(pos)
					g.out.go_back(expr_str.len)
					init_str += '.$field.name = $expr_str,'
				} else {
					init_str += '.$field.name = ${g.type_default(field.typ)},'
				}
				has_none_zero = true
			}
		}
		if has_none_zero {
			init_str += '}'
			type_name := g.typ(typ)
			init_str = '($type_name)' + init_str
		} else {
			init_str += '0}'
		}
		return init_str
	}
	// if typ.ends_with('Fn') { // TODO
	// return '0'
	// }
	// Default values for other types are not needed because of mandatory initialization
	idx := int(typ)
	if idx >= 1 && idx <= 17 {
		return '0'
	}
	/*
	match idx {
		table.bool_type_idx {
			return '0'
		}
		else {}
	}
	*/
	match sym.name {
		'string' { return '(string){.str=(byteptr)""}' }
		'rune' { return '0' }
		else {}
	}
	if sym.kind == .chan {
		elemtypstr := g.typ(sym.chan_info().elem_type)
		return 'sync__new_channel_st(0, sizeof($elemtypstr))'
	}
	return match sym.kind {
		.interface_, .sum_type, .array_fixed, .multi_return { '{0}' }
		.alias { g.type_default((sym.info as table.Alias).parent_type) }
		else { '0' }
	}
	// TODO this results in
	// error: expected a field designator, such as '.field = 4'
	// - Empty ee= (Empty) { . =  {0}  } ;
	/*
	return match typ {
	'bool', 'i8', 'i16', 'i64', 'u16', 'u32', 'u64', 'byte', 'int', 'rune', 'byteptr', 'voidptr' {'0'}
	'string'{ '_SLIT("")'}
	'f32'{ '0.0'}
	'f64'{ '0.0'}
	else { '{0} '}
}
	*/
}

fn (g &Gen) get_all_test_function_names() []string {
	mut tfuncs := []string{}
	mut tsuite_begin := ''
	mut tsuite_end := ''
	for _, f in g.table.fns {
		if f.name.ends_with('.testsuite_begin') {
			tsuite_begin = f.name
			continue
		}
		if f.name.contains('.test_') {
			tfuncs << f.name
			continue
		}
		if f.name.ends_with('.testsuite_end') {
			tsuite_end = f.name
			continue
		}
	}
	mut all_tfuncs := []string{}
	if tsuite_begin.len > 0 {
		all_tfuncs << tsuite_begin
	}
	all_tfuncs << tfuncs
	if tsuite_end.len > 0 {
		all_tfuncs << tsuite_end
	}
	mut all_tfuncs_c := []string{}
	for f in all_tfuncs {
		all_tfuncs_c << util.no_dots(f)
	}
	return all_tfuncs_c
}

fn (g &Gen) is_importing_os() bool {
	return 'os' in g.table.imports
}

fn (mut g Gen) go_expr(node ast.GoExpr) {
	line := g.go_before_stmt(0)
	handle := g.go_stmt(node.go_stmt, true)
	g.empty_line = false
	g.write(line)
	g.write(handle)
}

fn (mut g Gen) go_stmt(node ast.GoStmt, joinable bool) string {
	mut handle := ''
	tmp := g.new_tmp_var()
	expr := node.call_expr
	mut name := expr.name // util.no_dots(expr.name)
	// TODO: fn call is duplicated. merge with fn_call().
	for i, generic_type in expr.generic_types {
		if generic_type != table.void_type && generic_type != 0 {
			// Using _T_ to differentiate between get<string> and get_string
			// `foo<int>()` => `foo_T_int()`
			if i == 0 {
				name += '_T'
			}
			name += '_' + g.typ(generic_type)
		}
	}
	if expr.is_method {
		receiver_sym := g.table.get_type_symbol(expr.receiver_type)
		name = receiver_sym.name + '_' + name
	} else if expr.left is ast.AnonFn {
		g.gen_anon_fn_decl(expr.left)
		fsym := g.table.get_type_symbol(expr.left.typ)
		name = fsym.name
	}
	name = util.no_dots(name)
	if g.pref.obfuscate && g.cur_mod.name == 'main' && name.starts_with('main__') {
		mut key := expr.name
		if expr.is_method {
			sym := g.table.get_type_symbol(expr.receiver_type)
			key = sym.name + '.' + expr.name
		}
		g.write('/* obf go: $key */')
		name = g.obf_table[key] or {
			panic('cgen: obf name "$key" not found, this should never happen')
		}
	}
	g.writeln('// go')
	wrapper_struct_name := 'thread_arg_' + name
	wrapper_fn_name := name + '_thread_wrapper'
	arg_tmp_var := 'arg_' + tmp
	g.writeln('$wrapper_struct_name *$arg_tmp_var = malloc(sizeof(thread_arg_$name));')
	if expr.is_method {
		g.write('$arg_tmp_var->arg0 = ')
		// TODO is this needed?
		/*
		if false && !expr.return_type.is_ptr() {
			g.write('&')
		}
		*/
		g.expr(expr.left)
		g.writeln(';')
	}
	for i, arg in expr.args {
		g.write('$arg_tmp_var->arg${i + 1} = ')
		g.expr(arg.expr)
		g.writeln(';')
	}
	s_ret_typ := g.typ(node.call_expr.return_type)
	if g.pref.os == .windows && node.call_expr.return_type != table.void_type {
		g.writeln('$arg_tmp_var->ret_ptr = malloc(sizeof($s_ret_typ));')
	}
	gohandle_name := 'gohandle_' +
		g.table.get_type_symbol(g.unwrap_generic(node.call_expr.return_type)).name
	if g.pref.os == .windows {
		simple_handle := if joinable && node.call_expr.return_type != table.void_type {
			'thread_handle_$tmp'
		} else {
			'thread_$tmp'
		}
		g.writeln('HANDLE $simple_handle = CreateThread(0,0, (LPTHREAD_START_ROUTINE)$wrapper_fn_name, $arg_tmp_var, 0,0);')
		if joinable && node.call_expr.return_type != table.void_type {
			g.writeln('$gohandle_name thread_$tmp = {')
			g.writeln('\t.ret_ptr = $arg_tmp_var->ret_ptr,')
			g.writeln('\t.handle = thread_handle_$tmp')
			g.writeln('};')
		}
		if !joinable {
			g.writeln('CloseHandle(thread_$tmp);')
		}
	} else {
		g.writeln('pthread_t thread_$tmp;')
		g.writeln('pthread_create(&thread_$tmp, NULL, (void*)$wrapper_fn_name, $arg_tmp_var);')
		if !joinable {
			g.writeln('pthread_detach(thread_$tmp);')
		}
	}
	g.writeln('// endgo\n')
	if joinable {
		handle = 'thread_$tmp'
		// create wait handler for this return type if none exists
		waiter_fn_name := gohandle_name + '_wait'
		if waiter_fn_name !in g.waiter_fns {
			g.gowrappers.writeln('\n$s_ret_typ ${waiter_fn_name}($gohandle_name thread) {')
			mut c_ret_ptr_ptr := 'NULL'
			if node.call_expr.return_type != table.void_type {
				g.gowrappers.writeln('\t$s_ret_typ* ret_ptr;')
				c_ret_ptr_ptr = '&ret_ptr'
			}
			if g.pref.os == .windows {
				if node.call_expr.return_type == table.void_type {
					g.gowrappers.writeln('\tu32 stat = WaitForSingleObject(thread, INFINITE);')
				} else {
					g.gowrappers.writeln('\tu32 stat = WaitForSingleObject(thread.handle, INFINITE);')
					g.gowrappers.writeln('\tret_ptr = thread.ret_ptr;')
				}
			} else {
				g.gowrappers.writeln('\tint stat = pthread_join(thread, $c_ret_ptr_ptr);')
			}
			g.gowrappers.writeln('\tif (stat != 0) { v_panic(_SLIT("unable to join thread")); }')
			if g.pref.os == .windows {
				if node.call_expr.return_type == table.void_type {
					g.gowrappers.writeln('\tCloseHandle(thread);')
				} else {
					g.gowrappers.writeln('\tCloseHandle(thread.handle);')
				}
			}
			if node.call_expr.return_type != table.void_type {
				g.gowrappers.writeln('\t$s_ret_typ ret = *ret_ptr;')
				g.gowrappers.writeln('\tfree(ret_ptr);')
				g.gowrappers.writeln('\treturn ret;')
			} else {
				g.gowrappers.writeln('\treturn;')
			}
			g.gowrappers.writeln('}')
			g.waiter_fns << waiter_fn_name
		}
	}
	// Register the wrapper type and function
	if name in g.threaded_fns {
		return handle
	}
	g.type_definitions.writeln('\ntypedef struct $wrapper_struct_name {')
	if expr.is_method {
		styp := g.typ(expr.receiver_type)
		g.type_definitions.writeln('\t$styp arg0;')
	}
	need_return_ptr := g.pref.os == .windows && node.call_expr.return_type != table.void_type
	if expr.args.len == 0 && !need_return_ptr {
		g.type_definitions.writeln('EMPTY_STRUCT_DECLARATION;')
	} else {
		for i, arg in expr.args {
			styp := g.typ(arg.typ)
			g.type_definitions.writeln('\t$styp arg${i + 1};')
		}
	}
	if need_return_ptr {
		g.type_definitions.writeln('\tvoid* ret_ptr;')
	}
	g.type_definitions.writeln('} $wrapper_struct_name;')
	thread_ret_type := if g.pref.os == .windows { 'u32' } else { 'void*' }
	g.type_definitions.writeln('$thread_ret_type ${wrapper_fn_name}($wrapper_struct_name *arg);')
	g.gowrappers.writeln('$thread_ret_type ${wrapper_fn_name}($wrapper_struct_name *arg) {')
	if node.call_expr.return_type != table.void_type {
		if g.pref.os == .windows {
			g.gowrappers.write('\t*(($s_ret_typ*)(arg->ret_ptr)) = ')
		} else {
			g.gowrappers.writeln('\t$s_ret_typ* ret_ptr = malloc(sizeof($s_ret_typ));')
			g.gowrappers.write('\t*ret_ptr = ')
		}
	} else {
		g.gowrappers.write('\t')
	}
	g.gowrappers.write('${name}(')
	if expr.is_method {
		g.gowrappers.write('arg->arg0')
		if expr.args.len > 0 {
			g.gowrappers.write(', ')
		}
	}
	for i in 0 .. expr.args.len {
		g.gowrappers.write('arg->arg${i + 1}')
		if i < expr.args.len - 1 {
			g.gowrappers.write(', ')
		}
	}
	g.gowrappers.writeln(');')
	g.gowrappers.writeln('\tfree(arg);')
	if g.pref.os != .windows && node.call_expr.return_type != table.void_type {
		g.gowrappers.writeln('\treturn ret_ptr;')
	} else {
		g.gowrappers.writeln('\treturn 0;')
	}
	g.gowrappers.writeln('}')
	g.threaded_fns << name
	return handle
}

fn (mut g Gen) as_cast(node ast.AsCast) {
	// Make sure the sum type can be cast to this type (the types
	// are the same), otherwise panic.
	// g.insert_before('
	styp := g.typ(node.typ)
	sym := g.table.get_type_symbol(node.typ)
	expr_type_sym := g.table.get_type_symbol(node.expr_type)
	if expr_type_sym.info is table.SumType {
		dot := if node.expr_type.is_ptr() { '->' } else { '.' }
		g.write('/* as */ *($styp*)__as_cast(')
		g.write('(')
		g.expr(node.expr)
		g.write(')')
		g.write(dot)
		g.write('_$sym.cname,')
		g.write('(')
		g.expr(node.expr)
		g.write(')')
		g.write(dot)
		// g.write('typ, /*expected:*/$node.typ)')
		sidx := g.type_sidx(node.typ)
		expected_sym := g.table.get_type_symbol(node.typ)
		g.write('typ, $sidx) /*expected idx: $sidx, name: $expected_sym.name */ ')

		// fill as cast name table
		for variant in expr_type_sym.info.variants {
			idx := variant.str()
			if idx in g.as_cast_type_names {
				continue
			}
			variant_sym := g.table.get_type_symbol(variant)
			g.as_cast_type_names[idx] = variant_sym.name
		}
	}
}

fn (g Gen) as_cast_name_table() string {
	if g.as_cast_type_names.len == 0 {
		return 'new_array_from_c_array(1, 1, sizeof(VCastTypeIndexName), _MOV((VCastTypeIndexName[1]){(VCastTypeIndexName){.tindex = 0,.tname = _SLIT("unknown")}}));'
	}
	mut name_table := strings.new_builder(1024)
	casts_len := g.as_cast_type_names.len + 1
	name_table.writeln('new_array_from_c_array($casts_len, $casts_len, sizeof(VCastTypeIndexName), _MOV((VCastTypeIndexName[$casts_len]){')
	name_table.writeln('\t\t  (VCastTypeIndexName){.tindex = 0, .tname = _SLIT("unknown")}')
	for key, value in g.as_cast_type_names {
		name_table.writeln('\t\t, (VCastTypeIndexName){.tindex = $key, .tname = _SLIT("$value")}')
	}
	name_table.writeln('\t}));')
	return name_table.str()
}

fn (mut g Gen) is_expr(node ast.InfixExpr) {
	eq := if node.op == .key_is { '==' } else { '!=' }
	g.write('(')
	g.expr(node.left)
	g.write(')')
	if node.left_type.is_ptr() {
		g.write('->')
	} else {
		g.write('.')
	}
	sym := g.table.get_type_symbol(node.left_type)
	if sym.kind == .interface_ {
		g.write('_interface_idx $eq ')
		// `_Animal_Dog_index`
		sub_type := node.right as ast.Type
		sub_sym := g.table.get_type_symbol(sub_type.typ)
		g.write('_${c_name(sym.name)}_${c_name(sub_sym.name)}_index')
		return
	} else if sym.kind == .sum_type {
		g.write('typ $eq ')
	}
	g.expr(node.right)
}

// Generates interface table and interface indexes
fn (mut g Gen) interface_table() string {
	mut sb := strings.new_builder(100)
	for ityp in g.table.types {
		if ityp.kind != .interface_ {
			continue
		}
		inter_info := ityp.info as table.Interface
		// interface_name is for example Speaker
		interface_name := ityp.cname
		// generate a struct that references interface methods
		methods_struct_name := 'struct _${interface_name}_interface_methods'
		mut methods_typ_def := strings.new_builder(100)
		mut methods_struct_def := strings.new_builder(100)
		methods_struct_def.writeln('$methods_struct_name {')
		mut imethods := map[string]string{} // a map from speak -> _Speaker_speak_fn
		mut methodidx := map[string]int{}
		for k, method in inter_info.methods {
			methodidx[method.name] = k
			typ_name := '_${interface_name}_${method.name}_fn'
			ret_styp := g.typ(method.return_type)
			methods_typ_def.write('typedef $ret_styp (*$typ_name)(void* _')
			// the first param is the receiver, it's handled by `void*` above
			for i in 1 .. method.params.len {
				arg := method.params[i]
				methods_typ_def.write(', ${g.typ(arg.typ)} $arg.name')
			}
			// TODO g.fn_args(method.args[1..], method.is_variadic)
			methods_typ_def.writeln(');')
			methods_struct_def.writeln('\t$typ_name _method_${c_name(method.name)};')
			imethods[method.name] = typ_name
		}
		methods_struct_def.writeln('};')
		// generate an array of the interface methods for the structs using the interface
		// as well as case functions from the struct to the interface
		mut methods_struct := strings.new_builder(100)
		//
		mut staticprefix := 'static'
		iname_table_length := inter_info.types.len
		if iname_table_length == 0 {
			// msvc can not process `static struct x[0] = {};`
			methods_struct.writeln('$methods_struct_name ${interface_name}_name_table[1];')
		} else {
			if g.pref.build_mode != .build_module {
				methods_struct.writeln('$methods_struct_name ${interface_name}_name_table[$iname_table_length] = {')
			} else {
				methods_struct.writeln('$methods_struct_name ${interface_name}_name_table[$iname_table_length];')
			}
		}
		mut cast_functions := strings.new_builder(100)
		mut methods_wrapper := strings.new_builder(100)
		methods_wrapper.writeln('// Methods wrapper for interface "$interface_name"')
		mut already_generated_mwrappers := map[string]int{}
		iinidx_minimum_base := 1000 // NB: NOT 0, to avoid map entries set to 0 later, so `if already_generated_mwrappers[name] > 0 {` works.
		mut current_iinidx := iinidx_minimum_base
		for st in inter_info.types {
			// cctype is the Cleaned Concrete Type name, *without ptr*,
			// i.e. cctype is always just Cat, not Cat_ptr:
			cctype := g.cc_type(st)
			$if debug_interface_table ? {
				eprintln(
					'>> interface name: $ityp.name | concrete type: $st.debug() | st symname: ' +
					g.table.get_type_symbol(st).name)
			}
			// Speaker_Cat_index = 0
			interface_index_name := '_${interface_name}_${cctype}_index'
			if already_generated_mwrappers[interface_index_name] > 0 {
				continue
			}
			already_generated_mwrappers[interface_index_name] = current_iinidx
			current_iinidx++
			// eprintln('>>> current_iinidx: ${current_iinidx-iinidx_minimum_base} | interface_index_name: $interface_index_name')
			sb.writeln('$staticprefix $interface_name I_${cctype}_to_Interface_${interface_name}($cctype* x);')
			sb.writeln('$staticprefix $interface_name* I_${cctype}_to_Interface_${interface_name}_ptr($cctype* x);')
			mut cast_struct := strings.new_builder(100)
			cast_struct.writeln('($interface_name) {')
			cast_struct.writeln('\t\t._object = (void*) (x),')
			cast_struct.writeln('\t\t._interface_idx = $interface_index_name,')
			for field in inter_info.fields {
				cname := c_name(field.name)
				field_styp := g.typ(field.typ)
				cast_struct.writeln('\t\t.$cname = ($field_styp*)((char*)x + __offsetof($cctype, $cname)),')
			}
			cast_struct.write('\t}')
			cast_struct_str := cast_struct.str()

			cast_functions.writeln('
// Casting functions for converting "$cctype" to interface "$interface_name"
$staticprefix inline $interface_name I_${cctype}_to_Interface_${interface_name}($cctype* x) {
	return $cast_struct_str;
}

$staticprefix $interface_name* I_${cctype}_to_Interface_${interface_name}_ptr($cctype* x) {
	// TODO Remove memdup
	return ($interface_name*) memdup(&$cast_struct_str, sizeof($interface_name));
}')

			if g.pref.build_mode != .build_module {
				methods_struct.writeln('\t{')
			}
			st_sym := g.table.get_type_symbol(st)
			mut method := table.Fn{}
			for _, m in ityp.methods {
				for mm in st_sym.methods {
					if mm.name == m.name {
						method = mm
						break
					}
				}
				if method.name !in imethods {
					// a method that is not part of the interface should be just skipped
					continue
				}
				// .speak = Cat_speak
				mut method_call := '${cctype}_$method.name'
				if !method.params[0].typ.is_ptr() {
					// inline void Cat_speak_method_wrapper(Cat c) { return Cat_speak(*c); }
					methods_wrapper.write('static inline ${g.typ(method.return_type)}')
					methods_wrapper.write(' ${method_call}_method_wrapper(')
					//
					params_start_pos := g.out.len
					mut params := method.params.clone()
					first_param := params[0] // workaround, { params[0] | ... } doesn't work
					params[0] = {
						first_param |
						typ: params[0].typ.set_nr_muls(1)
					}
					fargs, _ := g.fn_args(params, false) // second argument is ignored anyway
					methods_wrapper.write(g.out.cut_last(g.out.len - params_start_pos))
					methods_wrapper.writeln(') {')
					methods_wrapper.write('\t')
					if method.return_type != table.void_type {
						methods_wrapper.write('return ')
					}
					methods_wrapper.writeln('${method_call}(*${fargs.join(', ')});')
					methods_wrapper.writeln('}')
					// .speak = Cat_speak_method_wrapper
					method_call += '_method_wrapper'
				}
				if g.pref.build_mode != .build_module {
					methods_struct.writeln('\t\t._method_${c_name(method.name)} = $method_call,')
				}
			}
			if g.pref.build_mode != .build_module {
				methods_struct.writeln('\t},')
			}
			iin_idx := already_generated_mwrappers[interface_index_name] - iinidx_minimum_base
			if g.pref.build_mode != .build_module {
				sb.writeln('int $interface_index_name = $iin_idx;')
			} else {
				sb.writeln('int $interface_index_name;')
			}
		}
		sb.writeln('// ^^^ number of types for interface $interface_name: ${current_iinidx - iinidx_minimum_base}')
		if iname_table_length == 0 {
			methods_struct.writeln('')
		} else {
			if g.pref.build_mode != .build_module {
				methods_struct.writeln('};')
			}
		}
		// add line return after interface index declarations
		sb.writeln('')
		if inter_info.methods.len > 0 {
			sb.writeln(methods_wrapper.str())
			sb.writeln(methods_typ_def.str())
			sb.writeln(methods_struct_def.str())
			sb.writeln(methods_struct.str())
		}
		sb.writeln(cast_functions.str())
	}
	return sb.str()
}

fn (mut g Gen) panic_debug_info(pos token.Position) (int, string, string, string) {
	paline := pos.line_nr + 1
	if isnil(g.fn_decl) {
		return paline, '', 'main', 'C._vinit'
	}
	pafile := g.fn_decl.file.replace('\\', '/')
	pafn := g.fn_decl.name.after('.')
	pamod := g.fn_decl.modname()
	return paline, pafile, pamod, pafn
}

pub fn get_guarded_include_text(iname string, imessage string) string {
	res := '
	|#if defined(__has_include)
	|
	|#if __has_include($iname)
	|#include $iname
	|#else
	|#error VERROR_MESSAGE $imessage
	|#endif
	|
	|#else
	|#include $iname
	|#endif
	'.strip_margin()
	return res
}

fn (mut g Gen) trace(fbase string, message string) {
	if g.file.path_base == fbase {
		println('> g.trace | ${fbase:-10s} | $message')
	}
}<|MERGE_RESOLUTION|>--- conflicted
+++ resolved
@@ -4943,13 +4943,8 @@
 				}
 			}
 			if !cloned {
-<<<<<<< HEAD
 				if (field.expected_type.is_ptr() && !field.expected_type.has_flag(.shared_f))
-					&& !(field.typ.is_ptr() || field.typ.is_pointer())&& !field.typ.is_number() {
-=======
-				if field.expected_type.is_ptr() && !(field.typ.is_ptr()
-					|| field.typ.is_pointer()) && !field.typ.is_number() {
->>>>>>> 7f4c582f
+					&& !(field.typ.is_ptr() || field.typ.is_pointer()) && !field.typ.is_number() {
 					g.write('/* autoref */&')
 				}
 				g.expr_with_cast(field.expr, field.typ, field.expected_type)
@@ -5014,14 +5009,9 @@
 					}
 				}
 				if !cloned {
-<<<<<<< HEAD
 					if (sfield.expected_type.is_ptr() && !sfield.expected_type.has_flag(.shared_f))
 						&& !(sfield.typ.is_ptr() || sfield.typ.is_pointer())
 						&& !sfield.typ.is_number() {
-=======
-					if sfield.expected_type.is_ptr() && !(sfield.typ.is_ptr()
-						|| sfield.typ.is_pointer()) && !sfield.typ.is_number() {
->>>>>>> 7f4c582f
 						g.write('/* autoref */&')
 					}
 					g.expr_with_cast(sfield.expr, sfield.typ, sfield.expected_type)
