// Copyright (c) 2019-2024 Alexander Medvednikov. All rights reserved.
// Use of this source code is governed by an MIT license
// that can be found in the LICENSE file.
module c

import os
import term
import strings
import hash.fnv1a
import v.ast
import v.pref
import v.token
import v.util
import v.util.version
import v.depgraph
import v.type_resolver
import sync.pool

// Note: some of the words in c_reserved, are not reserved in C, but are
// in C++, or have special meaning in V, thus need escaping too. `small`
// should not be needed, but see:
// https://stackoverflow.com/questions/5874215/what-is-rpcndr-h
const c_reserved = ['asm', 'array', 'auto', 'bool', 'break', 'calloc', 'case', 'char', 'class',
	'complex', 'const', 'continue', 'default', 'delete', 'do', 'double', 'else', 'enum', 'error',
	'exit', 'export', 'extern', 'false', 'float', 'for', 'free', 'goto', 'if', 'inline', 'int',
	'link', 'long', 'malloc', 'namespace', 'new', 'nil', 'panic', 'register', 'restrict', 'return',
	'short', 'signed', 'sizeof', 'static', 'string', 'struct', 'switch', 'typedef', 'typename',
	'typeof', 'union', 'unix', 'unsigned', 'void', 'volatile', 'while', 'template', 'true', 'small',
	'stdout', 'stdin', 'stderr', 'far', 'near', 'huge', 'requires']
const c_reserved_chk = token.new_keywords_matcher_from_array_trie(c_reserved)
// same order as in token.Kind
const cmp_str = ['eq', 'ne', 'gt', 'lt', 'ge', 'le']
// when operands are switched
const cmp_rev = ['eq', 'ne', 'lt', 'gt', 'le', 'ge']
const result_name = ast.result_name
const option_name = ast.option_name

pub struct Gen {
	pref                &pref.Preferences = unsafe { nil }
	field_data_type     ast.Type // cache her to avoid map lookups
	enum_data_type      ast.Type // cache her to avoid map lookups
	variant_data_type   ast.Type // cache her to avoid map lookups
	module_built        string
	timers_should_print bool
mut:
	out        strings.Builder
	extern_out strings.Builder // extern declarations for -parallel-cc
	// line_nr                   int
	cheaders                  strings.Builder
	preincludes               strings.Builder // allows includes to go before `definitions`
	postincludes              strings.Builder // allows includes to go after all the rest of the code generation
	includes                  strings.Builder // all C #includes required by V modules
	typedefs                  strings.Builder
	enum_typedefs             strings.Builder // enum types
	definitions               strings.Builder // typedefs, defines etc (everything that goes to the top of the file)
	type_definitions          strings.Builder // typedefs, defines etc (everything that goes to the top of the file)
	sort_fn_definitions       strings.Builder // sort fns
	alias_definitions         strings.Builder // alias fixed array of non-builtin
	hotcode_definitions       strings.Builder // -live declarations & functions
	channel_definitions       strings.Builder // channel related code
	thread_definitions        strings.Builder // thread defines
	comptime_definitions      strings.Builder // custom defines, given by -d/-define flags on the CLI
	type_default_vars         strings.Builder // type_default() var declarations
	cleanup                   strings.Builder
	cleanups                  map[string]strings.Builder // contents of `void _vcleanup(){}`
	gowrappers                strings.Builder            // all go callsite wrappers
	waiter_fn_definitions     strings.Builder            // waiter fns definitions
	auto_str_funcs            strings.Builder            // function bodies of all auto generated _str funcs
	dump_funcs                strings.Builder            // function bodies of all auto generated _str funcs
	pcs_declarations          strings.Builder            // -prof profile counter declarations for each function
	cov_declarations          strings.Builder            // -cov coverage
	embedded_data             strings.Builder            // data to embed in the executable/binary
	shared_types              strings.Builder            // shared/lock types
	shared_functions          strings.Builder            // shared constructors
	out_options_forward       strings.Builder            // forward `option_xxxx` types
	out_options               strings.Builder            // `option_xxxx` types
	out_results_forward       strings.Builder            // forward`result_xxxx` types
	out_results               strings.Builder            // `result_xxxx` types
	json_forward_decls        strings.Builder            // json type forward decls
	sql_buf                   strings.Builder            // for writing exprs to args via `sqlite3_bind_int()` etc
	global_const_defs         map[string]GlobalConstDef
	vsafe_arithmetic_ops      map[string]VSafeArithmeticOp // 'VSAFE_DIV_u8' -> {11, /}, 'VSAFE_MOD_u8' -> {11,%}, 'VSAFE_MOD_i64' -> the same but with 9
	sorted_global_const_names []string
	file                      &ast.File  = unsafe { nil }
	table                     &ast.Table = unsafe { nil }
	styp_cache                map[ast.Type]string
	no_eq_method_types        map[ast.Type]bool // types that does not need to call its auto eq methods for optimization
	unique_file_path_hash     u64               // a hash of file.path, used for making auxiliary fn generation unique (like `compare_xyz`)
	fn_decl                   &ast.FnDecl = unsafe { nil } // pointer to the FnDecl we are currently inside otherwise 0
	last_fn_c_name            string
	tmp_count                 int  // counter for unique tmp vars (_tmp1, _tmp2 etc); resets at the start of each fn.
	tmp_count_af              int  // a separate tmp var counter for autofree fn calls
	tmp_count_declarations    int  // counter for unique tmp names (_d1, _d2 etc); does NOT reset, used for C declarations
	global_tmp_count          int  // like tmp_count but global and not reset in each function
	discard_or_result         bool // do not safe last ExprStmt of `or` block in tmp variable to defer ongoing expr usage
	is_direct_array_access    bool // inside a `[direct_array_access fn a() {}` function
	is_assign_lhs             bool // inside left part of assign expr (for array_set(), etc)
	is_void_expr_stmt         bool // ExprStmt whose result is discarded
	is_arraymap_set           bool // map or array set value state
	is_amp                    bool // for `&Foo{}` to merge PrefixExpr `&` and StructInit `Foo{}`; also for `&u8(unsafe { nil })` etc
	is_sql                    bool // Inside `sql db{}` statement, generating sql instead of C (e.g. `and` instead of `&&` etc)
	is_shared                 bool // for initialization of hidden mutex in `[rw]shared` literals
	is_vlines_enabled         bool // is it safe to generate #line directives when -g is passed
	is_autofree               bool // false, inside the bodies of fns marked with [manualfree], otherwise === g.pref.autofree
	is_builtin_mod            bool
	is_json_fn                bool // inside json.encode()
	is_js_call                bool // for handling a special type arg #1 `json.decode(User, ...)`
	is_fn_index_call          bool
	is_cc_msvc                bool // g.pref.ccompiler == 'msvc'
	is_option_auto_heap       bool
	vlines_path               string            // set to the proper path for generating #line directives
	options_pos_forward       int               // insertion point to forward
	options_forward           []string          // to forward
	options                   map[string]string // to avoid duplicates
	results_forward           []string          // to forward
	results                   map[string]string // to avoid duplicates
	done_options              shared []string   // to avoid duplicates
	done_results              shared []string   // to avoid duplicates
	chan_pop_options          map[string]string // types for `x := <-ch or {...}`
	chan_push_options         map[string]string // types for `ch <- x or {...}`
	mtxs                      string            // array of mutexes if the `lock` has multiple variables
	tmp_var_ptr               map[string]bool   // indicates if the tmp var passed to or_block() is a ptr
	labeled_loops             map[string]&ast.Stmt
	contains_ptr_cache        map[ast.Type]bool
	inner_loop                &ast.Stmt = unsafe { nil }
	cur_indexexpr             []int          // list of nested indexexpr which generates array_set/map_set
	shareds                   map[int]string // types with hidden mutex for which decl has been emitted
	coverage_files            map[u64]&CoverageInfo
	inside_smartcast          bool
	inside_ternary            int  // ?: comma separated statements on a single line
	inside_map_postfix        bool // inside map++/-- postfix expr
	inside_map_infix          bool // inside map<</+=/-= infix expr
	inside_assign             bool
	inside_map_index          bool
	inside_array_index        bool
	inside_array_fixed_struct bool
	inside_opt_or_res         bool
	inside_opt_data           bool
	inside_if_option          bool
	inside_if_result          bool
	inside_match_option       bool
	inside_match_result       bool
	inside_vweb_tmpl          bool
	inside_return             bool
	inside_return_tmpl        bool
	inside_struct_init        bool
	inside_or_block           bool
	inside_call               bool
	inside_curry_call         bool // inside foo()()!, foo()()?, foo()()
	inside_dump_fn            bool
	inside_c_extern           bool // inside `@[c_extern] fn C.somename(param1 int, param2 voidptr, param3 &char) &char`
	expected_fixed_arr        bool
	inside_for_c_stmt         bool
	inside_cast_in_heap       int // inside cast to interface type in heap (resolve recursive calls)
	inside_cast               bool
	inside_selector           bool
	inside_selector_deref     bool // indicates if the inside selector was already dereferenced
	inside_memset             bool
	inside_const              bool
	inside_array_item         bool
	inside_const_opt_or_res   bool
	inside_lambda             bool
	inside_cinit              bool
	inside_global_decl        bool
	inside_interface_deref    bool
	inside_assign_fn_var      bool
	last_tmp_call_var         []string
	last_if_option_type       ast.Type // stores the expected if type on nested if expr
	loop_depth                int
	ternary_names             map[string]string
	ternary_level_names       map[string][]string
	arraymap_set_pos          int      // map or array set value position
	stmt_path_pos             []int    // positions of each statement start, for inserting C statements before the current statement
	skip_stmt_pos             bool     // for handling if expressions + autofree (since both prepend C statements)
	left_is_opt               bool     // left hand side on assignment is an option
	right_is_opt              bool     // right hand side on assignment is an option
	assign_ct_type            ast.Type // left hand side resolved comptime type
	indent                    int
	empty_line                bool
	assign_op                 token.Kind // *=, =, etc (for array_set)
	defer_stmts               []ast.DeferStmt
	defer_ifdef               string
	defer_profile_code        string
	defer_vars                []string
	closure_structs           []string
	str_types                 []StrType       // types that need automatic str() generation
	generated_str_fns         []StrType       // types that already have a str() function
	str_fn_names              shared []string // remove duplicate function names
	threaded_fns              shared []string // for generating unique wrapper types and fns for `go xxx()`
	waiter_fns                shared []string // functions that wait for `go xxx()` to finish
	needed_equality_fns       []ast.Type
	generated_eq_fns          []ast.Type
	array_sort_fn             shared []string
	array_contains_types      []ast.Type
	array_index_types         []ast.Type
	auto_fn_definitions       []string // auto generated functions definition list
	sumtype_casting_fns       []SumtypeCastingFn
	anon_fn_definitions       []string        // anon generated functions definition list
	anon_fns                  shared []string // remove duplicate anon generated functions
	sumtype_definitions       map[int]bool    // `_TypeA_to_sumtype_TypeB()` fns that have been generated
	trace_fn_definitions      []string
	json_types                []ast.Type           // to avoid json gen duplicates
	pcs                       []ProfileCounterMeta // -prof profile counter fn_names => fn counter name
	hotcode_fn_names          []string
	hotcode_fpaths            []string
	embedded_files            []ast.EmbeddedFile
	sql_i                     int
	sql_stmt_name             string
	sql_bind_name             string
	sql_idents                []string
	sql_idents_types          []ast.Type
	sql_left_type             ast.Type
	sql_table_name            string
	sql_fkey                  string
	sql_parent_id             string
	sql_side                  SqlExprSide // left or right, to distinguish idents in `name == name`
	sql_last_stmt_out_len     int
	strs_to_free0             []string // strings.Builder
	// strs_to_free          []string // strings.Builder
	// tmp_arg_vars_to_free  []string
	// autofree_pregen       map[string]string
	// autofree_pregen_buf   strings.Builder
	// autofree_tmp_vars     []string // to avoid redefining the same tmp vars in a single function
	// nr_vars_to_free       int
	// doing_autofree_tmp    bool
	type_resolver                    type_resolver.TypeResolver
	comptime                         &type_resolver.ResolverInfo = unsafe { nil }
	prevent_sum_type_unwrapping_once bool // needed for assign new values to sum type
	// used in match multi branch
	// TypeOne, TypeTwo {}
	// where an aggregate (at least two types) is generated
	// sum type deref needs to know which index to deref because unions take care of the correct field
	aggregate_type_idx  int
	arg_no_auto_deref   bool            // smartcast must not be dereferenced
	branch_parent_pos   int             // used in BranchStmt (continue/break) for autofree stop position
	returned_var_names  map[string]bool // to detect that vars doesn't need to be freed since it's being returned
	infix_left_var_name string          // a && if expr
	curr_var_name       []string        // curr var name on assignment
	called_fn_name      string
	timers              &util.Timers = util.get_timers()
	force_main_console  bool              // true when @[console] used on fn main()
	as_cast_type_names  map[string]string // table for type name lookup in runtime (for __as_cast)
	obf_table           map[string]string
	referenced_fns      shared map[string]bool // functions that have been referenced
	nr_closures         int
	expected_cast_type  ast.Type // for match expr of sumtypes
	expected_arg_mut    bool     // generating a mutable fn parameter
	or_expr_return_type ast.Type // or { 0, 1 } return type
	anon_fn             bool
	tests_inited        bool
	has_main            bool
	// main_fn_decl_node  ast.FnDecl
	cur_mod                ast.Module
	cur_concrete_types     []ast.Type // do not use table.cur_concrete_types because table is global, so should not be accessed by different threads
	cur_fn                 &ast.FnDecl = unsafe { nil } // same here
	cur_lock               ast.LockExpr
	cur_struct_init_typ    ast.Type
	autofree_methods       map[ast.Type]string
	generated_free_methods map[ast.Type]bool
	autofree_scope_stmts   []string
	use_segfault_handler   bool = true
	test_function_names    []string
	/////////
	// out_parallel []strings.Builder
	// out_idx      int
	out_fn_start_pos     []int  // for generating multiple .c files, stores locations of all fn positions in `out` string builder
	static_modifier      string // for parallel_cc
	static_non_parallel  string // for non -parallel_cc
	has_reflection       bool   // v.reflection has been imported
	has_debugger         bool   // $dbg has been used in the code
	reflection_strings   &map[string]int
	defer_return_tmp_var string
	vweb_filter_fn_name  string   // vweb__filter or x__vweb__filter, used by $vweb.html() for escaping strings in the templates, depending on which `vweb` import is used
	export_funcs         []string // for .dll export function names
	//
	type_default_impl_level int
	preinclude_nodes        []&ast.HashStmtNode // allows hash stmts to go before `includes`
	include_nodes           []&ast.HashStmtNode // all hash stmts to go `includes`
	definition_nodes        []&ast.HashStmtNode // allows hash stmts to go `definitions`
	postinclude_nodes       []&ast.HashStmtNode // allows hash stmts to go after all the rest of the code generation
	curr_comptime_node      &ast.Expr = unsafe { nil } // current `$if` expr
}

@[heap]
pub struct GenOutput {
pub:
	header           string          // produced output for out.h (-parallel-cc)
	res_builder      strings.Builder // produced output (complete)
	out_str          string          // produced output from g.out
	out0_str         string          // helpers output (auto fns, dump fns) for out_0.c (-parallel-cc)
	extern_str       string          // extern chunk for (-parallel-cc)
	out_fn_start_pos []int           // fn decl positions
}

pub fn gen(files []&ast.File, mut table ast.Table, pref_ &pref.Preferences) GenOutput {
	mut module_built := ''
	if pref_.build_mode == .build_module {
		for file in files {
			if file.path.contains(pref_.path)
				&& file.mod.short_name == pref_.path.all_after_last(os.path_separator).trim_right(os.path_separator) {
				module_built = file.mod.name
				break
			}
		}
	}
	mut timers_should_print := false
	$if time_cgening ? {
		timers_should_print = true
	}
	mut reflection_strings := map[string]int{}
	mut global_g := Gen{
		file:                 unsafe { nil }
		out:                  strings.new_builder(512000)
		cheaders:             strings.new_builder(15000)
		includes:             strings.new_builder(100)
		preincludes:          strings.new_builder(100)
		postincludes:         strings.new_builder(100)
		typedefs:             strings.new_builder(100)
		enum_typedefs:        strings.new_builder(100)
		type_definitions:     strings.new_builder(100)
		sort_fn_definitions:  strings.new_builder(100)
		alias_definitions:    strings.new_builder(100)
		hotcode_definitions:  strings.new_builder(100)
		channel_definitions:  strings.new_builder(100)
		thread_definitions:   strings.new_builder(100)
		comptime_definitions: strings.new_builder(100)
		definitions:          strings.new_builder(100)
		gowrappers:           strings.new_builder(100)
		auto_str_funcs:       strings.new_builder(100)
		dump_funcs:           strings.new_builder(100)
		pcs_declarations:     strings.new_builder(100)
		cov_declarations:     strings.new_builder(100)
		embedded_data:        strings.new_builder(1000)
		out_options_forward:  strings.new_builder(100)
		out_options:          strings.new_builder(100)
		out_results_forward:  strings.new_builder(100)
		out_results:          strings.new_builder(100)
		shared_types:         strings.new_builder(100)
		shared_functions:     strings.new_builder(100)
		json_forward_decls:   strings.new_builder(100)
		sql_buf:              strings.new_builder(100)
		table:                table
		pref:                 pref_
		fn_decl:              unsafe { nil }
		is_autofree:          pref_.autofree
		indent:               -1
		module_built:         module_built
		timers_should_print:  timers_should_print
		timers:               util.new_timers(
			should_print: timers_should_print
			label:        'global_cgen'
		)
		inner_loop:           unsafe { &ast.empty_stmt }
		field_data_type:      table.find_type('FieldData')
		enum_data_type:       table.find_type('EnumData')
		variant_data_type:    table.find_type('VariantData')
		is_cc_msvc:           pref_.ccompiler == 'msvc'
		use_segfault_handler: pref_.should_use_segfault_handler()
		static_modifier:      if pref_.parallel_cc { 'static ' } else { '' }
		static_non_parallel:  if !pref_.parallel_cc { 'static ' } else { '' }
		has_reflection:       'v.reflection' in table.modules
		has_debugger:         'v.debug' in table.modules
		reflection_strings:   &reflection_strings
	}

	global_g.type_resolver = type_resolver.TypeResolver.new(table, global_g)
	global_g.comptime = &global_g.type_resolver.info
	// anon fn may include assert and thus this needs
	// to be included before any test contents are written
	if pref_.is_test {
		global_g.write_tests_definitions()
	}

	util.timing_start('cgen init')
	for mod in global_g.table.modules {
		global_g.cleanups[mod] = strings.new_builder(100)
	}
	global_g.init()
	util.timing_measure('cgen init')
	global_g.tests_inited = false
	global_g.file = files.last()
	if !pref_.no_parallel {
		util.timing_start('cgen parallel processing')
		mut pp := pool.new_pool_processor(callback: cgen_process_one_file_cb)
		pp.set_shared_context(global_g) // TODO: make global_g shared
		pp.work_on_items(files)
		util.timing_measure('cgen parallel processing')

		util.timing_start('cgen unification')
		for g in pp.get_results_ref[Gen]() {
			global_g.embedded_files << g.embedded_files
			global_g.out << g.out
			global_g.cheaders << g.cheaders
			global_g.preincludes << g.preincludes
			global_g.postincludes << g.postincludes
			global_g.includes << g.includes
			global_g.typedefs << g.typedefs
			global_g.type_definitions << g.type_definitions
			global_g.sort_fn_definitions << g.sort_fn_definitions
			global_g.alias_definitions << g.alias_definitions
			global_g.definitions << g.definitions
			global_g.gowrappers << g.gowrappers
			global_g.waiter_fn_definitions << g.waiter_fn_definitions
			global_g.auto_str_funcs << g.auto_str_funcs
			global_g.dump_funcs << g.auto_str_funcs
			global_g.comptime_definitions << g.comptime_definitions
			global_g.pcs_declarations << g.pcs_declarations
			global_g.cov_declarations << g.cov_declarations
			global_g.hotcode_definitions << g.hotcode_definitions
			global_g.embedded_data << g.embedded_data
			global_g.shared_types << g.shared_types
			global_g.shared_functions << g.channel_definitions
			global_g.export_funcs << g.export_funcs

			global_g.force_main_console = global_g.force_main_console || g.force_main_console

			// merge maps
			for k, v in g.vsafe_arithmetic_ops {
				global_g.vsafe_arithmetic_ops[k] = v
			}
			for k, v in g.global_const_defs {
				global_g.global_const_defs[k] = v
			}
			for k, v in g.shareds {
				global_g.shareds[k] = v
			}
			for k, v in g.chan_pop_options {
				global_g.chan_pop_options[k] = v
			}
			for k, v in g.chan_push_options {
				global_g.chan_push_options[k] = v
			}
			for k, v in g.options {
				global_g.options[k] = v
			}
			for k, v in g.results {
				global_g.results[k] = v
			}
			for k, v in g.as_cast_type_names {
				global_g.as_cast_type_names[k] = v
			}
			for k, v in g.sumtype_definitions {
				global_g.sumtype_definitions[k] = v
			}
			for k, v in g.coverage_files {
				global_g.coverage_files[k] = v
			}
			global_g.json_forward_decls << g.json_forward_decls
			global_g.enum_typedefs << g.enum_typedefs
			global_g.channel_definitions << g.channel_definitions
			global_g.thread_definitions << g.thread_definitions
			global_g.sql_buf << g.sql_buf
			global_g.cleanups[g.file.mod.name] << g.cleanup

			for str_type in g.str_types {
				global_g.str_types << str_type
			}
			for scf in g.sumtype_casting_fns {
				if scf !in global_g.sumtype_casting_fns {
					global_g.sumtype_casting_fns << scf
				}
			}

			global_g.nr_closures += g.nr_closures
			global_g.has_main = global_g.has_main || g.has_main

			global_g.auto_fn_definitions << g.auto_fn_definitions
			global_g.anon_fn_definitions << g.anon_fn_definitions
			global_g.needed_equality_fns << g.needed_equality_fns // duplicates are resolved later in gen_equality_fns
			global_g.array_contains_types << g.array_contains_types
			global_g.array_index_types << g.array_index_types
			global_g.pcs << g.pcs
			global_g.json_types << g.json_types
			global_g.hotcode_fn_names << g.hotcode_fn_names
			global_g.hotcode_fpaths << g.hotcode_fpaths
			global_g.test_function_names << g.test_function_names
			for k, v in g.autofree_methods {
				global_g.autofree_methods[k] = v
			}
			for k, v in g.no_eq_method_types {
				global_g.no_eq_method_types[k] = v
			}

			unsafe { g.free_builders() } // free at the very end
		}
	} else {
		util.timing_start('cgen serial processing')
		for file in files {
			global_g.file = file
			global_g.gen_file()
			global_g.cleanups[file.mod.name].drain_builder(mut global_g.cleanup, 100)
			global_g.global_tmp_count = 0
			global_g.tmp_count = 0
		}
		util.timing_measure('cgen serial processing')

		util.timing_start('cgen unification')
	}

	global_g.gen_jsons()
	global_g.dump_expr_definitions() // this uses global_g.get_str_fn, so it has to go before the below for loop
	for i := 0; i < global_g.str_types.len; i++ {
		global_g.final_gen_str(global_g.str_types[i])
	}
	for sumtype_casting_fn in global_g.sumtype_casting_fns {
		global_g.write_sumtype_casting_fn(sumtype_casting_fn)
	}
	global_g.write_shareds()
	global_g.write_chan_pop_option_fns()
	global_g.write_chan_push_option_fns()
	global_g.gen_array_contains_methods()
	global_g.gen_array_index_methods()
	global_g.gen_equality_fns()
	global_g.gen_free_methods()
	global_g.register_iface_return_types()
	global_g.write_results()
	global_g.write_options()
	global_g.sort_globals_consts()
	util.timing_measure('cgen unification')

	mut g := global_g
	util.timing_start('cgen common')

	// to make sure type idx's are the same in cached mods
	if g.pref.build_mode == .build_module {
		is_toml := g.pref.path.contains('/toml')
		for idx, sym in g.table.type_symbols {
			if idx in [0, 31] {
				continue
			}
			if is_toml && sym.cname.contains('map[string]') {
				// Temporary hack to make toml work with -usecache TODO remove
				continue
			}
			g.definitions.writeln('int _v_type_idx_${sym.cname}(); // 1build module ${g.pref.path}')
		}
	} else if g.pref.use_cache {
		is_toml := g.pref.path.contains('/toml')
		for idx, sym in g.table.type_symbols {
			if idx in [0, 31] {
				continue
			}
			if is_toml && sym.cname.contains('map[string]') {
				continue
			}
			g.definitions.writeln('int _v_type_idx_${sym.cname}() { return ${idx}; }; //lol ${g.pref.path}')
		}
	}

	// v files are finished, what remains is pure C code
	g.gen_vlines_reset()
	if g.pref.build_mode != .build_module {
		// no init in builtin.o
		g.write_init_function()
	}

	if g.pref.is_coverage {
		mut total_code_points := 0
		for k, cov in g.coverage_files {
			g.cheaders.writeln('#define _v_cov_file_offset_${k} ${total_code_points}')
			total_code_points += cov.points.len
		}
		g.cheaders.writeln('long int _v_cov[${total_code_points}] = {0};')
	}

	// insert for options forward
	if g.out_options_forward.len > 0 || g.out_results_forward.len > 0 {
		tail := g.type_definitions.cut_to(g.options_pos_forward)
		if g.out_options_forward.len > 0 {
			g.type_definitions.writeln('// #start V forward option_xxx definitions:')
			g.type_definitions.writeln(g.out_options_forward.str())
			g.type_definitions.writeln('// #end V forward option_xxx definitions\n')
		}
		if g.out_results_forward.len > 0 {
			g.type_definitions.writeln('// #start V forward result_xxx definitions:')
			g.type_definitions.writeln(g.out_results_forward.str())
			g.type_definitions.writeln('// #end V forward result_xxx definitions\n')
		}
		g.type_definitions.writeln(tail)
	}

	g.finish()

	mut b := strings.new_builder(g.out.len + 600_000)
	b.write_string(g.hashes())
	if g.use_segfault_handler || g.pref.is_prof {
		b.writeln('\n#define V_USE_SIGNAL_H')
	}
	b.write_string2('\n// V comptime_definitions:\n', g.comptime_definitions.str())
	b.write_string2('\n// V typedefs:\n', g.typedefs.str())
	b.write_string2('\n // V preincludes:\n', g.preincludes.str())
	b.write_string2('\n// V cheaders:\n', g.cheaders.str())
	if g.pcs_declarations.len > 0 {
		g.pcs_declarations.writeln('// V profile thread local:')
		g.pcs_declarations.writeln('#if defined(__cplusplus) && __cplusplus >= 201103L')
		g.pcs_declarations.writeln('\t#define PROF_THREAD_LOCAL thread_local')
		g.pcs_declarations.writeln('#elif defined(__GNUC__) && __GNUC__ < 5')
		g.pcs_declarations.writeln('\t#define PROF_THREAD_LOCAL __thread')
		g.pcs_declarations.writeln('#elif defined(_MSC_VER)')
		g.pcs_declarations.writeln('\t#define PROF_THREAD_LOCAL __declspec(thread)')
		g.pcs_declarations.writeln('#elif defined(__STDC_VERSION__) && __STDC_VERSION__ >= 201112L && !defined(__STDC_NO_THREADS__)')
		g.pcs_declarations.writeln('\t#define PROF_THREAD_LOCAL _Thread_local')
		g.pcs_declarations.writeln('#endif')
		g.pcs_declarations.writeln('#ifndef PROF_THREAD_LOCAL')
		g.pcs_declarations.writeln('\t#if defined(__GNUC__)')
		g.pcs_declarations.writeln('\t\t#define PROF_THREAD_LOCAL __thread')
		g.pcs_declarations.writeln('\t#endif')
		g.pcs_declarations.writeln('#endif')
		g.pcs_declarations.writeln('#ifdef PROF_THREAD_LOCAL')
		g.pcs_declarations.writeln('\tstatic PROF_THREAD_LOCAL double prof_measured_time = 0.0;')
		g.pcs_declarations.writeln('#else')
		g.pcs_declarations.writeln('\tdouble prof_measured_time = 0.0; // multithreaded: wrong values for func times without its children')
		g.pcs_declarations.writeln('#endif')
		b.write_string2('\n// V profile counters:\n', g.pcs_declarations.str())
	}
	b.write_string2('\n// V includes:\n', g.includes.str())
	b.writeln('\n// V global/const #define ... :')
	for var_name in g.sorted_global_const_names {
		if var := g.global_const_defs[var_name] {
			if var.def.starts_with('#define') {
				b.writeln(var.def)
			}
		}
	}
	if g.enum_typedefs.len > 0 {
		b.write_string2('\n// Enum definitions:\n', g.enum_typedefs.str())
	}
	if g.thread_definitions.len > 0 {
		b.write_string2('\n// Thread definitions:\n', g.thread_definitions.str())
	}
	if g.type_definitions.len > 0 {
		b.write_string2('\n// V type definitions:\n', g.type_definitions.str())
	}
	if g.alias_definitions.len > 0 {
		b.write_string2('\n// V alias definitions:\n', g.alias_definitions.str())
	}
	if g.shared_types.len > 0 {
		b.write_string2('\n// V shared types:\n', g.shared_types.str())
	}
	if g.out_options.len > 0 {
		b.write_string2('\n// V Option_xxx definitions:\n', g.out_options.str())
	}
	if g.out_results.len > 0 {
		b.write_string2('\n// V result_xxx definitions:\n', g.out_results.str())
	}
	b.write_string2('\n// V definitions:\n', g.definitions.str())
	if !pref_.parallel_cc {
		b.writeln('\n// V global/const non-precomputed definitions:')
		for var_name in g.sorted_global_const_names {
			if var := g.global_const_defs[var_name] {
				if !var.def.starts_with('#define') {
					b.writeln(var.def)
				}
			}
		}
	}
	interface_table := g.interface_table()
	if interface_table.len > 0 {
		b.write_string2('\n// V interface table:\n', interface_table)
	}
	if g.sort_fn_definitions.len > 0 {
		b.write_string2('\n// V sort fn definitions:\n', g.sort_fn_definitions.str())
	}
	if g.hotcode_definitions.len > 0 {
		b.write_string2('\n// V hotcode definitions:\n', g.hotcode_definitions.str())
	}
	if g.shared_functions.len > 0 {
		b.writeln('\n// V shared type functions:\n')
		b.write_string2(g.shared_functions.str(), c_concurrency_helpers)
	}
	if g.channel_definitions.len > 0 {
		b.write_string2('\n// V channel code:\n', g.channel_definitions.str())
	}
	if g.vsafe_arithmetic_ops.len > 0 {
		for vsafe_fn_name, val in g.vsafe_arithmetic_ops {
			styp := g.styp(val.typ)
			if val.op == .div {
				b.writeln('static inline ${styp} ${vsafe_fn_name}(${styp} x, ${styp} y) { if (_unlikely_(0 == y)) { return 0; } else { return x / y; } }')
			} else {
				b.writeln('static inline ${styp} ${vsafe_fn_name}(${styp} x, ${styp} y) { if (_unlikely_(0 == y)) { return x; } else { return x % y; } }')
			}
		}
	}
	if g.pref.is_coverage {
		b.write_string2('\n// V coverage:\n', g.cov_declarations.str())
	}
	b.writeln('\n// end of V out (header)')
	mut header := b.last_n(b.len)
	header = '#ifndef V_HEADER_FILE\n#define V_HEADER_FILE' + header
	header += '\n#endif\n'

	mut helpers := strings.new_builder(300_000)
	// Code added here (after the header) goes to out_0.c in parallel cc mode
	// Previously it went to the header which resulted in duplicated code and more code
	// to compile for the C compiler
	if g.embedded_data.len > 0 {
		helpers.write_string2('\n// V embedded data:\n', g.embedded_data.str())
	}
	if g.pref.parallel_cc {
		helpers.writeln('\n// V global/const non-precomputed definitions:')
		for var_name in g.sorted_global_const_names {
			if var := g.global_const_defs[var_name] {
				if !var.def.starts_with('#define') {
					helpers.writeln(var.def)
					if var.def.contains(' = ') {
						g.extern_out.writeln('extern ${var.def.all_before(' = ')};')
					} else {
						g.extern_out.writeln('extern ${var.def}')
					}
				}
			}
		}
	}
	if g.waiter_fn_definitions.len > 0 {
		if g.pref.parallel_cc {
			g.extern_out.write_string2('\n// V gowrappers waiter fns:\n', g.waiter_fn_definitions.bytestr())
		}
		helpers.write_string2('\n// V gowrappers waiter fns:\n', g.waiter_fn_definitions.str())
	}
	if g.auto_str_funcs.len > 0 {
		helpers.write_string2('\n// V auto str functions:\n', g.auto_str_funcs.str())
	}
	if g.auto_fn_definitions.len > 0 {
		helpers.writeln('\n// V auto functions:')
		for fn_def in g.auto_fn_definitions {
			helpers.writeln(fn_def)
		}
	}
	if g.json_forward_decls.len > 0 {
		helpers.write_string2('\n// V json forward decls:\n', g.json_forward_decls.bytestr())
		if g.pref.parallel_cc {
			g.extern_out.write_string2('\n// V json forward decls:\n', g.json_forward_decls.str())
		}
	}
	if g.gowrappers.len > 0 {
		helpers.write_string2('\n// V gowrappers:\n', g.gowrappers.str())
	}
	if g.dump_funcs.len > 0 {
		helpers.write_string2('\n// V dump functions:\n', g.dump_funcs.str())
	}
	if g.anon_fn_definitions.len > 0 {
		helpers.writeln('\n// V anon functions:')
		for fn_def in g.anon_fn_definitions {
			helpers.writeln(fn_def)
		}
	}

	if g.pref.is_shared && g.pref.os == .windows && g.export_funcs.len > 0 {
		// generate a .def for export function names, avoid function name mangle
		mut def_name := ''
		mut dll_name := ''
		if g.pref.out_name.ends_with('.dll') {
			def_name = g.pref.out_name[0..g.pref.out_name.len - 4] + '.def'
			dll_name = g.pref.out_name.all_after_last('\\')
		} else {
			def_name = g.pref.out_name + '.def'
			dll_name = g.pref.out_name.all_after_last('\\') + '.dll'
		}
		file_content := 'LIBRARY ${dll_name}\n\nEXPORTS\n' + g.export_funcs.join('\n')
		os.write_file('${def_name}', file_content) or { panic(err) }
	}

	// End of out_0.c

	shelpers := helpers.str()

	if !g.pref.parallel_cc {
		b.write_string(shelpers)
	}

	// The rest of the output
	out_str := g.out.str()
	extern_out_str := g.extern_out.str()
	b.write_string(out_str)
	b.writeln('// THE END.')

	postincludes_str := g.postincludes.str()
	if postincludes_str != '' {
		b.write_string2('\n // V postincludes:\n', postincludes_str)
	}

	util.timing_measure('cgen common')
	$if trace_all_generic_fn_keys ? {
		gkeys := g.table.fn_generic_types.keys()
		for gkey in gkeys {
			eprintln('>> g.table.fn_generic_types key: ${gkey}')
		}
	}
	out_fn_start_pos := g.out_fn_start_pos.clone()
	unsafe { helpers.free() }
	unsafe { g.free_builders() }

	return GenOutput{
		header:           header
		res_builder:      b
		out_str:          out_str
		out0_str:         shelpers
		extern_str:       extern_out_str
		out_fn_start_pos: out_fn_start_pos
	}
}

fn cgen_process_one_file_cb(mut p pool.PoolProcessor, idx int, wid int) &Gen {
	file := p.get_item[&ast.File](idx)
	timing_label_for_thread := 'C GEN thread ${wid}'
	util.timing_start(timing_label_for_thread)
	defer {
		util.timing_measure_cumulative(timing_label_for_thread)
	}
	mut global_g := unsafe { &Gen(p.get_shared_context()) }
	mut g := &Gen{
		file:                  file
		out:                   strings.new_builder(512000)
		cheaders:              strings.new_builder(15000)
		includes:              strings.new_builder(100)
		typedefs:              strings.new_builder(100)
		type_definitions:      strings.new_builder(100)
		sort_fn_definitions:   strings.new_builder(100)
		alias_definitions:     strings.new_builder(100)
		definitions:           strings.new_builder(100)
		gowrappers:            strings.new_builder(100)
		waiter_fn_definitions: strings.new_builder(100)
		auto_str_funcs:        strings.new_builder(100)
		comptime_definitions:  strings.new_builder(100)
		pcs_declarations:      strings.new_builder(100)
		cov_declarations:      strings.new_builder(100)
		hotcode_definitions:   strings.new_builder(100)
		embedded_data:         strings.new_builder(1000)
		out_options_forward:   strings.new_builder(100)
		out_options:           strings.new_builder(100)
		out_results_forward:   strings.new_builder(100)
		out_results:           strings.new_builder(100)
		shared_types:          strings.new_builder(100)
		shared_functions:      strings.new_builder(100)
		channel_definitions:   strings.new_builder(100)
		thread_definitions:    strings.new_builder(100)
		json_forward_decls:    strings.new_builder(100)
		enum_typedefs:         strings.new_builder(100)
		sql_buf:               strings.new_builder(100)
		cleanup:               strings.new_builder(100)
		table:                 global_g.table
		pref:                  global_g.pref
		fn_decl:               unsafe { nil }
		indent:                -1
		module_built:          global_g.module_built
		timers:                util.new_timers(
			should_print: global_g.timers_should_print
			label:        'cgen_process_one_file_cb idx: ${idx}, wid: ${wid}'
		)
		inner_loop:            &ast.empty_stmt
		field_data_type:       global_g.table.find_type('FieldData')
		enum_data_type:        global_g.table.find_type('EnumData')
		variant_data_type:     global_g.table.find_type('VariantData')
		array_sort_fn:         global_g.array_sort_fn
		waiter_fns:            global_g.waiter_fns
		threaded_fns:          global_g.threaded_fns
		str_fn_names:          global_g.str_fn_names
		anon_fns:              global_g.anon_fns
		options_forward:       global_g.options_forward
		results_forward:       global_g.results_forward
		done_options:          global_g.done_options
		done_results:          global_g.done_results
		is_autofree:           global_g.pref.autofree
		obf_table:             global_g.obf_table
		referenced_fns:        global_g.referenced_fns
		is_cc_msvc:            global_g.is_cc_msvc
		use_segfault_handler:  global_g.use_segfault_handler
		has_reflection:        'v.reflection' in global_g.table.modules
		has_debugger:          'v.debug' in global_g.table.modules
		reflection_strings:    global_g.reflection_strings
	}
	g.type_resolver = type_resolver.TypeResolver.new(global_g.table, g)
	g.comptime = &g.type_resolver.info
	g.gen_file()
	return g
}

// free_builders should be called only when a Gen would NOT be used anymore
// it frees the bulk of the memory that is private to the Gen instance
// (the various string builders)
@[unsafe]
pub fn (mut g Gen) free_builders() {
	unsafe {
		g.out.free()
		g.cheaders.free()
		g.includes.free()
		g.typedefs.free()
		g.type_definitions.free()
		g.sort_fn_definitions.free()
		g.alias_definitions.free()
		g.definitions.free()
		g.cleanup.free()
		g.gowrappers.free()
		g.waiter_fn_definitions.free()
		g.auto_str_funcs.free()
		g.dump_funcs.free()
		g.comptime_definitions.free()
		g.pcs_declarations.free()
		g.cov_declarations.free()
		g.hotcode_definitions.free()
		g.embedded_data.free()
		g.shared_types.free()
		g.shared_functions.free()
		g.channel_definitions.free()
		g.thread_definitions.free()
		g.out_options_forward.free()
		g.out_options.free()
		g.out_results_forward.free()
		g.out_results.free()
		g.json_forward_decls.free()
		g.enum_typedefs.free()
		g.sql_buf.free()
		for _, mut v in g.cleanups {
			v.free()
		}
	}
}

pub fn (mut g Gen) gen_file() {
	g.timers.start('cgen_file ${g.file.path}')
	g.unique_file_path_hash = fnv1a.sum64_string(g.file.path)
	if g.pref.is_vlines {
		g.vlines_path = util.vlines_escape_path(g.file.path, g.pref.ccompiler)
		g.is_vlines_enabled = true
		g.inside_ternary = 0
	}
	g.stmts(g.file.stmts)

	// after all other stmts executed, we got info about hash stmts in top,
	// write them to corresponding sections
	g.gen_hash_stmts_in_top()

	// Transfer embedded files
	for path in g.file.embedded_files {
		if path !in g.embedded_files {
			g.embedded_files << path
		}
	}
	g.timers.show('cgen_file ${g.file.path}')
}

pub fn (g &Gen) hashes() string {
	return c_commit_hash_default.replace('@@@', version.vhash())
}

pub fn (mut g Gen) init() {
	if g.pref.custom_prelude != '' {
		g.cheaders.writeln(g.pref.custom_prelude)
	} else if !g.pref.no_preludes {
		g.cheaders.writeln('// Generated by the V compiler')
		if g.pref.relaxed_gcc14 {
			// See https://gcc.gnu.org/gcc-14/porting_to.html#c-code-generators:
			g.cheaders.writeln('
#if defined __GNUC__ && __GNUC__ >= 14
#pragma GCC diagnostic warning "-Wimplicit-function-declaration"
#pragma GCC diagnostic warning "-Wincompatible-pointer-types"
#pragma GCC diagnostic warning "-Wint-conversion"
#pragma GCC diagnostic warning "-Wreturn-mismatch"
#endif
')
		}
		if g.pref.os == .linux {
			// For gettid() declaration (and other GNU-specific bits).
			g.cheaders.writeln('#define _GNU_SOURCE')
		}
		if g.pref.os == .wasm32 {
			g.cheaders.writeln('#define VWASM 1')
			// Include <stdint.h> instead of <inttypes.h> for WASM target
			g.cheaders.writeln('#include <stdint.h>')
			g.cheaders.writeln('#include <stddef.h>')
		} else {
			tcc_undef_has_include := '
#if defined(__TINYC__) && defined(__has_include)
// tcc does not support has_include properly yet, turn it off completely
#undef __has_include
#endif'
			g.preincludes.writeln(tcc_undef_has_include)
			g.cheaders.writeln(tcc_undef_has_include)
			g.includes.writeln(tcc_undef_has_include)
			if g.pref.os == .freebsd {
				g.cheaders.writeln('#include <inttypes.h>')
				g.cheaders.writeln('#include <stddef.h>')
			} else {
				install_compiler_msg := ' Please install the package `build-essential`.'
				g.cheaders.writeln(get_guarded_include_text('<inttypes.h>', 'The C compiler can not find <inttypes.h>.${install_compiler_msg}')) // int64_t etc
				if g.pref.os == .ios {
					g.cheaders.writeln(get_guarded_include_text('<stdbool.h>', 'The C compiler can not find <stdbool.h>.${install_compiler_msg}')) // bool, true, false
				}
				g.cheaders.writeln(get_guarded_include_text('<stddef.h>', 'The C compiler can not find <stddef.h>.${install_compiler_msg}')) // size_t, ptrdiff_t
			}
		}
		if g.pref.nofloat {
			g.cheaders.writeln('#define VNOFLOAT 1')
		}
		g.cheaders.writeln(c_builtin_types)
		if !g.pref.skip_unused || g.table.used_features.used_maps > 0 {
			g.cheaders.writeln(c_mapfn_callback_types)
		}
		if g.pref.is_bare {
			g.cheaders.writeln(c_bare_headers)
		} else {
			g.cheaders.writeln(c_headers)
		}
		if !g.pref.skip_unused || g.table.used_features.used_attr_weak {
			g.cheaders.writeln(c_common_weak_attr)
		}
		if !g.pref.skip_unused || g.table.used_features.used_attr_hidden {
			g.cheaders.writeln(c_common_hidden_attr)
		}
		if !g.pref.skip_unused || g.table.used_features.used_attr_noreturn {
			g.cheaders.writeln(c_common_noreturn_attr)
			g.cheaders.writeln(c_common_unreachable_attr)
		}
		if !g.pref.skip_unused || g.table.used_features.used_maps > 0 {
			g.cheaders.writeln(c_wyhash_headers)
		}
	}
	if g.pref.os == .ios {
		g.cheaders.writeln('#define __TARGET_IOS__ 1')
		g.cheaders.writeln('#include <spawn.h>')
	}
	if g.pref.os == .linux {
		g.cheaders.writeln('#if __GLIBC__ == 2 && __GLIBC_MINOR__ < 30')
		g.cheaders.writeln('#include <sys/syscall.h>')
		g.cheaders.writeln('#define gettid() syscall(SYS_gettid)')
		g.cheaders.writeln('#endif')
	}
	g.write_builtin_types()
	g.options_pos_forward = g.type_definitions.len
	g.write_typedef_types()
	g.write_typeof_functions()
	g.write_sorted_types()
	g.write_array_fixed_return_types()
	g.write_multi_return_types()
	g.definitions.writeln('// end of definitions #endif')
	if g.pref.compile_defines_all.len > 0 {
		g.comptime_definitions.writeln('// V compile time defines by -d or -define flags:')
		g.comptime_definitions.writeln('//     All custom defines      : ' +
			g.pref.compile_defines_all.join(','))
		g.comptime_definitions.writeln('//     Turned ON custom defines: ' +
			g.pref.compile_defines.join(','))
		for cdefine in g.pref.compile_defines {
			g.comptime_definitions.writeln('#define CUSTOM_DEFINE_${cdefine}')
		}
		g.comptime_definitions.writeln('')
	}
	if g.table.gostmts > 0 {
		g.comptime_definitions.writeln('#define __VTHREADS__ (1)')
	}
	if g.pref.gc_mode in [.boehm_full, .boehm_incr, .boehm_full_opt, .boehm_incr_opt, .boehm_leak] {
		g.comptime_definitions.writeln('#define _VGCBOEHM (1)')
	}
	if g.pref.is_debug {
		g.comptime_definitions.writeln('#define _VDEBUG (1)')
	}
	if g.pref.is_prod {
		g.comptime_definitions.writeln('#define _VPROD (1)')
	}
	if g.pref.is_test {
		g.comptime_definitions.writeln('#define _VTEST (1)')
	}
	if g.pref.is_prof {
		g.comptime_definitions.writeln('#define _VPROFILE (1)')
	}
	if g.pref.autofree {
		g.comptime_definitions.writeln('#define _VAUTOFREE (1)')
	}
	if g.pref.prealloc {
		g.comptime_definitions.writeln('#define _VPREALLOC (1)')
	}
	if g.pref.use_cache {
		g.comptime_definitions.writeln('#define _VUSECACHE (1)')
	}
	if g.pref.build_mode == .build_module {
		g.comptime_definitions.writeln('#define _VBUILDMODULE (1)')
	}
	if g.pref.is_livemain || g.pref.is_liveshared {
		g.generate_hotcode_reloading_declarations()
	}
	// we know that this is being called before the multi-threading starts
	// and this is being called in the main thread, so we can mutate the table
	mut muttable := unsafe { &ast.Table(g.table) }
	if g.use_segfault_handler {
		muttable.used_features.used_fns['v_segmentation_fault_handler'] = true
	}
	muttable.used_features.used_fns['eprintln'] = true
	muttable.used_features.used_fns['print_backtrace'] = true
	muttable.used_features.used_fns['exit'] = true
}

pub fn (mut g Gen) finish() {
	if g.pref.is_prof && g.pref.build_mode != .build_module {
		g.gen_vprint_profile_stats()
	}
	if g.pref.is_livemain || g.pref.is_liveshared {
		g.generate_hotcode_reloader_code()
	}
	g.handle_embedded_files_finish()
	if g.pref.is_test {
		g.gen_c_main_for_tests()
	} else if (g.pref.is_shared || g.pref.is_liveshared) && g.pref.os == .windows {
		// create DllMain() for windows .dll
		g.gen_dll_main()
	} else {
		g.gen_c_main()
	}
}

// get_sumtype_variant_type_name returns the variant type name according to its type
@[inline]
pub fn (mut g Gen) get_sumtype_variant_type_name(typ ast.Type, sym ast.TypeSymbol) string {
	return if typ.has_flag(.option) {
		'_option_${sym.cname}'
	} else if sym.is_c_struct() {
		g.cc_type(typ, true)
	} else {
		sym.cname
	}
}

// get_sumtype_variant_name returns the variant name according to its type
@[inline]
pub fn (mut g Gen) get_sumtype_variant_name(typ ast.Type, sym ast.TypeSymbol) string {
	return if typ.has_flag(.option) { '_option_${sym.cname}' } else { sym.cname }
}

pub fn (mut g Gen) write_typeof_functions() {
	g.writeln('')
	g.writeln('// >> typeof() support for sum types / interfaces')
	mut already_generated_ifaces := map[string]bool{}
	for ityp, sym in g.table.type_symbols {
		if sym.kind == .sum_type {
			if g.pref.skip_unused && sym.idx !in g.table.used_features.used_syms {
				continue
			}
			static_prefix := if g.pref.build_mode == .build_module { 'static ' } else { '' }
			sum_info := sym.info as ast.SumType
			if sum_info.is_generic {
				continue
			}
			g.writeln('${static_prefix}char * v_typeof_sumtype_${sym.cname}(int sidx) {')
			g.definitions.writeln('${static_prefix}char * v_typeof_sumtype_${sym.cname}(int);')
			if g.pref.build_mode == .build_module {
				g.writeln('\t\tif( sidx == _v_type_idx_${sym.cname}() ) return "${util.strip_main_name(sym.name)}";')
				for v in sum_info.variants {
					subtype := g.table.sym(v)
					g.writeln('\tif( sidx == _v_type_idx_${g.get_sumtype_variant_name(v,
						subtype)}() ) return "${util.strip_main_name(subtype.name)}";')
				}
				g.writeln('\treturn "unknown ${util.strip_main_name(sym.name)}";')
			} else {
				tidx := g.table.find_type_idx(sym.name)
				g.writeln('\tswitch(sidx) {')
				g.writeln('\t\tcase ${tidx}: return "${util.strip_main_name(sym.name)}";')
				mut idxs := []int{}
				for v in sum_info.variants {
					if v in idxs {
						continue
					}
					subtype := g.table.sym(v)
					g.writeln('\t\tcase ${int(v)}: return "${util.strip_main_name(subtype.name)}";')
					idxs << v
				}
				g.writeln('\t\tdefault: return "unknown ${util.strip_main_name(sym.name)}";')
				g.writeln('\t}')
			}
			g.writeln2('}', '')
			g.writeln('${static_prefix}int v_typeof_sumtype_idx_${sym.cname}(int sidx) {')
			if g.pref.build_mode == .build_module {
				g.writeln('\t\tif( sidx == _v_type_idx_${sym.cname}() ) return ${int(ityp)};')
				for v in sum_info.variants {
					subtype := g.table.sym(v)
					g.writeln('\tif( sidx == _v_type_idx_${subtype.cname}() ) return ${int(v)};')
				}
				g.writeln('\treturn ${int(ityp)};')
			} else {
				tidx := g.table.find_type_idx(sym.name)
				g.writeln2('\tswitch(sidx) {', '\t\tcase ${tidx}: return ${int(ityp)};')
				mut idxs := []int{}
				for v in sum_info.variants {
					if v in idxs {
						continue
					}
					g.writeln('\t\tcase ${int(v)}: return ${int(v)};')
					idxs << v
				}
				g.writeln2('\t\tdefault: return ${int(ityp)};', '\t}')
			}
			g.writeln('}')
		} else if sym.kind == .interface {
			if sym.info !is ast.Interface {
				continue
			}
			inter_info := sym.info as ast.Interface
			if inter_info.is_generic {
				continue
			}
			if g.pref.skip_unused && sym.idx !in g.table.used_features.used_syms {
				continue
			}
			if sym.cname in already_generated_ifaces {
				continue
			}
			already_generated_ifaces[sym.cname] = true
			g.definitions.writeln('${g.static_non_parallel}char * v_typeof_interface_${sym.cname}(int sidx);')
			if g.pref.parallel_cc {
				g.extern_out.writeln('extern char * v_typeof_interface_${sym.cname}(int sidx);')
			}
			g.writeln('${g.static_non_parallel}char * v_typeof_interface_${sym.cname}(int sidx) {')
			for t in inter_info.types {
				sub_sym := g.table.sym(ast.mktyp(t))
				if sub_sym.info is ast.Struct && sub_sym.info.is_unresolved_generic() {
					continue
				}
				if g.pref.skip_unused && sub_sym.kind == .struct
					&& sub_sym.idx !in g.table.used_features.used_syms {
					continue
				}
				g.writeln('\tif (sidx == _${sym.cname}_${sub_sym.cname}_index) return "${util.strip_main_name(sub_sym.name)}";')
			}
			g.writeln2('\treturn "unknown ${util.strip_main_name(sym.name)}";', '}')
			g.definitions.writeln('int v_typeof_interface_idx_${sym.cname}(int sidx);')
			g.writeln2('', 'int v_typeof_interface_idx_${sym.cname}(int sidx) {')
			if g.pref.parallel_cc {
				g.extern_out.writeln('extern int v_typeof_interface_idx_${sym.cname}(int sidx);')
			}
			for t in inter_info.types {
				sub_sym := g.table.sym(ast.mktyp(t))
				if sub_sym.info is ast.Struct && sub_sym.info.is_unresolved_generic() {
					continue
				}
				if g.pref.skip_unused && sub_sym.kind == .struct
					&& sub_sym.idx !in g.table.used_features.used_syms {
					continue
				}
				g.writeln('\tif (sidx == _${sym.cname}_${sub_sym.cname}_index) return ${int(t.set_nr_muls(0))};')
			}
			g.writeln2('\treturn ${int(ityp)};', '}')
		}
	}
	g.writeln2('// << typeof() support for sum types', '')
}

// V type to C typecc
@[inline]
fn (mut g Gen) styp(t ast.Type) string {
	if !t.has_option_or_result() {
		return g.base_type(t)
	} else if t.has_flag(.option) {
		// Register an optional if it's not registered yet
		return g.register_option(t)
	} else {
		return g.register_result(t)
	}
}

fn (mut g Gen) base_type(_t ast.Type) string {
	t := g.unwrap_generic(_t)
	if styp := g.styp_cache[t] {
		return styp
	}
	if g.pref.nofloat {
		// TODO: compile time if for perf?
		if t == ast.f32_type {
			return 'u32'
		} else if t == ast.f64_type {
			return 'u64'
		}
	}
	share := t.share()
	mut styp := if share == .atomic_t { t.atomic_typename() } else { g.cc_type(t, true) }
	if t.has_flag(.shared_f) {
		styp = g.find_or_register_shared(t, styp)
	}
	nr_muls := t.nr_muls()
	if nr_muls > 0 {
		styp += strings.repeat(`*`, nr_muls)
	}
	g.styp_cache[t] = styp
	return styp
}

fn (mut g Gen) generic_fn_name(types []ast.Type, before string) string {
	if types.len == 0 {
		return before
	}
	// Using _T_ to differentiate between get[string] and get_string
	// `foo[int]()` => `foo_T_int()`
	mut name := before + '_T'
	for typ in types {
		name += '_' + strings.repeat_string('__ptr__', typ.nr_muls()) +
			g.styp(typ.set_nr_muls(0)).replace(' ', '_')
	}
	return name
}

fn (mut g Gen) expr_string(expr ast.Expr) string {
	pos := g.out.len
	// pos2 := 	g.out_parallel[g.out_idx].len
	g.expr(expr)
	// g.out_parallel[g.out_idx].cut_to(pos2)
	return g.out.cut_to(pos).trim_space()
}

fn (mut g Gen) expr_string_opt(typ ast.Type, expr ast.Expr) string {
	expr_str := g.expr_string(expr)
	if expr is ast.None {
		return '(${g.styp(typ)}){.state=2, .err=${expr_str}, .data={E_STRUCT}}'
	}
	return expr_str
}

fn (mut g Gen) expr_string_with_cast(expr ast.Expr, typ ast.Type, exp ast.Type) string {
	pos := g.out.len
	// pos2 := 	g.out_parallel[g.out_idx].len
	g.expr_with_cast(expr, typ, exp)
	// g.out_parallel[g.out_idx].cut_to(pos2)
	return g.out.cut_to(pos).trim_space()
}

// Surround a potentially multi-statement expression safely with `prepend` and `append`.
// (and create a statement)
fn (mut g Gen) expr_string_surround(prepend string, expr ast.Expr, append string) string {
	pos := g.out.len
	// pos2 := 	g.out_parallel[g.out_idx].len
	g.stmt_path_pos << pos
	defer {
		g.stmt_path_pos.delete_last()
	}
	g.write(prepend)
	g.expr(expr)
	g.write(append)
	// g.out_parallel[g.out_idx].cut_to(pos2)
	return g.out.cut_to(pos)
}

// TODO: this really shouldn't be separate from typ
// but I(emily) would rather have this generation
// all unified in one place so that it doesn't break
// if one location changes
fn (mut g Gen) option_type_name(t ast.Type) (string, string) {
	mut base := g.base_type(t)
	mut styp := ''
	sym := g.table.sym(t)
	if sym.info is ast.FnType {
		base = 'anon_fn_${g.table.fn_type_signature(sym.info.func)}'
	}
	if sym.language == .c && sym.kind == .struct {
		styp = '${option_name}_${base.replace(' ', '_')}'
	} else {
		styp = '${option_name}_${base}'
	}
	if t.has_flag(.generic) || t.is_ptr() {
		styp = styp.replace('*', '_ptr')
	}
	return styp, base
}

fn (mut g Gen) result_type_name(t ast.Type) (string, string) {
	mut base := g.base_type(t)
	if t.has_flag(.option) {
		g.register_option(t)
		base = '_option_' + base
	}
	mut styp := ''
	sym := g.table.sym(t)
	if sym.info is ast.FnType {
		base = 'anon_fn_${g.table.fn_type_signature(sym.info.func)}'
	}
	if sym.language == .c && sym.kind == .struct {
		styp = '${result_name}_${base.replace(' ', '_')}'
	} else {
		styp = '${result_name}_${base}'
	}
	if t.has_flag(.generic) || t.is_ptr() {
		styp = styp.replace('*', '_ptr')
	}
	return styp, base
}

fn (g &Gen) option_type_text(styp string, base string) string {
	// replace void with something else
	size := if base == 'void' {
		'u8'
	} else if base == 'int' {
		ast.int_type_name
	} else if base.starts_with('anon_fn') {
		'void*'
	} else if base.starts_with('_option_') {
		base.replace('*', '')
	} else {
		if base.starts_with('struct ') && !base.ends_with('*') { '${base}*' } else { base }
	}
	ret := 'struct ${styp} {
	byte state;
	IError err;
	byte data[sizeof(${size}) > 1 ? sizeof(${size}) : 1];
}'
	return ret
}

fn (g &Gen) result_type_text(styp string, base string) string {
	// replace void with something else
	size := if base == 'void' {
		'u8'
	} else if base == 'int' {
		ast.int_type_name
	} else if base.starts_with('anon_fn') {
		'void*'
	} else if base.starts_with('_option_') {
		base.replace('*', '')
	} else {
		if base.starts_with('struct ') && !base.ends_with('*') { '${base}*' } else { base }
	}
	ret := 'struct ${styp} {
	bool is_error;
	IError err;
	byte data[sizeof(${size}) > 1 ? sizeof(${size}) : 1];
}'
	return ret
}

fn (mut g Gen) register_option(t ast.Type) string {
	styp, base := g.option_type_name(t)
	g.options[base] = styp
	return if !t.has_flag(.option_mut_param_t) { styp } else { '${styp}*' }
}

fn (mut g Gen) register_result(t ast.Type) string {
	styp, base := g.result_type_name(t)
	g.results[base] = styp
	return styp
}

fn (mut g Gen) write_options() {
	mut done := []string{}
	rlock g.done_options {
		done = g.done_options.clone()
	}
	for base, styp in g.options {
		if base in done {
			continue
		}
		done << base
		g.typedefs.writeln('typedef struct ${styp} ${styp};')
		if base in g.options_forward {
			g.out_options_forward.write_string(g.option_type_text(styp, base) + ';\n\n')
		} else {
			g.out_options.write_string(g.option_type_text(styp, base) + ';\n\n')
		}
	}
}

fn (mut g Gen) write_results() {
	mut done := []string{}
	rlock g.done_results {
		done = g.done_results.clone()
	}
	for base, styp in g.results {
		if base in done {
			continue
		}
		done << base
		g.typedefs.writeln('typedef struct ${styp} ${styp};')
		if base in g.results_forward {
			g.out_results_forward.write_string(g.result_type_text(styp, base) + ';\n\n')
		} else {
			g.out_results.write_string(g.result_type_text(styp, base) + ';\n\n')
		}
	}
	for k, _ in g.table.anon_struct_names {
		ck := c_name(k)
		g.typedefs.writeln('typedef struct ${ck} ${ck};')
	}
	for k, _ in g.table.anon_union_names {
		ck := c_name(k)
		g.typedefs.writeln('typedef union ${ck} ${ck};')
	}
}

fn (mut g Gen) find_or_register_shared(t ast.Type, base string) string {
	g.shareds[t.idx()] = base
	return '__shared__${base}'
}

fn (mut g Gen) write_shareds() {
	mut done_types := []int{}
	for typ, base in g.shareds {
		if typ in done_types {
			continue
		}
		done_types << typ
		sh_typ := '__shared__${base}'
		mtx_typ := 'sync__RwMutex'
		g.shared_types.writeln('struct ${sh_typ} {')
		g.shared_types.writeln('\t${mtx_typ} mtx;')
		g.shared_types.writeln('\t${base} val;')
		g.shared_types.writeln('};')
		g.shared_functions.writeln('static inline voidptr __dup${sh_typ}(voidptr src, ${ast.int_type_name} sz) {')
		g.shared_functions.writeln('\t${sh_typ}* dest = memdup(src, sz);')
		g.shared_functions.writeln('\tsync__RwMutex_init(&dest->mtx);')
		g.shared_functions.writeln('\treturn dest;')
		g.shared_functions.writeln('}')
		g.typedefs.writeln('typedef struct ${sh_typ} ${sh_typ};')
	}
}

fn (mut g Gen) register_thread_void_wait_call() {
	lock g.waiter_fns {
		if '__v_thread_wait' in g.waiter_fns {
			return
		}
		g.waiter_fns << '__v_thread_wait'
		g.waiter_fn_definitions.writeln('void __v_thread_wait(__v_thread thread);')
	}
	g.gowrappers.writeln('void __v_thread_wait(__v_thread thread) {')
	if g.pref.os == .windows {
		g.gowrappers.writeln('\tu32 stat = WaitForSingleObject(thread, INFINITE);')
	} else {
		g.gowrappers.writeln('\tint stat = pthread_join(thread, (void **)NULL);')
	}
	g.gowrappers.writeln('\tif (stat != 0) { _v_panic(_S("unable to join thread")); }')
	if g.pref.os == .windows {
		g.gowrappers.writeln('\tCloseHandle(thread);')
	}
	g.gowrappers.writeln('}')
}

fn (mut g Gen) register_thread_array_wait_call(eltyp string) string {
	is_void := eltyp == 'void'
	thread_typ := if is_void { '__v_thread' } else { '__v_thread_${eltyp}' }
	ret_typ := if is_void { 'void' } else { 'Array_${eltyp}' }
	thread_arr_typ := 'Array_${thread_typ}'
	fn_name := '${thread_arr_typ}_wait'
	mut should_register := false
	lock g.waiter_fns {
		if fn_name !in g.waiter_fns {
			g.waiter_fns << fn_name
			should_register = true
		}
	}
	if should_register {
		if is_void {
			g.register_thread_void_wait_call()
			g.waiter_fn_definitions.writeln('void ${fn_name}(${thread_arr_typ} a);')
			g.gowrappers.writeln('
void ${fn_name}(${thread_arr_typ} a) {
	for (${ast.int_type_name} i = 0; i < a.len; ++i) {
		${thread_typ} t = ((${thread_typ}*)a.data)[i];
		if (t == 0) continue;
		__v_thread_wait(t);
	}
}')
		} else {
			g.waiter_fn_definitions.writeln('${ret_typ} ${fn_name}(${thread_arr_typ} a);')
			g.gowrappers.writeln('
${ret_typ} ${fn_name}(${thread_arr_typ} a) {
	${ret_typ} res = __new_array_with_default(a.len, a.len, sizeof(${eltyp}), 0);
	for (${ast.int_type_name} i = 0; i < a.len; ++i) {
		${thread_typ} t = ((${thread_typ}*)a.data)[i];')
			if g.pref.os == .windows {
				g.gowrappers.writeln('\t\tif (t.handle == 0) continue;')
			} else {
				g.gowrappers.writeln('\t\tif (t == 0) continue;')
			}
			g.gowrappers.writeln('\t\t((${eltyp}*)res.data)[i] = __v_thread_${eltyp}_wait(t);
	}
	return res;
}')
		}
	}
	return fn_name
}

fn (mut g Gen) register_thread_fixed_array_wait_call(node ast.CallExpr, eltyp string) string {
	is_void := eltyp == 'void'
	thread_typ := if is_void { '__v_thread' } else { '__v_thread_${eltyp}' }
	ret_typ := if is_void { 'void' } else { 'Array_${eltyp}' }
	rec_sym := g.table.sym(node.receiver_type)
	len := (rec_sym.info as ast.ArrayFixed).size
	thread_arr_typ := rec_sym.cname
	fn_name := '${thread_arr_typ}_wait'
	mut should_register := false
	lock g.waiter_fns {
		if fn_name !in g.waiter_fns {
			g.waiter_fns << fn_name
			should_register = true
		}
	}
	if should_register {
		if is_void {
			g.register_thread_void_wait_call()
			g.waiter_fn_definitions.writeln('void ${fn_name}(${thread_arr_typ} a);')
			g.gowrappers.writeln('
void ${fn_name}(${thread_arr_typ} a) {
	for (${ast.int_type_name} i = 0; i < ${len}; ++i) {
		${thread_typ} t = ((${thread_typ}*)a)[i];
		if (t == 0) continue;
		__v_thread_wait(t);
	}
}')
		} else {
			g.waiter_fn_definitions.writeln('${ret_typ} ${fn_name}(${thread_arr_typ} a);')
			g.gowrappers.writeln('
${ret_typ} ${fn_name}(${thread_arr_typ} a) {
	${ret_typ} res = __new_array_with_default(${len}, ${len}, sizeof(${eltyp}), 0);
	for (${ast.int_type_name} i = 0; i < ${len}; ++i) {
		${thread_typ} t = ((${thread_typ}*)a)[i];')
			if g.pref.os == .windows {
				g.gowrappers.writeln('\t\tif (t.handle == 0) continue;')
			} else {
				g.gowrappers.writeln('\t\tif (t == 0) continue;')
			}
			g.gowrappers.writeln('\t\t((${eltyp}*)res.data)[i] = __v_thread_${eltyp}_wait(t);
	}
	return res;
}')
		}
	}
	return fn_name
}

fn (mut g Gen) register_chan_pop_option_call(opt_el_type string, styp string) {
	g.chan_pop_options[opt_el_type] = styp
}

fn (mut g Gen) write_chan_pop_option_fns() {
	mut done := []string{}
	for opt_el_type, styp in g.chan_pop_options {
		if opt_el_type in done {
			continue
		}
		if g.pref.skip_unused {
			if sym := g.table.find_sym(opt_el_type) {
				if sym.idx !in g.table.used_features.used_syms {
					continue
				}
			}
		}
		done << opt_el_type
		g.channel_definitions.writeln('
static inline ${opt_el_type} __Option_${styp}_popval(${styp} ch) {
	${opt_el_type} _tmp = {0};
	if (sync__Channel_try_pop_priv(ch, _tmp.data, false)) {
		return (${opt_el_type}){ .state = 2, .err = _v_error(_S("channel closed")), .data = {E_STRUCT} };
	}
	return _tmp;
}')
	}
}

fn (mut g Gen) register_chan_push_option_fn(el_type string, styp string) {
	g.chan_push_options[styp] = el_type
}

fn (mut g Gen) write_chan_push_option_fns() {
	mut done := []string{}
	for styp, el_type in g.chan_push_options {
		if styp in done {
			continue
		}
		if g.pref.skip_unused {
			if sym := g.table.find_sym(el_type) {
				if sym.idx !in g.table.used_features.used_syms {
					continue
				}
			}
		}
		done << styp
		g.register_option(ast.void_type.set_flag(.option))
		g.channel_definitions.writeln('
static inline ${option_name}_void __Option_${styp}_pushval(${styp} ch, ${el_type} e) {
	if (sync__Channel_try_push_priv(ch, &e, false)) {
		return (${option_name}_void){ .state = 2, .err = _v_error(_S("channel closed")), .data = {E_STRUCT} };
	}
	return (${option_name}_void){0};
}')
	}
}

// cc_type whether to prefix 'struct' or not (C__Foo -> struct Foo)
fn (mut g Gen) cc_type(typ ast.Type, is_prefix_struct bool) string {
	sym := g.table.sym(g.unwrap_generic(typ))
	mut styp := sym.scoped_cname()
	// TODO: this needs to be removed; cgen shouldn't resolve generic types (job of checker)
	match sym.info {
		ast.Struct, ast.Interface, ast.SumType {
			if sym.info.is_generic && sym.generic_types.len == 0 {
				mut sgtyps := '_T'
				for gt in sym.info.generic_types {
					gts := g.table.sym(g.unwrap_generic(gt))
					sgtyps += '_${gts.cname}'
				}
				styp += sgtyps
			}
		}
		else {}
	}
	if is_prefix_struct && sym.language == .c {
		styp = styp[3..]
		if sym.kind == .struct {
			info := sym.info as ast.Struct
			if !info.is_typedef {
				styp = 'struct ${styp}'
			}
		}
	}
	return styp
}

@[inline]
fn (g &Gen) type_sidx(t ast.Type) string {
	if g.pref.build_mode == .build_module {
		sym := g.table.sym(t)
		return '_v_type_idx_${sym.cname}()'
	}
	return int(t).str()
}

pub fn (mut g Gen) write_typedef_types() {
	type_symbols := g.table.type_symbols.filter(!it.is_builtin
		&& it.kind in [.array, .array_fixed, .chan, .map])
	for sym in type_symbols {
		if g.pref.skip_unused && sym.idx !in g.table.used_features.used_syms {
			continue
		}
		match sym.kind {
			.array {
				info := sym.info as ast.Array
				elem_sym := g.table.sym(info.elem_type)
				if elem_sym.kind != .placeholder && !info.elem_type.has_flag(.generic) {
					g.type_definitions.writeln('typedef array ${sym.cname};')
				}
			}
			.array_fixed {
				info := sym.info as ast.ArrayFixed
				elem_sym := g.table.sym(info.elem_type)
				if elem_sym.is_builtin() {
					styp := sym.cname
					len := info.size
					if len > 0 {
						mut fixed := g.styp(info.elem_type)
						if elem_sym.info is ast.FnType {
							pos := g.out.len
							// pos2:=g.out_parallel[g.out_idx].len
							g.write_fn_ptr_decl(&elem_sym.info, '')
							fixed = g.out.cut_to(pos)
							// g.out_parallel[g.out_idx].cut_to(pos2)
							mut def_str := 'typedef ${fixed};'
							def_str = def_str.replace_once('(*)', '(*${styp}[${len}])')
							g.type_definitions.writeln(def_str)
						} else if !info.is_fn_ret {
							base := g.styp(info.elem_type.clear_option_and_result())
							if info.elem_type.has_flag(.option) && base !in g.options_forward {
								lock g.done_options {
									if base !in g.done_options {
										g.type_definitions.writeln('typedef ${fixed} ${styp} [${len}];')
										g.options_forward << base
										g.done_options << styp
									}
								}
							} else {
								g.type_definitions.writeln('typedef ${fixed} ${styp} [${len}];')
								if info.elem_type.has_flag(.result) && base !in g.results_forward {
									g.results_forward << base
								}
							}
						}
					}
				}
			}
			.chan {
				if sym.name != 'chan' {
					chan_inf := sym.chan_info()
					chan_elem_type := chan_inf.elem_type
					esym := g.table.sym(chan_elem_type)
					g.type_definitions.writeln('typedef chan ${sym.cname};')
					is_fixed_arr := esym.kind == .array_fixed
					if !chan_elem_type.has_flag(.generic) {
						el_stype := if is_fixed_arr { '_v_' } else { '' } + g.styp(chan_elem_type)
						val_arg_pop := if is_fixed_arr { '&val.ret_arr' } else { '&val' }
						val_arg_push := if is_fixed_arr { 'val' } else { '&val' }
						push_arg := el_stype + if is_fixed_arr { '*' } else { '' }
						g.channel_definitions.writeln('
static inline ${el_stype} __${sym.cname}_popval(${sym.cname} ch) {
	${el_stype} val;
	sync__Channel_try_pop_priv(ch, ${val_arg_pop}, false);
	return val;
}')
						g.channel_definitions.writeln('
static inline void __${sym.cname}_pushval(${sym.cname} ch, ${push_arg} val) {
	sync__Channel_try_push_priv(ch, ${val_arg_push}, false);
}')
					}
				}
			}
			.map {
				g.type_definitions.writeln('typedef map ${sym.cname};')
			}
			else {
				continue
			}
		}
	}
	for sym in g.table.type_symbols {
		if sym.kind == .alias && !sym.is_builtin && sym.name !in ['byte', 'i32'] {
			if g.pref.skip_unused && sym.idx !in g.table.used_features.used_syms {
				continue
			}
			g.write_alias_typesymbol_declaration(sym)
		}
	}
	g.write_sorted_fn_typesymbol_declaration()
	// Generating interfaces after all the common types have been defined
	// to prevent generating interface struct before definition of field types

	interfaces := g.table.type_symbols.filter(it.info is ast.Interface && !it.is_builtin)
	mut interface_non_generic_syms := []&ast.TypeSymbol{cap: interfaces.len}
	for sym in interfaces {
		g.write_interface_typedef(sym)
		if sym.info is ast.Interface && !sym.info.is_generic {
			interface_non_generic_syms << sym
		}
	}
	mut already_generated_ifaces := map[string]bool{}
	for sym in interface_non_generic_syms {
		if g.pref.skip_unused && sym.idx !in g.table.used_features.used_syms {
			continue
		}
		if sym.cname !in already_generated_ifaces {
			g.write_interface_typesymbol_declaration(sym)
			already_generated_ifaces[sym.cname] = true
		}
	}
}

pub fn (mut g Gen) write_alias_typesymbol_declaration(sym ast.TypeSymbol) {
	mut levels := 0
	parent := g.table.type_symbols[sym.parent_idx]
	is_c_parent := parent.name.len > 2 && parent.name[0] == `C` && parent.name[1] == `.`
	mut is_fixed_array_of_non_builtin := false
	mut parent_styp := parent.cname
	if is_c_parent {
		if sym.info is ast.Alias {
			parent_styp = g.styp(sym.info.parent_type)
		}
	} else {
		if sym.info is ast.Alias {
			parent_styp = g.styp(sym.info.parent_type)
			parent_sym := g.table.sym(sym.info.parent_type)
			if parent_sym.info is ast.ArrayFixed {
				mut elem_sym := g.table.sym(parent_sym.info.elem_type)
				if !elem_sym.is_builtin() {
					is_fixed_array_of_non_builtin = true
				}

				mut parent_elem_info := parent_sym.info as ast.ArrayFixed
				mut parent_elem_styp := g.styp(sym.info.parent_type)
				mut out := strings.new_builder(50)
				for {
					if mut elem_sym.info is ast.ArrayFixed {
						old := out.str()
						out.clear()
						out.writeln('typedef ${elem_sym.cname} ${parent_elem_styp} [${parent_elem_info.size}];')
						out.writeln(old)
						parent_elem_styp = elem_sym.cname
						parent_elem_info = elem_sym.info as ast.ArrayFixed
						elem_sym = g.table.sym(elem_sym.info.elem_type)
						levels++
					} else {
						break
					}
				}
				if out.len != 0 {
					g.type_definitions.writeln(out.str())
				}
			}
		}
	}
	if parent_styp == 'byte' && sym.cname == 'u8' {
		// TODO: remove this check; it is here just to fix V rebuilding in -cstrict mode with clang-12
		return
	}
	if sym.name.starts_with('C.') {
		// `pub type C.HINSTANCE = voidptr` means that `HINSTANCE` should be treated as a voidptr by V.
		// The C type itself however already exists on the C side, so just treat C__HINSTANCE as a macro for it:
		g.type_definitions.writeln('#define ${sym.cname} ${sym.cname#[3..]}')
		return
	}
	if is_fixed_array_of_non_builtin && levels == 0 {
		g.alias_definitions.writeln('typedef ${parent_styp} ${sym.cname};')
	} else {
		g.type_definitions.writeln('typedef ${parent_styp} ${sym.cname};')
	}
}

pub fn (mut g Gen) write_interface_typedef(sym ast.TypeSymbol) {
	struct_name := c_name(sym.cname)
	g.typedefs.writeln('typedef struct ${struct_name} ${struct_name};')
}

pub fn (mut g Gen) write_interface_typesymbol_declaration(sym ast.TypeSymbol) {
	info := sym.info as ast.Interface
	struct_name := c_name(sym.cname)
	g.type_definitions.writeln('struct ${struct_name} {')
	g.type_definitions.writeln('\tunion {')
	g.type_definitions.writeln('\t\tvoid* _object;')
	for variant in info.types {
		mk_typ := ast.mktyp(variant)
		if mk_typ != variant && mk_typ in info.types {
			continue
		}
		vsym := g.table.sym(mk_typ)
		if g.pref.skip_unused && vsym.idx !in g.table.used_features.used_syms {
			continue
		}
		vcname := vsym.cname
		g.type_definitions.writeln('\t\t${vcname}* _${vcname};')
	}
	g.type_definitions.writeln('\t};')
	g.type_definitions.writeln('\tint _typ;')
	for field in info.fields {
		styp := g.styp(field.typ)
		cname := c_name(field.name)
		g.type_definitions.writeln('\t${styp}* ${cname};')
	}
	g.type_definitions.writeln('};')
}

pub fn (mut g Gen) write_fn_typesymbol_declaration(sym ast.TypeSymbol) {
	info := sym.info as ast.FnType
	func := info.func
	is_fn_sig := func.name == ''
	not_anon := !info.is_anon
	mut has_generic_arg := false

	if g.pref.skip_unused && sym.idx !in g.table.used_features.used_syms {
		return
	}

	for param in func.params {
		if param.typ.has_flag(.generic) {
			has_generic_arg = true
			break
		}
	}
	if !info.has_decl && (not_anon || is_fn_sig) && !func.return_type.has_flag(.generic)
		&& !has_generic_arg {
		fn_name := sym.cname
		mut call_conv := ''
		mut msvc_call_conv := ''
		for attr in func.attrs {
			match attr.name {
				'callconv' {
					if g.is_cc_msvc {
						msvc_call_conv = '__${attr.arg} '
					} else {
						call_conv = '${attr.arg}'
					}
				}
				else {}
			}
		}
		call_conv_attribute_suffix := if call_conv != '' {
			'__attribute__((${call_conv}))'
		} else {
			''
		}
		ret_typ :=
			if !func.return_type.has_flag(.option) && g.table.sym(func.return_type).kind == .array_fixed { '_v_' } else { '' } +
			g.styp(func.return_type)
		g.type_definitions.write_string('typedef ${ret_typ} (${msvc_call_conv}*${fn_name})(')
		for i, param in func.params {
			g.type_definitions.write_string(g.styp(param.typ))
			if i < func.params.len - 1 {
				g.type_definitions.write_string(',')
			}
		}
		g.type_definitions.writeln(')${call_conv_attribute_suffix};')
	}
}

pub fn (mut g Gen) write_array_fixed_return_types() {
	fixed_arr_rets := g.table.type_symbols.filter(it.info is ast.ArrayFixed && it.info.is_fn_ret
		&& !it.info.elem_type.has_flag(.generic))
	if fixed_arr_rets.len == 0 {
		return
	}

	g.typedefs.writeln('\n// BEGIN_array_fixed_return_typedefs')
	g.type_definitions.writeln('\n// BEGIN_array_fixed_return_structs')

	for sym in fixed_arr_rets {
		info := sym.info as ast.ArrayFixed
		if info.size <= 0 {
			// unresolved sizes e.g. [unknown_const]int
			continue
		}
		mut fixed_elem_name := g.styp(info.elem_type.set_nr_muls(0))
		if info.elem_type.is_ptr() {
			fixed_elem_name += '*'.repeat(info.elem_type.nr_muls())
		}
		g.typedefs.writeln('typedef struct ${sym.cname} ${sym.cname};')
		g.type_definitions.writeln('struct ${sym.cname} {')
		g.type_definitions.writeln('\t${fixed_elem_name} ret_arr[${info.size}];')
		g.type_definitions.writeln('};')
	}

	g.typedefs.writeln('// END_array_fixed_return_typedefs\n')
	g.type_definitions.writeln('// END_array_fixed_return_structs\n')
}

pub fn (mut g Gen) write_multi_return_types() {
	start_pos := g.type_definitions.len
	g.typedefs.writeln('\n// BEGIN_multi_return_typedefs')
	g.type_definitions.writeln('\n// BEGIN_multi_return_structs')
	multi_rets := g.table.type_symbols.filter(it.kind == .multi_return && !it.cname.contains('['))
	for sym in multi_rets {
		info := sym.mr_info()
		if info.types.any(it.has_flag(.generic)) {
			continue
		}
		if g.pref.skip_unused && sym.idx !in g.table.used_features.used_syms {
			continue
		}
		g.typedefs.writeln('typedef struct ${sym.cname} ${sym.cname};')
		g.type_definitions.writeln('struct ${sym.cname} {')
		for i, mr_typ in info.types {
			type_name := g.styp(mr_typ)
			if mr_typ.has_flag(.option) {
				// option in multi_return
				// Dont use g.styp() here because it will register
				// option and we dont want that
				styp, base := g.option_type_name(mr_typ)
				lock g.done_options {
					if base !in g.done_options {
						g.done_options << base
						last_text := g.type_definitions.after(start_pos).clone()
						g.type_definitions.go_back_to(start_pos)
						g.typedefs.writeln('typedef struct ${styp} ${styp};')
						g.type_definitions.writeln('${g.option_type_text(styp, base)};')
						g.type_definitions.write_string(last_text)
					}
				}
			}
			if mr_typ.has_flag(.result) {
				// result in multi_return
				// Dont use g.styp() here because it will register
				// result and we dont want that
				styp, base := g.result_type_name(mr_typ)
				lock g.done_results {
					if base !in g.done_results {
						g.done_results << base
						last_text := g.type_definitions.after(start_pos).clone()
						g.type_definitions.go_back_to(start_pos)
						g.typedefs.writeln('typedef struct ${styp} ${styp};')
						g.type_definitions.writeln('${g.result_type_text(styp, base)};')
						g.type_definitions.write_string(last_text)
					}
				}
			}
			g.type_definitions.writeln('\t${type_name} arg${i};')
		}
		g.type_definitions.writeln('};\n')
	}
	g.typedefs.writeln('// END_multi_return_typedefs\n')
	g.type_definitions.writeln('// END_multi_return_structs\n')
}

@[inline]
fn prefix_with_counter(prefix string, counter int) string {
	mut sb := strings.new_builder(prefix.len + 5)
	sb.write_string(prefix)
	sb.write_decimal(counter)
	return sb.str()
}

pub fn (mut g Gen) new_tmp_var() string {
	g.tmp_count++
	return prefix_with_counter('_t', g.tmp_count)
}

pub fn (mut g Gen) new_global_tmp_var() string {
	g.global_tmp_count++
	return prefix_with_counter('_t', g.global_tmp_count)
}

pub fn (mut g Gen) current_tmp_var() string {
	return prefix_with_counter('_t', g.tmp_count)
}

pub fn (mut g Gen) reset_tmp_count() int {
	old := g.tmp_count
	g.tmp_count = 0
	return old
}

fn (mut g Gen) decrement_inside_ternary() {
	key := g.inside_ternary.str()
	for name in g.ternary_level_names[key] {
		g.ternary_names.delete(name)
	}
	g.ternary_level_names.delete(key)
	g.inside_ternary--
}

fn (mut g Gen) stmts(stmts []ast.Stmt) {
	g.stmts_with_tmp_var(stmts, '')
}

fn is_noreturn_callexpr(expr ast.Expr) bool {
	if expr is ast.CallExpr {
		return expr.is_noreturn
	}
	return false
}

// stmts_with_tmp_var is used in `if` or `match` branches.
// It returns true, if the last statement was a `return`
fn (mut g Gen) stmts_with_tmp_var(stmts []ast.Stmt, tmp_var string) bool {
	g.indent++
	if g.inside_ternary > 0 {
		g.write('(')
	}
	mut last_stmt_was_return := false
	for i, stmt in stmts {
		if i == stmts.len - 1 {
			if stmt is ast.Return {
				last_stmt_was_return = true
			}
		}
		if i == stmts.len - 1 && tmp_var != '' {
			// Handle if expressions, set the value of the last expression to the temp var.
			if g.inside_if_option || g.inside_match_option {
				g.set_current_pos_as_last_stmt_pos()
				g.skip_stmt_pos = true
				if stmt is ast.ExprStmt {
					if stmt.typ == ast.error_type_idx || stmt.expr is ast.None {
						g.writeln('${tmp_var}.state = 2;')
						g.write('${tmp_var}.err = ')
						g.expr(stmt.expr)
						g.writeln(';')
					} else {
						mut styp := g.base_type(stmt.typ)
						$if tinyc && x32 && windows {
							if stmt.typ == ast.int_literal_type {
								styp = ast.int_type_name
							} else if stmt.typ == ast.float_literal_type {
								styp = 'f64'
							}
						}
						if stmt.typ.has_flag(.option)
							|| (g.inside_if_option && stmt.expr is ast.IfExpr) {
							g.writeln('')
							g.write('${tmp_var} = ')
							g.expr(stmt.expr)
							g.writeln(';')
						} else {
							// on assignment or struct field initialization
							inside_assign_context := g.inside_struct_init
								|| g.inside_assign
								|| (!g.inside_return && g.inside_match_option)
							ret_expr_typ := if inside_assign_context {
								stmt.typ
							} else {
								g.fn_decl.return_type
							}
							ret_typ := if inside_assign_context {
								stmt.typ
							} else {
								g.fn_decl.return_type.clear_flag(.option)
							}
							styp = g.base_type(ret_typ)
							if stmt.expr is ast.CallExpr && stmt.expr.is_noreturn {
								g.writeln(';')
							} else if !ret_expr_typ.has_option_or_result()
								&& !stmt.typ.has_option_or_result() && g.last_if_option_type != 0
								&& !g.last_if_option_type.has_option_or_result() {
								g.write('${tmp_var} = ')
								g.expr_with_cast(stmt.expr, stmt.typ, ret_typ)
								g.writeln(';')
							} else {
								g.write('_option_ok(&(${styp}[]) { ')
								g.expr_with_cast(stmt.expr, stmt.typ, ret_typ)
								g.writeln(' }, (${option_name}*)(&${tmp_var}), sizeof(${styp}));')
							}
						}
					}
				} else if stmt is ast.Return {
					g.stmt(stmt)
				}
			} else if g.inside_if_result || g.inside_match_result {
				g.set_current_pos_as_last_stmt_pos()
				g.skip_stmt_pos = true
				if stmt is ast.ExprStmt {
					if stmt.typ == ast.error_type_idx {
						g.writeln('${tmp_var}.is_error = true;')
						g.write('${tmp_var}.err = ')
						g.expr(stmt.expr)
						g.writeln(';')
					} else {
						mut styp := g.base_type(stmt.typ)
						$if tinyc && x32 && windows {
							if stmt.typ == ast.int_literal_type {
								styp = ast.int_type_name
							} else if stmt.typ == ast.float_literal_type {
								styp = 'f64'
							}
						}
						if stmt.typ.has_flag(.result) {
							g.writeln('')
							g.write('${tmp_var} = ')
							g.expr(stmt.expr)
							g.writeln(';')
						} else {
							ret_typ := g.fn_decl.return_type.clear_flag(.result)
							styp = g.base_type(ret_typ)
							if stmt.expr is ast.CallExpr && stmt.expr.is_noreturn {
								g.expr(stmt.expr)
								g.writeln(';')
							} else {
								g.write('_result_ok(&(${styp}[]) { ')
								g.expr_with_cast(stmt.expr, stmt.typ, ret_typ)
								g.writeln(' }, (${result_name}*)(&${tmp_var}), sizeof(${styp}));')
							}
						}
					}
				} else if stmt is ast.Return {
					g.stmt(stmt)
				}
			} else {
				mut is_array_fixed_init := false
				mut ret_type := ast.void_type

				g.set_current_pos_as_last_stmt_pos()
				g.skip_stmt_pos = true
				mut is_noreturn := false
				if stmt in [ast.Return, ast.BranchStmt] {
					is_noreturn = true
				} else if stmt is ast.ExprStmt {
					is_noreturn = is_noreturn_callexpr(stmt.expr)
					if stmt.expr is ast.ArrayInit && stmt.expr.is_fixed {
						is_array_fixed_init = true
						ret_type = stmt.expr.typ
					}
				}
				if !is_noreturn {
					if is_array_fixed_init {
						g.write('memcpy(${tmp_var}, (${g.styp(ret_type)})')
					} else {
						g.write('${tmp_var} = ')
					}
				}
				g.stmt(stmt)
				if is_array_fixed_init {
					lines := g.go_before_last_stmt().trim_right('; \n')
					g.writeln('${lines}, sizeof(${tmp_var}));')
				}
				if !g.out.last_n(2).contains(';') {
					g.writeln(';')
				}
			}
		} else {
			if i > 0 && stmt is ast.Return {
				last_stmt := stmts[i - 1]
				if last_stmt is ast.ExprStmt && last_stmt.expr is ast.CallExpr
					&& !g.out.last_n(2).contains(';') {
					g.writeln(';')
				}
			}
			g.stmt(stmt)
			if stmt is ast.ExprStmt && (g.inside_if_option || g.inside_if_result
				|| g.inside_match_option || g.inside_match_result
				|| (stmt.expr is ast.IndexExpr && stmt.expr.or_expr.kind != .absent)) {
				g.writeln(';')
			}
		}
		g.skip_stmt_pos = false
		if g.inside_ternary > 0 && i < stmts.len - 1 {
			g.write(',')
		}
	}
	g.indent--
	if g.inside_ternary > 0 {
		g.write2('', ')')
	}
	if g.is_autofree && !g.inside_vweb_tmpl && stmts.len > 0 {
		// use the first stmt to get the scope
		stmt := stmts[0]
		if stmt !is ast.FnDecl && g.inside_ternary == 0 {
			// g.trace_autofree('// autofree scope')
			// g.trace_autofree('// autofree_scope_vars($stmt.pos.pos) | ${typeof(stmt)}')
			// go back 1 position is important so we dont get the
			// internal scope of for loops and possibly other nodes
			// g.autofree_scope_vars(stmt.pos.pos - 1)
			mut stmt_pos := stmt.pos
			if stmt_pos.pos == 0 {
				// Do not autofree if the position is 0, since the correct scope won't be found.
				// Report a bug, since position shouldn't be 0 for most nodes.
				if stmt is ast.Module {
					return last_stmt_was_return
				}
				if stmt is ast.ExprStmt {
					// For some reason ExprStmt.pos is 0 when ExprStmt.expr is comp if expr
					// Extract the pos. TODO figure out why and fix.
					stmt_pos = stmt.expr.pos()
				}
				if stmt_pos.pos == 0 {
					$if trace_autofree ? {
						println('autofree: first stmt pos = 0. ${stmt.type_name()}')
					}
					return last_stmt_was_return
				}
			}
			g.autofree_scope_vars(stmt_pos.pos - 1, stmt_pos.line_nr, false)
		}
	}
	return last_stmt_was_return
}

// expr_with_tmp_var is used in assign expr to `option` or `result` type.
// applicable to situations where the expr_typ does not have `option` and `result`,
// e.g. field default: "foo ?int = 1", field assign: "foo = 1", field init: "foo: 1"
fn (mut g Gen) expr_with_tmp_var(expr ast.Expr, expr_typ ast.Type, ret_typ ast.Type, tmp_var string) {
	if !ret_typ.has_option_or_result() {
		panic('cgen: parameter `ret_typ` of function `expr_with_tmp_var()` must be an Option or Result')
	}

	stmt_str := g.go_before_last_stmt().trim_space()
	mut styp := g.base_type(ret_typ)
	g.empty_line = true
	final_expr_sym := g.table.final_sym(expr_typ)

	if final_expr_sym.kind == .none {
		g.write('${g.styp(ret_typ)} ${tmp_var} = ')
		g.gen_option_error(ret_typ, expr)
		g.writeln(';')
	} else if expr is ast.Ident && expr_typ == ast.error_type {
		g.writeln('${g.styp(ret_typ)} ${tmp_var} = {.state=2, .err=${expr.name}};')
	} else {
		mut simple_assign := false
		expr_typ_is_option := expr_typ.has_flag(.option)
		ret_typ_is_option := ret_typ.has_flag(.option)
		if ret_typ.has_flag(.generic) {
			if expr is ast.SelectorExpr && g.cur_concrete_types.len == 0 {
				// resolve generic struct on selectorExpr inside non-generic function
				if expr.expr is ast.Ident {
					if expr.expr.obj is ast.Var {
						if expr.expr.obj.expr is ast.StructInit {
							struct_info := g.table.sym(expr.expr.obj.typ).info
							if struct_info is ast.Struct {
								g.cur_concrete_types << struct_info.concrete_types
							}
						}
					}
				}
			}
			unwrapped_ret_typ := g.unwrap_generic(ret_typ)
			styp = g.base_type(unwrapped_ret_typ)
			ret_styp := g.styp(unwrapped_ret_typ).replace('*', '_ptr')
			g.writeln('${ret_styp} ${tmp_var};')
		} else {
			if ret_typ.has_flag(.option_mut_param_t) {
				ret_styp := g.styp(ret_typ).replace('*', '')
				g.writeln('${ret_styp} ${tmp_var};')
			} else {
				g.writeln('${g.styp(ret_typ)} ${tmp_var};')
			}
		}
		mut expr_is_fixed_array_var := false
		mut fn_option_clone := false
		if ret_typ_is_option {
			if expr_typ_is_option && expr in [ast.StructInit, ast.ArrayInit, ast.MapInit] {
				simple_assign = expr is ast.StructInit
				if simple_assign {
					g.write('${tmp_var} = ')
				} else {
					g.write('_option_none(&(${styp}[]) { ')
				}
			} else {
				simple_assign =
					((expr is ast.SelectorExpr || (expr is ast.Ident && !expr.is_auto_heap()))
					&& ret_typ.is_ptr() && expr_typ.is_ptr() && expr_typ_is_option)
					|| (expr_typ == ret_typ && !(expr_typ.has_option_or_result()
					&& (expr_typ.is_ptr() || expr is ast.LambdaExpr)))
				// option ptr assignment simplification
				if simple_assign {
					g.write('${tmp_var} = ')
				} else if expr_typ_is_option && expr is ast.PrefixExpr
					&& expr.right is ast.StructInit
					&& (expr.right as ast.StructInit).init_fields.len == 0 {
					g.write('_option_none(&(${styp}[]) { ')
				} else if expr in [ast.Ident, ast.SelectorExpr]
					&& final_expr_sym.kind == .array_fixed {
					expr_is_fixed_array_var = true
					g.write('_option_ok(&')
				} else {
					g.write('_option_ok(&(${styp}[]) { ')
					if final_expr_sym.info is ast.FnType {
						final_ret_sym := g.table.final_sym(ret_typ)
						if final_ret_sym.info is ast.FnType {
							g.write('(')
							g.write_fn_ptr_decl(&final_ret_sym.info, '')
							g.write(')')
							fn_option_clone = expr is ast.SelectorExpr && expr_typ.has_flag(.option)
						}
					}
				}
				if !expr.is_literal() && expr_typ != ast.nil_type
					&& ret_typ.nr_muls() > expr_typ.nr_muls()
					&& !ret_typ.has_flag(.option_mut_param_t) {
					g.write('&'.repeat(ret_typ.nr_muls() - expr_typ.nr_muls()))
				} else if ret_typ.has_flag(.option_mut_param_t) {
					if expr_typ.is_ptr() {
						if ret_typ.nr_muls() < expr_typ.nr_muls() {
							g.write('*')
						}
					} else {
						if expr_typ.has_flag(.option) {
							fn_option_clone = true
							g.write('(${styp})')
						}
						g.write('&')
					}
				}
			}
		} else {
			g.write('_result_ok(&(${styp}[]) { ')
		}
		g.expr_with_cast(expr, expr_typ, ret_typ)
		if fn_option_clone {
			g.write('.data')
		}
		if ret_typ_is_option {
			if simple_assign {
				g.writeln(';')
			} else if expr_is_fixed_array_var {
				g.writeln(', (${option_name}*)(&${tmp_var}), sizeof(${styp}));')
			} else {
				g.writeln(' }, (${option_name}*)(&${tmp_var}), sizeof(${styp}));')
			}
		} else {
			g.writeln(' }, (${result_name}*)(&${tmp_var}), sizeof(${styp}));')
		}
		g.set_current_pos_as_last_stmt_pos()
	}

	g.write2(stmt_str, ' ')
	g.write(tmp_var)
}

@[inline]
fn (mut g Gen) write_v_source_line_info_pos(pos token.Pos) {
	if g.inside_ternary == 0 && g.pref.is_vlines && g.is_vlines_enabled {
		nline := pos.line_nr + 1
		lineinfo := '\n#line ${nline} "${g.vlines_path}"'
		$if trace_gen_source_line_info ? {
			eprintln('> lineinfo: ${lineinfo.replace('\n', '')}')
		}
		g.writeln(lineinfo)
	}
}

@[inline]
fn (mut g Gen) write_v_source_line_info(node ast.Node) {
	g.write_v_source_line_info_pos(node.pos())
	if g.inside_ternary == 0 && g.pref.is_coverage
		&& node !in [ast.MatchBranch, ast.IfBranch, ast.InfixExpr] {
		g.write_coverage_point(node.pos())
	}
}

@[inline]
fn (mut g Gen) write_v_source_line_info_stmt(stmt ast.Stmt) {
	g.write_v_source_line_info_pos(stmt.pos)
	if g.inside_ternary == 0 && g.pref.is_coverage && !g.inside_for_c_stmt
		&& stmt !in [ast.FnDecl, ast.ForCStmt, ast.ForInStmt, ast.ForStmt] {
		if stmt is ast.AssertStmt {
			if stmt.expr !in [ast.InfixExpr, ast.MatchExpr] {
				g.write_coverage_point(stmt.pos)
			}
		} else {
			g.write_coverage_point(stmt.pos)
		}
	}
}

fn (mut g Gen) stmt(node ast.Stmt) {
	$if trace_cgen_stmt ? {
		ntype := typeof(node).replace('v.ast.', '')
		if g.file == unsafe { nil } {
			eprintln('cgen: <nil> | pos: ${node.pos.line_str():-39} | node: ${ntype} | ${node}')
		} else {
			eprintln('cgen: ${g.file.path:-30} | pos: ${node.pos.line_str():-39} | node: ${ntype} | ${node}')
		}
	}
	old_inside_call := g.inside_call
	g.inside_call = false
	defer {
		g.inside_call = old_inside_call
	}
	if !g.skip_stmt_pos {
		g.set_current_pos_as_last_stmt_pos()
	}
	match node {
		ast.FnDecl {
			g.fn_decl(node)
		}
		ast.Block {
			g.write_v_source_line_info_stmt(node)
			if !node.is_unsafe {
				g.writeln('{')
			} else {
				if g.pref.is_prod {
					g.writeln('{')
				} else {
					g.writeln('{ // Unsafe block')
				}
			}
			g.stmts(node.stmts)
			g.writeln('}')
		}
		ast.AssignStmt {
			g.write_v_source_line_info_stmt(node)
			g.assign_stmt(node)
		}
		ast.AssertStmt {
			g.write_v_source_line_info_stmt(node)
			g.assert_stmt(node)
		}
		ast.ConstDecl {
			g.write_v_source_line_info_stmt(node)
			g.const_decl(node)
		}
		ast.ComptimeFor {
			g.comptime_for(node)
		}
		ast.BranchStmt {
			g.write_v_source_line_info_stmt(node)
			g.branch_stmt(node)
		}
		ast.ExprStmt {
			g.write_v_source_line_info_stmt(node)
			// af := g.autofree && node.expr is ast.CallExpr && !g.is_builtin_mod
			// if af {
			// g.autofree_call_pregen(node.expr as ast.CallExpr)
			// }
			old_is_void_expr_stmt := g.is_void_expr_stmt
			g.is_void_expr_stmt = !node.is_expr
			if node.expr.is_auto_deref_var() {
				g.write('*')
			}
			if node.typ != ast.void_type && g.expected_cast_type != 0
				&& node.expr !in [ast.IfExpr, ast.MatchExpr] {
				g.expr_with_cast(node.expr, node.typ, g.expected_cast_type)
			} else {
				g.expr(node.expr)
			}
			g.is_void_expr_stmt = old_is_void_expr_stmt
			if g.inside_ternary == 0 && !g.inside_if_option && !g.inside_match_option
				&& !g.inside_if_result && !g.inside_match_result && !node.is_expr
				&& node.expr !is ast.IfExpr {
				if node.expr is ast.MatchExpr {
					g.writeln('')
				} else {
					g.writeln(';')
				}
			}
		}
		ast.ForCStmt {
			prev_branch_parent_pos := g.branch_parent_pos
			g.branch_parent_pos = node.pos.pos
			save_inner_loop := g.inner_loop
			g.inner_loop = unsafe { &node }
			if node.label != '' {
				unsafe {
					g.labeled_loops[node.label] = &node
				}
			}
			g.write_v_source_line_info_stmt(node)
			g.for_c_stmt(node)
			g.branch_parent_pos = prev_branch_parent_pos
			g.labeled_loops.delete(node.label)
			g.inner_loop = save_inner_loop
		}
		ast.ForInStmt {
			prev_branch_parent_pos := g.branch_parent_pos
			g.branch_parent_pos = node.pos.pos
			save_inner_loop := g.inner_loop
			g.inner_loop = unsafe { &node }
			if node.label != '' {
				unsafe {
					g.labeled_loops[node.label] = &node
				}
			}
			g.write_v_source_line_info_stmt(node)
			g.for_in_stmt(node)
			g.branch_parent_pos = prev_branch_parent_pos
			g.labeled_loops.delete(node.label)
			g.inner_loop = save_inner_loop
		}
		ast.ForStmt {
			prev_branch_parent_pos := g.branch_parent_pos
			g.branch_parent_pos = node.pos.pos
			save_inner_loop := g.inner_loop
			g.inner_loop = unsafe { &node }
			if node.label != '' {
				unsafe {
					g.labeled_loops[node.label] = &node
				}
			}
			g.write_v_source_line_info_stmt(node)
			g.for_stmt(node)
			g.branch_parent_pos = prev_branch_parent_pos
			g.labeled_loops.delete(node.label)
			g.inner_loop = save_inner_loop
		}
		ast.Return {
			g.return_stmt(node)
		}
		ast.DeferStmt {
			mut defer_stmt := node
			defer_stmt.ifdef = g.defer_ifdef
			g.writeln('${g.defer_flag_var(defer_stmt)} = true;')
			g.defer_stmts << defer_stmt
		}
		ast.EnumDecl {
			g.enum_decl(node)
		}
		ast.GlobalDecl {
			g.global_decl(node)
		}
		ast.Import {}
		ast.InterfaceDecl {
			// definitions are sorted and added in write_types
			ts := g.table.sym(node.typ)
			if !(ts.info as ast.Interface).is_generic
				&& (!g.pref.skip_unused || ts.idx in g.table.used_features.used_syms) {
				for method in node.methods {
					if method.return_type.has_flag(.option) {
						// Register an option if it's not registered yet
						g.register_option(method.return_type)
					} else if method.return_type.has_flag(.result) {
						if g.pref.skip_unused
							&& g.table.sym(method.return_type).idx !in g.table.used_features.used_syms {
							continue
						}
						// Register a result if it's not registered yet
						g.register_result(method.return_type)
					}
				}
			}
		}
		ast.StructDecl {
			name := if node.language == .c {
				util.no_dots(node.name)
			} else if node.name in ['array', 'string'] {
				node.name
			} else if node.scoped_name != '' {
				c_name(node.scoped_name)
			} else {
				c_name(node.name)
			}
			// TODO: For some reason, build fails with autofree with this line
			// as it's only informative, comment it for now
			// g.gen_attrs(node.attrs)
			// g.writeln('typedef struct {')
			// for field in it.fields {
			// field_type_sym := g.table.sym(field.typ)
			// g.writeln('\t$field_type_sym.name $field.name;')
			// }
			// g.writeln('} $name;')
			if node.language == .c {
				return
			}
			if g.pref.skip_unused && node.idx !in g.table.used_features.used_syms {
				return
			}
			if node.is_union {
				g.typedefs.writeln('typedef union ${name} ${name};')
			} else {
				g.typedefs.writeln('typedef struct ${name} ${name};')
			}
		}
		ast.GotoLabel {
			g.writeln('${c_name(node.name)}: {}')
		}
		ast.GotoStmt {
			g.write_v_source_line_info_stmt(node)
			g.writeln('goto ${c_name(node.name)};')
		}
		ast.AsmStmt {
			if g.is_cc_msvc && !g.pref.output_cross_c {
				g.error('msvc does not support inline assembly', node.pos)
			}
			g.write_v_source_line_info_stmt(node)
			g.asm_stmt(node)
		}
		ast.HashStmt {
			g.hash_stmt(node)
		}
		ast.TypeDecl {
			if !g.pref.skip_unused {
				g.writeln('// TypeDecl')
			}
		}
		ast.SemicolonStmt {
			g.writeln(';')
		}
		ast.SqlStmt {
			g.sql_stmt(node)
		}
		ast.Module {
			g.is_builtin_mod = util.module_is_builtin(node.name)
			g.cur_mod = node
		}
		ast.EmptyStmt {}
		ast.DebuggerStmt {
			g.debugger_stmt(node)
		}
		ast.NodeError {}
	}
	if !g.skip_stmt_pos { // && g.stmt_path_pos.len > 0 {
		g.stmt_path_pos.delete_last()
	}
	// TODO: If we have temporary string exprs to free after this statement, do it. e.g.:
	// `foo('a' + 'b')` => `tmp := 'a' + 'b'; foo(tmp); string_free(&tmp);`
}

fn (mut g Gen) write_defer_stmts() {
	for i := g.defer_stmts.len - 1; i >= 0; i-- {
		defer_stmt := g.defer_stmts[i]
		if !g.pref.is_prod {
			g.writeln('// Defer begin')
		}
		g.writeln('if (${g.defer_flag_var(defer_stmt)}) {')

		//		g.indent++
		if defer_stmt.ifdef.len > 0 {
			g.writeln(defer_stmt.ifdef)
			g.stmts(defer_stmt.stmts)
			g.writeln2('', '#endif')
		} else {
			g.stmts(defer_stmt.stmts)
		}
		//		g.indent--
		g.writeln('}')
		if !g.pref.is_prod {
			g.writeln('// Defer end')
		}
	}
}

struct SumtypeCastingFn {
	fn_name string
	got     ast.Type
	exp     ast.Type
}

fn (mut g Gen) get_sumtype_casting_fn(got_ ast.Type, exp_ ast.Type) string {
	mut got, exp := got_.idx_type(), exp_.idx_type()
	i := int(got) | int(u32(exp) << 18) | int(u32(exp_.has_flag(.option)) << 17) | int(u32(got_.has_flag(.option)) << 16)
	exp_sym := g.table.sym(exp)
	mut got_sym := g.table.sym(got)
	cname := if exp == ast.int_type_idx {
		ast.int_type_name
	} else {
		g.get_sumtype_variant_name(exp_, exp_sym)
	}
	// fn_name := '${got_sym.cname}_to_sumtype_${exp_sym.cname}'
	sumtype_variant_name := g.get_sumtype_variant_name(got_, got_sym)
	fn_name := '${sumtype_variant_name}_to_sumtype_${cname}'
	if g.pref.experimental && fn_name.contains('v__ast__Struct_to_sumtype_v__ast__TypeInfo') {
		print_backtrace()
		eprintln('======\n\n')
		// exit(0)
	}
	if got == exp || g.sumtype_definitions[i] {
		return fn_name
	}
	for got_sym.parent_idx != 0 && got_sym.idx !in (exp_sym.info as ast.SumType).variants {
		got_sym = g.table.sym(ast.idx_to_type(got_sym.parent_idx))
	}
	g.sumtype_definitions[i] = true
	g.sumtype_casting_fns << SumtypeCastingFn{
		fn_name: fn_name
		got:     if got_.has_flag(.option) {
			new_got := ast.idx_to_type(got_sym.idx).set_flag(.option)
			new_got
		} else {
			got_sym.idx
		}
		exp:     if exp_.has_flag(.option) {
			new_exp := exp.set_flag(.option)
			new_exp
		} else {
			exp
		}
	}
	return fn_name
}

fn (mut g Gen) write_sumtype_casting_fn(fun SumtypeCastingFn) {
	got, exp := fun.got, fun.exp
	got_sym, exp_sym := g.table.sym(got), g.table.sym(exp)
	mut got_cname, exp_cname := g.get_sumtype_variant_type_name(got, got_sym), exp_sym.cname
	mut type_idx := g.type_sidx(got)
	mut sb := strings.new_builder(128)
	mut variant_name := g.get_sumtype_variant_name(got, got_sym)
	if got_sym.info is ast.FnType {
		got_name := 'fn ${g.table.fn_type_source_signature(got_sym.info.func)}'
		got_cname = 'anon_fn_${g.table.fn_type_signature(got_sym.info.func)}'
		type_idx = g.table.type_idxs[got_name].str()
		exp_info := exp_sym.info as ast.SumType
		for variant in exp_info.variants {
			variant_sym := g.table.sym(variant)
			if variant_sym.info is ast.FnType {
				if g.table.fn_type_source_signature(variant_sym.info.func) == g.table.fn_type_source_signature(got_sym.info.func) {
					variant_name = g.get_sumtype_variant_name(variant, variant_sym)
					got_cname = g.get_sumtype_variant_type_name(variant, variant_sym)
					type_idx = int(variant).str()
					break
				}
			}
		}
		sb.writeln('static inline ${exp_cname} ${fun.fn_name}(${got_cname} x) {')
		sb.writeln('\t${got_cname} ptr = x;')
	} else {
		// g.definitions.writeln('${g.static_modifier} inline ${exp_cname} ${fun.fn_name}(${got_cname}* x);')
		// sb.writeln('${g.static_modifier} inline ${exp_cname} ${fun.fn_name}(${got_cname}* x) {')
		g.definitions.writeln('${exp_cname} ${fun.fn_name}(${got_cname}* x, bool is_mut);')
		sb.writeln('${exp_cname} ${fun.fn_name}(${got_cname}* x, bool is_mut) {')
		sb.writeln('\t${got_cname}* ptr = x;')
		sb.writeln('\tif (!is_mut) { ptr = memdup(x, sizeof(${got_cname})); }')
	}
	for embed_hierarchy in g.table.get_embeds(got_sym) {
		// last embed in the hierarchy
		mut embed_cname := ''
		mut embed_name := ''
		mut accessor := '&x->'
		for j, embed in embed_hierarchy {
			embed_sym := g.table.sym(embed)
			embed_cname = embed_sym.cname
			embed_name = embed_sym.embed_name()
			if j > 0 {
				accessor += '.'
			}
			accessor += embed_name
		}
		// if the variable is not used, the C compiler will optimize it away
		sb.writeln('\t${embed_cname}* ${embed_name}_ptr = memdup(${accessor}, sizeof(${embed_cname}));')
	}
	sb.write_string('\treturn (${exp_cname}){ ._${variant_name} = ptr, ._typ = ${type_idx}')
	for field in (exp_sym.info as ast.SumType).fields {
		mut ptr := 'ptr'
		mut type_cname := got_cname
		_, embed_types := g.table.find_field_from_embeds(got_sym, field.name) or {
			ast.StructField{}, []ast.Type{}
		}
		if embed_types.len > 0 {
			embed_sym := g.table.sym(embed_types.last())
			ptr = '${embed_sym.embed_name()}_ptr'
			type_cname = embed_sym.cname
		}
		field_styp := g.styp(field.typ)
		if got_sym.kind in [.sum_type, .interface] {
			// the field is already a wrapped pointer; we shouldn't wrap it once again
			sb.write_string(', .${c_name(field.name)} = ptr->${field.name}')
		} else {
			sb.write_string(', .${c_name(field.name)} = (${field_styp}*)((char*)${ptr} + __offsetof_ptr(${ptr}, ${type_cname}, ${c_name(field.name)}))')
		}
	}
	sb.writeln('};\n}')
	g.auto_fn_definitions << sb.str()
}

fn (mut g Gen) call_cfn_for_casting_expr(fname string, expr ast.Expr, exp ast.Type, got ast.Type, exp_styp string,
	got_is_ptr bool, got_is_fn bool, got_styp string) {
	mut rparen_n := 1
	mut mutable_is_mut_arg_pos := 0

	is_not_ptr_and_fn := !got_is_ptr && !got_is_fn
	is_sumtype_cast := !got_is_fn && fname.contains('_to_sumtype_')
	is_comptime_variant := is_not_ptr_and_fn && expr is ast.Ident
		&& g.comptime.is_comptime_variant_var(expr)
	if exp.is_ptr() {
		if (expr is ast.UnsafeExpr && expr.expr is ast.Nil) || got == ast.nil_type {
			g.write('(void*)0')
			return
		} else {
			g.write('HEAP(${exp_styp}, ${fname}(')
			rparen_n++
		}
	} else {
		g.write('${fname}(')
	}
	mutable_is_mut_arg_pos = rparen_n
	if is_not_ptr_and_fn {
		is_cast_fixed_array_init := expr is ast.CastExpr
			&& (expr.expr is ast.ArrayInit && expr.expr.is_fixed)

		if !is_cast_fixed_array_init && (is_comptime_variant || !expr.is_lvalue()
			|| (expr is ast.Ident && (expr.obj.is_simple_define_const()
			|| (expr.obj is ast.Var && expr.obj.is_index_var)))) {
			// Note: the `_to_sumtype_` family of functions do call memdup internally, making
			// another duplicate with the HEAP macro is redundant, so use ADDR instead:
			if expr.is_as_cast() {
				if !got_is_ptr && expr is ast.SelectorExpr {
					// (var as Type).field_non_ptr
					g.write('&')
				}
				old_inside_smartcast := g.inside_smartcast
				g.inside_smartcast = true
				defer {
					g.inside_smartcast = old_inside_smartcast
				}
			} else {
				promotion_macro_name := if is_sumtype_cast { 'ADDR' } else { 'HEAP' }
				g.write('${promotion_macro_name}(${got_styp}, (')
				rparen_n += 2
			}
		} else {
			g.write('&')
		}
	}
	if got_styp == 'none' && !g.cur_fn.return_type.has_flag(.option) {
		g.write('(none){E_STRUCT}')
	} else if is_comptime_variant {
		ctyp := g.type_resolver.get_ct_type_or_default('${g.comptime.comptime_for_variant_var}.typ',
			ast.void_type)
		g.write(g.type_default(ctyp))
	} else {
		old_left_is_opt := g.left_is_opt
		g.left_is_opt = !exp.has_flag(.option)
		g.expr(expr)
		g.left_is_opt = old_left_is_opt
	}
	if is_sumtype_cast {
		// the `_to_sumtype_` family of functions last `is_mut` param
		g.write(')'.repeat(rparen_n - mutable_is_mut_arg_pos))
		g.write(', ${exp.is_ptr()}')
		g.write(')'.repeat(mutable_is_mut_arg_pos))
	} else {
		g.write(')'.repeat(rparen_n))
	}
}

// use instead of expr() when you need a var to use as reference
fn (mut g Gen) expr_with_var(expr ast.Expr, expected_type ast.Type, do_cast bool) string {
	stmt_str := g.go_before_last_stmt().trim_space()
	g.empty_line = true
	tmp_var := g.new_tmp_var()
	styp := g.styp(expected_type)

	g.writeln('${styp} ${tmp_var};')
	g.write('memcpy(&${tmp_var}, ')
	if do_cast {
		g.write('(${styp})')
	}
	g.expr(expr)
	g.writeln(', sizeof(${styp}));')
	g.write(stmt_str)
	return tmp_var
}

// expr_with_fixed_array generates code for fixed array initialization with expr which requires tmp var
fn (mut g Gen) expr_with_fixed_array(expr ast.Expr, got_type_raw ast.Type, expected_type ast.Type) string {
	stmt_str := g.go_before_last_stmt().trim_space()
	g.empty_line = true
	tmp_var := g.new_tmp_var()
	styp := g.styp(expected_type)
	if expr is ast.ArrayInit {
		g.writeln('${styp} ${tmp_var};')
		// [ foo(), foo() ]!
		val_typ := g.table.value_type(got_type_raw)
		val_styp := g.styp(val_typ)
		val_sym := g.table.final_sym(val_typ)
		prefix := if val_sym.kind !in [.array, .array_fixed] { '&' } else { '' }
		for i, item_expr in expr.exprs {
			g.write('memcpy(${prefix}${tmp_var}[${i}], ')
			needs_addr := (item_expr is ast.CallExpr && !item_expr.return_type.is_ptr()
				&& g.table.final_sym(item_expr.return_type).kind !in [.array, .array_fixed])
				|| (item_expr is ast.InfixExpr && !item_expr.promoted_type.is_ptr())
				|| item_expr is ast.StructInit
			if needs_addr {
				g.write('ADDR(${val_styp}, ')
			}
			g.expr(item_expr)
			if needs_addr {
				g.write(')')
			}
			g.writeln(', sizeof(${val_styp}));')
		}
	} else if expr is ast.CallExpr {
		// return var.call() where returns is option/result fixed array
		g.writeln('${styp} ${tmp_var} = {0};')
		g.write('memcpy(&${tmp_var}.data, ')
		g.expr(expr)
		g.writeln(', sizeof(${g.base_type(expected_type)}));')
	} else {
		g.expr(expr)
	}
	g.write(stmt_str)
	return tmp_var
}

// use instead of expr() when you need to cast to a different type
fn (mut g Gen) expr_with_cast(expr ast.Expr, got_type_raw ast.Type, expected_type ast.Type) {
	got_type := ast.mktyp(got_type_raw)
	exp_sym := g.table.sym(expected_type)
	got_sym := g.table.sym(got_type)
	expected_is_ptr := expected_type.is_ptr()
	got_is_ptr := got_type.is_ptr()
	// allow using the new Error struct as a string, to avoid a breaking change
	// TODO: temporary to allow people to migrate their code; remove soon
	if got_type == ast.error_type_idx && expected_type == ast.string_type_idx {
		g.write('(*(')
		g.expr(expr)
		g.write('.msg))')
		return
	}
	if got_sym.kind == .none && exp_sym.idx == ast.error_type_idx {
		g.expr(expr)
		return
	}
	if got_sym.info !is ast.Interface && exp_sym.info is ast.Interface
		&& got_type.idx() != expected_type.idx() && !expected_type.has_flag(.result) {
		if expr is ast.StructInit && !got_type.is_ptr() {
			g.inside_cast_in_heap++
			got_styp := g.cc_type(got_type.ref(), true)
			// TODO: why does cc_type even add this in the first place?
			exp_styp := exp_sym.cname
			mut fname := 'I_${got_styp}_to_Interface_${exp_styp}'
			if exp_sym.info.is_generic {
				fname = g.generic_fn_name(exp_sym.info.concrete_types, fname)
			}
			g.call_cfn_for_casting_expr(fname, expr, expected_type, got_type, exp_styp,
				true, false, got_styp)
			g.inside_cast_in_heap--
		} else {
			got_styp := g.cc_type(got_type, true)
			got_is_shared := got_type.has_flag(.shared_f)
			exp_styp := if got_is_shared { '__shared__${exp_sym.cname}' } else { exp_sym.cname }
			// If it's shared, we need to use the other caster:
			mut fname := if got_is_shared {
				'I___shared__${got_styp}_to_shared_Interface_${exp_styp}'
			} else {
				'I_${got_styp}_to_Interface_${exp_styp}'
			}
			lock g.referenced_fns {
				g.referenced_fns[fname] = true
			}
			if exp_sym.info.is_generic {
				fname = g.generic_fn_name(exp_sym.info.concrete_types, fname)
			}
			if g.pref.experimental {
				// Do not allocate for `Interface(unsafe{nil})` casts
				is_nil_cast := expr is ast.UnsafeExpr && expr.expr is ast.Nil
				if is_nil_cast {
					g.write('((void*)0)')
					return
				}
			}
			g.call_cfn_for_casting_expr(fname, expr, expected_type, got_type, exp_styp,
				got_is_ptr, false, got_styp)
		}
		return
	}
	// cast to sum type
	exp_styp := g.styp(expected_type)
	mut got_styp := g.styp(got_type)
	mut got_is_fn := false
	if got_sym.info is ast.FnType {
		if got_sym.info.is_anon {
			got_styp = 'anon_fn_${g.table.fn_type_signature(got_sym.info.func)}'
		}
		got_is_fn = true
	}
	if expected_type != ast.void_type {
		unwrapped_expected_type := g.unwrap_generic(expected_type)
		unwrapped_exp_sym := g.table.sym(unwrapped_expected_type)
		mut unwrapped_got_type := g.unwrap_generic(got_type)
		mut unwrapped_got_sym := g.table.sym(unwrapped_got_type)

		expected_deref_type := if expected_is_ptr {
			unwrapped_expected_type.deref()
		} else {
			unwrapped_expected_type
		}
		got_deref_type := if got_is_ptr { unwrapped_got_type.deref() } else { unwrapped_got_type }
		if g.table.sumtype_has_variant(expected_deref_type, got_deref_type, false) {
			mut is_already_sum_type := false
			scope := g.file.scope.innermost(expr.pos().pos)
			if expr is ast.Ident {
				if v := scope.find_var(expr.name) {
					if v.smartcasts.len > 0 && unwrapped_expected_type == v.orig_type {
						is_already_sum_type = true
					}
				}
			} else if expr is ast.SelectorExpr {
				v := scope.find_struct_field(expr.expr.str(), expr.expr_type, expr.field_name)
				if v != unsafe { nil } {
					if v.smartcasts.len > 0 && unwrapped_expected_type == v.orig_type {
						is_already_sum_type = true
					}
				}
			}
			if is_already_sum_type && !g.inside_return {
				// Don't create a new sum type wrapper if there is already one
				g.prevent_sum_type_unwrapping_once = true
				g.expr(expr)
			} else {
				if mut unwrapped_got_sym.info is ast.Aggregate {
					unwrapped_got_type = unwrapped_got_sym.info.types[g.aggregate_type_idx]
					unwrapped_got_sym = g.table.sym(unwrapped_got_type)
				}

				fname := g.get_sumtype_casting_fn(unwrapped_got_type, unwrapped_expected_type)
				if expr is ast.ArrayInit && got_sym.kind == .array_fixed {
					stmt_str := g.go_before_last_stmt().trim_space()
					g.empty_line = true
					tmp_var := g.new_tmp_var()
					g.write('${got_styp} ${tmp_var} = ')
					g.expr(expr)
					g.writeln(';')
					g.write2(stmt_str, ' ')
					g.write('${fname}(&${tmp_var}, ${unwrapped_expected_type.is_ptr()})')
					return
				} else {
					g.call_cfn_for_casting_expr(fname, expr, expected_type, got_type,
						unwrapped_exp_sym.cname, got_is_ptr, got_is_fn, got_styp)
				}
			}
			return
		}
	}
	// Generic dereferencing logic
	neither_void := ast.voidptr_type !in [got_type, expected_type]
		&& ast.nil_type !in [got_type, expected_type]
	if expected_type.has_flag(.shared_f) && !got_type_raw.has_flag(.shared_f)
		&& !expected_type.has_option_or_result() {
		shared_styp := exp_styp[0..exp_styp.len - 1] // `shared` implies ptr, so eat one `*`
		if got_type_raw.is_ptr() {
			g.error('cannot convert reference to `shared`', expr.pos())
		}
		if exp_sym.kind == .array {
			g.writeln('(${shared_styp}*)__dup_shared_array(&(${shared_styp}){.mtx = {0}, .val =')
		} else if exp_sym.kind == .map {
			g.writeln('(${shared_styp}*)__dup_shared_map(&(${shared_styp}){.mtx = {0}, .val =')
		} else {
			g.writeln('(${shared_styp}*)__dup${shared_styp}(&(${shared_styp}){.mtx = {0}, .val =')
		}
		old_is_shared := g.is_shared
		g.is_shared = false
		g.expr(expr)
		g.is_shared = old_is_shared
		g.writeln('}, sizeof(${shared_styp}))')
		return
	} else if got_type_raw.has_flag(.shared_f) && !expected_type.has_flag(.shared_f) {
		if expected_is_ptr {
			g.write('&')
		}
		g.expr(expr)
		if expr !is ast.IndexExpr {
			g.write('->val')
		}
		return
	}
	if got_is_ptr && !expected_is_ptr && neither_void && exp_sym.kind != .placeholder
		&& expr !is ast.InfixExpr {
		got_deref_type := got_type.deref()
		deref_sym := g.table.sym(got_deref_type)
		deref_will_match := expected_type in [got_type, got_deref_type, deref_sym.parent_idx]
		got_is_opt_or_res := got_type.has_option_or_result()
		if deref_will_match || got_is_opt_or_res || expr.is_auto_deref_var() {
			g.write('*')
		}
	}
	if (exp_sym.kind == .function && !expected_type.has_option_or_result())
		|| (g.inside_struct_init && expected_type == ast.voidptr_type
		&& expected_type != got_type_raw && expr !is ast.StructInit) {
		g.write('(voidptr)')
	}
	// no cast
	g.expr(expr)
}

fn write_octal_escape(mut b strings.Builder, c u8) {
	b << 92 // \
	b << 48 + (c >> 6) // oct digit 2
	b << 48 + (c >> 3) & 7 // oct digit 1
	b << 48 + c & 7 // oct digit 0
}

fn cescape_nonascii(original string) string {
	mut b := strings.new_builder(original.len)
	for c in original {
		if c < 32 || c > 126 {
			// Encode with a 3 digit octal escape code, which has the
			// advantage to be limited/non dependent on what character
			// will follow next, unlike hex escapes:
			write_octal_escape(mut b, c)
			continue
		}
		b << c
	}
	res := b.str()
	return res
}

// cestring returns a V string, properly escaped for embedding in a C string literal.
fn cestring(s string) string {
	return s.replace('\\', '\\\\').replace('"', "'")
}

// ctoslit returns a '_S("$s")' call, where s is properly escaped.
fn ctoslit(s string) string {
	return '_S("' + cescape_nonascii(cestring(s)) + '")'
}

fn (mut g Gen) gen_attrs(attrs []ast.Attr) {
	if g.pref.skip_unused {
		return
	}
	if g.inside_c_extern {
		return
	}
	for attr in attrs {
		g.writeln('// Attr: [${attr.name}]')
	}
}

fn (mut g Gen) asm_stmt(stmt ast.AsmStmt) {
	g.write('__asm__')
	if stmt.is_volatile {
		g.write(' volatile')
	}
	if stmt.is_goto {
		g.write(' goto')
	}
	g.writeln(' (')
	g.indent++
	for template_tmp in stmt.templates {
		mut template := template_tmp
		g.write('"')
		if template.is_directive {
			g.write('.')
		}
		g.write(template.name)
		if template.is_label {
			g.write(':')
		} else {
			g.write(' ')
		}
		// swap destination and operands for att syntax, not for arm64
		if template.args.len != 0 && !template.is_directive && stmt.arch != .arm64
			&& stmt.arch != .s390x && stmt.arch != .ppc64le && stmt.arch != .loongarch64 {
			template.args.prepend(template.args.last())
			template.args.delete(template.args.len - 1)
		}

		for i, arg in template.args {
			if stmt.arch == .amd64 && (template.name == 'call' || template.name[0] == `j`)
				&& arg is ast.AsmRegister {
				g.write('*') // indirect branching
			}

			g.asm_arg(arg, stmt)
			if i + 1 < template.args.len {
				g.write(', ')
			}
		}

		if !template.is_label {
			g.write('\\n\\t')
		}
		g.writeln('"')
	}

	if stmt.output.len != 0 || stmt.input.len != 0 || stmt.clobbered.len != 0 || stmt.is_goto {
		g.write(': ')
	}
	g.gen_asm_ios(stmt.output)
	if stmt.input.len != 0 || stmt.clobbered.len != 0 || stmt.is_goto {
		g.write(': ')
	}
	g.gen_asm_ios(stmt.input)
	if stmt.clobbered.len != 0 || stmt.is_goto {
		g.write(': ')
	}
	for i, clob in stmt.clobbered {
		g.write2('"', clob.reg.name)
		g.write('"')
		if i + 1 < stmt.clobbered.len {
			g.writeln(',')
		} else {
			g.writeln('')
		}
	}
	if stmt.is_goto {
		g.write(': ')
	}
	for i, label in stmt.global_labels {
		g.write(label)
		if i + 1 < stmt.clobbered.len {
			g.writeln(',')
		} else {
			g.writeln('')
		}
	}
	g.indent--
	g.writeln(');')
}

fn (mut g Gen) asm_arg(arg ast.AsmArg, stmt ast.AsmStmt) {
	match arg {
		ast.AsmAlias {
			name := arg.name
			if name in stmt.local_labels || name in stmt.global_labels
				|| name in g.file.global_labels || stmt.is_basic
				|| (name !in stmt.input.map(it.alias) && name !in stmt.output.map(it.alias)) {
				asm_formatted_name := if name in stmt.global_labels { '%l[${name}]' } else { name }
				g.write(asm_formatted_name)
			} else {
				g.write('%[${name}]')
			}
		}
		ast.CharLiteral {
			g.write("'${arg.val}'")
		}
		ast.IntegerLiteral {
			if stmt.arch == .arm64 {
				g.write('#${arg.val}')
			} else if stmt.arch == .s390x || stmt.arch == .ppc64le || stmt.arch == .loongarch64 {
				g.write('${arg.val}')
			} else {
				g.write('\$${arg.val}')
			}
		}
		ast.FloatLiteral {
			if g.pref.nofloat {
				g.write('\$${arg.val.int()}')
			} else {
				g.write('\$${arg.val}')
			}
		}
		ast.BoolLiteral {
			g.write('\$${arg.val.str()}')
		}
		ast.AsmRegister {
			if stmt.arch == .loongarch64 {
				g.write('$${arg.name}')
			} else {
				if !stmt.is_basic {
					g.write('%') // escape percent with percent in extended assembly
				}
				g.write('%${arg.name}')
			}
		}
		ast.AsmAddressing {
			if arg.segment != '' {
				g.write('%%${arg.segment}:')
			}
			base := arg.base
			index := arg.index
			displacement := arg.displacement
			scale := arg.scale
			match arg.mode {
				.base {
					g.write('(')
					g.asm_arg(base, stmt)
					g.write(')')
				}
				.displacement {
					g.asm_arg(displacement, stmt)
				}
				.base_plus_displacement {
					g.asm_arg(displacement, stmt)
					g.write('(')
					g.asm_arg(base, stmt)
					g.write(')')
				}
				.index_times_scale_plus_displacement {
					if displacement is ast.AsmDisp {
						g.asm_arg(displacement, stmt)
						g.write('(, ')
					} else if displacement is ast.AsmRegister {
						g.write('(')
						g.asm_arg(displacement, stmt)
						g.write(',')
					} else {
						panic('unexpected ${displacement.type_name()}')
					}
					g.asm_arg(index, stmt)
					g.write(',${scale})')
				}
				.base_plus_index_plus_displacement {
					g.asm_arg(displacement, stmt)
					g.write('(')
					g.asm_arg(base, stmt)
					g.write(',')
					g.asm_arg(index, stmt)
					g.write(',1)')
				}
				.base_plus_index_times_scale_plus_displacement {
					g.asm_arg(displacement, stmt)
					g.write('(')
					g.asm_arg(base, stmt)
					g.write(',')
					g.asm_arg(index, stmt)
					g.write(',${scale})')
				}
				.rip_plus_displacement {
					g.asm_arg(displacement, stmt)
					g.write('(')
					g.asm_arg(base, stmt)
					g.write(')')
				}
				.invalid {
					g.error('invalid addressing mode', arg.pos)
				}
			}
		}
		ast.AsmDisp {
			g.write(arg.val)
		}
		string {
			g.write(arg)
		}
	}
}

fn (mut g Gen) gen_asm_ios(ios []ast.AsmIO) {
	for i, io in ios {
		if io.alias != '' {
			g.write('[${io.alias}] ')
		}
		g.write('"${io.constraint}" (')
		g.expr(io.expr)
		g.write(')')
		if i + 1 < ios.len {
			g.writeln(',')
		} else {
			g.writeln('')
		}
	}
}

fn cnewlines(s string) string {
	return s.replace('\n', r'\n')
}

fn (mut g Gen) write_fn_ptr_decl(func &ast.FnType, ptr_name string) {
	ret_styp := g.styp(func.func.return_type)
	g.write('${ret_styp} (*${ptr_name}) (')
	arg_len := func.func.params.len
	for i, arg in func.func.params {
		arg_styp := g.styp(arg.typ)
		g.write(arg_styp)
		g.write(' ${arg.name}')
		if i < arg_len - 1 {
			g.write(', ')
		}
	}
	g.write(')')
}

fn (mut g Gen) register_ternary_name(name string) {
	level_key := g.inside_ternary.str()
	if level_key !in g.ternary_level_names {
		g.ternary_level_names[level_key] = []string{}
	}
	new_name := g.new_tmp_var()
	g.ternary_names[name] = new_name
	g.ternary_level_names[level_key] << name
}

fn (mut g Gen) get_ternary_name(name string) string {
	if g.inside_ternary == 0 {
		return name
	}
	if name !in g.ternary_names {
		return name
	}
	return g.ternary_names[name]
}

fn (mut g Gen) gen_clone_assignment(var_type ast.Type, val ast.Expr, typ ast.Type, add_eq bool) bool {
	if val !in [ast.Ident, ast.SelectorExpr] {
		return false
	}
	right_sym := g.table.sym(typ)
	if g.is_autofree {
		if add_eq {
			g.write('=')
		}
		if right_sym.kind == .array {
			// `arr1 = arr2` => `arr1 = arr2.clone()`
			shared_styp := g.styp(typ.set_nr_muls(0))
			if typ.share() == .shared_t {
				g.write('(${shared_styp}*)__dup_shared_array(&(${shared_styp}){.mtx = {0}, .val =')
			}
			is_sumtype := g.table.type_kind(var_type) == .sum_type
			if is_sumtype {
				variant_typ := g.styp(typ).replace('*', '')
				fn_name := g.get_sumtype_casting_fn(typ, var_type)
				g.write('${fn_name}(ADDR(${variant_typ}, array_clone_static_to_depth(')
				if typ.is_ptr() {
					g.write('*')
				}
			} else {
				g.write(' array_clone_static_to_depth(')
			}
			g.expr(val)
			if typ.share() == .shared_t {
				g.write('->val')
			}
			elem_type := (right_sym.info as ast.Array).elem_type
			array_depth := g.get_array_depth(elem_type)
			g.write(', ${array_depth})')
			if typ.share() == .shared_t {
				g.write('}, sizeof(${shared_styp}))')
			}
			if is_sumtype {
				g.write('), false)')
			}
		} else if right_sym.kind == .string {
			// `str1 = str2` => `str1 = str2.clone()`
			if var_type.has_flag(.option) {
				g.write(' string_option_clone_static(')
			} else {
				g.write(' string_clone_static(')
			}
			g.expr(val)
			g.write(')')
		}
	}
	return true
}

fn (mut g Gen) map_fn_ptrs(key_sym ast.TypeSymbol) (string, string, string, string) {
	mut hash_fn := ''
	mut key_eq_fn := ''
	mut clone_fn := ''
	mut free_fn := '&map_free_nop'
	match key_sym.kind {
		.alias {
			alias_key_type := (key_sym.info as ast.Alias).parent_type
			return g.map_fn_ptrs(g.table.sym(alias_key_type))
		}
		.u8, .i8, .char {
			hash_fn = '&map_hash_int_1'
			key_eq_fn = '&map_eq_int_1'
			clone_fn = '&map_clone_int_1'
		}
		.i16, .u16 {
			hash_fn = '&map_hash_int_2'
			key_eq_fn = '&map_eq_int_2'
			clone_fn = '&map_clone_int_2'
		}
		.enum {
			einfo := (key_sym.info) as ast.Enum
			if g.pref.ccompiler_type == .tinyc
				&& einfo.typ in [ast.u8_type, ast.u16_type, ast.i8_type, ast.i16_type] {
				// workaround for tcc, since we can not generate a packed Enum with size < 4 bytes
				return g.map_fn_ptrs(g.table.sym(ast.int_type))
			}
			return g.map_fn_ptrs(g.table.sym(einfo.typ))
		}
		.int {
			$if new_int ? {
				hash_fn = '&map_hash_int_8'
				key_eq_fn = '&map_eq_int_8'
				clone_fn = '&map_clone_int_8'
			} $else {
				hash_fn = '&map_hash_int_4'
				key_eq_fn = '&map_eq_int_4'
				clone_fn = '&map_clone_int_4'
			}
		}
		.i32, .u32, .rune, .f32 {
			hash_fn = '&map_hash_int_4'
			key_eq_fn = '&map_eq_int_4'
			clone_fn = '&map_clone_int_4'
		}
		.voidptr {
			ts := if g.pref.m64 {
				unsafe { g.table.sym_by_idx(ast.u64_type_idx) }
			} else {
				unsafe { g.table.sym_by_idx(ast.u32_type_idx) }
			}
			return g.map_fn_ptrs(ts)
		}
		.u64, .i64, .f64 {
			hash_fn = '&map_hash_int_8'
			key_eq_fn = '&map_eq_int_8'
			clone_fn = '&map_clone_int_8'
		}
		.string {
			hash_fn = '&map_hash_string'
			key_eq_fn = '&map_eq_string'
			clone_fn = '&map_clone_string'
			free_fn = '&map_free_string'
		}
		else {
			verror('map key type `${key_sym.name}` not supported')
		}
	}
	return hash_fn, key_eq_fn, clone_fn, free_fn
}

fn (mut g Gen) expr(node_ ast.Expr) {
	old_discard_or_result := g.discard_or_result
	old_is_void_expr_stmt := g.is_void_expr_stmt
	if g.is_void_expr_stmt {
		g.discard_or_result = true
		g.is_void_expr_stmt = false
	} else {
		g.discard_or_result = false
	}
	// Note: please keep the type names in the match here in alphabetical order:
	mut node := unsafe { node_ }
	match mut node {
		ast.ComptimeType {
			g.error('g.expr(): Unhandled ComptimeType', node.pos)
		}
		ast.EmptyExpr {
			g.error('g.expr(): unhandled EmptyExpr', token.Pos{})
		}
		ast.AnonFn {
			g.gen_anon_fn(mut node)
		}
		ast.ArrayDecompose {
			g.expr(node.expr)
		}
		ast.ArrayInit {
			g.array_init(node, '')
		}
		ast.AsCast {
			g.as_cast(node)
		}
		ast.Assoc {
			g.assoc(node)
		}
		ast.AtExpr {
			g.comptime_at(node)
		}
		ast.BoolLiteral {
			g.write(node.val.str())
		}
		ast.CallExpr {
			ret_type := if node.or_block.kind == .absent {
				node.return_type
			} else {
				node.return_type.clear_option_and_result()
			}
			mut shared_styp := ''
			ret_typ_is_shared := ret_type.has_flag(.shared_f)
			if g.is_shared && !ret_typ_is_shared && !g.inside_or_block {
				ret_sym := g.table.sym(ret_type)
				shared_typ := if ret_type.is_ptr() {
					ret_type.deref().set_flag(.shared_f)
				} else {
					ret_type.set_flag(.shared_f)
				}
				shared_styp = g.styp(shared_typ)
				if ret_sym.kind == .array {
					g.writeln('(${shared_styp}*)__dup_shared_array(&(${shared_styp}){.mtx = {0}, .val =')
				} else if ret_sym.kind == .map {
					g.writeln('(${shared_styp}*)__dup_shared_map(&(${shared_styp}){.mtx = {0}, .val =')
				} else {
					g.writeln('(${shared_styp}*)__dup${shared_styp}(&(${shared_styp}){.mtx = {0}, .val =')
				}
			}
			stmt_before_call_expr_pos := if g.stmt_path_pos.len > 0 {
				g.stmt_path_pos.last()
			} else {
				0
			}

			if g.is_shared && !ret_typ_is_shared && !g.inside_or_block && ret_type.is_ptr() {
				g.write('*'.repeat(ret_type.nr_muls()))
			}
			g.call_expr(node)
			if g.is_autofree && !g.is_builtin_mod && !g.is_js_call && g.strs_to_free0.len == 0
				&& !g.inside_lambda {
				// if len != 0, that means we are handling call expr inside call expr (arg)
				// and it'll get messed up here, since it's handled recursively in autofree_call_pregen()
				// so just skip it
				g.autofree_call_pregen(node)
				if g.strs_to_free0.len > 0 {
					g.insert_at(stmt_before_call_expr_pos, g.strs_to_free0.join('\n') +
						'/* inserted before */')
				}
				g.strs_to_free0 = []
			}
			if g.is_shared && !ret_typ_is_shared && !g.inside_or_block {
				g.writeln('}, sizeof(${shared_styp}))')
			}
			/*
			if g.autofree {
				s := g.autofree_pregen[node.pos.pos.str()]
				if s != '' {
					// g.insert_before_stmt('/*START2*/' + g.strs_to_free0.join('\n') + '/*END*/')
					// g.insert_before_stmt('/*START3*/' + node.autofree_pregen + '/*END*/')
					g.insert_before_stmt('/*START3*/' + s + '/*END*/')
					// for s in g.strs_to_free0 {
				}
				// //g.writeln(s)
				// }
				g.strs_to_free0 = []
			}
			*/
		}
		ast.CastExpr {
			g.cast_expr(node)
		}
		ast.ChanInit {
			elem_typ_str := g.styp(node.elem_type)
			noscan := g.check_noscan(node.elem_type)
			g.write('sync__new_channel_st${noscan}(')
			if node.has_cap {
				g.expr(node.cap_expr)
			} else {
				g.write('0')
			}
			g.write2(', sizeof(', elem_typ_str)
			g.write2(')>0 ? sizeof(', elem_typ_str)
			g.write(') : 1)')
		}
		ast.CharLiteral {
			g.char_literal(node)
		}
		ast.Comment {}
		ast.ComptimeCall {
			g.comptime_call(mut node)
		}
		ast.ComptimeSelector {
			g.comptime_selector(node)
		}
		ast.ConcatExpr {
			g.concat_expr(node)
		}
		ast.CTempVar {
			g.write(node.name)
			if node.is_fixed_ret {
				g.write('.ret_arr')
			}
		}
		ast.DumpExpr {
			g.dump_expr(node)
		}
		ast.EnumVal {
			g.enum_val(node)
		}
		ast.FloatLiteral {
			if g.pref.nofloat {
				g.write(node.val.int().str())
			} else {
				g.write(node.val)
			}
		}
		ast.SpawnExpr {
			old_is_arraymap_set := g.is_arraymap_set
			g.is_arraymap_set = false
			g.spawn_and_go_expr(node, .spawn_)
			g.is_arraymap_set = old_is_arraymap_set
		}
		ast.GoExpr {
			// XTODO this results in a cgen bug, order of fields is broken
			// g.spawn_and_go_expr(ast.SpawnExpr{node.pos, node.call_expr, node.is_expr},
			old_is_arraymap_set := g.is_arraymap_set
			g.is_arraymap_set = false
			g.spawn_and_go_expr(ast.SpawnExpr{
				pos:       node.pos
				call_expr: node.call_expr
				is_expr:   node.is_expr
			}, .go_)
			g.is_arraymap_set = old_is_arraymap_set
		}
		ast.Ident {
			g.ident(node)
		}
		ast.IfExpr {
			if !node.is_comptime {
				g.if_expr(node)
			} else {
				g.comptime_if(node)
			}
		}
		ast.IfGuardExpr {
			g.write('/* guard */')
		}
		ast.IndexExpr {
			g.index_expr(node)
		}
		ast.InfixExpr {
			if node.op !in [.left_shift, .plus_assign, .minus_assign] {
				g.infix_expr(node)
			} else {
				g.inside_map_infix = true
				g.infix_expr(node)
				g.inside_map_infix = false
			}
		}
		ast.IntegerLiteral {
			if node.val.starts_with('0o') {
				g.write2('0', node.val[2..])
			} else if node.val.starts_with('-0o') {
				g.write2('-0', node.val[3..])
			} else {
				g.write(node.val)
				val_type := determine_integer_literal_type(node)
				if val_type in [ast.u32_type, ast.u64_type] {
					g.write('U')
				}
				if val_type in [ast.i64_type, ast.u64_type] {
					g.write('LL')
				}
			}
		}
		ast.IsRefType {
			typ := g.type_resolver.typeof_type(node.expr, g.get_type(node.typ))
			node_typ := g.unwrap_generic(typ)
			sym := g.table.sym(node_typ)
			if sym.language == .v && sym.kind in [.placeholder, .any] {
				g.error('unknown type `${sym.name}`', node.pos)
			}
			is_ref_type := g.contains_ptr(node_typ)
			g.write('/*IsRefType*/ ${is_ref_type}')
		}
		ast.LambdaExpr {
			if node.call_ctx != unsafe { nil } {
				save_cur_concrete_types := g.cur_concrete_types
				g.cur_concrete_types = node.call_ctx.concrete_types
				g.gen_anon_fn(mut node.func)
				g.cur_concrete_types = save_cur_concrete_types
			} else {
				g.gen_anon_fn(mut node.func)
			}
		}
		ast.Likely {
			if node.is_likely {
				g.write('_likely_')
			} else {
				g.write('_unlikely_')
			}
			g.write('(')
			g.expr(node.expr)
			g.write(')')
		}
		ast.LockExpr {
			g.lock_expr(node)
		}
		ast.MapInit {
			g.map_init(node)
		}
		ast.MatchExpr {
			if node.is_comptime {
				g.comptime_match(node)
			} else {
				g.match_expr(node)
			}
		}
		ast.NodeError {}
		ast.Nil {
			g.write('((void*)0)')
		}
		ast.None {
			g.write('_const_none__')
		}
		ast.OffsetOf {
			styp := g.styp(node.struct_type)
			g.write('/*OffsetOf*/ (u32)(__offsetof(${util.no_dots(styp)}, ${node.field}))')
		}
		ast.OrExpr {
			// this should never appear here
		}
		ast.ParExpr {
			g.write('(')
			g.expr(node.expr)
			g.write(')')
		}
		ast.PostfixExpr {
			if node.auto_locked != '' {
				g.writeln('sync__RwMutex_lock(&${node.auto_locked}->mtx);')
			}
			g.inside_map_postfix = true
			if node.is_c2v_prefix {
				g.write(node.op.str())
			}
			if node.expr.is_auto_deref_var() {
				g.write('(*')
				g.expr(node.expr)
				g.write(')')
			} else if node.op == .question {
				cur_line := g.go_before_last_stmt().trim_space()
				mut expr_str := ''
				mut is_unwrapped := true
				mut dot_or_ptr := '.'
				if mut node.expr is ast.ComptimeSelector && node.expr.left is ast.Ident {
					// val.$(field.name)?
					expr_str = g.gen_comptime_selector(node.expr)
				} else if mut node.expr is ast.Ident && node.expr.ct_expr {
					// val?
					expr_str = node.expr.name
					is_unwrapped = !g.inside_assign
					dot_or_ptr = if !(node.expr.obj is ast.Var && node.expr.obj.is_auto_deref) {
						'.'
					} else {
						'->'
					}
				}
				g.writeln('if (${expr_str}${dot_or_ptr}state != 0) {')
				g.writeln2('\tpanic_option_not_set(_S("none"));', '}')
				g.write(cur_line)
				if is_unwrapped {
					typ := g.type_resolver.typeof_type(node.expr, node.typ)
					g.write('*(${g.base_type(typ)}*)&')
					g.expr(node.expr)
					g.write('.data')
				} else {
					g.expr(node.expr)
				}
			} else {
				g.expr(node.expr)
			}
			g.inside_map_postfix = false
			if !node.is_c2v_prefix && node.op != .question {
				g.write(node.op.str())
			}
			if node.auto_locked != '' {
				g.writeln(';')
				g.write('sync__RwMutex_unlock(&${node.auto_locked}->mtx)')
			}
		}
		ast.PrefixExpr {
			gen_or := node.op == .arrow && (node.or_block.kind != .absent || node.is_option)
			if node.op == .amp {
				g.is_amp = true
			}
			if node.op == .arrow {
				styp := g.styp(node.right_type)
				right_sym := g.table.sym(node.right_type)
				mut right_inf := right_sym.info as ast.Chan
				elem_type := right_inf.elem_type
				is_gen_or_and_assign_rhs := gen_or && !g.discard_or_result
				cur_line := if is_gen_or_and_assign_rhs {
					line := g.go_before_last_stmt()
					g.out.write_string(util.tabs(g.indent))
					line
				} else {
					''
				}
				tmp_opt := if gen_or { g.new_tmp_var() } else { '' }
				if gen_or {
					opt_elem_type := g.styp(elem_type.set_flag(.option))
					g.register_chan_pop_option_call(opt_elem_type, styp)
					g.write('${opt_elem_type} ${tmp_opt} = __Option_${styp}_popval(')
				} else {
					g.write('__${styp}_popval(')
				}
				g.expr(node.right)
				g.write(')')
				if gen_or {
					if !node.is_option {
						g.or_block(tmp_opt, node.or_block, elem_type)
					}
					if is_gen_or_and_assign_rhs {
						elem_styp := g.styp(elem_type)
						g.write(';\n${cur_line}*(${elem_styp}*)${tmp_opt}.data')
					}
				}
			} else {
				if g.is_option_auto_heap {
					g.write('(${g.base_type(node.right_type)}*)')
				}
				mut tmp_var := ''
				if node.op == .amp {
					if node.right is ast.ParExpr && node.right.expr is ast.AsCast
						&& (node.right.expr as ast.AsCast).expr is ast.CallExpr {
						str := g.go_before_last_stmt()
						g.empty_line = true
						typ := g.styp(((node.right as ast.ParExpr).expr as ast.AsCast).typ)
						tmp_var = g.new_tmp_var()
						g.writeln('${typ} ${tmp_var};')
						g.stmts_with_tmp_var([
							ast.ExprStmt{
								pos:  node.right.pos()
								expr: node.right
							},
						], tmp_var)
						g.set_current_pos_as_last_stmt_pos()
						g.write(str)
					}
				}
				mut has_slice_call := false
				if !g.is_option_auto_heap && !(g.is_amp && node.right.is_auto_deref_var()) {
					has_slice_call = node.op == .amp && node.right is ast.IndexExpr
						&& node.right.index is ast.RangeExpr
					if has_slice_call {
						g.write('ADDR(${g.styp(node.right_type)}, ')
					} else {
						g.write(node.op.str())
					}
				}
				if tmp_var == '' {
					g.expr(node.right)
				} else {
					g.write(tmp_var)
				}
				if has_slice_call {
					g.write(')')
				}
				if g.is_option_auto_heap {
					g.write('.data')
				}
			}
			g.is_amp = false
		}
		ast.RangeExpr {
			// Only used in IndexExpr and InfixExpr
		}
		ast.SelectExpr {
			g.select_expr(node)
		}
		ast.SelectorExpr {
			g.selector_expr(node)
		}
		ast.SizeOf {
			g.size_of(node)
		}
		ast.SqlExpr {
			if node.is_insert {
				g.sql_insert_expr(node)
			} else {
				g.sql_select_expr(node)
			}
		}
		ast.StringLiteral {
			g.string_literal(node)
		}
		ast.StringInterLiteral {
			g.string_inter_literal(node)
		}
		ast.StructInit {
			if node.unresolved {
				g.expr(g.table.resolve_init(node, g.unwrap_generic(node.typ)))
			} else {
				// `user := User{name: 'Bob'}`
				g.inside_struct_init = true
				g.cur_struct_init_typ = node.typ
				g.struct_init(node)
				g.cur_struct_init_typ = 0
				g.inside_struct_init = false
			}
		}
		ast.TypeNode {
			// match sum Type
			typ := g.unwrap_generic(node.typ)
			sym := g.table.sym(typ)
			sidx := g.type_sidx(typ)
			g.write('${sidx}')
			if !g.pref.is_prod {
				g.write(' /* ${sym.name} */')
			}
		}
		ast.TypeOf {
			g.typeof_expr(node)
		}
		ast.UnsafeExpr {
			g.expr(node.expr)
		}
	}
	g.discard_or_result = old_discard_or_result
	g.is_void_expr_stmt = old_is_void_expr_stmt
}

fn (mut g Gen) char_literal(node ast.CharLiteral) {
	if node.val == r'\`' {
		g.write("'`'")
		return
	}
	// TODO: optimize use L-char instead of u32 when possible
	if !node.val.is_pure_ascii() {
		g.write('((rune)0x${node.val.utf32_code().hex()} /* `${node.val}` */)')
		return
	}
	if node.val.len == 1 {
		clit := node.val[0]
		if clit < 32 || clit == 92 || clit > 126 {
			g.write("'")
			write_octal_escape(mut g.out, clit)
			g.write("'")
			return
		}
	}
	g.write("'${node.val}'")
}

// T.name, typeof(expr).name
fn (mut g Gen) type_name(raw_type ast.Type) {
	typ := g.get_type(raw_type)
	sym := g.table.sym(typ)
	mut s := ''
	if sym.kind == .function {
		if typ.is_ptr() {
			s = '&' + g.fn_decl_str(sym.info as ast.FnType)
		} else {
			s = g.fn_decl_str(sym.info as ast.FnType)
		}
	} else {
		s = g.table.type_to_str(g.unwrap_generic(typ))
	}
	g.write('_S("${util.strip_main_name(s)}")')
}

fn (mut g Gen) typeof_expr(node ast.TypeOf) {
	typ := g.type_resolver.typeof_type(node.expr, g.get_type(node.typ))
	sym := g.table.sym(typ)
	if sym.kind == .sum_type {
		// When encountering a .sum_type, typeof() should be done at runtime,
		// because the subtype of the expression may change:
		g.write('charptr_vstring_literal(v_typeof_sumtype_${sym.cname}( (')
		if typ.nr_muls() > 0 {
			g.write('*'.repeat(typ.nr_muls()))
		}
		g.expr(node.expr)
		g.write(')._typ ))')
	} else if sym.kind == .array_fixed {
		fixed_info := sym.info as ast.ArrayFixed
		typ_name := g.table.get_type_name(fixed_info.elem_type)
		g.write('_S("[${fixed_info.size}]${util.strip_main_name(typ_name)}")')
	} else if sym.kind == .function {
		info := sym.info as ast.FnType
		g.write('_S("${g.fn_decl_str(info)}")')
	} else if typ.has_flag(.variadic) {
		varg_elem_type_sym := g.table.sym(g.table.value_type(typ))
		g.write('_S("...${util.strip_main_name(varg_elem_type_sym.name)}")')
	} else {
		g.type_name(typ)
	}
}

fn (mut g Gen) selector_expr(node ast.SelectorExpr) {
	prevent_sum_type_unwrapping_once := g.prevent_sum_type_unwrapping_once
	g.prevent_sum_type_unwrapping_once = false
	if node.name_type > 0 {
		match node.gkind_field {
			.name {
				g.type_name(node.name_type)
				return
			}
			.typ {
				g.write(int(g.unwrap_generic(node.name_type)).str())
				return
			}
			.unaliased_typ {
				g.write(int(g.table.unaliased_type(g.unwrap_generic(node.name_type))).str())
				return
			}
			.indirections {
				g.write(int(g.unwrap_generic(node.name_type).nr_muls()).str())
				return
			}
			.unknown {
				// ast.TypeOf of `typeof(string).idx` etc
				if node.field_name == 'name' {
					// typeof(expr).name
					mut name_type := node.name_type
					if node.expr is ast.TypeOf {
						name_type = g.type_resolver.typeof_type(node.expr.expr, name_type)
					}
					g.type_name(name_type)
					return
				} else if node.field_name in ['idx', 'unaliased_typ'] {
					// `T.idx`, `T.unaliased_typ`, `typeof(expr).idx`, `typeof(expr).unalised_typ`
					mut name_type := node.name_type
					if node.expr is ast.TypeOf {
						name_type = g.type_resolver.typeof_field_type(g.type_resolver.typeof_type(node.expr.expr,
							name_type), node.field_name)
						g.write(int(name_type).str())
					} else {
						g.write(int(g.unwrap_generic(name_type)).str())
					}
					return
				} else if node.field_name in ['key_type', 'value_type', 'element_type'] {
					// `T.<field_name>`, `typeof(expr).<field_name>`
					mut name_type := node.name_type
					name_type = g.type_resolver.typeof_field_type(g.type_resolver.typeof_type(node.expr,
						name_type), node.field_name)
					g.write(int(name_type).str())
					return
				} else if node.field_name == 'indirections' {
					mut name_type := node.name_type
					if node.expr is ast.TypeOf {
						name_type = g.type_resolver.typeof_type(node.expr.expr, name_type)
					}
					// `typeof(expr).indirections`
					g.write(int(g.unwrap_generic(name_type).nr_muls()).str())
					return
				}
				g.error('unknown generic field', node.pos)
			}
		}
	}
	if node.expr_type == 0 {
		g.checker_bug('unexpected SelectorExpr.expr_type = 0', node.pos)
	}

	unwrapped_expr_type := g.unwrap_generic(node.expr_type)
	sym := g.table.sym(unwrapped_expr_type)
	field_name := if sym.language == .v { c_name(node.field_name) } else { node.field_name }
	is_as_cast := node.expr is ast.AsCast
	if is_as_cast {
		g.write('(')
	}
	if node.or_block.kind != .absent && g.table.sym(node.typ).kind != .chan {
		is_ptr := sym.kind in [.interface, .sum_type]
		stmt_str := g.go_before_last_stmt().trim_space()
		styp := g.styp(g.unwrap_generic(node.typ))
		g.empty_line = true
		is_option_unwrap := node.typ.has_flag(.option)
		tmp_var := g.new_tmp_var()
		g.write('${styp} ')
		if is_option_unwrap {
			g.write('*')
		}
		g.write('${tmp_var} = ')
		mut needs_addr := false
		needs_deref := is_ptr && !is_option_unwrap
		if needs_deref {
			g.write('*(')
		} else if is_option_unwrap && !is_ptr {
			needs_addr = node.expr !in [ast.Ident, ast.PrefixExpr]
			if !needs_addr {
				g.write('&')
			} else {
				g.write('ADDR(${styp}, ')
			}
		}
		g.expr(node.expr)
		for i, embed in node.from_embed_types {
			embed_sym := g.table.sym(embed)
			embed_name := embed_sym.embed_name()
			is_left_ptr := if i == 0 {
				node.expr_type.is_ptr()
			} else {
				node.from_embed_types[i - 1].is_ptr()
			}
			if is_left_ptr {
				g.write('->')
			} else {
				g.write('.')
			}
			g.write(embed_name)
		}
		if node.expr_type.is_ptr() && node.from_embed_types.len == 0 {
			g.write('->')
		} else {
			g.write('.')
		}
		g.write(field_name)
		if needs_deref {
			g.write(')')
		}
		if needs_addr {
			g.write(')')
		}
		if is_option_unwrap {
			g.tmp_var_ptr[tmp_var] = true
		}
		g.or_block(tmp_var, node.or_block, node.typ)
		if is_option_unwrap {
			g.tmp_var_ptr.delete(tmp_var)
		}
		g.write2(stmt_str, ' ')
		unwrapped_typ := node.typ.clear_option_and_result()
		unwrapped_styp := g.styp(unwrapped_typ)
		g.write('(*(${unwrapped_styp}*)${tmp_var}->data)')
		return
	}

	// if node expr is a root ident and an optional
	mut is_opt_or_res := node.expr is ast.Ident && node.expr_type.has_option_or_result()
	if is_opt_or_res {
		opt_base_typ := g.base_type(node.expr_type)
		g.write('(*(${opt_base_typ}*)')
	}
	final_sym := g.table.final_sym(unwrapped_expr_type)
	if final_sym.kind == .array_fixed {
		if node.field_name != 'len' {
			g.error('field_name should be `len`', node.pos)
		}
		info := final_sym.info as ast.ArrayFixed
		g.write('${info.size}')
		return
	} else if sym.kind == .chan && (node.field_name == 'len' || node.field_name == 'closed') {
		g.write('sync__Channel_${node.field_name}(')
		g.expr(node.expr)
		g.write(')')
		return
	} else if g.enum_data_type == node.typ {
		g.expr(node.expr)
		g.write2('.', node.field_name)
		return
	}
	mut sum_type_deref_field := ''
	mut sum_type_dot := '.'
	mut field_typ := ast.void_type
	mut is_option_unwrap := false
	is_iface_or_sumtype := sym.kind in [.interface, .sum_type]
	mut deref_count := 0
	if f := g.table.find_field_with_embeds(sym, node.field_name) {
		field_sym := g.table.sym(f.typ)
		field_typ = f.typ
		if is_iface_or_sumtype {
			g.write('(*(')
			deref_count++
		}
		is_option := field_typ.has_flag(.option)
		if field_sym.kind in [.sum_type, .interface] || is_option {
			if !prevent_sum_type_unwrapping_once {
				// check first if field is sum type because scope searching is expensive
				scope := g.file.scope.innermost(node.pos.pos)
				field := scope.find_struct_field(node.expr.str(), node.expr_type, node.field_name)
				if field != unsafe { nil } {
					nested_unwrap := is_option && field.smartcasts.len > 1
					is_option_unwrap = is_option && field.smartcasts.len > 0
						&& field.typ.clear_flag(.option) == field.smartcasts.last()
					if field.orig_type.is_ptr() {
						sum_type_dot = '->'
					}
					if nested_unwrap && field_sym.kind == .sum_type {
						g.write('*(')
						deref_count++
					}
					for i, typ in field.smartcasts {
						if i == 0 && (is_option_unwrap || nested_unwrap) {
							deref := if g.inside_selector {
								if is_iface_or_sumtype || (field.orig_type.is_ptr() && g.left_is_opt
									&& is_option_unwrap) {
									'*'.repeat(typ.nr_muls())
								} else {
									'*'.repeat(typ.nr_muls() + 1)
								}
							} else if sym.kind == .interface && !typ.is_ptr()
								&& field.orig_type.has_flag(.option) {
								''
							} else {
								'*'
							}
							deref_count += deref.len
							g.inside_selector_deref = deref_count > typ.nr_muls()
							g.write('(${deref}(${g.styp(typ)}*)')
						}
						if i == 0 || !nested_unwrap {
							g.write('(')
						}
						if field_sym.kind == .sum_type && !is_option {
							g.write('*')
						}
						cast_sym := g.table.sym(g.unwrap_generic(typ))
						if field_sym.kind == .interface && cast_sym.kind == .interface
							&& !is_option_unwrap {
							ptr := '*'.repeat(field.typ.nr_muls())
							dot := if node.expr_type.is_ptr() { '->' } else { '.' }
							g.write('I_${field_sym.cname}_as_I_${cast_sym.cname}(${ptr}${node.expr}${dot}${node.field_name}))')
							return
						} else if !is_option_unwrap {
							if i != 0 {
								dot := if field.typ.is_ptr() { '->' } else { '.' }
								sum_type_deref_field += ')${dot}'
							}
							if cast_sym.info is ast.Aggregate {
								agg_sym := g.table.sym(cast_sym.info.types[g.aggregate_type_idx])
								sum_type_deref_field += '_${agg_sym.cname}'
							} else {
								if i == 0 && nested_unwrap {
									sum_type_deref_field += 'data)'
								} else {
									sum_type_deref_field += '_${cast_sym.cname}'
								}
							}
						}
					}
				}
			}
		}
	} else if m := sym.find_method_with_generic_parent(node.field_name) {
		mut has_embeds := false
		if sym.info in [ast.Struct, ast.Aggregate] {
			if node.from_embed_types.len > 0 {
				has_embeds = true
			}
		}
		if !has_embeds {
			if !node.has_hidden_receiver {
				if node.expr is ast.Ident && sym.info is ast.Interface {
					left_cc_type := g.cc_type(g.table.unaliased_type(node.expr_type),
						false)
					left_type_name := util.no_dots(left_cc_type)
					g.write('${c_name(left_type_name)}_name_table[${node.expr.name}${g.dot_or_ptr(node.expr_type)}_typ]._method_${m.name}')
				} else {
					g.write('${g.styp(node.expr_type.idx_type())}_${m.name}')
				}
				return
			}
			receiver := m.params[0]
			expr_styp := g.styp(g.unwrap_generic(node.expr_type).idx_type())
			name := '_V_closure_${expr_styp}_${m.name}_${node.pos.pos}'
			lock g.anon_fns {
				if name !in g.anon_fns {
					g.anon_fns << name
					g.gen_closure_fn(expr_styp, m, name)
				}
			}
			g.write('builtin__closure__closure_create(${name}, ')
			if !receiver.typ.is_ptr() {
				g.write('memdup_uncollectable(')
			}
			mut has_addr := false
			if !node.expr_type.is_ptr() {
				if node.expr is ast.IndexExpr {
					has_addr = true
					g.write('ADDR(${g.styp(node.expr_type)}, ')
				} else {
					g.write('&')
				}
			}
			if !node.expr.is_lvalue() {
				current_stmt := g.go_before_last_stmt()
				g.empty_line = true
				var := g.new_ctemp_var_then_gen(node.expr, node.expr_type)
				g.write(current_stmt.trim_left('\t '))
				g.expr(ast.Expr(var))
			} else {
				g.expr(node.expr)
			}
			if has_addr {
				g.write(')')
			}
			if !receiver.typ.is_ptr() {
				g.write(', sizeof(${expr_styp}))')
			}
			g.write(')')
			return
		}
	} else {
		if is_iface_or_sumtype {
			g.write('(*(')
		}
	}
	// var?.field_opt
	field_is_opt := node.expr is ast.Ident && node.expr.is_auto_heap()
		&& node.expr.or_expr.kind != .absent && field_typ.has_flag(.option)
	if field_is_opt {
		g.write('((${g.base_type(field_typ)})')
	}
	old_inside_selector := g.inside_selector
	old_inside_selector_deref := g.inside_selector_deref
	g.inside_selector = node.expr is ast.SelectorExpr && node.expr.expr is ast.Ident
	n_ptr := node.expr_type.nr_muls() - 1
	if n_ptr > 0 {
		g.write2('(', '*'.repeat(n_ptr))
		g.expr(node.expr)
		g.write(')')
	} else {
		g.expr(node.expr)
	}
	mut opt_ptr_already_deref := g.inside_selector_deref
	g.inside_selector = old_inside_selector
	g.inside_selector_deref = old_inside_selector_deref
	if field_is_opt {
		g.write(')')
	}
	if is_opt_or_res {
		g.write('.data)')
	}
	if is_as_cast {
		g.write(')')
	}
	// struct embedding
	mut has_embed := false
	if sym.info in [ast.Alias, ast.Struct, ast.Aggregate] {
		if node.generic_from_embed_types.len > 0 && sym.info is ast.Struct {
			if sym.info.embeds.len > 0 {
				mut is_find := false
				for arr_val in node.generic_from_embed_types {
					if arr_val.len > 0 {
						if arr_val[0] == sym.info.embeds[0] {
							g.write_selector_expr_embed_name(node, arr_val)
							is_find = true
							has_embed = true
							break
						}
					}
				}
				if !is_find {
					has_embed = node.from_embed_types.len > 0
					g.write_selector_expr_embed_name(node, node.from_embed_types)
				}
			} else {
				has_embed = node.from_embed_types.len > 0
				g.write_selector_expr_embed_name(node, node.from_embed_types)
			}
		} else if sym.info is ast.Aggregate {
			agg_sym := g.table.sym(sym.info.types[g.aggregate_type_idx])
			if !g.table.struct_has_field(agg_sym, field_name) {
				has_embed = node.from_embed_types.len > 0
				g.write_selector_expr_embed_name(node, node.from_embed_types)
			}
		} else {
			has_embed = node.from_embed_types.len > 0
			g.write_selector_expr_embed_name(node, node.from_embed_types)
		}
	}
	alias_to_ptr := sym.info is ast.Alias && sym.info.parent_type.is_ptr()
	is_dereferenced := node.expr is ast.SelectorExpr && node.expr.expr_type.is_ptr()
		&& !node.expr.typ.is_ptr() && final_sym.kind in [.interface, .sum_type]
	left_is_ptr := field_is_opt
		|| (((!is_dereferenced && unwrapped_expr_type.is_ptr()) || sym.kind == .chan
		|| alias_to_ptr) && node.from_embed_types.len == 0)
		|| (node.expr.is_as_cast() && g.inside_smartcast)
		|| (!opt_ptr_already_deref && unwrapped_expr_type.is_ptr())
	if !has_embed && left_is_ptr {
		g.write('->')
	} else {
		g.write('.')
	}
	if !has_embed && node.expr_type.has_flag(.shared_f) {
		g.write('val.')
	}
	if node.expr_type == 0 {
		verror('cgen: SelectorExpr | expr_type: 0 | it.expr: `${node.expr}` | field: `${node.field_name}` | file: ${g.file.path} | line: ${node.pos.line_nr}')
	}
	g.write(field_name)
	if is_option_unwrap {
		if g.table.final_sym(node.expr_type).kind in [.sum_type, .interface] {
			g.write('->')
		} else {
			g.write('.')
		}
		g.write('data))')
	}
	if sum_type_deref_field != '' {
		g.write2(sum_type_dot, sum_type_deref_field)
		g.write(')')
	}
	if sym.kind in [.interface, .sum_type] {
		g.write('))')
	}
}

fn (mut g Gen) gen_closure_fn(expr_styp string, m ast.Fn, name string) {
	receiver := m.params[0]
	data_styp := g.styp(receiver.typ.idx_type())

	mut sb := strings.new_builder(256)
	sb.write_string('${g.styp(m.return_type)} ${name}(')
	for i in 1 .. m.params.len {
		param := m.params[i]
		if i != 1 {
			sb.write_string(', ')
		}
		sb.write_string('${g.styp(param.typ)} a${i}')
	}
	sb.write_string(')')
	if g.pref.parallel_cc {
		g.extern_out.write_string(sb.bytestr())
		g.extern_out.writeln(';')
	}
	sb.writeln(' {')
	sb.writeln('\t${data_styp}* a0 = g_closure.closure_get_data();')
	if m.return_type != ast.void_type {
		sb.write_string('\treturn ')
	} else {
		sb.write_string('\t')
	}
	mut method_name := m.name
	rec_sym := g.table.sym(receiver.typ)
	if rec_sym.info is ast.Struct {
		if rec_sym.info.concrete_types.len > 0 {
			method_name = g.generic_fn_name(rec_sym.info.concrete_types, m.name)
		}
	}
	if rec_sym.info is ast.Interface && rec_sym.info.get_methods().contains(method_name) {
		left_cc_type := g.cc_type(g.table.unaliased_type(receiver.typ), false)
		left_type_name := util.no_dots(left_cc_type)
		sb.write_string('${c_name(left_type_name)}_name_table[a0->_typ]._method_${method_name}(')
	} else {
		sb.write_string('${expr_styp}_${method_name}(')
		if !receiver.typ.is_ptr() {
			sb.write_string('*')
		}
	}
	for i in 0 .. m.params.len {
		if i != 0 {
			sb.write_string(', ')
		}
		sb.write_string('a${i}')
	}
	sb.writeln(');')
	sb.writeln('}')

	g.anon_fn_definitions << sb.str()
	g.nr_closures++
}

fn (mut g Gen) write_selector_expr_embed_name(node ast.SelectorExpr, embed_types []ast.Type) {
	is_shared := node.expr_type.has_flag(.shared_f)
	for i, embed in embed_types {
		embed_sym := g.table.sym(embed)
		embed_name := embed_sym.embed_name()
		is_left_ptr := if i == 0 {
			node.expr_type.is_ptr() && !is_shared
		} else {
			embed_types[i - 1].is_ptr()
		}
		if i == 0 && is_shared {
			g.write('->val')
		}
		if is_left_ptr {
			g.write('->')
		} else {
			g.write('.')
		}
		g.write(embed_name)
	}
}

// check_var_scope checks if the variable has its value known from the node position
@[inline]
fn (mut g Gen) check_var_scope(obj ast.Var, node_pos int) bool {
	if obj.pos.pos >= node_pos {
		return false
	}
	match obj.expr {
		ast.MatchExpr {
			for branch in obj.expr.branches {
				if branch.scope.contains(node_pos) {
					return false
				}
			}
		}
		ast.IfExpr {
			for branch in obj.expr.branches {
				if branch.scope.contains(node_pos) {
					return false
				}
			}
		}
		else {}
	}
	return true
}

// debugger_stmt writes the call to V debugger REPL
fn (mut g Gen) debugger_stmt(node ast.DebuggerStmt) {
	paline, pafile, pamod, pafn := g.panic_debug_info(node.pos)
	is_anon := g.cur_fn != unsafe { nil } && g.cur_fn.is_anon
	is_generic := g.cur_fn != unsafe { nil } && g.cur_fn.generic_names.len > 0
	is_method := g.cur_fn != unsafe { nil } && g.cur_fn.is_method
	receiver_type := if g.cur_fn != unsafe { nil } && g.cur_fn.is_method {
		g.table.type_to_str(g.cur_fn.receiver.typ)
	} else {
		''
	}
	scope_vars := g.file.scope.innermost(node.pos.pos).get_all_vars()

	// prepares the map containing the scope variable infos
	mut vars := []string{}
	mut keys := strings.new_builder(100)
	mut values := strings.new_builder(100)
	mut count := 1
	outer: for _, obj in scope_vars {
		if obj.name !in vars {
			if obj.name in g.curr_var_name {
				continue
			}
			if obj is ast.Var && g.check_var_scope(obj, node.pos.pos) {
				keys.write_string('_S("${obj.name}")')
				var_typ := if obj.ct_type_var != .no_comptime {
					g.type_resolver.get_type(ast.Ident{ obj: obj })
				} else if obj.smartcasts.len > 0 {
					obj.smartcasts.last()
				} else {
					obj.typ
				}
				values.write_string('{.typ=_S("${g.table.type_to_str(g.unwrap_generic(var_typ))}"),.value=')
				obj_sym := g.table.sym(obj.typ)
				cast_sym := g.table.sym(var_typ)

				mut param_var := strings.new_builder(50)
				is_option := obj.orig_type.has_flag(.option)
				var_typ_is_option := var_typ.has_flag(.option)
				if obj.smartcasts.len > 0 {
					is_option_unwrap := is_option && !obj.typ.has_flag(.option)
						&& obj.orig_type.has_flag(.option)
					mut opt_cast := false
					mut func := if cast_sym.info is ast.Aggregate {
						''
					} else {
						g.get_str_fn(var_typ)
					}
					if obj.smartcasts.len > 1 && obj_sym.kind == .sum_type {
						param_var.write_string('*(')
					}
					param_var.write_string('(')
					if obj_sym.kind == .sum_type && !obj.is_auto_heap {
						if is_option {
							if !is_option_unwrap {
								param_var.write_string('*(')
							}
							styp := g.base_type(obj.typ)
							param_var.write_string('*(${styp}*)')
							opt_cast = true
						} else {
							param_var.write_string('*')
						}
					} else if g.table.is_interface_var(obj) || obj.ct_type_var == .smartcast {
						param_var.write_string('*')
					} else if is_option {
						opt_cast = true
						param_var.write_string('*(${g.base_type(obj.typ)}*)')
					}

					dot := if obj.orig_type.is_ptr() || obj.is_auto_heap { '->' } else { '.' }
					if obj.ct_type_var == .smartcast {
						cur_variant_sym := g.table.sym(g.unwrap_generic(g.type_resolver.get_ct_type_or_default('${g.comptime.comptime_for_variant_var}.typ',
							ast.void_type)))
						param_var.write_string('${obj.name}${dot}_${cur_variant_sym.cname}')
					} else if cast_sym.info is ast.Aggregate {
						sym := g.table.sym(cast_sym.info.types[g.aggregate_type_idx])
						func = g.get_str_fn(cast_sym.info.types[g.aggregate_type_idx])
						param_var.write_string('${obj.name}${dot}_${sym.cname}')
					} else if obj_sym.kind == .interface && cast_sym.kind == .interface {
						ptr := '*'.repeat(obj.typ.nr_muls())
						param_var.write_string('I_${obj_sym.cname}_as_I_${cast_sym.cname}(${ptr}${obj.name})')
					} else if obj_sym.kind in [.sum_type, .interface] {
						param_var.write_string('${obj.name}')
						if opt_cast {
							param_var.write_string('.data)')
						}
						param_var.write_string('${dot}_${cast_sym.cname}')
					} else if is_option && !var_typ_is_option {
						param_var.write_string('${obj.name}.data')
					} else {
						param_var.write_string('${obj.name}')
					}
					param_var.write_string(')')

					values.write_string('${func}(${param_var.str()})}')
				} else {
					func := g.get_str_fn(var_typ)
					if is_option && !var_typ_is_option {
						// option unwrap
						base_typ := g.base_type(obj.typ)
						values.write_string('${func}(*(${base_typ}*)${obj.name}.data)}')
					} else {
						_, str_method_expects_ptr, _ := cast_sym.str_method_info()

						// eprintln(">> ${obj.name} | str expects ptr? ${str_method_expects_ptr} | ptr? ${var_typ.is_ptr()} || auto heap? ${obj.is_auto_heap} | auto deref? ${obj.is_auto_deref}")
						deref := if var_typ_is_option {
							''
						} else if str_method_expects_ptr && !obj.typ.is_ptr() {
							'&'
						} else if !str_method_expects_ptr && obj.typ.is_ptr() {
							'*'.repeat(obj.typ.nr_muls())
						} else if !str_method_expects_ptr && obj_sym.is_heap() {
							'*'
						} else if obj.is_auto_heap && var_typ.is_ptr() && str_method_expects_ptr {
							'*'
						} else if !obj.is_auto_heap && var_typ.is_ptr() && str_method_expects_ptr {
							''
						} else if obj.is_auto_heap && var_typ.is_ptr() {
							'*'
						} else if obj.typ.is_ptr() && !obj.is_auto_deref {
							'&'
						} else if obj.typ.is_ptr() && obj.is_auto_deref {
							'*'
						} else {
							''
						}
						values.write_string('${func}(${deref}${obj.name})}')
					}
				}
				vars << obj.name
				if count != scope_vars.len {
					keys.write_string(',')
					values.write_string(',')
				}
			}
		}
		count += 1
	}
	g.writeln('{')
	g.writeln('\tMap_string_string _scope = new_map_init(&map_hash_string, &map_eq_string, &map_clone_string, &map_free_string, ${vars.len}, sizeof(string), sizeof(v__debug__DebugContextVar),')
	g.write2('\t\t_MOV((string[${vars.len}]){', keys.str())
	g.writeln('}),')
	g.write2('\t\t_MOV((v__debug__DebugContextVar[${vars.len}]){', values.str())
	g.writeln('}));')
	g.writeln('\tv__debug__Debugger_interact(&g_debugger, (v__debug__DebugContextInfo){.is_anon=${is_anon},.is_generic=${is_generic},.is_method=${is_method},.receiver_typ_name=_S("${receiver_type}"),.line=${paline},.file=_S("${pafile}"),.mod=_S("${pamod}"),.fn_name=_S("${pafn}"),.scope=_scope});')
	g.write('}')
}

fn (mut g Gen) enum_decl(node ast.EnumDecl) {
	enum_name := util.no_dots(node.name)
	is_flag := node.is_flag
	if g.is_cc_msvc {
		mut last_value := '0'
		enum_typ_name := g.table.get_type_name(node.typ)
		if g.pref.skip_unused && node.typ.idx() !in g.table.used_features.used_syms {
			return
		}
		g.enum_typedefs.writeln('')
		g.enum_typedefs.writeln('typedef ${enum_typ_name} ${enum_name};')
		for i, field in node.fields {
			g.enum_typedefs.write_string2('\t#define ${enum_name}__${field.name} ', '(')
			if is_flag {
				g.enum_typedefs.write_string2((u64(1) << i).str(), 'ULL')
			} else if field.has_expr {
				expr_str := g.expr_string(field.expr)
				g.enum_typedefs.write_string(expr_str)
				last_value = expr_str
			} else {
				if i != 0 {
					last_value += '+1'
				}
				g.enum_typedefs.write_string(last_value)
			}
			g.enum_typedefs.writeln(')')
		}
		return
	}
	if g.pref.skip_unused && node.enum_typ !in g.table.used_features.used_syms {
		return
	}
	g.enum_typedefs.writeln('')
	if node.typ != ast.int_type {
		g.enum_typedefs.writeln('#pragma pack(push, 1)')
	}
	g.enum_typedefs.writeln('typedef enum {')
	mut cur_enum_expr := ''
	mut cur_enum_offset := 0
	for i, field in node.fields {
		g.enum_typedefs.write_string('\t${enum_name}__${field.name}')
		if field.has_expr {
			g.enum_typedefs.write_string(' = ')
			expr_str := g.expr_string(field.expr)
			if field.expr is ast.Ident && field.expr.kind == .constant {
				const_def := g.global_const_defs[util.no_dots(field.expr.name)]
				if const_def.def.starts_with('#define') {
					g.enum_typedefs.write_string(const_def.def.all_after_last(' '))
				} else if const_def.def.contains('const ') {
					g.enum_typedefs.write_string(const_def.def.all_after_last('=').all_before_last(';'))
				} else {
					g.enum_typedefs.write_string(expr_str)
				}
			} else {
				g.enum_typedefs.write_string(expr_str)
			}
			cur_enum_expr = expr_str
			cur_enum_offset = 0
		} else if is_flag {
			g.enum_typedefs.write_string(' = ')
			cur_enum_expr = 'u64(1) << ${i}'
			g.enum_typedefs.write_string2((u64(1) << i).str(), 'U')
			cur_enum_offset = 0
		}
		cur_value := if cur_enum_offset > 0 {
			'${cur_enum_expr}+${cur_enum_offset}'
		} else {
			cur_enum_expr
		}
		if g.pref.is_prod {
			g.enum_typedefs.writeln(',')
		} else {
			g.enum_typedefs.writeln(', // ${cur_value}')
		}
		cur_enum_offset++
	}
	packed_attribute := if !g.is_cc_msvc && node.typ != ast.int_type {
		'__attribute__((packed))'
	} else {
		''
	}
	g.enum_typedefs.writeln('} ${packed_attribute} ${enum_name};')
	if node.typ != ast.int_type {
		g.enum_typedefs.writeln('#pragma pack(pop)\n')
	}
}

fn (mut g Gen) enum_expr(node ast.Expr) {
	match node {
		ast.EnumVal {
			g.write(node.val)
		}
		else {
			g.expr(node)
		}
	}
}

fn (mut g Gen) lock_expr(node ast.LockExpr) {
	g.cur_lock = unsafe { node } // is ok because it is discarded at end of fn
	defer {
		g.cur_lock = ast.LockExpr{
			scope: unsafe { nil }
		}
	}
	tmp_result := if node.is_expr { g.new_tmp_var() } else { '' }
	mut cur_line := ''
	if node.is_expr {
		styp := g.styp(node.typ)
		cur_line = g.go_before_last_stmt()
		g.writeln('${styp} ${tmp_result};')
	}
	mut mtxs := ''
	if node.lockeds.len == 0 {
		// this should not happen
	} else if node.lockeds.len == 1 {
		lock_prefix := if node.is_rlock[0] { 'r' } else { '' }
		g.write('sync__RwMutex_${lock_prefix}lock(&')
		g.expr(node.lockeds[0])
		g.writeln('->mtx);')
	} else {
		mtxs = g.new_tmp_var()
		g.writeln2('uintptr_t _arr_${mtxs}[${node.lockeds.len}];', 'bool _isrlck_${mtxs}[${node.lockeds.len}];')
		mut j := 0
		for i, is_rlock in node.is_rlock {
			if !is_rlock {
				g.write('_arr_${mtxs}[${j}] = (uintptr_t)&')
				g.expr(node.lockeds[i])
				g.writeln2('->mtx;', '_isrlck_${mtxs}[${j}] = false;')
				j++
			}
		}
		for i, is_rlock in node.is_rlock {
			if is_rlock {
				g.write('_arr_${mtxs}[${j}] = (uintptr_t)&')
				g.expr(node.lockeds[i])
				g.writeln2('->mtx;', '_isrlck_${mtxs}[${j}] = true;')
				j++
			}
		}
		if node.lockeds.len == 2 {
			g.writeln('if (_arr_${mtxs}[0] > _arr_${mtxs}[1]) {')
			g.writeln('\tuintptr_t _ptr_${mtxs} = _arr_${mtxs}[0];')
			g.writeln('\t_arr_${mtxs}[0] = _arr_${mtxs}[1];')
			g.writeln('\t_arr_${mtxs}[1] = _ptr_${mtxs};')
			g.writeln('\tbool _bool_${mtxs} = _isrlck_${mtxs}[0];')
			g.writeln('\t_isrlck_${mtxs}[0] = _isrlck_${mtxs}[1];')
			g.writeln('\t_isrlck_${mtxs}[1] = _bool_${mtxs};')
			g.writeln('}')
		} else {
			g.writeln('__sort_ptr(_arr_${mtxs}, _isrlck_${mtxs}, ${node.lockeds.len});')
		}
		g.writeln2('for (${ast.int_type_name} ${mtxs}=0; ${mtxs}<${node.lockeds.len}; ${mtxs}++) {',
			'\tif (${mtxs} && _arr_${mtxs}[${mtxs}] == _arr_${mtxs}[${mtxs}-1]) continue;')
		g.writeln2('\tif (_isrlck_${mtxs}[${mtxs}])', '\t\tsync__RwMutex_rlock((sync__RwMutex*)_arr_${mtxs}[${mtxs}]);')
		g.writeln2('\telse', '\t\tsync__RwMutex_lock((sync__RwMutex*)_arr_${mtxs}[${mtxs}]);')
		g.writeln('}')
	}
	g.mtxs = mtxs
	defer {
		g.mtxs = ''
	}
	g.writeln('/*lock*/ {')
	g.stmts_with_tmp_var(node.stmts, tmp_result)
	if node.is_expr {
		g.writeln(';')
	}
	g.writeln('}')
	g.unlock_locks()
	if node.is_expr {
		g.writeln('')
		g.write2(cur_line, '${tmp_result}')
	}
}

fn (mut g Gen) unlock_locks() {
	if g.cur_lock.lockeds.len == 0 {
	} else if g.cur_lock.lockeds.len == 1 {
		lock_prefix := if g.cur_lock.is_rlock[0] { 'r' } else { '' }
		g.write('sync__RwMutex_${lock_prefix}unlock(&')
		g.expr(g.cur_lock.lockeds[0])
		g.write('->mtx);')
	} else {
		g.writeln('for (${ast.int_type_name} ${g.mtxs}=${g.cur_lock.lockeds.len - 1}; ${g.mtxs}>=0; ${g.mtxs}--) {')
		g.writeln('\tif (${g.mtxs} && _arr_${g.mtxs}[${g.mtxs}] == _arr_${g.mtxs}[${g.mtxs}-1]) continue;')
		g.writeln('\tif (_isrlck_${g.mtxs}[${g.mtxs}])')
		g.writeln('\t\tsync__RwMutex_runlock((sync__RwMutex*)_arr_${g.mtxs}[${g.mtxs}]);')
		g.writeln('\telse')
		g.writeln('\t\tsync__RwMutex_unlock((sync__RwMutex*)_arr_${g.mtxs}[${g.mtxs}]);')
		g.write('}')
	}
}

fn (mut g Gen) map_init(node ast.MapInit) {
	unwrap_key_typ := g.unwrap_generic(node.key_type)
	unwrap_val_typ := g.unwrap_generic(node.value_type).clear_flag(.result)
	key_typ_str := g.styp(unwrap_key_typ)
	value_typ_str := g.styp(unwrap_val_typ)
	value_sym := g.table.sym(unwrap_val_typ)
	key_sym := g.table.final_sym(unwrap_key_typ)
	hash_fn, key_eq_fn, clone_fn, free_fn := g.map_fn_ptrs(key_sym)
	size := node.vals.len
	mut shared_styp := '' // only needed for shared &[]{...}
	mut styp := ''
	is_amp := g.is_amp
	g.is_amp = false
	if is_amp {
		g.go_back(1) // delete the `&` already generated in `prefix_expr()
	}
	if g.is_shared {
		mut shared_typ := node.typ.set_flag(.shared_f)
		shared_styp = g.styp(shared_typ)
		g.writeln('(${shared_styp}*)__dup_shared_map(&(${shared_styp}){.mtx = {0}, .val =')
	} else if is_amp {
		styp = g.styp(node.typ)
		g.write('(${styp}*)memdup(ADDR(${styp}, ')
	}
	noscan_key := g.check_noscan(node.key_type)
	noscan_value := g.check_noscan(node.value_type)
	mut noscan := if noscan_key.len != 0 || noscan_value.len != 0 { '_noscan' } else { '' }
	if noscan.len != 0 {
		if noscan_key.len != 0 {
			noscan += '_key'
		}
		if noscan_value.len != 0 {
			noscan += '_value'
		}
	}
	if size > 0 {
		effective_typ_str := if value_sym.kind == .function { 'voidptr' } else { value_typ_str }
		if node.has_update_expr {
			g.writeln('new_map_update_init(')
			g.write('\t&(')
			g.expr(node.update_expr)
			g.writeln('), ${size}, sizeof(${key_typ_str}), sizeof(${effective_typ_str}),')
		} else {
			g.writeln('new_map_init${noscan}(${hash_fn}, ${key_eq_fn}, ${clone_fn}, ${free_fn}, ${size}, sizeof(${key_typ_str}), sizeof(${effective_typ_str}),')
		}
		g.writeln('\t_MOV((${key_typ_str}[${size}]){')
		for expr in node.keys {
			g.write('\t\t')
			g.expr(expr)
			g.writeln(',')
		}
		g.writeln2('\t}),', '\t_MOV((${effective_typ_str}[${size}]){')
		for i, expr in node.vals {
			g.write('\t\t')
			if expr.is_auto_deref_var() {
				g.write('*')
			}
			if value_sym.kind == .sum_type {
				g.expr_with_cast(expr, node.val_types[i], unwrap_val_typ)
			} else if node.val_types[i].has_flag(.option) || node.val_types[i] == ast.none_type {
				g.expr_with_opt(expr, node.val_types[i], unwrap_val_typ)
			} else {
				g.expr(expr)
			}
			g.writeln(', ')
		}
		g.writeln2('\t})', ')')
	} else if node.has_update_expr {
		g.write('map_clone(&(')
		g.expr(node.update_expr)
		g.writeln('))')
	} else {
		g.writeln('new_map${noscan}(sizeof(${key_typ_str}), sizeof(${value_typ_str}), ${hash_fn}, ${key_eq_fn}, ${clone_fn}, ${free_fn})')
	}
	if g.is_shared {
		g.write('}, sizeof(${shared_styp}))')
	} else if is_amp {
		g.write('), sizeof(${styp}))')
	}
}

fn (mut g Gen) select_expr(node ast.SelectExpr) {
	is_expr := node.is_expr || g.inside_ternary > 0
	cur_line := if is_expr {
		g.empty_line = true
		g.go_before_last_stmt()
	} else {
		''
	}
	n_channels := if node.has_exception { node.branches.len - 1 } else { node.branches.len }
	mut channels := []ast.Expr{cap: n_channels}
	mut objs := []ast.Expr{cap: n_channels}
	mut tmp_objs := []string{cap: n_channels}
	mut elem_types := []string{cap: n_channels}
	mut is_push := []bool{cap: n_channels}
	mut has_else := false
	mut has_timeout := false
	mut timeout_expr := ast.empty_expr
	mut exception_branch := -1
	for j, branch in node.branches {
		if branch.is_else {
			has_else = true
			exception_branch = j
		} else if branch.is_timeout {
			has_timeout = true
			exception_branch = j
			timeout_expr = (branch.stmt as ast.ExprStmt).expr
		} else {
			match branch.stmt {
				ast.ExprStmt {
					// send expression
					expr := branch.stmt.expr as ast.InfixExpr
					channels << expr.left
					if expr.right in [ast.Ident, ast.IndexExpr, ast.SelectorExpr, ast.StructInit] {
						// addressable objects in the `C` output
						objs << expr.right
						tmp_objs << ''
						elem_types << ''
					} else {
						// must be evaluated to tmp var before real `select` is performed
						objs << ast.empty_expr
						tmp_obj := g.new_tmp_var()
						tmp_objs << tmp_obj
						el_stype := g.styp(ast.mktyp(expr.right_type))
						g.writeln('${el_stype} ${tmp_obj};')
					}
					is_push << true
				}
				ast.AssignStmt {
					rec_expr := branch.stmt.right[0] as ast.PrefixExpr
					channels << rec_expr.right
					is_push << false
					// create tmp unless the object with *exactly* the type we need exists already
					if branch.stmt.op == .decl_assign
						|| branch.stmt.right_types[0] != branch.stmt.left_types[0] {
						tmp_obj := g.new_tmp_var()
						tmp_objs << tmp_obj
						el_stype := g.styp(branch.stmt.right_types[0])
						elem_types << if branch.stmt.op == .decl_assign {
							el_stype + ' '
						} else {
							''
						}
						g.writeln('${el_stype} ${tmp_obj};')
					} else {
						tmp_objs << ''
						elem_types << ''
					}
					objs << branch.stmt.left[0]
				}
				else {}
			}
		}
	}
	chan_array := g.new_tmp_var()
	if n_channels == 0 {
		g.writeln('Array_sync__Channel_ptr ${chan_array} = __new_array_with_default(0, 0, sizeof(sync__Channel*), 0);')
	} else {
		g.write('Array_sync__Channel_ptr ${chan_array} = new_array_from_c_array(${n_channels}, ${n_channels}, sizeof(sync__Channel*), _MOV((sync__Channel*[${n_channels}]){')
		for i in 0 .. n_channels {
			if i > 0 {
				g.write(', ')
			}
			g.write('(sync__Channel*)(')
			g.expr(channels[i])
			g.write(')')
		}
		g.writeln('}));\n')
	}
	directions_array := g.new_tmp_var()
	if n_channels == 0 {
		g.writeln('Array_sync__Direction ${directions_array} = __new_array_with_default(0, 0, sizeof(sync__Direction), 0);')
	} else {
		g.write('Array_sync__Direction ${directions_array} = new_array_from_c_array(${n_channels}, ${n_channels}, sizeof(sync__Direction), _MOV((sync__Direction[${n_channels}]){')
		for i in 0 .. n_channels {
			if i > 0 {
				g.write(', ')
			}
			if is_push[i] {
				g.write('sync__Direction__push')
			} else {
				g.write('sync__Direction__pop')
			}
		}
		g.writeln('}));\n')
	}
	objs_array := g.new_tmp_var()
	if n_channels == 0 {
		g.writeln('Array_voidptr ${objs_array} = __new_array_with_default(0, 0, sizeof(voidptr), 0);')
	} else {
		g.write('Array_voidptr ${objs_array} = new_array_from_c_array(${n_channels}, ${n_channels}, sizeof(voidptr), _MOV((voidptr[${n_channels}]){')
		for i in 0 .. n_channels {
			if i > 0 {
				g.write(', &')
			} else {
				g.write('&')
			}
			if tmp_objs[i] == '' {
				g.expr(objs[i])
			} else {
				g.write(tmp_objs[i])
			}
		}
		g.writeln('}));\n')
	}
	select_result := g.new_tmp_var()
	g.write('int ${select_result} = sync__channel_select(&${chan_array}, ${directions_array}, &${objs_array}, ')
	if has_timeout {
		g.expr(timeout_expr)
	} else if has_else {
		g.write('0')
	} else {
		g.write('_const_time__infinite')
	}
	g.writeln(');')
	// free the temps that were created
	g.writeln2('array_free(&${objs_array});', 'array_free(&${directions_array});')
	g.writeln('array_free(&${chan_array});')
	mut i := 0
	for j in 0 .. node.branches.len {
		if j > 0 {
			g.write('} else ')
		}
		g.write('if (${select_result} == ')
		if j == exception_branch {
			g.writeln('-1) {')
		} else {
			g.writeln('${i}) {')
			if !is_push[i] && tmp_objs[i] != '' {
				g.write('\t${elem_types[i]}')
				g.expr(objs[i])
				g.writeln(' = ${tmp_objs[i]};')
			}
			i++
		}
		g.stmts(node.branches[j].stmts)
	}
	g.writeln('}')
	if is_expr {
		g.empty_line = false
		g.write2(cur_line, '(${select_result} != -2)')
	}
}

fn (mut g Gen) get_const_name(node ast.Ident) string {
	if g.pref.translated && !g.is_builtin_mod
		&& !util.module_is_builtin(node.name.all_before_last('.')) {
		mut x := util.no_dots(node.name)
		if x.starts_with('main__') {
			x = x['main__'.len..]
		}
		return x
	} else {
		return '_const_' + g.get_ternary_name(c_name(node.name))
	}
}

fn (mut g Gen) ident(node ast.Ident) {
	prevent_sum_type_unwrapping_once := g.prevent_sum_type_unwrapping_once
	g.prevent_sum_type_unwrapping_once = false
	if node.name == 'lld' {
		return
	}
	if node.name.starts_with('C.') {
		g.write(util.no_dots(node.name[2..]))
		return
	}
	mut name := if node.kind == .function { c_fn_name(node.name) } else { c_name(node.name) }
	if node.kind == .constant {
		if g.pref.translated && !g.is_builtin_mod
			&& !util.module_is_builtin(node.name.all_before_last('.')) {
			// Don't prepend "_const" to translated C consts,
			// but only in user code, continue prepending "_const" to builtin consts.
			mut x := util.no_dots(node.name)
			if x.starts_with('main__') {
				x = x['main__'.len..]
			}
			g.write(x)
			return
		} else {
			if g.inside_opt_or_res && node.or_expr.kind != .absent && node.obj.typ.has_flag(.option) {
				styp := g.base_type(node.obj.typ)
				g.write('(*(${styp}*)')

				defer {
					g.write('.data)')
				}
			}
			// TODO: globals hack
			g.write('_const_')
		}
	}
	mut is_auto_heap := node.is_auto_heap()
	mut is_option := false
	if node.info is ast.IdentVar {
		if node.obj is ast.Var {
			if !g.is_assign_lhs
				&& node.obj.ct_type_var !in [.smartcast, .generic_param, .no_comptime, .aggregate] {
				comptime_type := g.type_resolver.get_type(node)
				if comptime_type.has_flag(.option) {
					if (g.inside_opt_or_res || g.left_is_opt) && node.or_expr.kind == .absent {
						if !g.is_assign_lhs && is_auto_heap {
							g.write('(*${name})')
						} else {
							g.write(name)
						}
					} else {
						styp := g.base_type(comptime_type)
						if is_auto_heap {
							g.write('(*(${styp}*)${name}->data)')
						} else {
							g.write('(*(${styp}*)${name}.data)')
						}
					}
				} else {
					if is_auto_heap {
						g.write2('*', name)
					} else {
						g.write(name)
					}
				}
				if node.or_expr.kind != .absent && !(g.inside_opt_or_res && g.inside_assign
					&& !g.is_assign_lhs) {
					stmt_str := g.go_before_last_stmt().trim_space()
					g.empty_line = true
					var_name := if !g.is_assign_lhs && is_auto_heap { '(*${name})' } else { name }
					g.or_block(var_name, node.or_expr, comptime_type)
					g.writeln(stmt_str)
				}
				return
			}
		}
		// x ?int
		// `x = 10` => `x.data = 10` (g.right_is_opt == false)
		// `x = new_opt()` => `x = new_opt()` (g.right_is_opt == true)
		// `println(x)` => `println(*(int*)x.data)`
		if node.info.is_option && !(g.is_assign_lhs && g.right_is_opt) {
			has_smartcast := node.obj is ast.Var && node.obj.smartcasts.len > 0
				&& !(node.obj.ct_type_var == .no_comptime && node.obj.is_unwrapped)
			if has_smartcast {
				g.write('*(')
			}
			if (g.inside_opt_or_res || g.left_is_opt) && node.or_expr.kind == .absent {
				if !g.is_assign_lhs && is_auto_heap {
					g.write('(*${name})')
				} else {
					if node.obj is ast.Var {
						// mutable option var
						if (g.is_assign_lhs || g.inside_struct_init) && node.obj.is_auto_deref {
							g.write('*')
						}
						if node.obj.is_inherited {
							g.write(closure_ctx + '->')
						}
					}
					g.write(name)
				}
			} else {
				g.unwrap_option_type(node.info.typ, name, is_auto_heap)
			}
			if node.or_expr.kind != .absent && !(g.inside_opt_or_res && g.inside_assign
				&& !g.is_assign_lhs) {
				stmt_str := g.go_before_last_stmt().trim_space()
				g.empty_line = true
				var_name := if !g.is_assign_lhs && is_auto_heap {
					'(*${name})'
				} else {
					name
				}
				g.or_block(var_name, node.or_expr, node.info.typ)
				g.write(stmt_str)
			}
			if node.obj is ast.Var {
				if has_smartcast {
					obj_sym := g.table.sym(g.unwrap_generic(node.obj.typ))
					if node.obj.ct_type_var == .smartcast {
						ctyp := g.unwrap_generic(g.type_resolver.get_type(node))
						cur_variant_sym := g.table.sym(ctyp)
						variant_name := g.get_sumtype_variant_name(ctyp, cur_variant_sym)
						g.write('._${variant_name}')
						if node.obj.is_unwrapped {
							g.write('.data')
						}
					} else if obj_sym.kind == .sum_type {
						variant_typ := g.unwrap_generic(node.obj.smartcasts.last())
						cast_sym := g.table.sym(g.unwrap_generic(node.obj.smartcasts.last()))
						variant_name := g.get_sumtype_variant_name(variant_typ, cast_sym)
						g.write('._${variant_name}')
					}
					g.write(')')
				}
			}
			return
		}
		if !g.is_assign_lhs && node.info.share == .shared_t {
			g.write('${name}.val')
			return
		}
		is_option = node.info.is_option || (node.obj is ast.Var && node.obj.typ.has_flag(.option))
		if node.obj is ast.Var {
			is_auto_heap = node.obj.is_auto_heap
				&& (!g.is_assign_lhs || g.assign_op != .decl_assign)
			if is_auto_heap && !g.inside_assign_fn_var {
				g.write('(*(')
			}
			is_option = is_option || node.obj.orig_type.has_flag(.option)
			if node.obj.smartcasts.len > 0 {
				obj_sym := g.table.final_sym(g.unwrap_generic(node.obj.typ))
				if !prevent_sum_type_unwrapping_once {
					nested_unwrap := node.obj.smartcasts.len > 1
					unwrap_sumtype := is_option && nested_unwrap && obj_sym.kind == .sum_type
					if unwrap_sumtype {
						g.write('(*(')
					}
					for i, typ in node.obj.smartcasts {
						is_option_unwrap := i == 0 && is_option
							&& typ == node.obj.orig_type.clear_flag(.option)
						g.write('(')
						if i == 0 && node.obj.is_unwrapped && node.obj.ct_type_var == .smartcast {
							ctyp := g.unwrap_generic(g.type_resolver.get_type(node))
							g.write('*(${g.base_type(ctyp)}*)(')
						}
						if obj_sym.kind == .sum_type && !is_auto_heap {
							if is_option {
								if i == 0 {
									if !is_option_unwrap {
										g.write('*(')
									}
									styp := g.base_type(node.obj.typ)
									g.write('*(${styp}*)')
								}
							} else if !g.arg_no_auto_deref {
								g.write('*')
							}
						} else if (g.inside_interface_deref && g.table.is_interface_var(node.obj))
							|| node.obj.ct_type_var == .smartcast
							|| (obj_sym.kind == .interface
							&& g.table.type_kind(node.obj.typ) == .any) {
							g.write('*')
						} else if is_option {
							g.write('*(${g.base_type(node.obj.typ)}*)')
						}
					}
					for i, typ in node.obj.smartcasts {
						is_option_unwrap := is_option && typ == node.obj.typ.clear_flag(.option)
						cast_sym := g.table.sym(g.unwrap_generic(typ))
						if obj_sym.kind == .interface && cast_sym.kind == .interface {
							if cast_sym.cname != obj_sym.cname {
								ptr := '*'.repeat(node.obj.typ.nr_muls())
								g.write('I_${obj_sym.cname}_as_I_${cast_sym.cname}(${ptr}${node.name})')
							} else {
								ptr := if is_option {
									''
								} else {
									'*'.repeat(node.obj.typ.nr_muls())
								}
								g.write('${ptr}${node.name}')
							}
						} else {
							mut is_ptr := false
							if i == 0 {
								if node.obj.is_inherited {
									g.write(closure_ctx + '->')
								}
								if node.obj.typ.nr_muls() > 1 {
									g.write2('(', '*'.repeat(node.obj.typ.nr_muls() - 1))
									g.write2(name, ')')
								} else {
									g.write(name)
								}
								if node.obj.orig_type.is_ptr() {
									is_ptr = true
								}
							}
							dot := if is_ptr || is_auto_heap { '->' } else { '.' }
							if cast_sym.info is ast.Aggregate {
								sym := g.table.sym(cast_sym.info.types[g.aggregate_type_idx])
								g.write('${dot}_${sym.cname}')
							} else {
								if is_option && !node.obj.is_unwrapped {
									if i == 0 {
										g.write('.data')
									}
									if !is_option_unwrap {
										g.write(')')
									}
								}
								if node.obj.ct_type_var == .smartcast {
									mut ctyp := g.unwrap_generic(g.type_resolver.get_type(node))
									cur_variant_sym := g.table.sym(ctyp)
									if node.obj.is_unwrapped {
										ctyp = ctyp.set_flag(.option)
										g.write('${dot}_${g.get_sumtype_variant_name(ctyp,
											cur_variant_sym)}')
										g.write(').data')
									} else {
										g.write('${dot}_${g.get_sumtype_variant_name(ctyp,
											cur_variant_sym)}')
									}
								} else if !is_option_unwrap
									&& obj_sym.kind in [.sum_type, .interface] {
									g.write('${dot}_${cast_sym.cname}')
								}
								if i != 0 && unwrap_sumtype {
									g.write(')')
								}
							}
						}
						if i == 0 && node.obj.ct_type_var != .smartcast && node.obj.is_unwrapped {
							dot := if (!node.obj.ct_type_unwrapped && !node.obj.orig_type.is_ptr()
								&& !node.obj.orig_type.has_flag(.generic) && obj_sym.is_heap())
								|| node.obj.orig_type.has_flag(.option_mut_param_t) {
								'->'
							} else {
								'.'
							}
							g.write('${dot}data')
						}
						g.write(')')
					}
					if is_auto_heap && !g.inside_assign_fn_var {
						g.write('))')
					}
					return
				}
			}
			if node.obj.is_inherited {
				g.write(closure_ctx + '->')
			}
		}
	} else if node.info is ast.IdentFn {
		// TODO: PERF fn lookup for each fn call in translated mode
		if func := g.table.find_fn(node.name) {
			if g.pref.translated || g.file.is_translated || func.is_file_translated {
				// `p_mobjthinker` => `P_MobjThinker`
				if cattr := func.attrs.find_first('c') {
					name = cattr.arg
				}
			} else if node.concrete_types.len > 0 {
				name = g.generic_fn_name(node.concrete_types, name)
			}
		}
	}
	g.write(g.get_ternary_name(name))
	if is_auto_heap && !g.inside_assign_fn_var {
		g.write('))')
		if is_option && node.or_expr.kind != .absent {
			g.write('.data')
		}
	}
	if node.or_expr.kind != .absent && !(g.inside_opt_or_res && g.inside_assign && !g.is_assign_lhs) {
		stmt_str := g.go_before_last_stmt().trim_space()
		g.empty_line = true
		var_opt := if is_auto_heap { '(*${name})' } else { name }
		g.or_block(var_opt, node.or_expr, node.obj.typ)
		g.write(stmt_str)
	}
}

fn (mut g Gen) cast_expr(node ast.CastExpr) {
	tmp_inside_cast := g.inside_cast
	g.inside_cast = true
	defer {
		g.inside_cast = tmp_inside_cast
	}
	node_typ := g.unwrap_generic(node.typ)
	mut expr_type := node.expr_type
	sym := g.table.sym(node_typ)
	if g.comptime.is_comptime(node.expr) {
		expr_type = g.unwrap_generic(g.type_resolver.get_type(node.expr))
	}
	node_typ_is_option := node.typ.has_flag(.option)
	if sym.kind in [.sum_type, .interface] {
		if node_typ_is_option && node.expr is ast.None {
			g.gen_option_error(node.typ, node.expr)
		} else if node.expr is ast.Ident && g.comptime.is_comptime_variant_var(node.expr) {
			g.expr_with_cast(node.expr, g.type_resolver.get_ct_type_or_default('${g.comptime.comptime_for_variant_var}.typ',
				ast.void_type), node_typ)
		} else if node_typ_is_option {
			g.expr_with_opt(node.expr, expr_type, node.typ)
		} else {
			g.expr_with_cast(node.expr, expr_type, node_typ)
		}
	} else if !node_typ_is_option && !node.typ.is_ptr() && sym.info is ast.Struct
		&& !sym.info.is_typedef {
		// deprecated, replaced by Struct{...exr}
		styp := g.styp(node.typ)
		g.write('*((${styp} *)(&')
		g.expr(node.expr)
		g.write('))')
	} else if sym.kind == .alias && g.table.final_sym(node.typ).kind == .array_fixed {
		if node_typ_is_option {
			g.expr_with_opt(node.expr, expr_type, node.typ)
		} else {
			if node.expr is ast.ArrayInit && g.assign_op != .decl_assign && !g.inside_const {
				g.write('(${g.styp(node.expr.typ)})')
			}
			g.expr(node.expr)
		}
	} else if expr_type == ast.bool_type && node.typ.is_int() {
		styp := g.styp(node_typ)
		g.write('(${styp}[]){(')
		g.expr(node.expr)
		g.write(')?1:0}[0]')
	} else {
		styp := g.styp(node.typ)
		if (g.pref.translated || g.file.is_translated) && sym.kind == .function {
			// TODO: handle the type in fn casts, not just exprs
			/*
			info := sym.info as ast.FnType
			if cattr := info.func.attrs.find_first('c') {
				name = cattr.arg
			}
			*/
		}
		mut cast_label := ''
		// `ast.string_type` is done for MSVC's bug
		if sym.kind != .alias
			|| (sym.info is ast.Alias && !sym.info.parent_type.has_flag(.option)
			&& sym.info.parent_type !in [expr_type, ast.string_type]) {
			if sym.kind == .string && !node.typ.is_ptr() {
				cast_label = '*(string*)&'
			} else if !(g.is_cc_msvc && g.styp(node.typ) == g.styp(expr_type)) {
				cast_label = '(${styp})'
			}
		}
		if node_typ_is_option && node.expr is ast.None {
			g.gen_option_error(node.typ, node.expr)
		} else if node_typ_is_option {
			if sym.info is ast.Alias {
				if sym.info.parent_type.has_flag(.option) {
					cur_stmt := g.go_before_last_stmt()
					g.empty_line = true
					parent_type := sym.info.parent_type
					tmp_var := g.new_tmp_var()
					tmp_var2 := g.new_tmp_var()
					g.writeln2('${styp} ${tmp_var};', '${g.styp(parent_type)} ${tmp_var2};')
					g.write('_option_ok(&(${g.base_type(parent_type)}[]) { ')
					g.expr(node.expr)
					g.writeln(' }, (${option_name}*)(&${tmp_var2}), sizeof(${g.base_type(parent_type)}));')
					g.writeln('_option_ok(&(${g.styp(parent_type)}[]) { ${tmp_var2} }, (${option_name}*)&${tmp_var}, sizeof(${g.styp(parent_type)}));')
					g.write2(cur_stmt, tmp_var)
				} else if node.expr_type.has_flag(.option) {
					g.expr_opt_with_alias(node.expr, expr_type, node.typ)
				} else {
					g.expr_with_opt(node.expr, expr_type, node.typ)
				}
			} else {
				g.expr_with_opt(node.expr, expr_type, node.typ)
			}
		} else if sym.info is ast.Alias && sym.info.parent_type.has_flag(.option) {
			g.expr_with_opt(node.expr, expr_type, sym.info.parent_type)
		} else {
			g.write('(${cast_label}')
			expr_typ := ast.mktyp(node.expr_type)
			alias_to_sumtype := sym.info is ast.Alias
				&& g.table.sumtype_has_variant(sym.info.parent_type, expr_typ, false)
			if alias_to_sumtype {
				expr_styp := g.styp(expr_typ)
				g.write('{._${g.table.sym(expr_typ).cname}=memdup(ADDR(${expr_styp}, ')
				g.expr(node.expr)
				g.write('), sizeof(${expr_styp})),._typ=${int(expr_typ)}})')
			} else {
				g.write('(')
				if node.expr is ast.Ident {
					if !node.typ.is_ptr() && node.expr_type.is_ptr() && node.expr.obj is ast.Var
						&& node.expr.obj.smartcasts.len > 0 {
						g.write('*'.repeat(node.expr_type.nr_muls()))
					}
				}
				if sym.kind == .alias && g.table.final_sym(node.typ).kind == .string {
					ptr_cnt := node.typ.nr_muls() - expr_type.nr_muls()
					if ptr_cnt > 0 {
						g.write('&'.repeat(ptr_cnt))
					}
				}
				g.expr(node.expr)
				g.write('))')
			}
		}
	}
}

fn (mut g Gen) concat_expr(node ast.ConcatExpr) {
	mut typ := node.return_type.clear_option_and_result()
	if g.inside_return {
		typ = g.fn_decl.return_type.clear_option_and_result()
	} else if g.inside_or_block {
		typ = g.or_expr_return_type.clear_option_and_result()
	}
	styp := g.styp(typ)
	sym := g.table.sym(node.return_type)
	is_multi := sym.kind == .multi_return
	if !is_multi {
		g.expr(node.vals[0])
	} else {
		types := (g.table.sym(typ).info as ast.MultiReturn).types
		g.write('(${styp}){')
		for i, expr in node.vals {
			g.write('.arg${i}=')
			expr_typ := g.get_expr_type(expr)
			if expr_typ != ast.void_type && types[i].has_flag(.option) {
				g.expr_with_opt(expr, expr_typ, types[i])
			} else {
				old_left_is_opt := g.left_is_opt
				g.left_is_opt = true
				g.expr(expr)
				g.left_is_opt = old_left_is_opt
			}
			if i < node.vals.len - 1 {
				g.write(',')
			}
		}
		g.write('}')
	}
}

@[inline]
fn (g &Gen) expr_is_multi_return_call(expr ast.Expr) bool {
	if expr is ast.CallExpr {
		return g.table.sym(expr.return_type).kind == .multi_return
	}
	return false
}

fn (mut g Gen) gen_result_error(target_type ast.Type, expr ast.Expr) {
	styp := g.styp(g.unwrap_generic(target_type))
	g.write('(${styp}){ .is_error=true, .err=')
	g.expr(expr)
	g.write(', .data={E_STRUCT} }')
}

// NB: remove this when option has no errors anymore
fn (mut g Gen) gen_option_error(target_type ast.Type, expr ast.Expr) {
	styp := g.styp(g.unwrap_generic(target_type))
	g.write('(${styp}){ .state=2, .err=')
	if target_type.has_flag(.option) && expr is ast.Ident && expr.or_expr.kind == .propagate_option {
		g.expr(ast.None{}) // option type unwrapping error
	} else {
		g.expr(expr)
	}
	g.write(', .data={E_STRUCT} }')
}

fn (mut g Gen) hash_stmt_guarded_include(node ast.HashStmt) string {
	mut missing_message := 'Header file ${node.main}, needed for module `${node.mod}` was not found.'
	if node.msg != '' {
		missing_message += ' ${node.msg}.'
	} else {
		missing_message += ' Please install the corresponding development headers.'
	}
	mut guarded_include := get_guarded_include_text(node.main, missing_message)
	if node.main == '<errno.h>' {
		// fails with musl-gcc and msvc; but an unguarded include works:
		guarded_include = '#include ${node.main}'
	}
	return guarded_include
}

fn (mut g Gen) hash_stmt(node ast.HashStmt) {
	// we only record the hash stmt's node here, send it to corresponding `_nodes`, let `gen_hash_stmts_in_top()` gen the code.
	the_node := if g.comptime.inside_comptime_if && !isnil(g.curr_comptime_node)
		&& g.curr_comptime_node is ast.IfExpr {
		&ast.HashStmtNode(g.curr_comptime_node as ast.IfExpr)
	} else {
		&ast.HashStmtNode(&node)
	}

	match node.kind {
		'include', 'insert', 'define' {
			if node.main.contains('.m') {
				// Objective C code import, include it after V types, so that e.g. `string` is
				// available there
				if the_node !in g.definition_nodes {
					g.definition_nodes << the_node
				}
			} else {
				if the_node !in g.include_nodes {
					g.include_nodes << the_node
				}
			}
		}
		'preinclude' {
			if node.main.contains('.m') {
				// Objective C code import, include it after V types, so that e.g. `string` is
				// available there
				if the_node !in g.definition_nodes {
					g.definition_nodes << the_node
				}
			} else {
				if the_node !in g.preinclude_nodes {
					g.preinclude_nodes << the_node
				}
			}
		}
		'postinclude' {
			if the_node !in g.postinclude_nodes {
				g.postinclude_nodes << the_node
			}
		}
		else {}
	}
}

fn (mut g Gen) gen_hash_stmts(mut sb strings.Builder, node &ast.HashStmtNode, section string) {
	match node {
		ast.IfExpr {
			mut comptime_branch_context_str := g.gen_branch_context_string()
			mut is_true := ast.ComptTimeCondResult{}
			for i, branch in node.branches {
				idx_str := if branch.cond.pos() == token.Pos{} {
					comptime_branch_context_str + '|${g.file.path}|${branch.pos}|'
				} else {
					comptime_branch_context_str + '|${g.file.path}|${branch.cond.pos()}|'
				}
				if comptime_is_true := g.table.comptime_is_true[idx_str] {
					// `g.table.comptime_is_true` are the branch condition results set by `checker`
					is_true = comptime_is_true
				} else {
					g.error('checker error: condition result idx string not found => [${idx_str}]',
						node.branches[i].cond.pos())
					return
				}
				if !node.has_else || i < node.branches.len - 1 {
					if i == 0 {
						sb.write_string('\n#if ')
					} else {
						sb.write_string('\n#elif ')
					}
					// directly use `checker` evaluate results
					// for `cgen`, we can use `is_true.c_str` or `is_true.value` here
					sb.writeln('${is_true.c_str}')
					$if debug_comptime_branch_context ? {
						sb.writeln('/* ${node.branches[i].cond} | generic=[${comptime_branch_context_str}] */')
					}
				} else {
					sb.writeln('#else')
					$if debug_comptime_branch_context ? {
						sb.writeln('/* else | generic=[${comptime_branch_context_str}] */')
					}
				}
				if is_true.val || g.pref.output_cross_c {
					// check only `IfExpr` and `HashStmt`
					for stmt in branch.stmts {
						if stmt is ast.ExprStmt {
							if stmt.expr is ast.IfExpr && (stmt.expr as ast.IfExpr).is_comptime {
								g.gen_hash_stmts(mut sb, stmt.expr, section)
							}
						} else if stmt is ast.HashStmt {
							g.gen_hash_stmts(mut sb, stmt, section)
						}
					}
				}
			}
			sb.writeln('#endif')
		}
		ast.HashStmt {
			// #preinclude                      => `preincludes` section
			// #inlude,#define,#insert          => `includes` section
			// #postinclude                     => `postincludes` section
			// '*.m' in #include or #preinclude => `definitions` section
			need_gen_stmt := match section {
				'preincludes' {
					if node.kind == 'preinclude' && !node.main.contains('.m') { true } else { false }
				}
				'includes' {
					if node.kind in ['include', 'define', 'insert'] && !node.main.contains('.m') {
						true
					} else {
						false
					}
				}
				'definitions' {
					// Objective C code import, include it after V types, so that e.g. `string` is
					// available there
					if node.kind in ['include', 'preinclude'] && node.main.contains('.m') {
						true
					} else {
						false
					}
				}
				'postincludes' {
					if node.kind == 'postinclude' { true } else { false }
				}
				else {
					false
				}
			}
			if !need_gen_stmt {
				return
			}
			line_nr := node.pos.line_nr + 1
			match node.kind {
				'include', 'preinclude', 'postinclude' {
					guarded_include := g.hash_stmt_guarded_include(node)
					sb.writeln('')
					sb.writeln('// added by module `${node.mod}`, file: ${os.file_name(node.source_file)}:${line_nr}:')
					sb.writeln(guarded_include)
				}
				'insert' {
					sb.writeln('')
					sb.writeln('// inserted by module `${node.mod}`, file: ${os.file_name(node.source_file)}:${line_nr}:')
					sb.writeln(node.val)
				}
				'define' {
					sb.writeln('// defined by module `${node.mod}`')
					sb.writeln('#define ${node.main}')
				}
				else {}
			}
		}
		// TODO: support $match
	}
}

fn (mut g Gen) gen_hash_stmts_in_top() {
	for node in g.preinclude_nodes {
		g.gen_hash_stmts(mut g.preincludes, node, 'preincludes')
	}
	for node in g.include_nodes {
		g.gen_hash_stmts(mut g.includes, node, 'includes')
	}
	for node in g.definition_nodes {
		g.gen_hash_stmts(mut g.definitions, node, 'definitions')
	}
	for node in g.postinclude_nodes {
		g.gen_hash_stmts(mut g.postincludes, node, 'postincludes')
	}
	g.preinclude_nodes.clear()
	g.include_nodes.clear()
	g.definition_nodes.clear()
	g.postinclude_nodes.clear()
}

fn (mut g Gen) branch_stmt(node ast.BranchStmt) {
	if node.label != '' {
		x := g.labeled_loops[node.label] or {
			panic('${node.label} doesn\'t exist ${g.file.path}, ${node.pos}')
		}
		match x {
			ast.ForCStmt {
				if x.scope.contains(g.cur_lock.pos.pos) {
					g.unlock_locks()
				}
			}
			ast.ForInStmt {
				if x.scope.contains(g.cur_lock.pos.pos) {
					g.unlock_locks()
				}
			}
			ast.ForStmt {
				if x.scope.contains(g.cur_lock.pos.pos) {
					g.unlock_locks()
				}
			}
			else {}
		}

		if node.kind == .key_break {
			g.writeln('goto ${node.label}__break;')
		} else {
			g.writeln('goto ${node.label}__continue;')
		}
	} else {
		inner_loop := g.inner_loop
		match inner_loop {
			ast.ForCStmt {
				if inner_loop.scope.contains(g.cur_lock.pos.pos) {
					g.unlock_locks()
				}
			}
			ast.ForInStmt {
				if inner_loop.scope.contains(g.cur_lock.pos.pos) {
					g.unlock_locks()
				}
			}
			ast.ForStmt {
				if inner_loop.scope.contains(g.cur_lock.pos.pos) {
					g.unlock_locks()
				}
			}
			else {}
		}
		// continue or break
		if g.is_autofree && !g.is_builtin_mod {
			g.trace_autofree('// free before continue/break')
			g.autofree_scope_vars_stop(node.pos.pos - 1, node.pos.line_nr, true, g.branch_parent_pos)
		}
		g.writeln('${node.kind};')
	}
}

fn (mut g Gen) return_stmt(node ast.Return) {
	g.set_current_pos_as_last_stmt_pos()
	g.write_v_source_line_info_stmt(node)

	old_inside_return := g.inside_return
	g.inside_return = true
	defer {
		g.inside_return = old_inside_return
	}

	exprs_len := node.exprs.len
	expr0 := if exprs_len > 0 { node.exprs[0] } else { ast.empty_expr }
	type0 := if exprs_len > 0 { g.unwrap_generic(node.types[0]) } else { ast.void_type }

	if exprs_len > 0 {
		// skip `return $vweb.html()`
		if expr0 is ast.ComptimeCall && expr0.is_vweb {
			g.inside_return_tmpl = true
			g.expr(expr0)
			g.inside_return_tmpl = false
			g.writeln(';')
			return
		}
	}
	ret_type := g.unwrap_generic(g.fn_decl.return_type)

	// got to do a correct check for multireturn
	sym := g.table.sym(ret_type)
	mut fn_ret_type := ret_type
	if sym.kind == .alias {
		unaliased_type := g.table.unaliased_type(fn_ret_type)
		if unaliased_type.has_option_or_result() {
			fn_ret_type = g.unwrap_generic(unaliased_type)
		}
	}
	fn_return_is_multi := sym.kind == .multi_return
	fn_return_is_option := fn_ret_type.has_flag(.option)
	fn_return_is_result := fn_ret_type.has_flag(.result)
	fn_return_is_fixed_array := sym.is_array_fixed()
	fn_return_is_fixed_array_non_result := fn_return_is_fixed_array
		&& !fn_ret_type.has_option_or_result()
	mut has_semicolon := false
	if exprs_len == 0 {
		g.write_defer_stmts_when_needed()
		if fn_return_is_option || fn_return_is_result {
			styp := g.styp(fn_ret_type)
			if g.is_autofree {
				g.trace_autofree('// free before return (no values returned)')
				g.autofree_scope_vars(node.pos.pos, node.pos.line_nr, false)
			}
			g.writeln('return (${styp}){0};')
		} else {
			if g.is_autofree {
				g.trace_autofree('// free before return (no values returned)')
				g.autofree_scope_vars(node.pos.pos - 1, node.pos.line_nr, true)
			}
			g.writeln('return;')
		}
		return
	}
	tmpvar := g.new_tmp_var()
	g.defer_return_tmp_var = tmpvar
	ret_typ := g.ret_styp(fn_ret_type)

	// `return fn_call_opt()`
	if exprs_len == 1 && (fn_return_is_option || fn_return_is_result) && expr0 is ast.CallExpr
		&& expr0.return_type == ret_type && expr0.or_block.kind == .absent {
		if g.defer_stmts.len > 0 {
			g.write('${ret_typ} ${tmpvar} = ')
			g.expr(expr0)
			g.writeln(';')
			g.write_defer_stmts_when_needed()
			g.writeln('return ${tmpvar};')
		} else {
			g.write_defer_stmts_when_needed()
			g.write('return ')
			g.expr(expr0)
			g.writeln(';')
		}
		return
	}
	mut use_tmp_var := g.defer_stmts.len > 0 || g.defer_profile_code.len > 0
		|| g.cur_lock.lockeds.len > 0
		|| (fn_return_is_multi && exprs_len >= 1 && fn_return_is_option)
		|| fn_return_is_fixed_array_non_result
		|| (fn_return_is_multi && node.types.any(g.table.final_sym(it).kind == .array_fixed))
	// handle promoting none/error/function returning _option'
	if fn_return_is_option {
		option_none := expr0 is ast.None
		ftyp := g.styp(type0)
		mut is_regular_option := ftyp == '_option'
		if option_none || is_regular_option || type0 == ast.error_type_idx {
			if g.fn_decl != unsafe { nil } && g.fn_decl.is_test {
				test_error_var := g.new_tmp_var()
				g.write('${ret_typ} ${test_error_var} = ')
				g.gen_option_error(fn_ret_type, expr0)
				g.writeln(';')
				g.write_defer_stmts_when_needed()
				g.gen_failing_return_error_for_test_fn(node, test_error_var)
				return
			}
			if use_tmp_var {
				g.write('${ret_typ} ${tmpvar} = ')
			} else {
				g.write('return ')
			}
			g.gen_option_error(fn_ret_type, expr0)
			g.writeln(';')
			if use_tmp_var {
				// handle options when returning `none` for `?(int, ?int)`
				if fn_return_is_multi && exprs_len >= 1 {
					mr_info := sym.info as ast.MultiReturn
					for i in 0 .. mr_info.types.len {
						if mr_info.types[i].has_flag(.option) {
							g.write('(*(${g.base_type(fn_ret_type)}*)${tmpvar}.data).arg${i} = ')
							g.gen_option_error(mr_info.types[i], ast.None{})
							g.writeln(';')
						}
					}
				}
				g.write_defer_stmts_when_needed()
				g.writeln('return ${tmpvar};')
			}
			return
		}
	}
	// handle promoting error/function returning result
	if fn_return_is_result {
		ftyp := g.styp(type0)
		mut is_regular_result := ftyp == result_name
		if is_regular_result || type0 == ast.error_type_idx {
			if g.fn_decl != unsafe { nil } && g.fn_decl.is_test {
				test_error_var := g.new_tmp_var()
				g.write('${ret_typ} ${test_error_var} = ')
				g.gen_result_error(fn_ret_type, expr0)
				g.writeln(';')
				g.write_defer_stmts_when_needed()
				g.gen_failing_return_error_for_test_fn(node, test_error_var)
				return
			}
			if use_tmp_var {
				g.write('${ret_typ} ${tmpvar} = ')
			} else {
				g.write('return ')
			}
			g.gen_result_error(fn_ret_type, expr0)
			g.writeln(';')
			if use_tmp_var {
				g.write_defer_stmts_when_needed()
				g.writeln('return ${tmpvar};')
			}
			return
		}
	}
	// regular cases
	if fn_return_is_multi && exprs_len > 0 && !g.expr_is_multi_return_call(expr0) {
		if exprs_len == 1 && (expr0 is ast.IfExpr || expr0 is ast.MatchExpr) {
			// use a temporary for `return if cond { x,y } else { a,b }` or `return match expr { abc { x, y } else { z, w } }`
			g.write('${ret_typ} ${tmpvar} = ')
			g.expr(expr0)
			g.writeln(';')
			g.write_defer_stmts_when_needed()
			g.writeln('return ${tmpvar};')
			return
		}
		mr_info := sym.info as ast.MultiReturn
		mut styp := ''
		if fn_return_is_option {
			g.writeln('${ret_typ} ${tmpvar};')
			styp = g.base_type(ret_type)
			g.write('_option_ok(&(${styp}[]) { ')
		} else if fn_return_is_result {
			g.writeln('${ret_typ} ${tmpvar};')
			styp = g.base_type(ret_type)
			g.write('_result_ok(&(${styp}[]) { ')
		} else {
			if use_tmp_var {
				g.write('${ret_typ} ${tmpvar} = ')
			} else {
				g.write('return ')
			}
			styp = g.styp(ret_type)
		}
		// Use this to keep the tmp assignments in order
		mut multi_unpack := ''
		mut final_assignments := ''
		g.write('(${styp}){')
		mut arg_idx := 0
		for i, expr in node.exprs {
			// Check if we are dealing with a multi return and handle it separately
			if g.expr_is_multi_return_call(expr) {
				call_expr := expr as ast.CallExpr
				expr_sym := g.table.sym(call_expr.return_type)
				mut tmp := g.new_tmp_var()
				if !call_expr.return_type.has_option_or_result() {
					line := g.go_before_last_stmt()
					expr_styp := g.styp(call_expr.return_type)
					g.write('${expr_styp} ${tmp}=')
					g.expr(expr)
					g.writeln(';')
					multi_unpack += g.go_before_last_stmt()
					g.write(line)
				} else {
					line := g.go_before_last_stmt()
					g.tmp_count--
					g.expr(expr)
					multi_unpack += g.go_before_last_stmt()
					g.write(line)
					expr_styp := g.base_type(call_expr.return_type)
					tmp = '(*(${expr_styp}*)${tmp}.data)'
				}
				expr_types := expr_sym.mr_info().types
				for j, _ in expr_types {
					g.write('.arg${arg_idx}=${tmp}.arg${j}')
					if j < expr_types.len || i < exprs_len - 1 {
						g.write(',')
					}
					arg_idx++
				}
				continue
			}
			g.write('.arg${arg_idx}=')
			if expr !is ast.ArrayInit && g.table.final_sym(node.types[i]).kind == .array_fixed {
				line := g.go_before_last_stmt().trim_space()
				expr_styp := g.styp(node.types[i])
				g.write('memcpy(&${tmpvar}.arg${arg_idx}, ')
				if expr is ast.StructInit {
					g.write('(${expr_styp})')
				}
				g.expr(expr)
				g.writeln(', sizeof(${expr_styp}));')
				final_assignments += g.go_before_last_stmt() + '\t'
				g.write2(line, '{0}')
			} else {
				if expr.is_auto_deref_var() {
					g.write('*')
				}
				if mr_info.types[i].has_flag(.option) {
					g.expr_with_opt(expr, node.types[i], mr_info.types[i])
				} else if g.table.sym(mr_info.types[i]).kind in [.sum_type, .interface] {
					g.expr_with_cast(expr, node.types[i], mr_info.types[i])
				} else {
					g.expr(expr)
				}
			}
			if i < exprs_len - 1 {
				g.write(', ')
			}
			arg_idx++
		}
		g.write('}')
		if fn_return_is_option {
			g.writeln(' }, (${option_name}*)(&${tmpvar}), sizeof(${styp}));')
			g.write_defer_stmts_when_needed()
			g.write('return ${tmpvar}')
		} else if fn_return_is_result {
			g.writeln(' }, (${result_name}*)(&${tmpvar}), sizeof(${styp}));')
			g.write_defer_stmts_when_needed()
			g.write('return ${tmpvar}')
		}
		// Make sure to add our unpacks
		if multi_unpack != '' {
			g.insert_before_stmt(multi_unpack)
		}
		if final_assignments != '' {
			g.writeln(';')
			g.write(final_assignments)
		}
		if use_tmp_var && !fn_return_is_option && !fn_return_is_result {
			if !has_semicolon {
				g.writeln(';')
			}
			g.write_defer_stmts_when_needed()
			g.writeln('return ${tmpvar};')
			has_semicolon = true
		}
	} else if exprs_len >= 1 {
		if node.types.len == 0 {
			g.checker_bug('node.exprs.len == ${node.exprs.len} && node.types.len == 0',
				node.pos)
		}
		// normal return
		return_sym := g.table.final_sym(type0)
		// `return opt_ok(expr)` for functions that expect an option
		expr_type_is_opt := match expr0 {
			ast.CallExpr {
				expr0.return_type.has_flag(.option) && expr0.or_block.kind == .absent
			}
			else {
				type0.has_flag(.option)
			}
		}
		if fn_return_is_option && !expr_type_is_opt && return_sym.name != option_name {
			if fn_return_is_fixed_array && (expr0 in [ast.StructInit, ast.CallExpr, ast.CastExpr]
				|| (expr0 is ast.ArrayInit && expr0.has_callexpr))
				&& g.table.final_sym(type0).kind == .array_fixed {
				styp := g.styp(fn_ret_type.clear_option_and_result())
				if expr0 is ast.CallExpr {
					tmp_var := g.expr_with_fixed_array(expr0, type0, fn_ret_type)
					g.writeln('${ret_typ} ${tmpvar} = ${tmp_var};')
				} else {
					g.writeln('${ret_typ} ${tmpvar} = (${ret_typ}){ .state=0, .err=_const_none__, .data={E_STRUCT} };')
					if expr0 is ast.StructInit {
						g.write('memcpy(${tmpvar}.data, ')
						tmp_var := g.expr_with_opt(expr0, type0, fn_ret_type)
						g.writeln('.data, sizeof(${styp}));')
						if tmp_var != '' {
							g.writeln('${tmpvar}.state = ${tmp_var}.state;')
						}
					} else {
						g.write('memcpy(${tmpvar}.data, ')
						g.expr(expr0)
						g.writeln(', sizeof(${styp}));')
					}
				}
			} else {
				g.writeln('${ret_typ} ${tmpvar};')
				styp := g.base_type(fn_ret_type)
				g.write('_option_ok(&(${styp}[]) { ')
				if !fn_ret_type.is_ptr() && type0.is_ptr() {
					if !(expr0 is ast.Ident && !g.is_amp) {
						g.write('*')
					}
				}
				if return_sym.kind == .array_fixed && expr0 !is ast.ArrayInit {
					info := return_sym.info as ast.ArrayFixed
					g.fixed_array_var_init(g.expr_string(expr0), expr0.is_auto_deref_var(),
						info.elem_type, info.size)
				} else {
					g.expr_with_cast(expr0, type0, fn_ret_type.clear_option_and_result())
				}
				g.writeln(' }, (${option_name}*)(&${tmpvar}), sizeof(${styp}));')
			}
			g.write_defer_stmts_when_needed()
			if g.is_autofree {
				g.detect_used_var_on_return(expr0)
			}
			g.autofree_scope_vars(node.pos.pos - 1, node.pos.line_nr, true)
			g.writeln('return ${tmpvar};')
			return
		}
		expr_type_is_result := match expr0 {
			ast.CallExpr {
				expr0.return_type.has_flag(.result) && expr0.or_block.kind == .absent
			}
			else {
				type0.has_flag(.result)
			}
		}
		if fn_return_is_result && !expr_type_is_result && return_sym.name != result_name {
			g.writeln('${ret_typ} ${tmpvar} = {0};')
			if fn_return_is_fixed_array && expr0 !is ast.ArrayInit
				&& g.table.final_sym(type0).kind == .array_fixed {
				styp := g.styp(fn_ret_type.clear_option_and_result())
				g.write('memcpy(${tmpvar}.data, ')
				if expr0 in [ast.CallExpr, ast.StructInit] {
					g.expr_with_opt(expr0, type0, fn_ret_type)
					g.write('.data')
				} else {
					g.expr(expr0)
				}
				g.writeln(', sizeof(${styp}));')
			} else {
				styp := g.base_type(fn_ret_type)
				g.write('_result_ok(&(${styp}[]) { ')
				if !fn_ret_type.is_ptr() && type0.is_ptr() {
					if !((expr0 is ast.Ident && !g.is_amp) || sym.kind == .interface) {
						g.write('*')
					}
				}
				if fn_ret_type.has_flag(.option) {
					g.expr_with_opt(expr0, type0, fn_ret_type.clear_flag(.result))
				} else if return_sym.kind == .array_fixed && expr0 !is ast.ArrayInit {
					info := return_sym.info as ast.ArrayFixed
					g.fixed_array_var_init(g.expr_string(expr0), expr0.is_auto_deref_var(),
						info.elem_type, info.size)
				} else {
					g.expr_with_cast(expr0, type0, fn_ret_type.clear_flag(.result))
				}
				g.writeln(' }, (${result_name}*)(&${tmpvar}), sizeof(${styp}));')
			}
			g.write_defer_stmts_when_needed()
			if g.is_autofree {
				g.detect_used_var_on_return(expr0)
			}
			g.autofree_scope_vars(node.pos.pos - 1, node.pos.line_nr, true)
			g.writeln('return ${tmpvar};')
			return
		}
		// autofree before `return`
		// set free_parent_scopes to true, since all variables defined in parent
		// scopes need to be freed before the return
		if g.is_autofree {
			g.detect_used_var_on_return(expr0)
			if !use_tmp_var && !g.is_builtin_mod {
				use_tmp_var = expr0 is ast.CallExpr
			}
		}
		// Create a temporary variable for the return expression
		if use_tmp_var || !g.is_builtin_mod {
			// `return foo(a, b, c)`
			// `tmp := foo(a, b, c); free(a); free(b); free(c); return tmp;`
			// Save return value in a temp var so that all args (a,b,c) can be freed
			// Don't use a tmp var if a variable is simply returned: `return x`
			// Just in case of defer statements exists, that the return values cannot
			// be modified.
			if use_tmp_var {
				use_tmp_var = true
				g.write('${ret_typ} ${tmpvar} = ')
			} else {
				if !g.is_builtin_mod {
					g.autofree_scope_vars(node.pos.pos - 1, node.pos.line_nr, true)
				}
				g.write('return ')
			}
		} else {
			g.autofree_scope_vars(node.pos.pos - 1, node.pos.line_nr, true)
			g.write('return ')
		}
		if expr0.is_auto_deref_var() && !fn_return_is_fixed_array {
			if ret_type.is_ptr() {
				var_str := g.expr_string(expr0)
				g.write(var_str.trim('&'))
			} else if ret_type.has_flag(.option) {
				g.expr_with_opt(expr0, type0, ret_type)
			} else if g.table.sym(ret_type).kind in [.sum_type, .interface] {
				g.expr_with_cast(expr0, type0, ret_type)
			} else {
				g.write('*')
				g.expr(expr0)
			}
		} else {
			if ret_type.has_flag(.option) {
				expr0_is_alias_fn_ret := expr0 is ast.CallExpr && type0.has_flag(.option)
					&& g.table.type_kind(type0) in [.placeholder, .alias]
				// return foo() where foo() returns different option alias than current fn
				if expr0_is_alias_fn_ret {
					g.expr_opt_with_cast(expr0, type0, ret_type)
				} else {
					g.expr_with_opt(expr0, type0, ret_type)
				}
			} else {
				if fn_return_is_fixed_array && !type0.has_option_or_result() {
					if node.exprs[0] is ast.Ident {
						g.writeln('{0};')
						typ := if node.exprs[0].is_auto_deref_var() {
							type0.deref()
						} else {
							type0
						}
						typ_sym := g.table.final_sym(typ)
						if typ_sym.kind == .array_fixed
							&& (typ_sym.info as ast.ArrayFixed).is_fn_ret {
							g.write('memcpy(${tmpvar}.ret_arr, ${g.expr_string(expr0)}.ret_arr, sizeof(${g.styp(typ)}))')
						} else {
							g.write('memcpy(${tmpvar}.ret_arr, ${g.expr_string(expr0)}, sizeof(${g.styp(typ)}))')
						}
					} else if expr0 in [ast.ArrayInit, ast.StructInit] {
						if expr0 is ast.ArrayInit && expr0.is_fixed && expr0.has_init {
							if (expr0 as ast.ArrayInit).init_expr.is_literal() {
								g.write('{.ret_arr=')
								g.expr_with_cast(expr0, type0, ret_type)
								g.writeln('};')
							} else {
								g.writeln('{0};')
								g.write('memcpy(${tmpvar}.ret_arr, ')
								g.expr_with_cast(expr0, type0, ret_type)
								g.write(', sizeof(${g.styp(type0)}))')
							}
						} else {
							g.writeln('{0};')
							tmpvar2 := g.new_tmp_var()
							g.write('${g.styp(type0)} ${tmpvar2} = ')
							g.expr_with_cast(expr0, type0, ret_type)
							g.writeln(';')
							g.write('memcpy(${tmpvar}.ret_arr, ${tmpvar2}, sizeof(${g.styp(type0)}))')
						}
					} else {
						g.writeln('{0};')
						g.write('memcpy(${tmpvar}.ret_arr, ')
						g.expr_with_cast(expr0, type0, ret_type)
						g.write(', sizeof(${g.styp(type0)}))')
					}
				} else {
					g.expr_with_cast(expr0, type0, ret_type)
				}
			}
		}
		if use_tmp_var {
			g.writeln(';')
			has_semicolon = true
			g.write_defer_stmts_when_needed()
			if !g.is_builtin_mod {
				g.autofree_scope_vars(node.pos.pos - 1, node.pos.line_nr, true)
			}
			g.write('return ${tmpvar}')
			has_semicolon = false
		}
	} else {
		println('this should never happen')
		g.write('/*F*/return')
	}
	if !has_semicolon {
		g.writeln(';')
	}
}

// check_expr_is_const checks if the expr is eligible to be used as const initializer on C global scope
fn (mut g Gen) check_expr_is_const(expr ast.Expr) bool {
	match expr {
		ast.StringLiteral, ast.IntegerLiteral, ast.BoolLiteral, ast.FloatLiteral, ast.CharLiteral {
			return true
		}
		ast.ArrayInit {
			return expr.exprs.all(g.check_expr_is_const(it))
		}
		ast.ParExpr {
			return g.check_expr_is_const(expr.expr)
		}
		ast.InfixExpr {
			return g.check_expr_is_const(expr.left) && g.check_expr_is_const(expr.right)
		}
		ast.Ident {
			return expr.kind == .function || g.table.final_sym(expr.obj.typ).kind != .array_fixed
		}
		ast.StructInit, ast.EnumVal {
			return true
		}
		ast.CastExpr {
			return g.check_expr_is_const(expr.expr)
		}
		ast.PrefixExpr {
			return expr.right is ast.Ident || g.check_expr_is_const(expr.right)
		}
		ast.UnsafeExpr {
			return g.check_expr_is_const(expr.expr)
		}
		else {
			return false
		}
	}
}

fn (mut g Gen) assoc(node ast.Assoc) {
	g.writeln('// assoc')
	if node.typ == 0 {
		return
	}
	styp := g.styp(node.typ)
	g.writeln('(${styp}){')
	mut inited_fields := map[string]int{}
	for i, field in node.fields {
		inited_fields[field] = i
	}
	// Merge inited_fields in the rest of the fields.
	sym := g.table.sym(node.typ)
	info := sym.info as ast.Struct
	for field in info.fields {
		field_name := c_name(field.name)
		if field.name in inited_fields {
			g.write('\t.${field_name} = ')
			g.expr(node.exprs[inited_fields[field.name]])
			g.writeln(', ')
		} else {
			g.writeln('\t.${field_name} = ${node.var_name}.${field_name},')
		}
	}
	g.write('}')
	if g.is_amp {
		g.write(', sizeof(${styp}))')
	}
}

@[noreturn]
fn verror(s string) {
	util.verror('cgen error', s)
}

@[noreturn]
fn (g &Gen) error(s string, pos token.Pos) {
	util.show_compiler_message('cgen error:', pos: pos, file_path: g.file.path, message: s)
	exit(1)
}

fn (g &Gen) checker_bug(s string, pos token.Pos) {
	g.error('checker bug; ${s}', pos)
}

// write_debug_calls_typeof_functions inserts calls to all typeof functions for
// interfaces and sum-types in debug mode so that the compiler does not optimize them.
// These functions are needed to be able to get the name of a specific structure/type in the debugger.
fn (mut g Gen) write_debug_calls_typeof_functions() {
	if !g.pref.is_debug {
		return
	}

	g.writeln2('\t// we call these functions in debug mode so that the C compiler', '\t// does not optimize them and we can access them in the debugger.')
	for _, sym in g.table.type_symbols {
		if sym.kind == .sum_type {
			sum_info := sym.info as ast.SumType
			if sum_info.is_generic {
				continue
			}
			if g.pref.skip_unused && sym.idx !in g.table.used_features.used_syms {
				continue
			}
			g.writeln('\tv_typeof_sumtype_${sym.cname}(0);')
		}
		if sym.kind == .interface {
			if sym.info !is ast.Interface {
				continue
			}
			inter_info := sym.info as ast.Interface
			if inter_info.is_generic
				|| (g.pref.skip_unused && sym.idx !in g.table.used_features.used_syms) {
				continue
			}
			g.writeln('\tv_typeof_interface_${sym.cname}(0);')
		}
	}
}

fn (mut g Gen) write_init_function() {
	if g.pref.no_builtin || (g.pref.translated && g.pref.is_o) {
		return
	}
	util.timing_start(@METHOD)
	defer {
		util.timing_measure(@METHOD)
	}

	// Force generate _vinit_caller, _vcleanup_caller , these are needed under Windows,
	// because dl.open() / dl.close() will call them when loading/unloading shared dll.
	if g.pref.is_liveshared && g.pref.os != .windows {
		return
	}

	fn_vinit_start_pos := g.out.len

	// ___argv is declared as voidptr here, because that unifies the windows/unix logic
	g.writeln('void _vinit(int ___argc, voidptr ___argv) {')

	g.write_debug_calls_typeof_functions()

	if g.pref.trace_calls && g.pref.should_trace_fn_name('_vinit') {
		g.writeln('\tv__trace_calls__on_call(_S("_vinit"));')
	}

	if g.use_segfault_handler && !g.pref.is_shared {
		if _ := g.table.fns['v_segmentation_fault_handler'] {
			// 11 is SIGSEGV. It is hardcoded here, to avoid FreeBSD compilation errors for trivial examples.
			// shared object does not need this
			g.writeln('#if __STDC_HOSTED__ == 1\n\tsignal(11, v_segmentation_fault_handler);\n#endif')
		}
	}

	if g.pref.is_bare {
		if _ := g.table.fns['init_global_allocator'] {
			g.writeln('init_global_allocator();')
		}
	}

	if g.pref.prealloc {
		if _ := g.table.fns['prealloc_vinit'] {
			g.writeln('prealloc_vinit();')
		}
	}

	// Note: the as_cast table should be *before* the other constant initialize calls,
	// because it may be needed during const initialization of builtin and during
	// calling module init functions too, just in case they do fail...
	if g.as_cast_type_names.len > 0 {
		g.write('\tas_cast_type_indexes = ')
		g.writeln(g.as_cast_name_table())
	}
	if !g.pref.is_shared && (!g.pref.skip_unused || g.table.used_features.used_fns['builtin_init']) {
		// shared object does not need this
		g.writeln('\tbuiltin_init();')
	}

	// reflection bootstrapping
	if g.has_reflection {
		if var := g.global_const_defs['g_reflection'] {
			g.writeln(var.init)
			g.gen_reflection_data()
		}
	}
	mut cleaning_up_array := []string{cap: g.table.modules.len}

	for mod_name in g.table.modules {
		if g.has_reflection && mod_name == 'v.reflection' {
			// ignore v.reflection and v.debug already initialized above
			continue
		}
		mut const_section_header_shown := false
		// write globals and consts init later
		for var_name in g.sorted_global_const_names {
			if var := g.global_const_defs[var_name] {
				if var.mod == mod_name && var.init.len > 0 {
					if !const_section_header_shown {
						g.writeln('\t// Initializations of consts for module ${mod_name}')
						const_section_header_shown = true
					}
					g.writeln(var.init)
				}
			}
		}
		init_fn_name := '${mod_name}.init'
		if initfn := g.table.find_fn(init_fn_name) {
			if initfn.return_type == ast.void_type && initfn.params.len == 0 {
				mut should_be_skipped := false
				if initfn.source_fn != unsafe { nil } {
					fndecl := unsafe { &ast.FnDecl(initfn.source_fn) }
					if fndecl.should_be_skipped {
						should_be_skipped = fndecl.should_be_skipped
					}
				}
				if should_be_skipped {
					g.writeln('\t// Skipping fn init() for module ${mod_name}')
				} else {
					g.writeln('\t// Calling fn init() for module ${mod_name}')
					mod_c_name := util.no_dots(mod_name)
					init_fn_c_name := '${mod_c_name}__init'
					g.writeln('\t${init_fn_c_name}();')
				}
			}
		}
		cleanup_fn_name := '${mod_name}.cleanup'
		if cleanupfn := g.table.find_fn(cleanup_fn_name) {
			if cleanupfn.return_type == ast.void_type && cleanupfn.params.len == 0 {
				mod_c_name := util.no_dots(mod_name)
				cleanup_fn_c_name := '${mod_c_name}__cleanup'
				cleaning_up_array << '\t${cleanup_fn_c_name}();'
				cleaning_up_array << '\t// Cleaning up for module ${mod_name}'
			}
		}
	}

	if g.nr_closures > 0 {
		g.writeln('\tbuiltin__closure__closure_init();')
	}

	g.writeln('}')
	if g.pref.printfn_list.len > 0 && '_vinit' in g.pref.printfn_list {
		println(g.out.after(fn_vinit_start_pos))
	}

	fn_vcleanup_start_pos := g.out.len
	g.writeln('void _vcleanup(void) {')
	if g.pref.trace_calls && g.pref.should_trace_fn_name('_vcleanup') {
		g.writeln('\tv__trace_calls__on_call(_S("_vcleanup"));')
	}
	if g.is_autofree {
		// g.writeln('puts("cleaning up...");')
		reversed_table_modules := g.table.modules.reverse()
		for mod_name in reversed_table_modules {
			g.writeln2('\t// Cleanups for module ${mod_name} :', g.cleanups[mod_name].str())
		}
		if g.as_cast_type_names.len > 0 {
			g.writeln('\tarray_free(&as_cast_type_indexes);')
		}
	}
	for x in cleaning_up_array.reverse() {
		g.writeln(x)
	}
	if g.pref.use_coroutines {
		g.writeln('\tdelete_photon_work_pool();')
	}
	if g.pref.is_coverage {
		g.write_coverage_stats()
		g.writeln('\tvprint_coverage_stats();')
	}
	g.writeln('}')
	if g.pref.printfn_list.len > 0 && '_vcleanup' in g.pref.printfn_list {
		println(g.out.after(fn_vcleanup_start_pos))
	}

	if g.pref.is_shared {
		// shared libraries need a way to call _vinit/2. For that purpose,
		// provide a constructor/destructor pair, ensuring that all constants
		// are initialized just once, and that they will be freed too.
		// Note: os.args in this case will be [].
		if g.pref.os != .windows {
			g.writeln('__attribute__ ((constructor))')
		}
		g.export_funcs << '_vinit_caller'
		g.writeln('void _vinit_caller() {')
		g.writeln('\tstatic bool once = false; if (once) {return;} once = true;')
		if g.nr_closures > 0 {
			g.writeln('\tbuiltin__closure__closure_init(); // vinit_caller()')
		}
		g.writeln('\t_vinit(0,0);')
		g.writeln('}')

		if g.pref.os != .windows {
			g.writeln('__attribute__ ((destructor))')
		}
		g.export_funcs << '_vcleanup_caller'
		g.writeln('void _vcleanup_caller() {')
		g.writeln('\tstatic bool once = false; if (once) {return;} once = true;')
		g.writeln('\t_vcleanup();')
		g.writeln('}')
	}
}

fn (mut g Gen) write_builtin_types() {
	if g.pref.no_builtin {
		return
	}
	mut builtin_types := []&ast.TypeSymbol{} // builtin types
	// builtin types need to be on top
	// everything except builtin will get sorted
	for builtin_name in ast.builtins {
		sym := g.table.sym_by_idx(g.table.type_idxs[builtin_name])
		if g.pref.skip_unused && sym.idx !in g.table.used_features.used_syms {
			continue
		}
		if sym.info is ast.Interface {
			g.write_interface_typedef(sym)
			if !sym.info.is_generic {
				g.write_interface_typesymbol_declaration(sym)
			}
		} else {
			builtin_types << sym
		}
	}
	g.write_types(builtin_types)
}

// C struct definitions, ordered
// Sort the types, make sure types that are referenced by other types
// are added before them.
fn (mut g Gen) write_sorted_types() {
	g.type_definitions.writeln('// #start sorted_symbols')
	defer {
		g.type_definitions.writeln('// #end sorted_symbols')
	}
	unsafe {
		mut symbols := []&ast.TypeSymbol{cap: g.table.type_symbols.len} // structs that need to be sorted
		non_builtin_syms := g.table.type_symbols.filter(!it.is_builtin)
		for sym in non_builtin_syms {
			symbols << sym
		}
		sorted_symbols := g.sort_structs(symbols)
		g.write_types(sorted_symbols)
	}
}

fn (mut g Gen) write_types(symbols []&ast.TypeSymbol) {
	mut struct_names := map[string]bool{}
	for sym in symbols {
		if sym.name.starts_with('C.') {
			continue
		}
		if sym.kind == .none && (!g.pref.skip_unused || g.table.used_features.used_none > 0) {
			g.type_definitions.writeln('struct none {')
			g.type_definitions.writeln('\tEMPTY_STRUCT_DECLARATION;')
			g.type_definitions.writeln('};')
			g.typedefs.writeln('typedef struct none none;')
		}
		mut name := sym.scoped_cname()
		if g.pref.skip_unused && g.table.used_features.used_maps == 0 {
			if name in ['map', 'mapnode', 'SortedMap', 'MapMode', 'DenseArray'] {
				continue
			}
		}
		match sym.info {
			ast.Struct {
				if !struct_names[name]
					&& (!g.pref.skip_unused || sym.idx in g.table.used_features.used_syms) {
					// generate field option types for fixed array of option struct before struct declaration
					opt_fields := sym.info.fields.filter(g.table.final_sym(it.typ).kind == .array_fixed)
					for opt_field in opt_fields {
						field_sym := g.table.final_sym(opt_field.typ)
						arr := field_sym.info as ast.ArrayFixed
						if !arr.elem_type.has_flag(.option) || arr.elem_type.has_flag(.generic) {
							continue
						}
						styp := field_sym.cname
						mut fixed_elem_name := g.styp(arr.elem_type.set_nr_muls(0))
						if arr.elem_type.is_ptr() {
							fixed_elem_name += '*'.repeat(arr.elem_type.nr_muls())
						}
						len := arr.size
						lock g.done_options {
							if styp !in g.done_options {
								g.type_definitions.writeln('typedef ${fixed_elem_name} ${styp} [${len}];')
								g.done_options << styp
							}
						}
					}
					g.struct_decl(sym.info, name, false, false)
					struct_names[name] = true
				}
			}
			ast.Thread {
				if !g.pref.is_bare && !g.pref.no_builtin
					&& (!g.pref.skip_unused || sym.idx in g.table.used_features.used_syms) {
					if g.pref.os == .windows {
						if name == '__v_thread' {
							g.thread_definitions.writeln('typedef HANDLE ${name};')
						} else {
							// Windows can only return `u32` (no void*) from a thread, so the
							// V gohandle must maintain a pointer to the return value
							g.thread_definitions.writeln('typedef struct {')
							g.thread_definitions.writeln('\tvoid* ret_ptr;')
							g.thread_definitions.writeln('\tHANDLE handle;')
							g.thread_definitions.writeln('} ${name};')
						}
					} else {
						g.thread_definitions.writeln('typedef pthread_t ${name};')
					}
				}
			}
			ast.SumType {
				if sym.info.is_generic || struct_names[name]
					|| (g.pref.skip_unused && sym.idx !in g.table.used_features.used_syms) {
					continue
				}
				struct_names[name] = true
				g.typedefs.writeln('typedef struct ${name} ${name};')
				mut idxs := []int{}
				if !g.pref.is_prod {
					// Do not print union sum type coment in prod mode
					g.type_definitions.writeln('')
					g.type_definitions.writeln('// Union sum type ${name} = ')
					for variant in sym.info.variants {
						if variant in idxs {
							continue
						}
						g.type_definitions.writeln('//          | ${variant:4d} = ${g.styp(variant.idx_type())}')
						idxs << variant
					}
					idxs.clear()
				}
				g.type_definitions.writeln('struct ${name} {')
				g.type_definitions.writeln('\tunion {')
				for variant in sym.info.variants {
					if variant in idxs {
						continue
					}
					idxs << variant
					variant_sym := g.table.sym(variant)
					mut var := if variant.has_flag(.option) { variant } else { variant.ref() }
					variant_name := g.get_sumtype_variant_name(variant, variant_sym)
					if variant_sym.info is ast.FnType {
						if variant_sym.info.is_anon {
							var = variant
						}
					}
					var_type := if variant.has_flag(.option) {
						'${g.styp(var)}*'
					} else {
						g.styp(var)
					}
					g.type_definitions.writeln('\t\t${var_type} _${variant_name};')
				}
				g.type_definitions.writeln('\t};')
				g.type_definitions.writeln('\tint _typ;')
				if sym.info.fields.len > 0 {
					g.writeln('\t// pointers to common sumtype fields')
					for field in sym.info.fields {
						g.type_definitions.writeln('\t${g.styp(field.typ)}* ${c_name(field.name)};')
					}
				}
				g.type_definitions.writeln('};')
			}
			ast.ArrayFixed {
				elem_sym := g.table.sym(sym.info.elem_type)
				if !elem_sym.is_builtin() && !sym.info.elem_type.has_flag(.generic)
					&& (!g.pref.skip_unused || (!sym.info.is_fn_ret
					&& sym.idx in g.table.used_features.used_syms)) {
					// .array_fixed {
					styp := sym.cname
					// array_fixed_char_300 => char x[300]
					// [16]&&&EventListener{} => Array_fixed_main__EventListener_16_ptr3
					// => typedef main__EventListener*** Array_fixed_main__EventListener_16_ptr3 [16]
					mut fixed_elem_name := g.styp(sym.info.elem_type.set_nr_muls(0))
					if sym.info.elem_type.is_ptr() {
						fixed_elem_name += '*'.repeat(sym.info.elem_type.nr_muls())
					}
					len := sym.info.size
					if len > 0 {
						if elem_sym.info is ast.FnType {
							pos := g.out.len
							g.write_fn_ptr_decl(&elem_sym.info, '')
							fixed_elem_name = g.out.cut_to(pos)
							mut def_str := 'typedef ${fixed_elem_name};'
							def_str = def_str.replace_once('(*)', '(*${styp}[${len}])')
							g.type_definitions.writeln(def_str)
						} else if elem_sym.info !is ast.ArrayFixed
							|| (elem_sym.info as ast.ArrayFixed).size > 0 {
							// fixed array of option struct must be defined backwards
							if sym.info.elem_type.has_flag(.option) && elem_sym.info is ast.Struct {
								styp_elem, base := g.option_type_name(sym.info.elem_type)
								lock g.done_options {
									if base !in g.done_options {
										g.done_options << base
										g.typedefs.writeln('typedef struct ${styp_elem} ${styp_elem};')
										g.type_definitions.writeln('${g.option_type_text(styp_elem,
											base)};')
									}
								}
								g.type_definitions.writeln('typedef ${fixed_elem_name} ${styp} [${len}];')
							} else if !(elem_sym.info is ast.ArrayFixed && elem_sym.info.is_fn_ret) {
								g.type_definitions.writeln('typedef ${fixed_elem_name} ${styp} [${len}];')
							}
						}
					}
				}
			}
			else {}
		}
	}
}

// sort functions by dependent arguments and return value
// As functions may depend on one another, make sure they are
// defined in the correct order: add non dependent ones first.
fn (mut g Gen) write_sorted_fn_typesymbol_declaration() {
	util.timing_start(@METHOD)
	defer {
		util.timing_measure(@METHOD)
	}
	mut syms := []&ast.TypeSymbol{} // functions to be defined
	for sym in g.table.type_symbols {
		if sym.kind == .function && !sym.is_builtin {
			syms << sym
		}
	}
	mut pending := []&ast.TypeSymbol{} // functions with a dependency
	for {
		// Add non dependent functions or functions which
		// dependency has been added.
		next: for sym in syms {
			info := sym.info as ast.FnType
			func := info.func
			return_sym := g.table.sym(func.return_type)
			if return_sym in syms {
				pending << sym
				continue
			}
			for param in func.params {
				param_sym := g.table.sym(param.typ)
				if param_sym in syms {
					pending << sym
					continue next
				}
			}
			g.write_fn_typesymbol_declaration(sym)
		}
		if pending.len == 0 {
			// All functions were added.
			break
		}
		if syms.len == pending.len {
			// Could not add any function: there is a circular
			// dependency.
			mut deps := []string{}
			for sym in pending {
				deps << sym.name
			}
			verror(
				'cgen.write_sorted_fn_typesymbol_declaration(): the following functions form a dependency cycle:\n' +
				deps.join(','))
		}
		unsafe {
			// Swap the to-be-processed and the dependent functions.
			syms, pending = pending, syms[..0]
		}
	}
}

// sort structs by dependent fields
fn (mut g Gen) sort_structs(typesa []&ast.TypeSymbol) []&ast.TypeSymbol {
	util.timing_start(@METHOD)
	defer {
		util.timing_measure(@METHOD)
	}
	mut dep_graph := depgraph.new_dep_graph()
	// types name list
	mut type_names := []string{}
	for sym in typesa {
		type_names << sym.scoped_name()
	}
	// loop over types
	for sym in typesa {
		if sym.kind == .interface {
			dep_graph.add(sym.name, [])
			continue
		}
		// create list of deps
		mut field_deps := []string{}
		match sym.info {
			ast.ArrayFixed {
				mut skip := false
				// allow: `struct Node{ children [4]&Node }`
				// skip adding the struct as a dependency to the fixed array: [4]&Node -> Node
				// the struct must depend on the fixed array for definition order: Node -> [4]&Node
				// NOTE: Is there is a simpler way to do this?
				elem_sym := g.table.final_sym(sym.info.elem_type)
				if elem_sym.info is ast.Struct && sym.info.elem_type.is_ptr() {
					for field in elem_sym.info.fields {
						if sym.idx == field.typ.idx() {
							skip = true
							break
						}
					}
				}
				if !skip {
					dep := g.table.final_sym(sym.info.elem_type).name
					if dep in type_names {
						field_deps << dep
					}
				}
			}
			ast.Struct {
				for embed in sym.info.embeds {
					dep := g.table.sym(embed).name
					// skip if not in types list or already in deps
					if dep !in type_names || dep in field_deps {
						continue
					}
					field_deps << dep
				}
				for field in sym.info.fields {
					if field.typ.is_ptr() {
						continue
					}
					fsym := g.table.sym(field.typ)
					dep := fsym.name
					// skip if not in types list or already in deps
					if dep !in type_names || dep in field_deps {
						continue
					}
					field_deps << dep
					if fsym.info is ast.Alias {
						xdep := g.table.sym(fsym.info.parent_type).name
						if xdep !in type_names || xdep in field_deps {
							continue
						}
						field_deps << xdep
					}
				}
			}
			ast.SumType {
				for variant in sym.info.variants {
					vsym := g.table.sym(variant)
					if vsym.info !is ast.Struct {
						continue
					}
					fields := g.table.struct_fields(vsym)
					for field in fields {
						if field.typ.is_ptr() {
							continue
						}
						fsym := g.table.sym(field.typ)
						if fsym.info is ast.Alias {
							xsym := g.table.sym(fsym.info.parent_type)
							if xsym.info !is ast.ArrayFixed {
								continue
							}
							xdep := xsym.name
							// skip if not in types list or already in deps
							if xdep !in type_names || xdep in field_deps {
								continue
							}
							field_deps << xdep
							continue
						}
						if fsym.info !is ast.ArrayFixed {
							continue
						}
						dep := fsym.name
						// skip if not in types list or already in deps
						if dep !in type_names || dep in field_deps {
							continue
						}
						field_deps << dep
					}
				}
			}
			else {}
		}
		// add type and dependent types to graph
		dep_graph.add(sym.scoped_name(), field_deps)
	}
	// sort graph
	dep_graph_sorted := dep_graph.resolve()
	if !dep_graph_sorted.acyclic {
		// this should no longer be called since it's in the parser
		// TODO: should it be removed?
		verror('cgen.sort_structs(): the following structs form a dependency cycle:\n' +
			dep_graph_sorted.display_cycles() +
			'\nyou can solve this by making one or both of the dependent struct fields references, eg: field &MyStruct' +
			'\nif you feel this is an error, please create a new issue here: https://github.com/vlang/v/issues and tag @joe-conigliaro')
	}
	// sort types
	unsafe {
		mut sorted_symbols := []&ast.TypeSymbol{cap: dep_graph_sorted.nodes.len}
		for node in dep_graph_sorted.nodes {
			sorted_symbols << g.table.sym_by_idx(g.table.type_idxs[node.name])
		}
		return sorted_symbols
	}
}

fn (mut g Gen) gen_or_block_stmts(cvar_name string, cast_typ string, stmts []ast.Stmt, return_type ast.Type,
	is_option bool) {
	g.indent++
	for i, stmt in stmts {
		if i == stmts.len - 1 {
			expr_stmt := stmt as ast.ExprStmt
			g.set_current_pos_as_last_stmt_pos()
			if g.inside_return && (expr_stmt.typ.idx() == ast.error_type_idx
				|| expr_stmt.typ in [ast.none_type, ast.error_type]) {
				// `return foo() or { error('failed') }`
				if g.cur_fn != unsafe { nil } {
					if g.cur_fn.return_type.has_flag(.result) {
						g.write('return ')
						g.gen_result_error(g.cur_fn.return_type, expr_stmt.expr)
						g.writeln(';')
					} else if g.cur_fn.return_type.has_flag(.option) {
						g.write('return ')
						g.gen_option_error(g.cur_fn.return_type, expr_stmt.expr)
						g.writeln(';')
					}
				}
			} else {
				if expr_stmt.typ == ast.none_type_idx {
					g.write('${cvar_name} = ')
					g.gen_option_error(return_type, expr_stmt.expr)
					g.writeln(';')
				} else if return_type == ast.rvoid_type {
					// fn returns !, do not fill var.data
					old_inside_opt_data := g.inside_opt_data
					g.inside_opt_data = true
					g.expr(expr_stmt.expr)
					g.inside_opt_data = old_inside_opt_data
					g.writeln(';')
					g.stmt_path_pos.delete_last()
				} else {
					mut is_array_fixed := false
					mut return_wrapped := false
					mut return_is_option := is_option && return_type.has_option_or_result()
					tmp_op := if cvar_name in g.tmp_var_ptr { '->' } else { '.' }
					if is_option {
						is_array_fixed = g.table.final_sym(return_type).kind == .array_fixed
						if !is_array_fixed {
							if g.inside_return && !g.inside_struct_init
								&& expr_stmt.expr is ast.CallExpr&& (expr_stmt.expr as ast.CallExpr).return_type.has_option_or_result()
								&& g.cur_fn.return_type.has_option_or_result() && return_is_option
								&& expr_stmt.expr.or_block.kind == .absent {
								g.write('${cvar_name} = ')
								return_wrapped = true
							} else if expr_stmt.expr is ast.CallExpr {
								if expr_stmt.expr.is_return_used {
									g.write('*(${cast_typ}*) ${cvar_name}${tmp_op}data = ')
								}
							} else if g.inside_opt_or_res && return_is_option && g.inside_assign {
								g.write('_option_ok(&(${cast_typ}[]) { ')
								g.expr_with_cast(expr_stmt.expr, expr_stmt.typ, return_type.clear_option_and_result())
								g.writeln(' }, (${option_name}*)&${cvar_name}, sizeof(${cast_typ}));')
								g.indent--
								return
							} else if return_type.clear_option_and_result() != ast.void_type {
								g.write('*(${cast_typ}*) ${cvar_name}${tmp_op}data = ')
							}
						}
					} else {
						g.write('${cvar_name} = ')
					}
					if is_array_fixed {
						g.write('memcpy(${cvar_name}${tmp_op}data, (${cast_typ})')
					}
					// return expr or { fn_returns_option() }
					if is_option && g.inside_return && expr_stmt.expr is ast.CallExpr
						&& return_is_option {
						g.expr_with_cast(expr_stmt.expr, expr_stmt.typ, return_type)
					} else {
						old_inside_opt_data := g.inside_opt_data
						g.inside_opt_data = true
						g.expr_with_cast(expr_stmt.expr, expr_stmt.typ, return_type.clear_option_and_result())
						g.inside_opt_data = old_inside_opt_data
					}
					if is_array_fixed {
						g.write(', sizeof(${cast_typ}))')
					}
					g.writeln(';')
					g.stmt_path_pos.delete_last()
					if return_wrapped {
						g.writeln('return ${cvar_name};')
					}
				}
			}
		} else {
			g.stmt(stmt)
		}
	}
	g.indent--
}

// If user is accessing the return value eg. in assignment, pass the variable name.
// If the user is not using the option return value. We need to pass a temp var
// to access its fields (`.ok`, `.error` etc)
// `os.cp(...)` => `Option bool tmp = os__cp(...); if (tmp.state != 0) { ... }`
// Returns the type of the last stmt
fn (mut g Gen) or_block(var_name string, or_block ast.OrExpr, return_type ast.Type) {
	cvar_name := c_name(var_name)
	tmp_op := if var_name in g.tmp_var_ptr || return_type.has_flag(.option_mut_param_t) {
		'->'
	} else {
		'.'
	}
	if or_block.kind == .block && or_block.stmts.len == 0 {
		// generate nothing, block is empty
		g.write(';\n${util.tabs(g.indent)}(void)${cvar_name};')
		return
	}
	mut mr_styp := g.base_type(return_type)
	is_none_ok := return_type == ast.ovoid_type
	g.writeln(';')
	if is_none_ok {
		g.writeln('if (${cvar_name}${tmp_op}state != 0) {')
	} else {
		if return_type != 0 && g.table.sym(return_type).kind == .function {
			mr_styp = 'voidptr'
		}
		if return_type.has_flag(.result) {
			g.writeln('if (${cvar_name}${tmp_op}is_error) {')
		} else {
			g.writeln('if (${cvar_name}${tmp_op}state != 0) {')
		}
	}
	if or_block.kind == .block {
		g.or_expr_return_type = return_type.clear_option_and_result()
		if or_block.err_used
			|| (g.fn_decl != unsafe { nil } && (g.fn_decl.is_main || g.fn_decl.is_test)) {
			g.writeln('\tIError err = ${cvar_name}${tmp_op}err;')
		}

		g.inside_or_block = true
		defer {
			g.inside_or_block = false
		}
		stmts := or_block.stmts
		if stmts.len > 0 && stmts.last() is ast.ExprStmt && stmts.last().typ != ast.void_type {
			g.gen_or_block_stmts(cvar_name, mr_styp, stmts, return_type, true)
		} else {
			g.stmts(stmts)
			if stmts.len > 0 && stmts.last() is ast.ExprStmt {
				g.writeln(';')
			}
		}
		g.or_expr_return_type = ast.void_type
	} else if or_block.kind == .propagate_result
		|| (or_block.kind == .propagate_option && return_type.has_flag(.result)) {
		if g.file.mod.name == 'main' && (g.fn_decl == unsafe { nil } || g.fn_decl.is_main) {
			// In main(), an `opt()!` call is sugar for `opt() or { panic(err) }`
			err_msg := 'IError_name_table[${cvar_name}${tmp_op}err._typ]._method_msg(${cvar_name}${tmp_op}err._object)'
			if g.pref.is_debug {
				paline, pafile, pamod, pafn := g.panic_debug_info(or_block.pos)
				g.writeln('panic_debug(${paline}, tos3("${pafile}"), tos3("${pamod}"), tos3("${pafn}"), ${err_msg});')
			} else {
				g.writeln('\tpanic_result_not_set(${err_msg});')
			}
		} else if g.fn_decl != unsafe { nil } && g.fn_decl.is_test {
			g.gen_failing_error_propagation_for_test_fn(or_block, cvar_name)
		} else {
			// In ordinary functions, `opt()!` call is sugar for:
			// `opt() or { return err }`
			// Since we *do* return, first we have to ensure that
			// the deferred statements are generated.
			g.write_defer_stmts()
			// Now that option types are distinct we need a cast here
			if g.fn_decl == unsafe { nil } || g.fn_decl.return_type == ast.void_type {
				g.writeln('\treturn;')
			} else {
				styp := g.styp(g.fn_decl.return_type)
				err_obj := g.new_tmp_var()
				g.writeln('\t${styp} ${err_obj} = {0};')
				if g.fn_decl.return_type.has_flag(.result) {
					g.writeln('\t${err_obj}.is_error = true;')
					g.writeln('\t${err_obj}.err = ${cvar_name}${tmp_op}err;')
				} else if g.fn_decl.return_type.has_flag(.option) {
					g.writeln('\t${err_obj}.state = 2;')
				}
				g.writeln('\treturn ${err_obj};')
			}
		}
	} else if or_block.kind == .propagate_option {
		if g.file.mod.name == 'main' && (g.fn_decl == unsafe { nil } || g.fn_decl.is_main) {
			// In main(), an `opt()?` call is sugar for `opt() or { panic(err) }`
			err_msg := 'IError_name_table[${cvar_name}${tmp_op}err._typ]._method_msg(${cvar_name}${tmp_op}err._object)'
			if g.pref.is_debug {
				paline, pafile, pamod, pafn := g.panic_debug_info(or_block.pos)
				g.writeln('panic_debug(${paline}, tos3("${pafile}"), tos3("${pamod}"), tos3("${pafn}"), ${err_msg}.len == 0 ? _S("option not set ()") : ${err_msg});')
			} else {
				g.writeln('\tpanic_option_not_set( ${err_msg} );')
			}
		} else if g.fn_decl != unsafe { nil } && g.fn_decl.is_test {
			g.gen_failing_error_propagation_for_test_fn(or_block, cvar_name)
		} else {
			// In ordinary functions, `opt()?` call is sugar for:
			// `opt() or { return err }`
			// Since we *do* return, first we have to ensure that
			// the deferred statements are generated.
			g.write_defer_stmts()
			// Now that option types are distinct we need a cast here
			if g.fn_decl == unsafe { nil } || g.fn_decl.return_type == ast.void_type {
				g.writeln('\treturn;')
			} else if g.fn_decl.return_type.clear_option_and_result() == return_type.clear_option_and_result() {
				styp := g.styp(g.fn_decl.return_type).replace('*', '_ptr')
				err_obj := g.new_tmp_var()
				g.writeln2('\t${styp} ${err_obj};', '\tmemcpy(&${err_obj}, &${cvar_name}, sizeof(_option));')
				g.writeln('\treturn ${err_obj};')
			} else {
				g.write('\treturn ')
				g.gen_option_error(g.fn_decl.return_type, ast.None{})
				g.writeln(';')
			}
		}
	}
	g.writeln('}')
	g.set_current_pos_as_last_stmt_pos()
}

@[inline]
fn c_name(name_ string) string {
	name := util.no_dots(name_)
	if c_reserved_chk.matches(name) {
		return '__v_${name}'
	}
	return name
}

@[inline]
fn c_fn_name(name_ string) string {
	name := util.no_dots(name_)
	if c_reserved_chk.matches(name) {
		return '_v_${name}'
	}
	return name
}

fn (mut g Gen) type_default_sumtype(typ_ ast.Type, sym ast.TypeSymbol) string {
	if typ_.has_flag(.option) {
		return '(${g.styp(typ_)}){.state=2, .err=_const_none__, .data={E_STRUCT}}'
	}
	first_typ := g.unwrap_generic((sym.info as ast.SumType).variants[0])
	first_sym := g.table.sym(first_typ)
	first_styp := g.styp(first_typ)
	first_field := g.get_sumtype_variant_name(first_typ, first_sym)
	default_str := if first_typ.has_flag(.option) {
		'(${first_styp}){.state=2, .err=_const_none__, .data={E_STRUCT}}'
	} else if first_sym.info is ast.Struct && first_sym.info.is_empty_struct() {
		'{E_STRUCT}'
	} else {
		g.type_default_no_sumtype(first_typ)
	}
	if default_str[0] == `{` {
		return '(${g.styp(typ_)}){._${first_field}=HEAP(${first_styp}, ((${first_styp})${default_str})),._typ=${int(first_typ)}}'
	} else {
		return '(${g.styp(typ_)}){._${first_field}=HEAP(${first_styp}, (${default_str})),._typ=${int(first_typ)}}'
	}
}

@[inline]
fn (mut g Gen) type_default_no_sumtype(typ_ ast.Type) string {
	return g.type_default_impl(typ_, false)
}

@[inline]
fn (mut g Gen) type_default(typ_ ast.Type) string {
	return g.type_default_impl(typ_, true)
}

fn (mut g Gen) type_default_impl(typ_ ast.Type, decode_sumtype bool) string {
	g.type_default_impl_level++
	defer {
		g.type_default_impl_level--
	}
	if g.type_default_impl_level > 37 {
		eprintln('>>> Gen.type_default_impl g.type_default_impl_level: ${g.type_default_impl_level} | typ_: ${typ_} | decode_sumtype: ${decode_sumtype}')
	}
	if g.type_default_impl_level > 40 {
		verror('reached maximum levels of nesting for ${@LOCATION}')
	}
	typ := g.unwrap_generic(typ_)
	if typ.has_flag(.option) {
		return '(${g.styp(typ)}){.state=2, .err=_const_none__, .data={E_STRUCT}}'
	}
	if typ.has_flag(.result) {
		return '{0}'
	}
	// Always set pointers to 0
	if typ.is_ptr() && !typ.has_flag(.shared_f) {
		return '0'
	}
	if typ.idx() < ast.string_type_idx {
		// Default values for other types are not needed because of mandatory initialization
		return '0'
	}
	sym := g.table.sym(typ)
	match sym.kind {
		.string {
			return '(string){.str=(byteptr)"", .is_lit=1}'
		}
		.array_fixed {
			if sym.is_empty_struct_array() {
				return '{E_STRUCT}'
			}
			return '{0}'
		}
		.sum_type {
			return if decode_sumtype { g.type_default_sumtype(typ, sym) } else { '{0}' }
		}
		.interface, .multi_return, .thread {
			return '{0}'
		}
		.alias {
			return g.type_default((sym.info as ast.Alias).parent_type)
		}
		.chan {
			elem_type := sym.chan_info().elem_type
			elemtypstr := g.styp(elem_type)
			noscan := g.check_noscan(elem_type)
			return 'sync__new_channel_st${noscan}(0, sizeof(${elemtypstr}))'
		}
		.array {
			elem_typ := sym.array_info().elem_type
			elem_sym := g.styp(elem_typ)
			mut elem_type_str := util.no_dots(elem_sym)
			if elem_type_str.starts_with('C__') {
				elem_type_str = elem_type_str[3..]
			}
			noscan := g.check_noscan(elem_typ)
			init_str := '__new_array${noscan}(0, 0, sizeof(${elem_type_str}))'
			if typ.has_flag(.shared_f) {
				atyp := '__shared__${sym.cname}'
				return '(${atyp}*)__dup_shared_array(&(${atyp}){.mtx = {0}, .val =${init_str}}, sizeof(${atyp}))'
			} else {
				return init_str
			}
		}
		.map {
			info := sym.map_info()
			key_typ := g.table.sym(info.key_type)
			hash_fn, key_eq_fn, clone_fn, free_fn := g.map_fn_ptrs(key_typ)
			noscan_key := g.check_noscan(info.key_type)
			noscan_value := g.check_noscan(info.value_type)
			mut noscan := if noscan_key.len != 0 || noscan_value.len != 0 { '_noscan' } else { '' }
			if noscan.len != 0 {
				if noscan_key.len != 0 {
					noscan += '_key'
				}
				if noscan_value.len != 0 {
					noscan += '_value'
				}
			}
			init_str := 'new_map${noscan}(sizeof(${g.styp(info.key_type)}), sizeof(${g.styp(info.value_type)}), ${hash_fn}, ${key_eq_fn}, ${clone_fn}, ${free_fn})'
			if typ.has_flag(.shared_f) {
				mtyp := '__shared__Map_${key_typ.cname}_${g.styp(info.value_type).replace('*',
					'_ptr')}'
				return '(${mtyp}*)__dup_shared_map(&(${mtyp}){.mtx = {0}, .val =${init_str}}, sizeof(${mtyp}))'
			} else {
				return init_str
			}
		}
		.struct {
			mut has_none_zero := false
			info := sym.info as ast.Struct
			mut init_str := if info.is_anon && !g.inside_global_decl {
				'(${g.styp(typ)}){'
			} else {
				'{'
			}
			$if windows {
				if !typ.has_flag(.shared_f) && g.inside_global_decl {
					init_str = '(${g.styp(typ)}){'
				}
			}
			if sym.language in [.c, .v] {
				for field in info.fields {
					field_sym := g.table.sym(field.typ)
					is_option := field.typ.has_flag(.option)
					if is_option || field.has_default_expr
						|| field_sym.kind in [.enum, .array_fixed, .array, .map, .string, .bool, .alias, .i8, .i16, .int, .i64, .u8, .u16, .u32, .u64, .f32, .f64, .char, .voidptr, .byteptr, .charptr, .struct, .chan, .sum_type] {
						if sym.language == .c && !field.has_default_expr && !is_option {
							continue
						}
						field_name := c_name(field.name)
						if field.has_default_expr {
							mut expr_str := ''
							if field_sym.kind in [.sum_type, .interface] {
								expr_str = g.expr_string_with_cast(field.default_expr,
									field.default_expr_typ, field.typ)
							} else if field_sym.is_array_fixed() && g.inside_global_decl {
								array_info := field_sym.array_fixed_info()
								match field.default_expr {
									ast.CallExpr {
										ret_typ := g.styp(field.default_expr.return_type)
										tmp_var := g.new_tmp_var()
										g.type_default_vars.writeln('${ret_typ} ${tmp_var} = {0};')
										g.type_default_vars.writeln('memcpy(${tmp_var}, ${g.expr_string(field.default_expr)}, sizeof(${ret_typ}));')
										expr_str += '{'
										for i in 0 .. array_info.size {
											expr_str += '${tmp_var}[${i}]'
											if i != array_info.size - 1 {
												expr_str += ', '
											}
										}
										expr_str += '}'
									}
									ast.ArrayInit {
										ret_typ := g.styp(field.default_expr.typ)
										tmp_var := g.new_tmp_var()
										g.type_default_vars.writeln('${ret_typ} ${tmp_var} = ${g.expr_string(field.default_expr)};')
										expr_str += '{'
										for i in 0 .. array_info.size {
											expr_str += '${tmp_var}[${i}]'
											if i != array_info.size - 1 {
												expr_str += ', '
											}
										}
										expr_str += '}'
									}
									else {
										expr_str = g.expr_string(field.default_expr)
									}
								}
							} else {
								default_str := g.expr_string_opt(field.typ, field.default_expr)
								if default_str.count(';\n') > 1 {
									g.type_default_vars.writeln(default_str.all_before_last('\n'))
									expr_str = default_str.all_after_last('\n')
								} else {
									expr_str = default_str
								}
							}
							init_str += '.${field_name} = ${expr_str},'
						} else {
							zero_str := if field_sym.language == .v && field_sym.info is ast.Struct
								&& field_sym.info.is_empty_struct() {
								'{E_STRUCT}'
							} else if field_sym.kind == .sum_type {
								if decode_sumtype {
									g.type_default_sumtype(field.typ, field_sym)
								} else {
									'{0}'
								}
							} else {
								g.type_default(field.typ)
							}
							init_str += '.${field_name} = ${zero_str},'
						}
						has_none_zero = true
					}
				}
			}
			typ_is_shared_f := typ.has_flag(.shared_f)
			if has_none_zero {
				init_str += '}'
				if !typ_is_shared_f {
					type_name := if info.is_anon || g.inside_global_decl {
						// No name needed for anon structs, C figures it out on its own.
						''
					} else {
						'(${g.styp(typ)})'
					}
					init_str = type_name + init_str
				}
			} else {
				init_str += '0}'
			}
			if typ_is_shared_f {
				styp := '__shared__${g.table.sym(typ).cname}'
				return '(${styp}*)__dup${styp}(&(${styp}){.mtx = {0}, .val = ${init_str}}, sizeof(${styp}))'
			} else {
				return init_str
			}
		}
		.enum {
			// returns the enum's first value
			if enum_decl := g.table.enum_decls[sym.name] {
				return if enum_decl.fields[0].expr is ast.EmptyExpr {
					'0'
				} else {
					g.expr_string(enum_decl.fields[0].expr)
				}
			} else {
				return '0'
			}
		}
		else {
			return '0'
		}
	}
}

fn (g &Gen) get_all_test_function_names() []string {
	mut tfuncs := []string{}
	mut tsuite_begin := ''
	mut tsuite_end := ''
	for name in g.test_function_names {
		if name.ends_with('.testsuite_begin') {
			tsuite_begin = name
			continue
		}
		if name.contains('.test_') {
			tfuncs << name
			continue
		}
		if name.ends_with('.testsuite_end') {
			tsuite_end = name
			continue
		}
	}
	mut all_tfuncs := []string{}
	if tsuite_begin != '' {
		all_tfuncs << tsuite_begin
	}
	all_tfuncs << tfuncs
	if tsuite_end != '' {
		all_tfuncs << tsuite_end
	}
	return all_tfuncs
}

@[inline]
fn (mut g Gen) get_type(typ ast.Type) ast.Type {
	return if typ == g.field_data_type { g.comptime.comptime_for_field_value.typ } else { typ }
}

fn (mut g Gen) size_of(node ast.SizeOf) {
	typ := g.type_resolver.typeof_type(node.expr, g.get_type(node.typ))
	node_typ := g.unwrap_generic(typ)
	sym := g.table.sym(node_typ)
	if sym.language == .v && sym.kind in [.placeholder, .any] {
		g.error('unknown type `${sym.name}`', node.pos)
	}
	if node.expr is ast.StringLiteral {
		if node.expr.language == .c {
			g.write('sizeof("${node.expr.val}")')
			return
		}
	}
	styp := g.styp(node_typ)
	g.write('sizeof(${util.no_dots(styp)})')
}

@[inline]
fn (mut g Gen) gen_enum_prefix(typ ast.Type) string {
	if g.pref.translated && typ.is_number() {
		// Mostly in translated code, when C enums are used as ints in switches
		return '_const_main__'
	} else {
		styp := g.styp(g.table.unaliased_type(typ))
		return '${styp}__'
	}
}

fn (mut g Gen) enum_val(node ast.EnumVal) {
	g.write('${g.gen_enum_prefix(node.typ)}${node.val}')
}

fn (mut g Gen) as_cast(node ast.AsCast) {
	// Make sure the sum type can be cast to this type (the types
	// are the same), otherwise panic.
	unwrapped_node_typ := g.unwrap_generic(node.typ)
	styp := g.styp(unwrapped_node_typ)
	sym := g.table.sym(unwrapped_node_typ)
	mut expr_type_sym := g.table.sym(g.unwrap_generic(node.expr_type))
	if mut expr_type_sym.info is ast.SumType {
		dot := if node.expr_type.is_ptr() { '->' } else { '.' }
		if node.expr.has_fn_call() && !g.is_cc_msvc {
			tmp_var := g.new_tmp_var()
			expr_styp := g.styp(node.expr_type)
			g.write('({ ${expr_styp} ${tmp_var} = ')
			g.expr(node.expr)
			g.write('; ')
			if sym.info is ast.FnType {
				g.write('(${styp})__as_cast(')
			} else if g.inside_smartcast {
				g.write('(${styp}*)__as_cast(')
			} else {
				g.write('*(${styp}*)__as_cast(')
			}
			g.write2(tmp_var, dot)
			g.write2('_${sym.cname},', tmp_var)
			g.write(dot)
			sidx := g.type_sidx(unwrapped_node_typ)
			g.write('_typ, ${sidx}); })')
		} else {
			if sym.info is ast.FnType {
				g.write('(${styp})__as_cast(')
			} else if g.inside_smartcast {
				g.write('(${styp}*)__as_cast(')
			} else {
				g.write('*(${styp}*)__as_cast(')
			}
			g.write('(')
			g.expr(node.expr)
			g.write2(')', dot)
			g.write2('_${sym.cname},', '(')
			g.expr(node.expr)
			g.write2(')', dot)
			sidx := g.type_sidx(unwrapped_node_typ)
			g.write('_typ, ${sidx})')
		}

		// fill as cast name table
		for variant in expr_type_sym.info.variants {
			idx := u32(variant).str()
			if idx in g.as_cast_type_names {
				continue
			}
			variant_sym := g.table.sym(variant)
			g.as_cast_type_names[idx] = variant_sym.name
		}
	} else if expr_type_sym.kind == .interface && sym.kind == .interface {
		g.write('I_${expr_type_sym.cname}_as_I_${sym.cname}(')
		if node.expr_type.is_ptr() {
			g.write('*')
		}
		g.expr(node.expr)
		g.write(')')

		mut info := expr_type_sym.info as ast.Interface
		lock info.conversions {
			if node.typ !in info.conversions {
				left_variants := g.table.iface_types[expr_type_sym.name]
				right_variants := g.table.iface_types[sym.name]
				info.conversions[node.typ] = left_variants.filter(it in right_variants)
			}
		}
		expr_type_sym.info = info
	} else if mut expr_type_sym.info is ast.Interface && node.expr_type != node.typ {
		dot := if node.expr_type.is_ptr() { '->' } else { '.' }
		if node.expr.has_fn_call() && !g.is_cc_msvc {
			tmp_var := g.new_tmp_var()
			expr_styp := g.styp(node.expr_type)
			g.write('({ ${expr_styp} ${tmp_var} = ')
			g.expr(node.expr)
			g.write('; ')
			if sym.info is ast.FnType {
				g.write('(${styp})__as_cast(')
			} else if g.inside_smartcast {
				g.write('(${styp}*)__as_cast(')
			} else {
				g.write('*(${styp}*)__as_cast(')
			}
			g.write2(tmp_var, dot)
			g.write('_${sym.cname},v_typeof_interface_idx_${expr_type_sym.cname}(')
			g.write2(tmp_var, dot)
			sidx := g.type_sidx(unwrapped_node_typ)
			g.write('_typ), ${sidx}); })')
		} else {
			if sym.info is ast.FnType {
				g.write('(${styp})__as_cast(')
			} else if g.inside_smartcast {
				g.write('(${styp}*)__as_cast(')
			} else {
				g.write('*(${styp}*)__as_cast(')
			}
			g.write('(')
			g.expr(node.expr)
			g.write2(')', dot)
			g.write2('_${sym.cname},v_typeof_interface_idx_${expr_type_sym.cname}(', '(')
			g.expr(node.expr)
			g.write2(')', dot)
			sidx := g.type_sidx(unwrapped_node_typ)
			g.write('_typ), ${sidx})')
		}

		// fill as cast name table
		for typ in expr_type_sym.info.types {
			idx := u32(typ).str()
			if idx in g.as_cast_type_names {
				continue
			}
			variant_sym := g.table.sym(typ)
			g.as_cast_type_names[idx] = variant_sym.name
		}
	} else {
		mut is_optional_ident_var := false
		if g.inside_smartcast {
			g.write('&')
		}
		if node.expr is ast.Ident {
			if node.expr.info is ast.IdentVar && node.expr.info.is_option
				&& !unwrapped_node_typ.has_flag(.option) {
				g.unwrap_option_type(unwrapped_node_typ, node.expr.name, node.expr.is_auto_heap())
				is_optional_ident_var = true
			}
		} else if node.expr is ast.SelectorExpr {
			if node.expr.expr is ast.Ident && node.expr.typ.has_flag(.option)
				&& !unwrapped_node_typ.has_flag(.option) {
				g.unwrap_option_type(node.expr.typ, '${node.expr.expr.name}.${node.expr.field_name}',
					node.expr.expr.is_auto_heap())
				is_optional_ident_var = true
			} else if node.expr.expr is ast.SelectorExpr && node.expr.typ.has_flag(.option) {
				if node.expr.expr.expr is ast.Ident {
					g.unwrap_option_type(node.expr.typ, '${node.expr.expr.expr.name}.${node.expr.expr.field_name}.${node.expr.field_name}',
						node.expr.expr.expr.is_auto_heap())
					is_optional_ident_var = true
				}
			}
		}
		if !is_optional_ident_var {
			g.expr(node.expr)
		}
	}
}

fn (g &Gen) as_cast_name_table() string {
	if g.as_cast_type_names.len == 0 {
		return 'new_array_from_c_array(1, 1, sizeof(VCastTypeIndexName), _MOV((VCastTypeIndexName[1]){(VCastTypeIndexName){.tindex = 0,.tname = _S("unknown")}}));\n'
	}
	mut name_ast := strings.new_builder(1024)
	casts_len := g.as_cast_type_names.len + 1
	name_ast.writeln('new_array_from_c_array(${casts_len}, ${casts_len}, sizeof(VCastTypeIndexName), _MOV((VCastTypeIndexName[${casts_len}]){')
	name_ast.writeln('\t\t  (VCastTypeIndexName){.tindex = 0, .tname = _S("unknown")}')
	for key, value in g.as_cast_type_names {
		name_ast.writeln('\t\t, (VCastTypeIndexName){.tindex = ${key}, .tname = _S("${value}")}')
	}
	name_ast.writeln('\t}));\n')
	return name_ast.str()
}

fn (g &Gen) has_been_referenced(fn_name string) bool {
	mut referenced := false
	lock g.referenced_fns {
		referenced = g.referenced_fns[fn_name]
	}
	return referenced
}

fn (mut g Gen) register_iface_return_types() {
	interfaces := g.table.type_symbols.filter(it.kind == .interface && it.info is ast.Interface)
	for isym in interfaces {
		inter_info := isym.info as ast.Interface
		if inter_info.is_generic {
			continue
		}
		if g.pref.skip_unused && isym.idx !in g.table.used_features.used_syms {
			continue
		}
		for _, method_name in inter_info.get_methods() {
			method := isym.find_method_with_generic_parent(method_name) or { continue }
			if method.return_type.has_flag(.result) {
				g.register_result(method.return_type)
			}
		}
	}
}

// Generates interface table and interface indexes
fn (mut g Gen) interface_table() string {
	util.timing_start(@METHOD)
	defer {
		util.timing_measure(@METHOD)
	}
	mut sb := strings.new_builder(100)
	mut conversion_functions := strings.new_builder(100)
	mut already_generated_ifaces := map[string]bool{}
	interfaces := g.table.type_symbols.filter(it.kind == .interface && it.info is ast.Interface)
	for isym in interfaces {
		inter_info := isym.info as ast.Interface
		if inter_info.is_generic {
			continue
		}
		if g.pref.skip_unused && isym.idx !in g.table.used_features.used_syms {
			continue
		}
		if isym.cname in already_generated_ifaces {
			continue
		}
		already_generated_ifaces[isym.cname] = true
		// interface_name is for example Speaker
		interface_name := isym.cname
		// generate a struct that references interface methods
		methods_struct_name := 'struct _${interface_name}_interface_methods'
		mut methods_struct_def := strings.new_builder(100)
		methods_struct_def.writeln('${methods_struct_name} {')
		mut inter_methods := inter_info.get_methods()
		inter_methods.sort(a < b)
		mut methodidx := map[string]int{}
		for k, method_name in inter_methods {
			method := isym.find_method_with_generic_parent(method_name) or { continue }
			methodidx[method.name] = k
			ret_styp := if g.pref.skip_unused
				&& g.table.sym(method.return_type).idx !in g.table.used_features.used_syms {
				'void'
			} else {
				g.ret_styp(method.return_type)
			}
			methods_struct_def.write_string('\t${ret_styp} (*_method_${c_fn_name(method.name)})(void* _')
			// the first param is the receiver, it's handled by `void*` above
			for i in 1 .. method.params.len {
				arg := method.params[i]
				methods_struct_def.write_string(', ${g.styp(arg.typ)} ${arg.name}')
			}
			// TODO: g.fn_args(method.args[1..])
			methods_struct_def.writeln(');')
		}
		methods_struct_def.writeln('};')
		// generate an array of the interface methods for the structs using the interface
		// as well as case functions from the struct to the interface
		mut methods_struct := strings.new_builder(100)
		//
		iname_table_length := inter_info.types.len
		if iname_table_length == 0 {
			// msvc can not process `static struct x[0] = {};`
			methods_struct.writeln('${g.static_modifier}${methods_struct_name} ${interface_name}_name_table[1];')
		} else {
			if g.pref.build_mode != .build_module {
				methods_struct.writeln('${g.static_modifier}${methods_struct_name} ${interface_name}_name_table[${iname_table_length}] = {')
			} else {
				methods_struct.writeln('${g.static_modifier}${methods_struct_name} ${interface_name}_name_table[${iname_table_length}];')
			}
		}
		mut cast_functions := strings.new_builder(100)
		mut methods_wrapper := strings.new_builder(100)
		if !g.pref.is_prod {
			methods_wrapper.writeln('// Methods wrapper for interface "${interface_name}"')
		}
		mut already_generated_mwrappers := map[string]int{}
		iinidx_minimum_base := 1000 // Note: NOT 0, to avoid map entries set to 0 later, so `if already_generated_mwrappers[name] > 0 {` works.
		mut current_iinidx := iinidx_minimum_base
		for st in inter_info.types {
			st_sym_info := g.table.sym(st)
			if st_sym_info.info is ast.Struct && st_sym_info.info.is_unresolved_generic() {
				continue
			}
			st_sym := g.table.sym(ast.mktyp(st))
			// cctype is the Cleaned Concrete Type name, *without ptr*,
			// i.e. cctype is always just Cat, not Cat_ptr:
			cctype := g.cc_type(ast.mktyp(st), true)
			cctype2 := if g.pref.skip_unused && st_sym_info.idx !in g.table.used_features.used_syms {
				'voidptr'
			} else {
				cctype
			}
			cctype_param := if cctype == cctype2 { cctype } else { 'void' }
			$if debug_interface_table ? {
				eprintln('>> interface name: ${isym.name} | concrete type: ${st.debug()} | st symname: ${st_sym.name}')
			}
			// Speaker_Cat_index = 0
			interface_index_name := '_${interface_name}_${cctype}_index'
			if already_generated_mwrappers[interface_index_name] > 0 {
				continue
			}
			already_generated_mwrappers[interface_index_name] = current_iinidx
			current_iinidx++
			sb.writeln('static ${interface_name} I_${cctype}_to_Interface_${interface_name}(${cctype_param}* x);')
			mut cast_struct := strings.new_builder(100)
			cast_struct.writeln('(${interface_name}) {')
			cast_struct.writeln('\t\t._${cctype2} = x,')
			cast_struct.writeln('\t\t._typ = ${interface_index_name},')
			if cctype == cctype2 {
				for field in inter_info.fields {
					cname := c_name(field.name)
					field_styp := g.styp(field.typ)
					if _ := st_sym.find_field(field.name) {
						cast_struct.writeln('\t\t.${cname} = (${field_styp}*)((char*)x + __offsetof_ptr(x, ${cctype2}, ${cname})),')
					} else if st_sym.kind == .array
						&& field.name in ['element_size', 'data', 'offset', 'len', 'cap', 'flags'] {
						// Manually checking, we already knows array contains above fields
						cast_struct.writeln('\t\t.${cname} = (${field_styp}*)((char*)x + __offsetof_ptr(x, ${cctype2}, ${cname})),')
					} else {
						// the field is embedded in another struct
						cast_struct.write_string('\t\t.${cname} = (${field_styp}*)((char*)x')
						if st != ast.voidptr_type && st != ast.nil_type {
							if st_sym.kind == .struct {
								if _, embeds := g.table.find_field_from_embeds(st_sym,
									field.name)
								{
									mut typ_name := ''
									for i, embed in embeds {
										esym := g.table.sym(embed)
										if i == 0 {
											cast_struct.write_string(' + __offsetof_ptr(x, ${cctype}, ${esym.embed_name()})')
										} else {
											cast_struct.write_string(' + __offsetof_ptr(x, ${typ_name}, ${esym.embed_name()})')
										}
										typ_name = esym.cname
									}
									if embeds.len > 0 {
										cast_struct.write_string(' + __offsetof_ptr(x, ${typ_name}, ${cname})')
									}
								}
							}
						}
						cast_struct.writeln('),')
					}
				}
			}
			cast_struct.write_string('\t}')
			cast_struct_str := cast_struct.str()

			if !g.pref.is_prod {
				cast_functions.writeln('
// Casting functions for converting "${cctype}" to interface "${interface_name}"')
			}

			cast_functions.writeln('
static inline ${interface_name} I_${cctype}_to_Interface_${interface_name}(${cctype_param}* x) {
return ${cast_struct_str};
}')

			shared_fn_name := 'I___shared__${cctype}_to_shared_Interface___shared__${interface_name}'
			// Avoid undefined types errors by only generating the converters that are referenced:
			if g.has_been_referenced(shared_fn_name) {
				mut cast_shared_struct := strings.new_builder(100)
				cast_shared_struct.writeln('(__shared__${interface_name}) {')
				cast_shared_struct.writeln('\t\t.mtx = {0},')
				cast_shared_struct.writeln('\t\t.val = {')
				cast_shared_struct.writeln('\t\t\t._${cctype} = &x->val,')
				cast_shared_struct.writeln('\t\t\t._typ = ${interface_index_name},')
				cast_shared_struct.writeln('\t\t}')
				cast_shared_struct.write_string('\t}')
				cast_shared_struct_str := cast_shared_struct.str()
				cast_functions.writeln('
// Casting functions for converting "__shared__${cctype}" to interface "__shared__${interface_name}"
static inline __shared__${interface_name} ${shared_fn_name}(__shared__${cctype}* x) {
return ${cast_shared_struct_str};
}')
			}

			if g.pref.build_mode != .build_module {
				methods_struct.writeln('\t{')
			}
			if st == ast.voidptr_type || st == ast.nil_type {
				mut mnames := methodidx.keys()
				mnames.sort(a < b)
				for mname in mnames {
					if g.pref.build_mode != .build_module {
						methods_struct.writeln('\t\t._method_${c_fn_name(mname)} = (void*) 0,')
					}
				}
			}
			mut methods := st_sym.methods.clone()
			mut aliased_method_names := []string{}
			method_names := methods.map(it.name)
			match st_sym.info {
				ast.Struct, ast.Interface, ast.SumType {
					if st_sym.info.parent_type.has_flag(.generic) {
						parent_sym := g.table.sym(st_sym.info.parent_type)
						for method in parent_sym.methods {
							if method.name in methodidx {
								methods << st_sym.find_method_with_generic_parent(method.name) or {
									continue
								}
							}
						}
					}
				}
				ast.Alias {
					parent_sym := g.table.sym(st_sym.info.parent_type)
					match parent_sym.info {
						ast.Struct, ast.Interface, ast.SumType {
							mut t_method_names := methods.map(it.name)
							for method in parent_sym.methods {
								if method.name in methodidx {
									parent_method := parent_sym.find_method_with_generic_parent(method.name) or {
										continue
									}
									if parent_method.name !in methodidx {
										continue
									}
									if parent_method.name !in t_method_names {
										methods << parent_method
										aliased_method_names << parent_method.name
										t_method_names << parent_method.name
									}
								}
							}
						}
						else {}
					}
				}
				else {}
			}
			t_methods := g.table.get_embed_methods(st_sym)
			mut t_method_names := methods.map(it.name)
			for t_method in t_methods {
				if t_method.name !in t_method_names {
					methods << t_method
					t_method_names << t_method.name
				}
			}

			mut ordered_methods := methods.clone()
			ordered_methods.sort(a.name < b.name)
			for method in ordered_methods {
				mut name := method.name
				if method.generic_names.len > 0 && inter_info.parent_type.has_flag(.generic) {
					parent_sym := g.table.sym(inter_info.parent_type)
					match parent_sym.info {
						ast.Struct, ast.Interface, ast.SumType {
							name = g.generic_fn_name(parent_sym.info.concrete_types, method.name)
						}
						else {}
					}
				}

				if method.name !in methodidx {
					// a method that is not part of the interface should be just skipped
					continue
				}
				// .speak = Cat_speak
				if st_sym.info is ast.Struct {
					if method.generic_names.len > 0 && st_sym.info.parent_type.has_flag(.generic) {
						name = g.generic_fn_name(st_sym.info.concrete_types, method.name)
					}
				}
				styp := g.cc_type(method.params[0].typ, true)
				mut method_call := '${styp}_${name}'
				if cctype == cctype2 && !method.params[0].typ.is_ptr() {
					if method.name !in aliased_method_names {
						method_call = '${cctype}_${name}'
					} else {
						method_call = '${styp}_${name}'
					}
					// inline void Cat_speak_Interface_Animal_method_wrapper(Cat c) { return Cat_speak(*c); }
					iwpostfix := '_Interface_${interface_name}_method_wrapper'
					methods_wrapper.write_string('static inline ${g.ret_styp(method.return_type)} ${cctype}_${name}${iwpostfix}(')
					params_start_pos := g.out.len
					mut params := method.params.clone()
					// hack to mutate typ
					params[0] = ast.Param{
						...params[0]
						typ: st.set_nr_muls(1)
					}
					fargs, _, _ := g.fn_decl_params(params, unsafe { nil }, false, false)
					mut parameter_name := g.out.cut_last(g.out.len - params_start_pos)

					if st.is_ptr() {
						parameter_name = parameter_name.trim_string_left('__shared__')
					}

					methods_wrapper.write_string(parameter_name)
					methods_wrapper.writeln(') {')
					methods_wrapper.write_string('\t')
					if method.return_type != ast.void_type {
						methods_wrapper.write_string('return ')
					}
					_, embed_types := g.table.find_method_from_embeds(st_sym, method.name) or {
						ast.Fn{}, []ast.Type{}
					}
					if embed_types.len > 0 && method.name !in method_names {
						embed_sym := g.table.sym(embed_types.last())
						method_name := '${embed_sym.cname}_${method.name}'
						methods_wrapper.write_string('${method_name}(${fargs[0]}')
						for idx_embed, embed in embed_types {
							esym := g.table.sym(embed)
							if idx_embed == 0 || embed_types[idx_embed - 1].is_any_kind_of_pointer() {
								methods_wrapper.write_string('->${esym.embed_name()}')
							} else {
								methods_wrapper.write_string('.${esym.embed_name()}')
							}
						}
						if fargs.len > 1 {
							methods_wrapper.write_string(', ')
						}
						args := fargs[1..].join(', ')
						methods_wrapper.writeln('${args});')
					} else {
						if parameter_name.starts_with('__shared__') {
							methods_wrapper.writeln('${method_call}(${fargs.join(', ')}->val);')
						} else {
							methods_wrapper.writeln('${method_call}(*${fargs.join(', ')});')
						}
					}
					methods_wrapper.writeln('}')
					// .speak = Cat_speak_Interface_Animal_method_wrapper
					method_call += iwpostfix
				}
				if g.pref.build_mode != .build_module && st != ast.voidptr_type
					&& st != ast.nil_type {
					methods_struct.writeln('\t\t._method_${c_fn_name(method.name)} = (void*) ${method_call},')
				}
			}

			if g.pref.build_mode != .build_module {
				methods_struct.writeln('\t},')
			}
			iin_idx := already_generated_mwrappers[interface_index_name] - iinidx_minimum_base
			if g.pref.build_mode != .build_module {
				sb.writeln('${g.static_modifier}const int ${interface_index_name} = ${iin_idx};')
			} else {
				sb.writeln('extern const int ${interface_index_name};')
			}
		}
		for vtyp, variants in inter_info.conversions {
			vsym := g.table.sym(ast.idx_to_type(vtyp))

			if variants.len > 0 {
				conversion_functions.write_string('static inline bool I_${interface_name}_is_I_${vsym.cname}(${interface_name} x) {\n\treturn ')
				for i, variant in variants {
					variant_sym := g.table.sym(variant)
					if g.pref.skip_unused && variant_sym.kind == .struct
						&& variant_sym.idx !in g.table.used_features.used_syms {
						continue
					}
					if i > 0 {
						conversion_functions.write_string(' || ')
					}
					conversion_functions.write_string('(x._typ == _${interface_name}_${variant_sym.cname}_index)')
				}
				conversion_functions.writeln(';\n}')
			}

			conversion_functions.writeln('static inline ${vsym.cname} I_${interface_name}_as_I_${vsym.cname}(${interface_name} x) {')
			for variant in variants {
				variant_sym := g.table.sym(variant)
				conversion_functions.writeln('\tif (x._typ == _${interface_name}_${variant_sym.cname}_index) return I_${variant_sym.cname}_to_Interface_${vsym.cname}(x._${variant_sym.cname});')
			}
			pmessage := 'string__plus(string__plus(tos3("`as_cast`: cannot convert "), tos3(v_typeof_interface_${interface_name}(x._typ))), tos3(" to ${util.strip_main_name(vsym.name)}"))'
			if g.pref.is_debug {
				// TODO: actually return a valid position here
				conversion_functions.write_string2('\tpanic_debug(1, tos3("builtin.v"), tos3("builtin"), tos3("__as_cast"), ',
					pmessage)
				conversion_functions.writeln(');')
			} else {
				conversion_functions.write_string2('\t_v_panic(', pmessage)
				conversion_functions.writeln(');')
			}
			conversion_functions.writeln2('\treturn (${vsym.cname}){0};', '}')
		}
		if !g.pref.is_prod {
			sb.writeln('// ^^^ number of types for interface ${interface_name}: ${current_iinidx - iinidx_minimum_base}')
		}
		if iname_table_length == 0 {
			methods_struct.writeln('')
		} else {
			if g.pref.build_mode != .build_module {
				methods_struct.writeln('};')
			}
		}
		// add line return after interface index declarations
		sb.writeln('')
		if inter_methods.len > 0 {
			sb.writeln2(methods_wrapper.str(), methods_struct_def.str())
			sb.writeln(methods_struct.str())
		}
		if cast_functions.len > 0 {
			sb.writeln(cast_functions.str())
		}
	}
	if conversion_functions.len > 0 {
		sb.writeln(conversion_functions.str())
	}
	return sb.str()
}

fn (mut g Gen) panic_debug_info(pos token.Pos) (int, string, string, string) {
	paline := pos.line_nr + 1
	if g.fn_decl == unsafe { nil } {
		return paline, '', 'main', 'C._vinit'
	}
	pafile := g.fn_decl.file.replace('\\', '/')
	pafn := g.fn_decl.name.after('.')
	pamod := g.fn_decl.modname()
	return paline, pafile, pamod, pafn
}

pub fn get_guarded_include_text(iname string, imessage string) string {
	res := '
	|#if defined(__has_include)
	|
	|#if __has_include(${iname})
	|#include ${iname}
	|#else
	|#error VERROR_MESSAGE ${imessage}
	|#endif
	|
	|#else
	|#include ${iname}
	|#endif
	'.strip_margin()
	return res
}

fn (mut g Gen) trace[T](fbase string, x &T) {
	if g.file.path_base == fbase {
		println('> g.trace | ${fbase:-10s} | ${voidptr(x):16} | ${x}')
	}
}

@[params]
pub struct TraceLastLinesParams {
pub:
	nlines int = 2
	msg    string
}

fn (mut g Gen) trace_last_lines(fbase string, params TraceLastLinesParams) {
	if fbase != '' && g.file.path_base != fbase {
		return
	}
	if params.nlines < 1 || params.nlines > 1000 {
		return
	}
	if g.out.len == 0 {
		return
	}
	mut lines := 1
	mut i := g.out.len - 1
	for ; i >= 0; i-- {
		if g.out[i] == `\n` {
			if lines == params.nlines {
				break
			}
			lines++
		}
	}
	println('> g.trace_last_lines g.out last ${params.nlines} lines, pos: ${i + 1} ... g.out.len: ${g.out.len} ${params.msg}')
	println(term.colorize(term.green, g.out.after(i + 1)))
	println('`'.repeat(80))
}

// ret_type generates proper type name for return type context
pub fn (mut g Gen) ret_styp(typ ast.Type) string {
	mut ret_styp := g.styp(typ)
	if !typ.has_option_or_result() {
		ret_sym := g.table.sym(typ)
		if ret_sym.info is ast.ArrayFixed && !ret_sym.info.is_fn_ret {
			ret_styp = '_v_${ret_styp}'
		} else if ret_sym.info is ast.Alias {
			unalias_sym := g.table.sym(ret_sym.info.parent_type)
			if unalias_sym.info is ast.ArrayFixed && !unalias_sym.info.is_fn_ret {
				ret_styp = '_v_${g.styp(ret_sym.info.parent_type)}'
			}
		}
	}
	return ret_styp
}

pub fn (mut g Gen) get_array_depth(el_typ ast.Type) int {
	typ := g.unwrap_generic(el_typ)
	sym := g.table.final_sym(typ)
	if sym.kind == .array {
		info := sym.info as ast.Array
		return 1 + g.get_array_depth(info.elem_type)
	} else {
		return 0
	}
}

// returns true if `t` includes any pointer(s) - during garbage collection heap regions
// that contain no pointers do not have to be scanned
@[direct_array_access]
pub fn (mut g Gen) contains_ptr(el_typ ast.Type) bool {
	if t_typ := g.contains_ptr_cache[el_typ] {
		return t_typ
	}
	if el_typ.is_any_kind_of_pointer() {
		g.contains_ptr_cache[el_typ] = true
		return true
	}
	typ := g.unwrap_generic(el_typ)
	if typ.is_ptr() {
		return true
	}
	sym := g.table.final_sym(typ)
	if sym.language != .v {
		g.contains_ptr_cache[typ] = true
		return true
	}
	match sym.kind {
		.i8, .i16, .int, .i64, .u8, .u16, .u32, .u64, .f32, .f64, .char, .rune, .bool, .enum {
			g.contains_ptr_cache[typ] = false
			return false
		}
		.array_fixed {
			info := sym.info as ast.ArrayFixed
			return g.contains_ptr(info.elem_type)
		}
		.struct {
			info := sym.info as ast.Struct
			for embed in info.embeds {
				if g.contains_ptr(embed) {
					return true
				}
			}
			for field in info.fields {
				if g.contains_ptr(field.typ) {
					return true
				}
			}
			return false
		}
		.aggregate {
			info := sym.info as ast.Aggregate
			for atyp in info.types {
				if g.contains_ptr(atyp) {
					return true
				}
			}
			return false
		}
		.multi_return {
			info := sym.info as ast.MultiReturn
			for mrtyp in info.types {
				if g.contains_ptr(mrtyp) {
					return true
				}
			}
			return false
		}
		else {
			g.contains_ptr_cache[typ] = true
			return true
		}
	}
}

fn (mut g Gen) check_noscan(elem_typ ast.Type) string {
	if g.pref.gc_mode in [.boehm_full_opt, .boehm_incr_opt] {
		if !g.contains_ptr(elem_typ) {
			return '_noscan'
		}
	}
	return ''
}

<<<<<<< HEAD
// vint2int rename `_vint_t` to `int`
fn vint2int(name string) string {
	if name == ast.int_type_name {
		return 'int'
	}
	return name
=======
const hi_32_mask = u64(0xFFFFFFFF00000000)
const lo_32_mask = u64(0x00000000FFFFFFFF)
const sign_bit_32 = u32(0x80000000)
const sign_bit_64 = u64(0x8000000000000000)

fn determine_integer_literal_type(node ast.IntegerLiteral) ast.Type {
	is_negative := node.val.starts_with('-')
	if is_negative {
		uval := node.val.i64()
		high32 := u32(uval >> 32)
		low32 := u32(uval)
		// Check if high 32 bits are all ones (0xFFFFFFFF)
		// This indicates a 32-bit negative number in two's complement
		high32_all_ones := high32 == u32(0xFFFFFFFF)
		// Check if the sign bit (bit 31) is set in low 32 bits
		// This confirms the number is negative in 32-bit context
		low32_sign_bit_set := (low32 & sign_bit_32) != 0
		// If both conditions are true, it's a 32-bit signed integer (i32)
		// Otherwise, it requires 64-bit representation (i64)
		return if high32_all_ones && low32_sign_bit_set { ast.i32_type } else { ast.i64_type }
	} else {
		uval := node.val.u64()
		high32_all_zero := (uval & hi_32_mask) == 0
		if high32_all_zero {
			low32 := u32(uval)
			// Check if sign bit (bit 31) is clear (0)
			// This indicates the number fits in 31 bits (signed 32-bit positive)
			low32_sign_bit_clear := (low32 & sign_bit_32) == 0
			// If sign bit is clear, it's a signed 32-bit integer (i32)
			// Otherwise, it's an unsigned 32-bit integer (u32)
			return if low32_sign_bit_clear { ast.i32_type } else { ast.u32_type }
		} else {
			sign_bit_clear := (uval & sign_bit_64) == 0
			// If sign bit is clear, it's a signed 64-bit integer (i64)
			// Otherwise, it's an unsigned 64-bit integer (u64)
			return if sign_bit_clear { ast.i64_type } else { ast.u64_type }
		}
	}
>>>>>>> e650d6b7
}<|MERGE_RESOLUTION|>--- conflicted
+++ resolved
@@ -8517,14 +8517,14 @@
 	return ''
 }
 
-<<<<<<< HEAD
 // vint2int rename `_vint_t` to `int`
 fn vint2int(name string) string {
 	if name == ast.int_type_name {
 		return 'int'
 	}
 	return name
-=======
+}
+
 const hi_32_mask = u64(0xFFFFFFFF00000000)
 const lo_32_mask = u64(0x00000000FFFFFFFF)
 const sign_bit_32 = u32(0x80000000)
@@ -8563,5 +8563,4 @@
 			return if sign_bit_clear { ast.i64_type } else { ast.u64_type }
 		}
 	}
->>>>>>> e650d6b7
 }