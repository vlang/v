// Copyright (c) 2019-2024 Alexander Medvednikov. All rights reserved.
// Use of this source code is governed by an MIT license
// that can be found in the LICENSE file.
module c

import os
import term
import strings
import hash.fnv1a
import v.ast
import v.pref
import v.token
import v.util
import v.util.version
import v.depgraph
import v.comptime
import sync.pool

// Note: some of the words in c_reserved, are not reserved in C, but are
// in C++, or have special meaning in V, thus need escaping too. `small`
// should not be needed, but see:
// https://stackoverflow.com/questions/5874215/what-is-rpcndr-h
const c_reserved = ['asm', 'array', 'auto', 'bool', 'break', 'calloc', 'case', 'char', 'class',
	'complex', 'const', 'continue', 'default', 'delete', 'do', 'double', 'else', 'enum', 'error',
	'exit', 'export', 'extern', 'false', 'float', 'for', 'free', 'goto', 'if', 'inline', 'int',
	'link', 'long', 'malloc', 'namespace', 'new', 'nil', 'panic', 'register', 'restrict', 'return',
	'short', 'signed', 'sizeof', 'static', 'string', 'struct', 'switch', 'typedef', 'typename',
	'typeof', 'union', 'unix', 'unsigned', 'void', 'volatile', 'while', 'template', 'true', 'small',
	'stdout', 'stdin', 'stderr', 'far', 'near', 'huge', 'requires']
const c_reserved_chk = token.new_keywords_matcher_from_array_trie(c_reserved)
// same order as in token.Kind
const cmp_str = ['eq', 'ne', 'gt', 'lt', 'ge', 'le']
// when operands are switched
const cmp_rev = ['eq', 'ne', 'lt', 'gt', 'le', 'ge']
const result_name = ast.result_name
const option_name = ast.option_name

fn string_array_to_map(a []string) map[string]bool {
	mut res := map[string]bool{}
	for x in a {
		res[x] = true
	}
	return res
}

pub struct Gen {
	pref                &pref.Preferences = unsafe { nil }
	field_data_type     ast.Type // cache her to avoid map lookups
	enum_data_type      ast.Type // cache her to avoid map lookups
	variant_data_type   ast.Type // cache her to avoid map lookups
	module_built        string
	timers_should_print bool
mut:
	out        strings.Builder
	extern_out strings.Builder // extern declarations for -parallel-cc
	// line_nr                   int
	cheaders                  strings.Builder
	preincludes               strings.Builder // allows includes to go before `definitions`
	includes                  strings.Builder // all C #includes required by V modules
	typedefs                  strings.Builder
	enum_typedefs             strings.Builder // enum types
	definitions               strings.Builder // typedefs, defines etc (everything that goes to the top of the file)
	type_definitions          strings.Builder // typedefs, defines etc (everything that goes to the top of the file)
	sort_fn_definitions       strings.Builder // sort fns
	alias_definitions         strings.Builder // alias fixed array of non-builtin
	hotcode_definitions       strings.Builder // -live declarations & functions
	channel_definitions       strings.Builder // channel related code
	thread_definitions        strings.Builder // thread defines
	comptime_definitions      strings.Builder // custom defines, given by -d/-define flags on the CLI
	type_default_vars         strings.Builder // type_default() var declarations
	cleanup                   strings.Builder
	cleanups                  map[string]strings.Builder // contents of `void _vcleanup(){}`
	gowrappers                strings.Builder            // all go callsite wrappers
	waiter_fn_definitions     strings.Builder            // waiter fns definitions
	auto_str_funcs            strings.Builder            // function bodies of all auto generated _str funcs
	dump_funcs                strings.Builder            // function bodies of all auto generated _str funcs
	pcs_declarations          strings.Builder            // -prof profile counter declarations for each function
	cov_declarations          strings.Builder            // -cov coverage
	embedded_data             strings.Builder            // data to embed in the executable/binary
	shared_types              strings.Builder            // shared/lock types
	shared_functions          strings.Builder            // shared constructors
	out_options_forward       strings.Builder            // forward `option_xxxx` types
	out_options               strings.Builder            // `option_xxxx` types
	out_results_forward       strings.Builder            // forward`result_xxxx` types
	out_results               strings.Builder            // `result_xxxx` types
	json_forward_decls        strings.Builder            // json type forward decls
	sql_buf                   strings.Builder            // for writing exprs to args via `sqlite3_bind_int()` etc
	global_const_defs         map[string]GlobalConstDef
	sorted_global_const_names []string
	file                      &ast.File  = unsafe { nil }
	table                     &ast.Table = unsafe { nil }
	styp_cache                map[ast.Type]string
	no_eq_method_types        map[ast.Type]bool // types that does not need to call its auto eq methods for optimization
	unique_file_path_hash     u64               // a hash of file.path, used for making auxiliary fn generation unique (like `compare_xyz`)
	fn_decl                   &ast.FnDecl = unsafe { nil } // pointer to the FnDecl we are currently inside otherwise 0
	last_fn_c_name            string
	tmp_count                 int  // counter for unique tmp vars (_tmp1, _tmp2 etc); resets at the start of each fn.
	tmp_count_af              int  // a separate tmp var counter for autofree fn calls
	tmp_count_declarations    int  // counter for unique tmp names (_d1, _d2 etc); does NOT reset, used for C declarations
	global_tmp_count          int  // like tmp_count but global and not reset in each function
	discard_or_result         bool // do not safe last ExprStmt of `or` block in tmp variable to defer ongoing expr usage
	is_direct_array_access    bool // inside a `[direct_array_access fn a() {}` function
	is_assign_lhs             bool // inside left part of assign expr (for array_set(), etc)
	is_void_expr_stmt         bool // ExprStmt whose result is discarded
	is_arraymap_set           bool // map or array set value state
	is_amp                    bool // for `&Foo{}` to merge PrefixExpr `&` and StructInit `Foo{}`; also for `&u8(0)` etc
	is_sql                    bool // Inside `sql db{}` statement, generating sql instead of C (e.g. `and` instead of `&&` etc)
	is_shared                 bool // for initialization of hidden mutex in `[rw]shared` literals
	is_vlines_enabled         bool // is it safe to generate #line directives when -g is passed
	is_autofree               bool // false, inside the bodies of fns marked with [manualfree], otherwise === g.pref.autofree
	is_builtin_mod            bool
	is_json_fn                bool // inside json.encode()
	is_js_call                bool // for handling a special type arg #1 `json.decode(User, ...)`
	is_fn_index_call          bool
	is_cc_msvc                bool // g.pref.ccompiler == 'msvc'
	is_option_auto_heap       bool
	vlines_path               string            // set to the proper path for generating #line directives
	options_pos_forward       int               // insertion point to forward
	options_forward           []string          // to forward
	options                   map[string]string // to avoid duplicates
	results_forward           []string          // to forward
	results                   map[string]string // to avoid duplicates
	done_options              shared []string   // to avoid duplicates
	done_results              shared []string   // to avoid duplicates
	chan_pop_options          map[string]string // types for `x := <-ch or {...}`
	chan_push_options         map[string]string // types for `ch <- x or {...}`
	mtxs                      string            // array of mutexes if the `lock` has multiple variables
	labeled_loops             map[string]&ast.Stmt
	contains_ptr_cache        map[ast.Type]bool
	inner_loop                &ast.Stmt = unsafe { nil }
	cur_indexexpr             []int          // list of nested indexexpr which generates array_set/map_set
	shareds                   map[int]string // types with hidden mutex for which decl has been emitted
	coverage_files            map[u64]&CoverageInfo
	inside_smartcast          bool
	inside_ternary            int  // ?: comma separated statements on a single line
	inside_map_postfix        bool // inside map++/-- postfix expr
	inside_map_infix          bool // inside map<</+=/-= infix expr
	inside_assign             bool
	inside_map_index          bool
	inside_array_index        bool
	inside_array_fixed_struct bool
	inside_opt_or_res         bool
	inside_opt_data           bool
	inside_if_option          bool
	inside_if_result          bool
	inside_match_option       bool
	inside_match_result       bool
	inside_vweb_tmpl          bool
	inside_return             bool
	inside_return_tmpl        bool
	inside_struct_init        bool
	inside_or_block           bool
	inside_call               bool
	inside_curry_call         bool // inside foo()()!, foo()()?, foo()()
	inside_dump_fn            bool
	inside_c_extern           bool // inside `@[c_extern] fn C.somename(param1 int, param2 voidptr, param3 &char) &char`
	expected_fixed_arr        bool
	inside_for_c_stmt         bool
	inside_cast_in_heap       int // inside cast to interface type in heap (resolve recursive calls)
	inside_cast               bool
	inside_memset             bool
	inside_const              bool
	inside_array_item         bool
	inside_const_opt_or_res   bool
	inside_lambda             bool
	inside_cinit              bool
	inside_global_decl        bool
	inside_interface_deref    bool
	last_tmp_call_var         []string
	loop_depth                int
	ternary_names             map[string]string
	ternary_level_names       map[string][]string
	arraymap_set_pos          int      // map or array set value position
	stmt_path_pos             []int    // positions of each statement start, for inserting C statements before the current statement
	skip_stmt_pos             bool     // for handling if expressions + autofree (since both prepend C statements)
	left_is_opt               bool     // left hand side on assignment is an option
	right_is_opt              bool     // right hand side on assignment is an option
	assign_ct_type            ast.Type // left hand side resolved comptime type
	indent                    int
	empty_line                bool
	assign_op                 token.Kind // *=, =, etc (for array_set)
	defer_stmts               []ast.DeferStmt
	defer_ifdef               string
	defer_profile_code        string
	defer_vars                []string
	closure_structs           []string
	str_types                 []StrType       // types that need automatic str() generation
	generated_str_fns         []StrType       // types that already have a str() function
	str_fn_names              shared []string // remove duplicate function names
	threaded_fns              shared []string // for generating unique wrapper types and fns for `go xxx()`
	waiter_fns                shared []string // functions that wait for `go xxx()` to finish
	needed_equality_fns       []ast.Type
	generated_eq_fns          []ast.Type
	array_sort_fn             shared []string
	array_contains_types      []ast.Type
	array_index_types         []ast.Type
	auto_fn_definitions       []string // auto generated functions definition list
	sumtype_casting_fns       []SumtypeCastingFn
	anon_fn_definitions       []string        // anon generated functions definition list
	anon_fns                  shared []string // remove duplicate anon generated functions
	sumtype_definitions       map[int]bool    // `_TypeA_to_sumtype_TypeB()` fns that have been generated
	trace_fn_definitions      []string
	json_types                []ast.Type           // to avoid json gen duplicates
	pcs                       []ProfileCounterMeta // -prof profile counter fn_names => fn counter name
	hotcode_fn_names          []string
	hotcode_fpaths            []string
	embedded_files            []ast.EmbeddedFile
	sql_i                     int
	sql_stmt_name             string
	sql_bind_name             string
	sql_idents                []string
	sql_idents_types          []ast.Type
	sql_left_type             ast.Type
	sql_table_name            string
	sql_fkey                  string
	sql_parent_id             string
	sql_side                  SqlExprSide // left or right, to distinguish idents in `name == name`
	sql_last_stmt_out_len     int
	strs_to_free0             []string // strings.Builder
	// strs_to_free          []string // strings.Builder
	// tmp_arg_vars_to_free  []string
	// autofree_pregen       map[string]string
	// autofree_pregen_buf   strings.Builder
	// autofree_tmp_vars     []string // to avoid redefining the same tmp vars in a single function
	// nr_vars_to_free       int
	// doing_autofree_tmp    bool
	comptime_info_stack              []comptime.ComptimeInfo // stores the values from the above on each $for loop, to make nesting them easier
	comptime                         comptime.ComptimeInfo
	prevent_sum_type_unwrapping_once bool // needed for assign new values to sum type
	// used in match multi branch
	// TypeOne, TypeTwo {}
	// where an aggregate (at least two types) is generated
	// sum type deref needs to know which index to deref because unions take care of the correct field
	aggregate_type_idx  int
	arg_no_auto_deref   bool     // smartcast must not be dereferenced
	branch_parent_pos   int      // used in BranchStmt (continue/break) for autofree stop position
	returned_var_name   string   // to detect that a var doesn't need to be freed since it's being returned
	infix_left_var_name string   // a && if expr
	curr_var_name       []string // curr var name on assignment
	called_fn_name      string
	timers              &util.Timers = util.get_timers()
	force_main_console  bool              // true when @[console] used on fn main()
	as_cast_type_names  map[string]string // table for type name lookup in runtime (for __as_cast)
	obf_table           map[string]string
	referenced_fns      shared map[string]bool // functions that have been referenced
	nr_closures         int
	expected_cast_type  ast.Type // for match expr of sumtypes
	or_expr_return_type ast.Type // or { 0, 1 } return type
	anon_fn             bool
	tests_inited        bool
	has_main            bool
	// main_fn_decl_node  ast.FnDecl
	cur_mod                ast.Module
	cur_concrete_types     []ast.Type // do not use table.cur_concrete_types because table is global, so should not be accessed by different threads
	cur_fn                 &ast.FnDecl = unsafe { nil } // same here
	cur_lock               ast.LockExpr
	cur_struct_init_typ    ast.Type
	autofree_methods       map[ast.Type]string
	generated_free_methods map[ast.Type]bool
	autofree_scope_stmts   []string
	use_segfault_handler   bool = true
	test_function_names    []string
	/////////
	// out_parallel []strings.Builder
	// out_idx      int
	out_fn_start_pos     []int  // for generating multiple .c files, stores locations of all fn positions in `out` string builder
	static_modifier      string // for parallel_cc
	static_non_parallel  string // for non -parallel_cc
	has_reflection       bool   // v.reflection has been imported
	has_debugger         bool   // $dbg has been used in the code
	reflection_strings   &map[string]int
	defer_return_tmp_var string
	vweb_filter_fn_name  string // vweb__filter or x__vweb__filter, used by $vweb.html() for escaping strings in the templates, depending on which `vweb` import is used
}

@[heap]
pub struct GenOutput {
pub:
	header           string          // produced output for out.h (-parallel-cc)
	res_builder      strings.Builder // produced output (complete)
	out_str          string          // produced output from g.out
	out0_str         string          // helpers output (auto fns, dump fns) for out_0.c (-parallel-cc)	
	extern_str       string          // extern chunk for (-parallel-cc)
	out_fn_start_pos []int           // fn decl positions
}

pub fn gen(files []&ast.File, mut table ast.Table, pref_ &pref.Preferences) GenOutput {
	mut module_built := ''
	if pref_.build_mode == .build_module {
		for file in files {
			if file.path.contains(pref_.path)
				&& file.mod.short_name == pref_.path.all_after_last(os.path_separator).trim_right(os.path_separator) {
				module_built = file.mod.name
				break
			}
		}
	}
	mut timers_should_print := false
	$if time_cgening ? {
		timers_should_print = true
	}
	mut reflection_strings := map[string]int{}
	mut global_g := Gen{
		file:                 unsafe { nil }
		out:                  strings.new_builder(512000)
		cheaders:             strings.new_builder(15000)
		includes:             strings.new_builder(100)
		preincludes:          strings.new_builder(100)
		typedefs:             strings.new_builder(100)
		enum_typedefs:        strings.new_builder(100)
		type_definitions:     strings.new_builder(100)
		sort_fn_definitions:  strings.new_builder(100)
		alias_definitions:    strings.new_builder(100)
		hotcode_definitions:  strings.new_builder(100)
		channel_definitions:  strings.new_builder(100)
		thread_definitions:   strings.new_builder(100)
		comptime_definitions: strings.new_builder(100)
		definitions:          strings.new_builder(100)
		gowrappers:           strings.new_builder(100)
		auto_str_funcs:       strings.new_builder(100)
		dump_funcs:           strings.new_builder(100)
		pcs_declarations:     strings.new_builder(100)
		cov_declarations:     strings.new_builder(100)
		embedded_data:        strings.new_builder(1000)
		out_options_forward:  strings.new_builder(100)
		out_options:          strings.new_builder(100)
		out_results_forward:  strings.new_builder(100)
		out_results:          strings.new_builder(100)
		shared_types:         strings.new_builder(100)
		shared_functions:     strings.new_builder(100)
		json_forward_decls:   strings.new_builder(100)
		sql_buf:              strings.new_builder(100)
		table:                table
		pref:                 pref_
		fn_decl:              unsafe { nil }
		is_autofree:          pref_.autofree
		indent:               -1
		module_built:         module_built
		timers_should_print:  timers_should_print
		timers:               util.new_timers(
			should_print: timers_should_print
			label:        'global_cgen'
		)
		inner_loop:           unsafe { &ast.empty_stmt }
		field_data_type:      table.find_type('FieldData')
		enum_data_type:       table.find_type('EnumData')
		variant_data_type:    table.find_type('VariantData')
		is_cc_msvc:           pref_.ccompiler == 'msvc'
		use_segfault_handler: !('no_segfault_handler' in pref_.compile_defines
			|| pref_.os in [.wasm32, .wasm32_emscripten])
		static_modifier:      if pref_.parallel_cc { 'static ' } else { '' }
		static_non_parallel:  if !pref_.parallel_cc { 'static ' } else { '' }
		has_reflection:       'v.reflection' in table.modules
		has_debugger:         'v.debug' in table.modules
		reflection_strings:   &reflection_strings
	}

	global_g.comptime = &comptime.ComptimeInfo{
		resolver: &global_g
		table:    table
	}

	/*
	global_g.out_parallel = []strings.Builder{len: nr_cpus}
	for i in 0 .. nr_cpus {
		global_g.out_parallel[i] = strings.new_builder(100000)
		global_g.out_parallel[i].writeln('#include "out.h"\n')
	}
	println('LEN=')
	println(global_g.out_parallel.len)
	*/
	// anon fn may include assert and thus this needs
	// to be included before any test contents are written
	if pref_.is_test {
		global_g.write_tests_definitions()
	}

	util.timing_start('cgen init')
	for mod in global_g.table.modules {
		global_g.cleanups[mod] = strings.new_builder(100)
	}
	global_g.init()
	util.timing_measure('cgen init')
	global_g.tests_inited = false
	global_g.file = files.last()
	if !pref_.no_parallel {
		util.timing_start('cgen parallel processing')
		mut pp := pool.new_pool_processor(callback: cgen_process_one_file_cb)
		pp.set_shared_context(global_g) // TODO: make global_g shared
		pp.work_on_items(files)
		util.timing_measure('cgen parallel processing')

		util.timing_start('cgen unification')
		for g in pp.get_results_ref[Gen]() {
			global_g.embedded_files << g.embedded_files
			global_g.out.write(g.out) or { panic(err) }
			global_g.cheaders.write(g.cheaders) or { panic(err) }
			global_g.preincludes.write(g.preincludes) or { panic(err) }
			global_g.includes.write(g.includes) or { panic(err) }
			global_g.typedefs.write(g.typedefs) or { panic(err) }
			global_g.type_definitions.write(g.type_definitions) or { panic(err) }
			global_g.sort_fn_definitions.write(g.sort_fn_definitions) or { panic(err) }
			global_g.alias_definitions.write(g.alias_definitions) or { panic(err) }
			global_g.definitions.write(g.definitions) or { panic(err) }
			global_g.gowrappers.write(g.gowrappers) or { panic(err) }
			global_g.waiter_fn_definitions.write(g.waiter_fn_definitions) or { panic(err) }
			global_g.auto_str_funcs.write(g.auto_str_funcs) or { panic(err) }
			global_g.dump_funcs.write(g.auto_str_funcs) or { panic(err) }
			global_g.comptime_definitions.write(g.comptime_definitions) or { panic(err) }
			global_g.pcs_declarations.write(g.pcs_declarations) or { panic(err) }
			global_g.cov_declarations.write(g.cov_declarations) or { panic(err) }
			global_g.hotcode_definitions.write(g.hotcode_definitions) or { panic(err) }
			global_g.embedded_data.write(g.embedded_data) or { panic(err) }
			global_g.shared_types.write(g.shared_types) or { panic(err) }
			global_g.shared_functions.write(g.channel_definitions) or { panic(err) }

			global_g.force_main_console = global_g.force_main_console || g.force_main_console

			// merge maps
			for k, v in g.global_const_defs {
				global_g.global_const_defs[k] = v
			}
			for k, v in g.shareds {
				global_g.shareds[k] = v
			}
			for k, v in g.chan_pop_options {
				global_g.chan_pop_options[k] = v
			}
			for k, v in g.chan_push_options {
				global_g.chan_push_options[k] = v
			}
			for k, v in g.options {
				global_g.options[k] = v
			}
			for k, v in g.results {
				global_g.results[k] = v
			}
			for k, v in g.as_cast_type_names {
				global_g.as_cast_type_names[k] = v
			}
			for k, v in g.sumtype_definitions {
				global_g.sumtype_definitions[k] = v
			}
			for k, v in g.coverage_files {
				global_g.coverage_files[k] = v
			}
			global_g.json_forward_decls.write(g.json_forward_decls) or { panic(err) }
			global_g.enum_typedefs.write(g.enum_typedefs) or { panic(err) }
			global_g.channel_definitions.write(g.channel_definitions) or { panic(err) }
			global_g.thread_definitions.write(g.thread_definitions) or { panic(err) }
			global_g.sql_buf.write(g.sql_buf) or { panic(err) }

			global_g.cleanups[g.file.mod.name].write(g.cleanup) or { panic(err) } // strings.Builder.write never fails; it is like that in the source

			for str_type in g.str_types {
				global_g.str_types << str_type
			}
			for scf in g.sumtype_casting_fns {
				if scf !in global_g.sumtype_casting_fns {
					global_g.sumtype_casting_fns << scf
				}
			}

			global_g.nr_closures += g.nr_closures
			global_g.has_main = global_g.has_main || g.has_main

			global_g.auto_fn_definitions << g.auto_fn_definitions
			global_g.anon_fn_definitions << g.anon_fn_definitions
			global_g.needed_equality_fns << g.needed_equality_fns // duplicates are resolved later in gen_equality_fns
			global_g.array_contains_types << g.array_contains_types
			global_g.array_index_types << g.array_index_types
			global_g.pcs << g.pcs
			global_g.json_types << g.json_types
			global_g.hotcode_fn_names << g.hotcode_fn_names
			global_g.hotcode_fpaths << g.hotcode_fpaths
			global_g.test_function_names << g.test_function_names
			unsafe { g.free_builders() }
			for k, v in g.autofree_methods {
				global_g.autofree_methods[k] = v
			}
			for k, v in g.no_eq_method_types {
				global_g.no_eq_method_types[k] = v
			}
		}
	} else {
		util.timing_start('cgen serial processing')
		for file in files {
			global_g.file = file
			global_g.gen_file()
			global_g.cleanups[file.mod.name].drain_builder(mut global_g.cleanup, 100)
		}
		util.timing_measure('cgen serial processing')

		util.timing_start('cgen unification')
	}

	global_g.gen_jsons()
	global_g.dump_expr_definitions() // this uses global_g.get_str_fn, so it has to go before the below for loop
	for i := 0; i < global_g.str_types.len; i++ {
		global_g.final_gen_str(global_g.str_types[i])
	}
	for sumtype_casting_fn in global_g.sumtype_casting_fns {
		global_g.write_sumtype_casting_fn(sumtype_casting_fn)
	}
	global_g.write_shareds()
	global_g.write_chan_pop_option_fns()
	global_g.write_chan_push_option_fns()
	global_g.gen_array_contains_methods()
	global_g.gen_array_index_methods()
	global_g.gen_equality_fns()
	global_g.gen_free_methods()
	global_g.write_results()
	global_g.write_options()
	global_g.sort_globals_consts()
	util.timing_measure('cgen unification')

	mut g := global_g
	util.timing_start('cgen common')

	// to make sure type idx's are the same in cached mods
	if g.pref.build_mode == .build_module {
		for idx, sym in g.table.type_symbols {
			if idx in [0, 31] {
				continue
			}
			g.definitions.writeln('int _v_type_idx_${sym.cname}();')
		}
	} else if g.pref.use_cache {
		for idx, sym in g.table.type_symbols {
			if idx in [0, 31] {
				continue
			}
			g.definitions.writeln('int _v_type_idx_${sym.cname}() { return ${idx}; };')
		}
	}

	// v files are finished, what remains is pure C code
	g.gen_vlines_reset()
	if g.pref.build_mode != .build_module {
		// no init in builtin.o
		g.write_init_function()
	}

	if g.pref.is_coverage {
		mut total_code_points := 0
		for k, cov in g.coverage_files {
			g.cheaders.writeln('#define _v_cov_file_offset_${k} ${total_code_points}')
			total_code_points += cov.points.len
		}
		g.cheaders.writeln('long int _v_cov[${total_code_points}] = {0};')
	}

	// insert for options forward
	if g.out_options_forward.len > 0 || g.out_results_forward.len > 0 {
		tail := g.type_definitions.cut_to(g.options_pos_forward)
		if g.out_options_forward.len > 0 {
			g.type_definitions.writeln('// #start V forward option_xxx definitions:')
			g.type_definitions.writeln(g.out_options_forward.str())
			g.type_definitions.writeln('// #end V forward option_xxx definitions\n')
		}
		if g.out_results_forward.len > 0 {
			g.type_definitions.writeln('// #start V forward result_xxx definitions:')
			g.type_definitions.writeln(g.out_results_forward.str())
			g.type_definitions.writeln('// #end V forward result_xxx definitions\n')
		}
		g.type_definitions.writeln(tail)
	}

	g.finish()

	mut b := strings.new_builder(g.out.len + 600_000)
	b.write_string(g.hashes())
	if g.use_segfault_handler || g.pref.is_prof {
		b.writeln('\n#define V_USE_SIGNAL_H')
	}
	b.write_string2('\n// V comptime_definitions:\n', g.comptime_definitions.str())
	b.write_string2('\n// V typedefs:\n', g.typedefs.str())
	b.write_string2('\n // V preincludes:\n', g.preincludes.str())
	b.write_string2('\n// V cheaders:', g.cheaders.str())
	if g.pcs_declarations.len > 0 {
		b.write_string2('\n// V profile counters:\n', g.pcs_declarations.str())
	}
	b.write_string2('\n// V includes:\n', g.includes.str())
	b.writeln('\n// V global/const #define ... :')
	for var_name in g.sorted_global_const_names {
		if var := g.global_const_defs[var_name] {
			if var.def.starts_with('#define') {
				b.writeln(var.def)
			}
		}
	}
	if g.enum_typedefs.len > 0 {
		b.write_string2('\n// Enum definitions:\n', g.enum_typedefs.str())
	}
	if g.thread_definitions.len > 0 {
		b.write_string2('\n// Thread definitions:\n', g.thread_definitions.str())
	}
	if g.type_definitions.len > 0 {
		b.write_string2('\n// V type definitions:\n', g.type_definitions.str())
	}
	if g.alias_definitions.len > 0 {
		b.write_string2('\n// V alias definitions:\n', g.alias_definitions.str())
	}
	if g.shared_types.len > 0 {
		b.write_string2('\n// V shared types:\n', g.shared_types.str())
	}
	if g.out_options.len > 0 {
		b.write_string2('\n// V Option_xxx definitions:\n', g.out_options.str())
	}
	if g.out_results.len > 0 {
		b.write_string2('\n// V result_xxx definitions:\n', g.out_results.str())
	}
	if g.json_forward_decls.len > 0 {
		b.write_string2('\n// V json forward decls:\n', g.json_forward_decls.str())
	}
	b.write_string2('\n// V definitions:\n', g.definitions.str())
	if g.sort_fn_definitions.len > 0 {
		b.write_string2('\n// V sort fn definitions:\n', g.sort_fn_definitions.str())
	}
	if !pref_.parallel_cc {
		b.writeln('\n// V global/const non-precomputed definitions:')
		for var_name in g.sorted_global_const_names {
			if var := g.global_const_defs[var_name] {
				if !var.def.starts_with('#define') {
					b.writeln(var.def)
				}
			}
		}
	}
	interface_table := g.interface_table()
	if interface_table.len > 0 {
		b.write_string2('\n// V interface table:\n', interface_table)
	}
	if g.waiter_fn_definitions.len > 0 {
		b.write_string2('\n// V gowrappers waiter fns:\n', g.waiter_fn_definitions.str())
	}
	if g.gowrappers.len > 0 {
		b.write_string2('\n// V gowrappers:\n', g.gowrappers.str())
	}
	if g.hotcode_definitions.len > 0 {
		b.write_string2('\n// V hotcode definitions:\n', g.hotcode_definitions.str())
	}
	if g.embedded_data.len > 0 {
		b.write_string2('\n// V embedded data:\n', g.embedded_data.str())
	}
	if g.shared_functions.len > 0 {
		b.writeln('\n// V shared type functions:\n')
		b.write_string2(g.shared_functions.str(), c_concurrency_helpers)
	}
	if g.channel_definitions.len > 0 {
		b.write_string2('\n// V channel code:\n', g.channel_definitions.str())
	}
	if g.anon_fn_definitions.len > 0 {
		if g.nr_closures > 0 {
			b.writeln2('\n// V closure helpers', c_closure_helpers(g.pref))
		}
		/*
		b.writeln('\n// V anon functions:')
		for fn_def in g.anon_fn_definitions {
			b.writeln(fn_def)
		}
		*/
	}
	if g.pref.is_coverage {
		b.write_string2('\n// V coverage:\n', g.cov_declarations.str())
	}
	b.writeln('\n// end of V out (header)')
	mut header := b.last_n(b.len)
	header = '#ifndef V_HEADER_FILE\n#define V_HEADER_FILE' + header
	header += '\n#endif\n'

	mut helpers := strings.new_builder(200_000)
	// Code added here (after the header) goes to out_0.c in parallel cc mode
	// Previously it went to the header which resulted in duplicated code and more code
	// to compile for the C compiler
	if g.anon_fn_definitions.len > 0 {
		if g.nr_closures > 0 {
			helpers.writeln2('\n// V closure helpers', c_closure_fn_helpers(g.pref))
		}
		/*
		b.writeln('\n// V anon functions:')
		for fn_def in g.anon_fn_definitions {
			b.writeln(fn_def)
		}
		*/
		if g.pref.parallel_cc {
			g.extern_out.writeln('extern void* __closure_create(void* fn, void* data);')
			g.extern_out.writeln('extern void __closure_init();')
		}
	}
	if g.pref.parallel_cc {
		helpers.writeln('\n// V global/const non-precomputed definitions:')
		for var_name in g.sorted_global_const_names {
			if var := g.global_const_defs[var_name] {
				if !var.def.starts_with('#define') {
					helpers.writeln(var.def)
					if var.def.contains(' = ') {
						g.extern_out.writeln('extern ${var.def.all_before(' = ')};')
					} else {
						g.extern_out.writeln('extern ${var.def}')
					}
				}
			}
		}
	}
	if g.auto_str_funcs.len > 0 {
		helpers.write_string2('\n// V auto str functions:\n', g.auto_str_funcs.str())
	}
	if g.auto_fn_definitions.len > 0 {
		helpers.writeln('\n// V auto functions:')
		for fn_def in g.auto_fn_definitions {
			helpers.writeln(fn_def)
		}
	}
	if g.dump_funcs.len > 0 {
		helpers.write_string2('\n// V dump functions:\n', g.dump_funcs.str())
	}
	if g.anon_fn_definitions.len > 0 {
		helpers.writeln('\n// V anon functions:')
		for fn_def in g.anon_fn_definitions {
			helpers.writeln(fn_def)
		}
	}
	// End of out_0.c

	shelpers := helpers.str()

	if !g.pref.parallel_cc {
		b.write_string(shelpers)
	}

	// The rest of the output
	out_str := g.out.str()
	extern_out_str := g.extern_out.str()
	b.write_string(out_str)
	b.writeln('// THE END.')
	util.timing_measure('cgen common')
	$if trace_all_generic_fn_keys ? {
		gkeys := g.table.fn_generic_types.keys()
		for gkey in gkeys {
			eprintln('>> g.table.fn_generic_types key: ${gkey}')
		}
	}
	out_fn_start_pos := g.out_fn_start_pos.clone()
	unsafe { helpers.free() }
	unsafe { g.free_builders() }

	return GenOutput{
		header:           header
		res_builder:      b
		out_str:          out_str
		out0_str:         shelpers
		extern_str:       extern_out_str
		out_fn_start_pos: out_fn_start_pos
	}
}

fn cgen_process_one_file_cb(mut p pool.PoolProcessor, idx int, wid int) &Gen {
	file := p.get_item[&ast.File](idx)
	timing_label_for_thread := 'C GEN thread ${wid}'
	util.timing_start(timing_label_for_thread)
	defer {
		util.timing_measure_cumulative(timing_label_for_thread)
	}
	mut global_g := unsafe { &Gen(p.get_shared_context()) }
	mut g := &Gen{
		file:                  file
		out:                   strings.new_builder(512000)
		cheaders:              strings.new_builder(15000)
		includes:              strings.new_builder(100)
		typedefs:              strings.new_builder(100)
		type_definitions:      strings.new_builder(100)
		sort_fn_definitions:   strings.new_builder(100)
		alias_definitions:     strings.new_builder(100)
		definitions:           strings.new_builder(100)
		gowrappers:            strings.new_builder(100)
		waiter_fn_definitions: strings.new_builder(100)
		auto_str_funcs:        strings.new_builder(100)
		comptime_definitions:  strings.new_builder(100)
		pcs_declarations:      strings.new_builder(100)
		cov_declarations:      strings.new_builder(100)
		hotcode_definitions:   strings.new_builder(100)
		embedded_data:         strings.new_builder(1000)
		out_options_forward:   strings.new_builder(100)
		out_options:           strings.new_builder(100)
		out_results_forward:   strings.new_builder(100)
		out_results:           strings.new_builder(100)
		shared_types:          strings.new_builder(100)
		shared_functions:      strings.new_builder(100)
		channel_definitions:   strings.new_builder(100)
		thread_definitions:    strings.new_builder(100)
		json_forward_decls:    strings.new_builder(100)
		enum_typedefs:         strings.new_builder(100)
		sql_buf:               strings.new_builder(100)
		cleanup:               strings.new_builder(100)
		table:                 global_g.table
		pref:                  global_g.pref
		fn_decl:               unsafe { nil }
		indent:                -1
		module_built:          global_g.module_built
		timers:                util.new_timers(
			should_print: global_g.timers_should_print
			label:        'cgen_process_one_file_cb idx: ${idx}, wid: ${wid}'
		)
		inner_loop:            &ast.empty_stmt
		field_data_type:       global_g.table.find_type('FieldData')
		enum_data_type:        global_g.table.find_type('EnumData')
		variant_data_type:     global_g.table.find_type('VariantData')
		array_sort_fn:         global_g.array_sort_fn
		waiter_fns:            global_g.waiter_fns
		threaded_fns:          global_g.threaded_fns
		str_fn_names:          global_g.str_fn_names
		anon_fns:              global_g.anon_fns
		options_forward:       global_g.options_forward
		results_forward:       global_g.results_forward
		done_options:          global_g.done_options
		done_results:          global_g.done_results
		is_autofree:           global_g.pref.autofree
		obf_table:             global_g.obf_table
		referenced_fns:        global_g.referenced_fns
		is_cc_msvc:            global_g.is_cc_msvc
		use_segfault_handler:  global_g.use_segfault_handler
		has_reflection:        'v.reflection' in global_g.table.modules
		has_debugger:          'v.debug' in global_g.table.modules
		reflection_strings:    global_g.reflection_strings
	}
	g.comptime = &comptime.ComptimeInfo{
		resolver: g
		table:    global_g.table
	}
	g.gen_file()
	return g
}

// free_builders should be called only when a Gen would NOT be used anymore
// it frees the bulk of the memory that is private to the Gen instance
// (the various string builders)
@[unsafe]
pub fn (mut g Gen) free_builders() {
	unsafe {
		g.out.free()
		g.cheaders.free()
		g.includes.free()
		g.typedefs.free()
		g.type_definitions.free()
		g.sort_fn_definitions.free()
		g.alias_definitions.free()
		g.definitions.free()
		g.cleanup.free()
		g.gowrappers.free()
		g.waiter_fn_definitions.free()
		g.auto_str_funcs.free()
		g.dump_funcs.free()
		g.comptime_definitions.free()
		g.pcs_declarations.free()
		g.cov_declarations.free()
		g.hotcode_definitions.free()
		g.embedded_data.free()
		g.shared_types.free()
		g.shared_functions.free()
		g.channel_definitions.free()
		g.thread_definitions.free()
		g.out_options_forward.free()
		g.out_options.free()
		g.out_results_forward.free()
		g.out_results.free()
		g.json_forward_decls.free()
		g.enum_typedefs.free()
		g.sql_buf.free()
		for _, mut v in g.cleanups {
			v.free()
		}
	}
}

pub fn (mut g Gen) gen_file() {
	g.timers.start('cgen_file ${g.file.path}')
	g.unique_file_path_hash = fnv1a.sum64_string(g.file.path)
	if g.pref.is_vlines {
		g.vlines_path = util.vlines_escape_path(g.file.path, g.pref.ccompiler)
		g.is_vlines_enabled = true
		g.inside_ternary = 0
	}
	g.stmts(g.file.stmts)
	// Transfer embedded files
	for path in g.file.embedded_files {
		if path !in g.embedded_files {
			g.embedded_files << path
		}
	}
	g.timers.show('cgen_file ${g.file.path}')
}

pub fn (g &Gen) hashes() string {
	return c_commit_hash_default.replace('@@@', version.vhash())
}

pub fn (mut g Gen) init() {
	if g.pref.custom_prelude != '' {
		g.cheaders.writeln(g.pref.custom_prelude)
	} else if !g.pref.no_preludes {
		g.cheaders.writeln('// Generated by the V compiler')
		if g.pref.relaxed_gcc14 {
			// See https://gcc.gnu.org/gcc-14/porting_to.html#c-code-generators:
			g.cheaders.writeln('
#if defined __GNUC__ && __GNUC__ >= 14
#pragma GCC diagnostic warning "-Wimplicit-function-declaration"
#pragma GCC diagnostic warning "-Wincompatible-pointer-types"
#pragma GCC diagnostic warning "-Wint-conversion"
#pragma GCC diagnostic warning "-Wreturn-mismatch"
#endif
')
		}
		if g.pref.os == .wasm32 {
			g.cheaders.writeln('#define VWASM 1')
			// Include <stdint.h> instead of <inttypes.h> for WASM target
			g.cheaders.writeln('#include <stdint.h>')
			g.cheaders.writeln('#include <stddef.h>')
		} else {
			tcc_undef_has_include := '
#if defined(__TINYC__) && defined(__has_include)
// tcc does not support has_include properly yet, turn it off completely
#undef __has_include
#endif'
			g.preincludes.writeln(tcc_undef_has_include)
			g.cheaders.writeln(tcc_undef_has_include)
			g.includes.writeln(tcc_undef_has_include)
			if g.pref.os == .freebsd {
				g.cheaders.writeln('#include <inttypes.h>')
				g.cheaders.writeln('#include <stddef.h>')
			} else {
				install_compiler_msg := ' Please install the package `build-essential`.'
				g.cheaders.writeln(get_guarded_include_text('<inttypes.h>', 'The C compiler can not find <inttypes.h>.${install_compiler_msg}')) // int64_t etc
				if g.pref.os == .ios {
					g.cheaders.writeln(get_guarded_include_text('<stdbool.h>', 'The C compiler can not find <stdbool.h>.${install_compiler_msg}')) // bool, true, false
				}
				g.cheaders.writeln(get_guarded_include_text('<stddef.h>', 'The C compiler can not find <stddef.h>.${install_compiler_msg}')) // size_t, ptrdiff_t
			}
		}
		if g.pref.nofloat {
			g.cheaders.writeln('#define VNOFLOAT 1')
		}
		g.cheaders.writeln(c_builtin_types)
		if g.pref.is_bare {
			g.cheaders.writeln(c_bare_headers)
		} else {
			g.cheaders.writeln(c_headers)
		}
		if !g.pref.skip_unused || g.table.used_features.used_maps > 0 {
			g.cheaders.writeln(c_wyhash_headers)
		}
	}
	if g.pref.os == .ios {
		g.cheaders.writeln('#define __TARGET_IOS__ 1')
		g.cheaders.writeln('#include <spawn.h>')
	}
	if g.pref.os == .linux {
		g.cheaders.writeln('#if __GLIBC__ == 2 && __GLIBC_MINOR__ < 30')
		g.cheaders.writeln('#include <sys/syscall.h>')
		g.cheaders.writeln('#define gettid() syscall(SYS_gettid)')
		g.cheaders.writeln('#endif')
	}
	g.write_builtin_types()
	g.options_pos_forward = g.type_definitions.len
	g.write_typedef_types()
	g.write_typeof_functions()
	g.write_sorted_types()
	g.write_array_fixed_return_types()
	g.write_multi_return_types()
	g.definitions.writeln('// end of definitions #endif')
	if g.pref.compile_defines_all.len > 0 {
		g.comptime_definitions.writeln('// V compile time defines by -d or -define flags:')
		g.comptime_definitions.writeln('//     All custom defines      : ' +
			g.pref.compile_defines_all.join(','))
		g.comptime_definitions.writeln('//     Turned ON custom defines: ' +
			g.pref.compile_defines.join(','))
		for cdefine in g.pref.compile_defines {
			g.comptime_definitions.writeln('#define CUSTOM_DEFINE_${cdefine}')
		}
		g.comptime_definitions.writeln('')
	}
	if g.table.gostmts > 0 {
		g.comptime_definitions.writeln('#define __VTHREADS__ (1)')
	}
	if g.pref.gc_mode in [.boehm_full, .boehm_incr, .boehm_full_opt, .boehm_incr_opt, .boehm_leak] {
		g.comptime_definitions.writeln('#define _VGCBOEHM (1)')
	}
	if g.pref.is_debug || 'debug' in g.pref.compile_defines {
		g.comptime_definitions.writeln('#define _VDEBUG (1)')
	}
	if g.pref.is_prod || 'prod' in g.pref.compile_defines {
		g.comptime_definitions.writeln('#define _VPROD (1)')
	}
	if g.pref.is_test || 'test' in g.pref.compile_defines {
		g.comptime_definitions.writeln('#define _VTEST (1)')
	}
	if g.pref.is_prof || 'profile' in g.pref.compile_defines {
		g.comptime_definitions.writeln('#define _VPROFILE (1)')
	}
	if g.pref.autofree {
		g.comptime_definitions.writeln('#define _VAUTOFREE (1)')
	}
	if g.pref.prealloc {
		g.comptime_definitions.writeln('#define _VPREALLOC (1)')
	}
	if g.pref.use_cache {
		g.comptime_definitions.writeln('#define _VUSECACHE (1)')
	}
	if g.pref.build_mode == .build_module {
		g.comptime_definitions.writeln('#define _VBUILDMODULE (1)')
	}
	if g.pref.is_livemain || g.pref.is_liveshared {
		g.generate_hotcode_reloading_declarations()
	}
	// Obfuscate only functions in the main module for now.
	// Generate the obf_ast.
	if g.pref.obfuscate {
		mut i := 0
		// fns
		for key, f in g.table.fns {
			if f.mod != 'main' && key != 'main' {
				continue
			}
			g.obf_table[key] = '_f${i}'
			i++
		}
		// methods
		for type_sym in g.table.type_symbols {
			if type_sym.mod != 'main' {
				continue
			}
			for method in type_sym.methods {
				g.obf_table[type_sym.name + '.' + method.name] = '_f${i}'
				i++
			}
		}
	}
	// we know that this is being called before the multi-threading starts
	// and this is being called in the main thread, so we can mutate the table
	mut muttable := unsafe { &ast.Table(g.table) }
	if g.use_segfault_handler {
		muttable.used_features.used_fns['v_segmentation_fault_handler'] = true
	}
	muttable.used_features.used_fns['eprintln'] = true
	muttable.used_features.used_fns['print_backtrace'] = true
	muttable.used_features.used_fns['exit'] = true
}

pub fn (mut g Gen) finish() {
	if g.pref.is_prof && g.pref.build_mode != .build_module {
		g.gen_vprint_profile_stats()
	}
	if g.pref.is_livemain || g.pref.is_liveshared {
		g.generate_hotcode_reloader_code()
	}
	g.handle_embedded_files_finish()
	if g.pref.is_test {
		g.gen_c_main_for_tests()
	} else {
		g.gen_c_main()
	}
}

// get_sumtype_variant_type_name returns the variant type name according to its type
@[inline]
pub fn (mut g Gen) get_sumtype_variant_type_name(typ ast.Type, sym ast.TypeSymbol) string {
	return if typ.has_flag(.option) {
		'_option_${sym.cname}'
	} else if sym.is_c_struct() {
		g.cc_type(typ, true)
	} else {
		sym.cname
	}
}

// get_sumtype_variant_name returns the variant name according to its type
@[inline]
pub fn (mut g Gen) get_sumtype_variant_name(typ ast.Type, sym ast.TypeSymbol) string {
	return if typ.has_flag(.option) { '_option_${sym.cname}' } else { sym.cname }
}

pub fn (mut g Gen) write_typeof_functions() {
	g.writeln('')
	g.writeln('// >> typeof() support for sum types / interfaces')
	for ityp, sym in g.table.type_symbols {
		if sym.kind == .sum_type {
			static_prefix := if g.pref.build_mode == .build_module { 'static ' } else { '' }
			sum_info := sym.info as ast.SumType
			if sum_info.is_generic {
				continue
			}
			g.writeln('${static_prefix}char * v_typeof_sumtype_${sym.cname}(int sidx) {')
			g.definitions.writeln('${static_prefix}char * v_typeof_sumtype_${sym.cname}(int);')
			if g.pref.build_mode == .build_module {
				g.writeln('\t\tif( sidx == _v_type_idx_${sym.cname}() ) return "${util.strip_main_name(sym.name)}";')
				for v in sum_info.variants {
					subtype := g.table.sym(v)
					g.writeln('\tif( sidx == _v_type_idx_${g.get_sumtype_variant_name(v,
						subtype)}() ) return "${util.strip_main_name(subtype.name)}";')
				}
				g.writeln('\treturn "unknown ${util.strip_main_name(sym.name)}";')
			} else {
				tidx := g.table.find_type_idx(sym.name)
				g.writeln('\tswitch(sidx) {')
				g.writeln('\t\tcase ${tidx}: return "${util.strip_main_name(sym.name)}";')
				mut idxs := []int{}
				for v in sum_info.variants {
					if v in idxs {
						continue
					}
					subtype := g.table.sym(v)
					g.writeln('\t\tcase ${int(v)}: return "${util.strip_main_name(subtype.name)}";')
					idxs << v
				}
				g.writeln('\t\tdefault: return "unknown ${util.strip_main_name(sym.name)}";')
				g.writeln('\t}')
			}
			g.writeln2('}', '')
			g.writeln('${static_prefix}int v_typeof_sumtype_idx_${sym.cname}(int sidx) {')
			if g.pref.build_mode == .build_module {
				g.writeln('\t\tif( sidx == _v_type_idx_${sym.cname}() ) return ${int(ityp)};')
				for v in sum_info.variants {
					subtype := g.table.sym(v)
					g.writeln('\tif( sidx == _v_type_idx_${subtype.cname}() ) return ${int(v)};')
				}
				g.writeln('\treturn ${int(ityp)};')
			} else {
				tidx := g.table.find_type_idx(sym.name)
				g.writeln2('\tswitch(sidx) {', '\t\tcase ${tidx}: return ${int(ityp)};')
				mut idxs := []int{}
				for v in sum_info.variants {
					if v in idxs {
						continue
					}
					g.writeln('\t\tcase ${int(v)}: return ${int(v)};')
					idxs << v
				}
				g.writeln2('\t\tdefault: return ${int(ityp)};', '\t}')
			}
			g.writeln('}')
		} else if sym.kind == .interface {
			if sym.info !is ast.Interface {
				continue
			}
			inter_info := sym.info as ast.Interface
			if inter_info.is_generic {
				continue
			}
			g.definitions.writeln('${g.static_non_parallel}char * v_typeof_interface_${sym.cname}(int sidx);')
			if g.pref.parallel_cc {
				g.extern_out.writeln('extern char * v_typeof_interface_${sym.cname}(int sidx);')
			}
			g.writeln('${g.static_non_parallel}char * v_typeof_interface_${sym.cname}(int sidx) {')
			for t in inter_info.types {
				sub_sym := g.table.sym(ast.mktyp(t))
				if sub_sym.info is ast.Struct && sub_sym.info.is_unresolved_generic() {
					continue
				}
				g.writeln('\tif (sidx == _${sym.cname}_${sub_sym.cname}_index) return "${util.strip_main_name(sub_sym.name)}";')
			}
			g.writeln2('\treturn "unknown ${util.strip_main_name(sym.name)}";', '}')
			g.writeln2('', 'int v_typeof_interface_idx_${sym.cname}(int sidx) {')
			for t in inter_info.types {
				sub_sym := g.table.sym(ast.mktyp(t))
				if sub_sym.info is ast.Struct && sub_sym.info.is_unresolved_generic() {
					continue
				}
				g.writeln('\tif (sidx == _${sym.cname}_${sub_sym.cname}_index) return ${int(t.set_nr_muls(0))};')
			}
			g.writeln2('\treturn ${int(ityp)};', '}')
		}
	}
	g.writeln2('// << typeof() support for sum types', '')
}

// V type to C typecc
@[inline]
fn (mut g Gen) styp(t ast.Type) string {
	if !t.has_option_or_result() {
		return g.base_type(t)
	} else if t.has_flag(.option) {
		// Register an optional if it's not registered yet
		return g.register_option(t)
	} else {
		return g.register_result(t)
	}
}

fn (mut g Gen) base_type(_t ast.Type) string {
	t := g.unwrap_generic(_t)
	if styp := g.styp_cache[t] {
		return styp
	}
	if g.pref.nofloat {
		// TODO: compile time if for perf?
		if t == ast.f32_type {
			return 'u32'
		} else if t == ast.f64_type {
			return 'u64'
		}
	}
	/*
	// On 64 bit systems int is an i64
	$if amd64 || arm64 {
		if g.pref.use_64_int && t == ast.int_type {
			return 'i64'
		}
	}
	*/
	share := t.share()
	mut styp := if share == .atomic_t { t.atomic_typename() } else { g.cc_type(t, true) }
	if t.has_flag(.shared_f) {
		styp = g.find_or_register_shared(t, styp)
	}
	nr_muls := t.nr_muls()
	if nr_muls > 0 {
		styp += strings.repeat(`*`, nr_muls)
	}
	g.styp_cache[t] = styp
	return styp
}

fn (mut g Gen) generic_fn_name(types []ast.Type, before string) string {
	if types.len == 0 {
		return before
	}
	// Using _T_ to differentiate between get[string] and get_string
	// `foo[int]()` => `foo_T_int()`
	mut name := before + '_T'
	for typ in types {
		name += '_' + strings.repeat_string('__ptr__', typ.nr_muls()) + g.styp(typ.set_nr_muls(0))
	}
	return name
}

fn (mut g Gen) expr_string(expr ast.Expr) string {
	pos := g.out.len
	// pos2 := 	g.out_parallel[g.out_idx].len
	g.expr(expr)
	// g.out_parallel[g.out_idx].cut_to(pos2)
	return g.out.cut_to(pos).trim_space()
}

fn (mut g Gen) expr_string_with_cast(expr ast.Expr, typ ast.Type, exp ast.Type) string {
	pos := g.out.len
	// pos2 := 	g.out_parallel[g.out_idx].len
	g.expr_with_cast(expr, typ, exp)
	// g.out_parallel[g.out_idx].cut_to(pos2)
	return g.out.cut_to(pos).trim_space()
}

// Surround a potentially multi-statement expression safely with `prepend` and `append`.
// (and create a statement)
fn (mut g Gen) expr_string_surround(prepend string, expr ast.Expr, append string) string {
	pos := g.out.len
	// pos2 := 	g.out_parallel[g.out_idx].len
	g.stmt_path_pos << pos
	defer {
		g.stmt_path_pos.delete_last()
	}
	g.write(prepend)
	g.expr(expr)
	g.write(append)
	// g.out_parallel[g.out_idx].cut_to(pos2)
	return g.out.cut_to(pos)
}

// TODO: this really shouldn't be separate from typ
// but I(emily) would rather have this generation
// all unified in one place so that it doesn't break
// if one location changes
fn (mut g Gen) option_type_name(t ast.Type) (string, string) {
	mut base := g.base_type(t)
	mut styp := ''
	sym := g.table.sym(t)
	if sym.info is ast.FnType {
		base = 'anon_fn_${g.table.fn_type_signature(sym.info.func)}'
	}
	if sym.language == .c && sym.kind == .struct {
		styp = '${option_name}_${base.replace(' ', '_')}'
	} else {
		styp = '${option_name}_${base}'
	}
	if t.has_flag(.generic) || t.is_ptr() {
		styp = styp.replace('*', '_ptr')
	}
	return styp, base
}

fn (mut g Gen) result_type_name(t ast.Type) (string, string) {
	mut base := g.base_type(t)
	if t.has_flag(.option) {
		g.register_option(t)
		base = '_option_' + base
	}
	mut styp := ''
	sym := g.table.sym(t)
	if sym.info is ast.FnType {
		base = 'anon_fn_${g.table.fn_type_signature(sym.info.func)}'
	}
	if sym.language == .c && sym.kind == .struct {
		styp = '${result_name}_${base.replace(' ', '_')}'
	} else {
		styp = '${result_name}_${base}'
	}
	if t.has_flag(.generic) || t.is_ptr() {
		styp = styp.replace('*', '_ptr')
	}
	return styp, base
}

fn (g &Gen) option_type_text(styp string, base string) string {
	// replace void with something else
	size := if base == 'void' {
		'u8'
	} else if base == 'int' {
		ast.int_type_name
	} else if base.starts_with('anon_fn') {
		'void*'
	} else if base.starts_with('_option_') {
		base.replace('*', '')
	} else {
		if base.starts_with('struct ') && !base.ends_with('*') { '${base}*' } else { base }
	}
	ret := 'struct ${styp} {
	byte state;
	IError err;
	byte data[sizeof(${size}) > 1 ? sizeof(${size}) : 1];
}'
	return ret
}

fn (g &Gen) result_type_text(styp string, base string) string {
	// replace void with something else
	size := if base == 'void' {
		'u8'
	} else if base == 'int' {
		ast.int_type_name
	} else if base.starts_with('anon_fn') {
		'void*'
	} else if base.starts_with('_option_') {
		base.replace('*', '')
	} else {
		if base.starts_with('struct ') && !base.ends_with('*') { '${base}*' } else { base }
	}
	ret := 'struct ${styp} {
	bool is_error;
	IError err;
	byte data[sizeof(${size}) > 1 ? sizeof(${size}) : 1];
}'
	return ret
}

fn (mut g Gen) register_option(t ast.Type) string {
	styp, base := g.option_type_name(t)
	g.options[base] = styp
	return styp
}

fn (mut g Gen) register_result(t ast.Type) string {
	styp, base := g.result_type_name(t)
	g.results[base] = styp
	return styp
}

fn (mut g Gen) write_options() {
	mut done := []string{}
	rlock g.done_options {
		done = g.done_options.clone()
	}
	for base, styp in g.options {
		if base in done {
			continue
		}
		done << base
		g.typedefs.writeln('typedef struct ${styp} ${styp};')
		if base in g.options_forward {
			g.out_options_forward.write_string(g.option_type_text(styp, base) + ';\n\n')
		} else {
			g.out_options.write_string(g.option_type_text(styp, base) + ';\n\n')
		}
	}
}

fn (mut g Gen) write_results() {
	mut done := []string{}
	rlock g.done_results {
		done = g.done_results.clone()
	}
	for base, styp in g.results {
		if base in done {
			continue
		}
		done << base
		g.typedefs.writeln('typedef struct ${styp} ${styp};')
		if base in g.results_forward {
			g.out_results_forward.write_string(g.result_type_text(styp, base) + ';\n\n')
		} else {
			g.out_results.write_string(g.result_type_text(styp, base) + ';\n\n')
		}
	}
	for k, _ in g.table.anon_struct_names {
		ck := c_name(k)
		g.typedefs.writeln('typedef struct ${ck} ${ck};')
	}
}

fn (mut g Gen) find_or_register_shared(t ast.Type, base string) string {
	g.shareds[t.idx()] = base
	return '__shared__${base}'
}

fn (mut g Gen) write_shareds() {
	mut done_types := []int{}
	for typ, base in g.shareds {
		if typ in done_types {
			continue
		}
		done_types << typ
		sh_typ := '__shared__${base}'
		mtx_typ := 'sync__RwMutex'
		g.shared_types.writeln('struct ${sh_typ} {')
		g.shared_types.writeln('\t${mtx_typ} mtx;')
		g.shared_types.writeln('\t${base} val;')
		g.shared_types.writeln('};')
		g.shared_functions.writeln('static inline voidptr __dup${sh_typ}(voidptr src, int sz) {')
		g.shared_functions.writeln('\t${sh_typ}* dest = memdup(src, sz);')
		g.shared_functions.writeln('\tsync__RwMutex_init(&dest->mtx);')
		g.shared_functions.writeln('\treturn dest;')
		g.shared_functions.writeln('}')
		g.typedefs.writeln('typedef struct ${sh_typ} ${sh_typ};')
	}
}

fn (mut g Gen) register_thread_void_wait_call() {
	lock g.waiter_fns {
		if '__v_thread_wait' in g.waiter_fns {
			return
		}
		g.waiter_fns << '__v_thread_wait'
		g.waiter_fn_definitions.writeln('void __v_thread_wait(__v_thread thread);')
	}
	g.gowrappers.writeln('void __v_thread_wait(__v_thread thread) {')
	if g.pref.os == .windows {
		g.gowrappers.writeln('\tu32 stat = WaitForSingleObject(thread, INFINITE);')
	} else {
		g.gowrappers.writeln('\tint stat = pthread_join(thread, (void **)NULL);')
	}
	g.gowrappers.writeln('\tif (stat != 0) { _v_panic(_SLIT("unable to join thread")); }')
	if g.pref.os == .windows {
		g.gowrappers.writeln('\tCloseHandle(thread);')
	}
	g.gowrappers.writeln('}')
}

fn (mut g Gen) register_thread_array_wait_call(eltyp string) string {
	is_void := eltyp == 'void'
	thread_typ := if is_void { '__v_thread' } else { '__v_thread_${eltyp}' }
	ret_typ := if is_void { 'void' } else { 'Array_${eltyp}' }
	thread_arr_typ := 'Array_${thread_typ}'
	fn_name := '${thread_arr_typ}_wait'
	mut should_register := false
	lock g.waiter_fns {
		if fn_name !in g.waiter_fns {
			g.waiter_fns << fn_name
			should_register = true
		}
	}
	if should_register {
		if is_void {
			g.register_thread_void_wait_call()
			g.waiter_fn_definitions.writeln('void ${fn_name}(${thread_arr_typ} a);')
			g.gowrappers.writeln('
void ${fn_name}(${thread_arr_typ} a) {
	for (int i = 0; i < a.len; ++i) {
		${thread_typ} t = ((${thread_typ}*)a.data)[i];
		if (t == 0) continue;
		__v_thread_wait(t);
	}
}')
		} else {
			g.waiter_fn_definitions.writeln('${ret_typ} ${fn_name}(${thread_arr_typ} a);')
			g.gowrappers.writeln('
${ret_typ} ${fn_name}(${thread_arr_typ} a) {
	${ret_typ} res = __new_array_with_default(a.len, a.len, sizeof(${eltyp}), 0);
	for (int i = 0; i < a.len; ++i) {
		${thread_typ} t = ((${thread_typ}*)a.data)[i];')
			if g.pref.os == .windows {
				g.gowrappers.writeln('\t\tif (t.handle == 0) continue;')
			} else {
				g.gowrappers.writeln('\t\tif (t == 0) continue;')
			}
			g.gowrappers.writeln('\t\t((${eltyp}*)res.data)[i] = __v_thread_${eltyp}_wait(t);
	}
	return res;
}')
		}
	}
	return fn_name
}

fn (mut g Gen) register_thread_fixed_array_wait_call(node ast.CallExpr, eltyp string) string {
	is_void := eltyp == 'void'
	thread_typ := if is_void { '__v_thread' } else { '__v_thread_${eltyp}' }
	ret_typ := if is_void { 'void' } else { 'Array_${eltyp}' }
	rec_sym := g.table.sym(node.receiver_type)
	len := (rec_sym.info as ast.ArrayFixed).size
	thread_arr_typ := rec_sym.cname
	fn_name := '${thread_arr_typ}_wait'
	mut should_register := false
	lock g.waiter_fns {
		if fn_name !in g.waiter_fns {
			g.waiter_fns << fn_name
			should_register = true
		}
	}
	if should_register {
		if is_void {
			g.register_thread_void_wait_call()
			g.waiter_fn_definitions.writeln('void ${fn_name}(${thread_arr_typ} a);')
			g.gowrappers.writeln('
void ${fn_name}(${thread_arr_typ} a) {
	for (int i = 0; i < ${len}; ++i) {
		${thread_typ} t = ((${thread_typ}*)a)[i];
		if (t == 0) continue;
		__v_thread_wait(t);
	}
}')
		} else {
			g.waiter_fn_definitions.writeln('${ret_typ} ${fn_name}(${thread_arr_typ} a);')
			g.gowrappers.writeln('
${ret_typ} ${fn_name}(${thread_arr_typ} a) {
	${ret_typ} res = __new_array_with_default(${len}, ${len}, sizeof(${eltyp}), 0);
	for (int i = 0; i < ${len}; ++i) {
		${thread_typ} t = ((${thread_typ}*)a)[i];')
			if g.pref.os == .windows {
				g.gowrappers.writeln('\t\tif (t.handle == 0) continue;')
			} else {
				g.gowrappers.writeln('\t\tif (t == 0) continue;')
			}
			g.gowrappers.writeln('\t\t((${eltyp}*)res.data)[i] = __v_thread_${eltyp}_wait(t);
	}
	return res;
}')
		}
	}
	return fn_name
}

fn (mut g Gen) register_chan_pop_option_call(opt_el_type string, styp string) {
	g.chan_pop_options[opt_el_type] = styp
}

fn (mut g Gen) write_chan_pop_option_fns() {
	mut done := []string{}
	for opt_el_type, styp in g.chan_pop_options {
		if opt_el_type in done {
			continue
		}
		done << opt_el_type
		g.channel_definitions.writeln('
static inline ${opt_el_type} __Option_${styp}_popval(${styp} ch) {
	${opt_el_type} _tmp = {0};
	if (sync__Channel_try_pop_priv(ch, _tmp.data, false)) {
		return (${opt_el_type}){ .state = 2, .err = _v_error(_SLIT("channel closed")), .data = {EMPTY_STRUCT_INITIALIZATION} };
	}
	return _tmp;
}')
	}
}

fn (mut g Gen) register_chan_push_option_fn(el_type string, styp string) {
	g.chan_push_options[styp] = el_type
}

fn (mut g Gen) write_chan_push_option_fns() {
	mut done := []string{}
	for styp, el_type in g.chan_push_options {
		if styp in done {
			continue
		}
		done << styp
		g.register_option(ast.void_type.set_flag(.option))
		g.channel_definitions.writeln('
static inline ${option_name}_void __Option_${styp}_pushval(${styp} ch, ${el_type} e) {
	if (sync__Channel_try_push_priv(ch, &e, false)) {
		return (${option_name}_void){ .state = 2, .err = _v_error(_SLIT("channel closed")), .data = {EMPTY_STRUCT_INITIALIZATION} };
	}
	return (${option_name}_void){0};
}')
	}
}

// cc_type whether to prefix 'struct' or not (C__Foo -> struct Foo)
fn (mut g Gen) cc_type(typ ast.Type, is_prefix_struct bool) string {
	sym := g.table.sym(g.unwrap_generic(typ))
	mut styp := sym.scoped_cname()
	// TODO: this needs to be removed; cgen shouldn't resolve generic types (job of checker)
	match sym.info {
		ast.Struct, ast.Interface, ast.SumType {
			if sym.info.is_generic && sym.generic_types.len == 0 {
				mut sgtyps := '_T'
				for gt in sym.info.generic_types {
					gts := g.table.sym(g.unwrap_generic(gt))
					sgtyps += '_${gts.cname}'
				}
				styp += sgtyps
			}
		}
		else {}
	}
	if is_prefix_struct && sym.language == .c {
		styp = styp[3..]
		if sym.kind == .struct {
			info := sym.info as ast.Struct
			if !info.is_typedef {
				styp = 'struct ${styp}'
			}
		}
	}
	return styp
}

@[inline]
fn (g &Gen) type_sidx(t ast.Type) string {
	if g.pref.build_mode == .build_module {
		sym := g.table.sym(t)
		return '_v_type_idx_${sym.cname}()'
	}
	return int(t).str()
}

pub fn (mut g Gen) write_typedef_types() {
	type_symbols := g.table.type_symbols.filter(!it.is_builtin
		&& it.kind in [.array, .array_fixed, .chan, .map])
	for sym in type_symbols {
		match sym.kind {
			.array {
				info := sym.info as ast.Array
				elem_sym := g.table.sym(info.elem_type)
				if elem_sym.kind != .placeholder && !info.elem_type.has_flag(.generic) {
					g.type_definitions.writeln('typedef array ${sym.cname};')
				}
			}
			.array_fixed {
				info := sym.info as ast.ArrayFixed
				elem_sym := g.table.sym(info.elem_type)
				if elem_sym.is_builtin() {
					styp := sym.cname
					len := info.size
					if len > 0 {
						mut fixed := g.styp(info.elem_type)
						if elem_sym.info is ast.FnType {
							pos := g.out.len
							// pos2:=g.out_parallel[g.out_idx].len
							g.write_fn_ptr_decl(&elem_sym.info, '')
							fixed = g.out.cut_to(pos)
							// g.out_parallel[g.out_idx].cut_to(pos2)
							mut def_str := 'typedef ${fixed};'
							def_str = def_str.replace_once('(*)', '(*${styp}[${len}])')
							g.type_definitions.writeln(def_str)
						} else if !info.is_fn_ret {
							base := g.styp(info.elem_type.clear_option_and_result())
							if info.elem_type.has_flag(.option) && base !in g.options_forward {
								lock g.done_options {
									if base !in g.done_options {
										g.type_definitions.writeln('typedef ${fixed} ${styp} [${len}];')
										g.options_forward << base
										g.done_options << styp
									}
								}
							} else {
								g.type_definitions.writeln('typedef ${fixed} ${styp} [${len}];')
								if info.elem_type.has_flag(.result) && base !in g.results_forward {
									g.results_forward << base
								}
							}
						}
					}
				}
			}
			.chan {
				if sym.name != 'chan' {
					g.type_definitions.writeln('typedef chan ${sym.cname};')
					chan_inf := sym.chan_info()
					chan_elem_type := chan_inf.elem_type
					is_fixed_arr := g.table.sym(chan_elem_type).kind == .array_fixed
					if !chan_elem_type.has_flag(.generic) {
						el_stype := if is_fixed_arr { '_v_' } else { '' } + g.styp(chan_elem_type)
						val_arg_pop := if is_fixed_arr { '&val.ret_arr' } else { '&val' }
						val_arg_push := if is_fixed_arr { 'val' } else { '&val' }
						push_arg := el_stype + if is_fixed_arr { '*' } else { '' }
						g.channel_definitions.writeln('
static inline ${el_stype} __${sym.cname}_popval(${sym.cname} ch) {
	${el_stype} val;
	sync__Channel_try_pop_priv(ch, ${val_arg_pop}, false);
	return val;
}')
						g.channel_definitions.writeln('
static inline void __${sym.cname}_pushval(${sym.cname} ch, ${push_arg} val) {
	sync__Channel_try_push_priv(ch, ${val_arg_push}, false);
}')
					}
				}
			}
			.map {
				g.type_definitions.writeln('typedef map ${sym.cname};')
			}
			else {
				continue
			}
		}
	}
	for sym in g.table.type_symbols {
		if sym.kind == .alias && !sym.is_builtin && sym.name !in ['byte', 'i32'] {
			g.write_alias_typesymbol_declaration(sym)
		}
	}
	g.write_sorted_fn_typesymbol_declaration()
	// Generating interfaces after all the common types have been defined
	// to prevent generating interface struct before definition of field types

	interfaces := g.table.type_symbols.filter(it.info is ast.Interface && !it.is_builtin)
	mut interface_non_generic_syms := []&ast.TypeSymbol{cap: interfaces.len}
	for sym in interfaces {
		g.write_interface_typedef(sym)
		if sym.info is ast.Interface && !sym.info.is_generic {
			interface_non_generic_syms << sym
		}
	}
	for sym in interface_non_generic_syms {
		g.write_interface_typesymbol_declaration(sym)
	}
}

pub fn (mut g Gen) write_alias_typesymbol_declaration(sym ast.TypeSymbol) {
	mut levels := 0
	parent := g.table.type_symbols[sym.parent_idx]
	is_c_parent := parent.name.len > 2 && parent.name[0] == `C` && parent.name[1] == `.`
	mut is_fixed_array_of_non_builtin := false
	mut parent_styp := parent.cname
	if is_c_parent {
		if sym.info is ast.Alias {
			parent_styp = g.styp(sym.info.parent_type)
		}
	} else {
		if sym.info is ast.Alias {
			parent_styp = g.styp(sym.info.parent_type)
			parent_sym := g.table.sym(sym.info.parent_type)
			if parent_sym.info is ast.ArrayFixed {
				mut elem_sym := g.table.sym(parent_sym.info.elem_type)
				if !elem_sym.is_builtin() {
					is_fixed_array_of_non_builtin = true
				}

				mut parent_elem_info := parent_sym.info as ast.ArrayFixed
				mut parent_elem_styp := g.styp(sym.info.parent_type)
				mut out := strings.new_builder(50)
				for {
					if mut elem_sym.info is ast.ArrayFixed {
						old := out.str()
						out.clear()
						out.writeln('typedef ${elem_sym.cname} ${parent_elem_styp} [${parent_elem_info.size}];')
						out.writeln(old)
						parent_elem_styp = elem_sym.cname
						parent_elem_info = elem_sym.info as ast.ArrayFixed
						elem_sym = g.table.sym(elem_sym.info.elem_type)
						levels++
					} else {
						break
					}
				}
				if out.len != 0 {
					g.type_definitions.writeln(out.str())
				}
			}
		}
	}
	if parent_styp == 'byte' && sym.cname == 'u8' {
		// TODO: remove this check; it is here just to fix V rebuilding in -cstrict mode with clang-12
		return
	}
	if is_fixed_array_of_non_builtin && levels == 0 {
		g.alias_definitions.writeln('typedef ${parent_styp} ${sym.cname};')
	} else {
		g.type_definitions.writeln('typedef ${parent_styp} ${sym.cname};')
	}
}

pub fn (mut g Gen) write_interface_typedef(sym ast.TypeSymbol) {
	struct_name := c_name(sym.cname)
	g.typedefs.writeln('typedef struct ${struct_name} ${struct_name};')
}

pub fn (mut g Gen) write_interface_typesymbol_declaration(sym ast.TypeSymbol) {
	info := sym.info as ast.Interface
	struct_name := c_name(sym.cname)
	g.type_definitions.writeln('struct ${struct_name} {')
	g.type_definitions.writeln('\tunion {')
	g.type_definitions.writeln('\t\tvoid* _object;')
	for variant in info.types {
		mk_typ := ast.mktyp(variant)
		if mk_typ != variant && mk_typ in info.types {
			continue
		}
		vcname := g.table.sym(mk_typ).cname
		g.type_definitions.writeln('\t\t${vcname}* _${vcname};')
	}
	g.type_definitions.writeln('\t};')
	g.type_definitions.writeln('\tint _typ;')
	for field in info.fields {
		styp := g.styp(field.typ)
		cname := c_name(field.name)
		g.type_definitions.writeln('\t${styp}* ${cname};')
	}
	g.type_definitions.writeln('};')
}

pub fn (mut g Gen) write_fn_typesymbol_declaration(sym ast.TypeSymbol) {
	info := sym.info as ast.FnType
	func := info.func
	is_fn_sig := func.name == ''
	not_anon := !info.is_anon
	mut has_generic_arg := false
	for param in func.params {
		if param.typ.has_flag(.generic) {
			has_generic_arg = true
			break
		}
	}
	if !info.has_decl && (not_anon || is_fn_sig) && !func.return_type.has_flag(.generic)
		&& !has_generic_arg {
		fn_name := sym.cname

		mut call_conv := ''
		mut msvc_call_conv := ''
		for attr in func.attrs {
			match attr.name {
				'callconv' {
					if g.is_cc_msvc {
						msvc_call_conv = '__${attr.arg} '
					} else {
						call_conv = '${attr.arg}'
					}
				}
				else {}
			}
		}
		call_conv_attribute_suffix := if call_conv != '' {
			'__attribute__((${call_conv}))'
		} else {
			''
		}
		ret_typ :=
			if !func.return_type.has_flag(.option) && g.table.sym(func.return_type).kind == .array_fixed { '_v_' } else { '' } +
			g.styp(func.return_type)
		g.type_definitions.write_string('typedef ${ret_typ} (${msvc_call_conv}*${fn_name})(')
		for i, param in func.params {
			g.type_definitions.write_string(g.styp(param.typ))
			if i < func.params.len - 1 {
				g.type_definitions.write_string(',')
			}
		}
		g.type_definitions.writeln(')${call_conv_attribute_suffix};')
	}
}

pub fn (mut g Gen) write_array_fixed_return_types() {
	fixed_arr_rets := g.table.type_symbols.filter(it.info is ast.ArrayFixed && it.info.is_fn_ret
		&& !it.info.elem_type.has_flag(.generic))
	if fixed_arr_rets.len == 0 {
		return
	}

	g.typedefs.writeln('\n// BEGIN_array_fixed_return_typedefs')
	g.type_definitions.writeln('\n// BEGIN_array_fixed_return_structs')

	for sym in fixed_arr_rets {
		info := sym.info as ast.ArrayFixed
		mut fixed_elem_name := g.styp(info.elem_type.set_nr_muls(0))
		if info.elem_type.is_ptr() {
			fixed_elem_name += '*'.repeat(info.elem_type.nr_muls())
		}
		g.typedefs.writeln('typedef struct ${sym.cname} ${sym.cname};')
		g.type_definitions.writeln('struct ${sym.cname} {')
		g.type_definitions.writeln('\t${fixed_elem_name} ret_arr[${info.size}];')
		g.type_definitions.writeln('};')
	}

	g.typedefs.writeln('// END_array_fixed_return_typedefs\n')
	g.type_definitions.writeln('// END_array_fixed_return_structs\n')
}

pub fn (mut g Gen) write_multi_return_types() {
	start_pos := g.type_definitions.len
	g.typedefs.writeln('\n// BEGIN_multi_return_typedefs')
	g.type_definitions.writeln('\n// BEGIN_multi_return_structs')
	multi_rets := g.table.type_symbols.filter(it.kind == .multi_return && !it.cname.contains('['))
	for sym in multi_rets {
		info := sym.mr_info()
		if info.types.any(it.has_flag(.generic)) {
			continue
		}
		g.typedefs.writeln('typedef struct ${sym.cname} ${sym.cname};')
		g.type_definitions.writeln('struct ${sym.cname} {')
		for i, mr_typ in info.types {
			type_name := g.styp(mr_typ)
			if mr_typ.has_flag(.option) {
				// option in multi_return
				// Dont use g.styp() here because it will register
				// option and we dont want that
				styp, base := g.option_type_name(mr_typ)
				lock g.done_options {
					if base !in g.done_options {
						g.done_options << base
						last_text := g.type_definitions.after(start_pos).clone()
						g.type_definitions.go_back_to(start_pos)
						g.typedefs.writeln('typedef struct ${styp} ${styp};')
						g.type_definitions.writeln('${g.option_type_text(styp, base)};')
						g.type_definitions.write_string(last_text)
					}
				}
			}
			if mr_typ.has_flag(.result) {
				// result in multi_return
				// Dont use g.styp() here because it will register
				// result and we dont want that
				styp, base := g.result_type_name(mr_typ)
				lock g.done_results {
					if base !in g.done_results {
						g.done_results << base
						last_text := g.type_definitions.after(start_pos).clone()
						g.type_definitions.go_back_to(start_pos)
						g.typedefs.writeln('typedef struct ${styp} ${styp};')
						g.type_definitions.writeln('${g.result_type_text(styp, base)};')
						g.type_definitions.write_string(last_text)
					}
				}
			}
			g.type_definitions.writeln('\t${type_name} arg${i};')
		}
		g.type_definitions.writeln('};\n')
	}
	g.typedefs.writeln('// END_multi_return_typedefs\n')
	g.type_definitions.writeln('// END_multi_return_structs\n')
}

@[inline]
fn prefix_with_counter(prefix string, counter int) string {
	mut sb := strings.new_builder(prefix.len + 5)
	sb.write_string(prefix)
	sb.write_decimal(counter)
	return sb.str()
}

pub fn (mut g Gen) new_tmp_var() string {
	g.tmp_count++
	return prefix_with_counter('_t', g.tmp_count)
}

pub fn (mut g Gen) new_global_tmp_var() string {
	g.global_tmp_count++
	return prefix_with_counter('_t', g.global_tmp_count)
}

pub fn (mut g Gen) new_tmp_declaration_name() string {
	g.tmp_count_declarations++
	return prefix_with_counter('_d', g.tmp_count_declarations)
}

pub fn (mut g Gen) current_tmp_var() string {
	return prefix_with_counter('_t', g.tmp_count)
}

pub fn (mut g Gen) reset_tmp_count() {
	g.tmp_count = 0
}

fn (mut g Gen) decrement_inside_ternary() {
	key := g.inside_ternary.str()
	for name in g.ternary_level_names[key] {
		g.ternary_names.delete(name)
	}
	g.ternary_level_names.delete(key)
	g.inside_ternary--
}

fn (mut g Gen) stmts(stmts []ast.Stmt) {
	g.stmts_with_tmp_var(stmts, '')
}

fn is_noreturn_callexpr(expr ast.Expr) bool {
	if expr is ast.CallExpr {
		return expr.is_noreturn
	}
	return false
}

// stmts_with_tmp_var is used in `if` or `match` branches.
// It returns true, if the last statement was a `return`
fn (mut g Gen) stmts_with_tmp_var(stmts []ast.Stmt, tmp_var string) bool {
	g.indent++
	if g.inside_ternary > 0 {
		g.write('(')
	}
	mut last_stmt_was_return := false
	for i, stmt in stmts {
		if i == stmts.len - 1 {
			if stmt is ast.Return {
				last_stmt_was_return = true
			}
		}
		if i == stmts.len - 1 && tmp_var != '' {
			// Handle if expressions, set the value of the last expression to the temp var.
			if g.inside_if_option || g.inside_match_option {
				g.set_current_pos_as_last_stmt_pos()
				g.skip_stmt_pos = true
				if stmt is ast.ExprStmt {
					if stmt.typ == ast.error_type_idx || stmt.expr is ast.None {
						g.writeln('${tmp_var}.state = 2;')
						g.write('${tmp_var}.err = ')
						g.expr(stmt.expr)
						g.writeln(';')
					} else {
						mut styp := g.base_type(stmt.typ)
						$if tinyc && x32 && windows {
							if stmt.typ == ast.int_literal_type {
								styp = 'int'
							} else if stmt.typ == ast.float_literal_type {
								styp = 'f64'
							}
						}
						if stmt.typ.has_flag(.option) {
							g.writeln('')
							g.write('${tmp_var} = ')
							g.expr(stmt.expr)
							g.writeln(';')
						} else {
							// on assignment or struct field initialization
							ret_typ := if g.inside_struct_init || g.inside_assign {
								stmt.typ
							} else {
								g.fn_decl.return_type.clear_flag(.option)
							}
							styp = g.base_type(ret_typ)
							if stmt.expr is ast.CallExpr && stmt.expr.is_noreturn {
								g.expr(stmt.expr)
								g.writeln(';')
							} else {
								g.write('_option_ok(&(${styp}[]) { ')
								g.expr_with_cast(stmt.expr, stmt.typ, ret_typ)
								g.writeln(' }, (${option_name}*)(&${tmp_var}), sizeof(${styp}));')
							}
						}
					}
				}
			} else if g.inside_if_result || g.inside_match_result {
				g.set_current_pos_as_last_stmt_pos()
				g.skip_stmt_pos = true
				if stmt is ast.ExprStmt {
					if stmt.typ == ast.error_type_idx {
						g.writeln('${tmp_var}.is_error = true;')
						g.write('${tmp_var}.err = ')
						g.expr(stmt.expr)
						g.writeln(';')
					} else {
						mut styp := g.base_type(stmt.typ)
						$if tinyc && x32 && windows {
							if stmt.typ == ast.int_literal_type {
								styp = 'int'
							} else if stmt.typ == ast.float_literal_type {
								styp = 'f64'
							}
						}
						if stmt.typ.has_flag(.result) {
							g.writeln('')
							g.write('${tmp_var} = ')
							g.expr(stmt.expr)
							g.writeln(';')
						} else {
							ret_typ := g.fn_decl.return_type.clear_flag(.result)
							styp = g.base_type(ret_typ)
							if stmt.expr is ast.CallExpr && stmt.expr.is_noreturn {
								g.expr(stmt.expr)
								g.writeln(';')
							} else {
								g.write('_result_ok(&(${styp}[]) { ')
								g.expr_with_cast(stmt.expr, stmt.typ, ret_typ)
								g.writeln(' }, (${result_name}*)(&${tmp_var}), sizeof(${styp}));')
							}
						}
					}
				} else if stmt is ast.Return {
					g.stmt(stmt)
				}
			} else {
				g.set_current_pos_as_last_stmt_pos()
				g.skip_stmt_pos = true
				mut is_noreturn := false
				if stmt in [ast.Return, ast.BranchStmt] {
					is_noreturn = true
				} else if stmt is ast.ExprStmt {
					is_noreturn = is_noreturn_callexpr(stmt.expr)
				}
				if !is_noreturn {
					g.write('${tmp_var} = ')
				}
				g.stmt(stmt)
				if !g.out.last_n(2).contains(';') {
					g.writeln(';')
				}
			}
		} else {
			g.stmt(stmt)
			if (g.inside_if_option || g.inside_if_result || g.inside_match_option
				|| g.inside_match_result) && stmt is ast.ExprStmt {
				g.writeln(';')
			}
		}
		g.skip_stmt_pos = false
		if g.inside_ternary > 0 && i < stmts.len - 1 {
			g.write(',')
		}
	}
	g.indent--
	if g.inside_ternary > 0 {
		g.write2('', ')')
	}
	if g.is_autofree && !g.inside_vweb_tmpl && stmts.len > 0 {
		// use the first stmt to get the scope
		stmt := stmts[0]
		if stmt !is ast.FnDecl && g.inside_ternary == 0 {
			// g.trace_autofree('// autofree scope')
			// g.trace_autofree('// autofree_scope_vars($stmt.pos.pos) | ${typeof(stmt)}')
			// go back 1 position is important so we dont get the
			// internal scope of for loops and possibly other nodes
			// g.autofree_scope_vars(stmt.pos.pos - 1)
			mut stmt_pos := stmt.pos
			if stmt_pos.pos == 0 {
				// Do not autofree if the position is 0, since the correct scope won't be found.
				// Report a bug, since position shouldn't be 0 for most nodes.
				if stmt is ast.Module {
					return last_stmt_was_return
				}
				if stmt is ast.ExprStmt {
					// For some reason ExprStmt.pos is 0 when ExprStmt.expr is comp if expr
					// Extract the pos. TODO figure out why and fix.
					stmt_pos = stmt.expr.pos()
				}
				if stmt_pos.pos == 0 {
					$if trace_autofree ? {
						println('autofree: first stmt pos = 0. ${stmt.type_name()}')
					}
					return last_stmt_was_return
				}
			}
			g.autofree_scope_vars(stmt_pos.pos - 1, stmt_pos.line_nr, false)
		}
	}
	return last_stmt_was_return
}

// expr_with_tmp_var is used in assign expr to `option` or `result` type.
// applicable to situations where the expr_typ does not have `option` and `result`,
// e.g. field default: "foo ?int = 1", field assign: "foo = 1", field init: "foo: 1"
fn (mut g Gen) expr_with_tmp_var(expr ast.Expr, expr_typ ast.Type, ret_typ ast.Type, tmp_var string) {
	if !ret_typ.has_option_or_result() {
		panic('cgen: parameter `ret_typ` of function `expr_with_tmp_var()` must be an Option or Result')
	}

	stmt_str := g.go_before_last_stmt().trim_space()
	mut styp := g.base_type(ret_typ)
	g.empty_line = true
	final_expr_sym := g.table.final_sym(expr_typ)

	if final_expr_sym.kind == .none {
		g.write('${g.styp(ret_typ)} ${tmp_var} = ')
		g.gen_option_error(ret_typ, expr)
		g.writeln(';')
	} else if expr is ast.Ident && expr_typ == ast.error_type {
		g.writeln('${g.styp(ret_typ)} ${tmp_var} = {.state=2, .err=${expr.name}};')
	} else {
		mut simple_assign := false
		expr_typ_is_option := expr_typ.has_flag(.option)
		ret_typ_is_option := ret_typ.has_flag(.option)
		if ret_typ.has_flag(.generic) {
			if expr is ast.SelectorExpr && g.cur_concrete_types.len == 0 {
				// resolve generic struct on selectorExpr inside non-generic function
				if expr.expr is ast.Ident {
					if expr.expr.obj is ast.Var {
						if expr.expr.obj.expr is ast.StructInit {
							struct_info := g.table.sym(expr.expr.obj.typ).info
							if struct_info is ast.Struct {
								g.cur_concrete_types << struct_info.concrete_types
							}
						}
					}
				}
			}
			unwrapped_ret_typ := g.unwrap_generic(ret_typ)
			styp = g.base_type(unwrapped_ret_typ)
			ret_styp := g.styp(unwrapped_ret_typ).replace('*', '_ptr')
			g.writeln('${ret_styp} ${tmp_var};')
		} else {
			g.writeln('${g.styp(ret_typ)} ${tmp_var};')
		}
		mut expr_is_fixed_array_var := false
		if ret_typ_is_option {
			if expr_typ_is_option && expr in [ast.StructInit, ast.ArrayInit, ast.MapInit] {
				simple_assign = expr is ast.StructInit
				if simple_assign {
					g.write('${tmp_var} = ')
				} else {
					g.write('_option_none(&(${styp}[]) { ')
				}
			} else {
				simple_assign =
					((expr is ast.SelectorExpr || (expr is ast.Ident && !expr.is_auto_heap()))
					&& ret_typ.is_ptr() && expr_typ.is_ptr() && expr_typ_is_option)
					|| (expr_typ == ret_typ && !(expr_typ.has_option_or_result()
					&& (expr_typ.is_ptr() || expr is ast.LambdaExpr)))
				// option ptr assignment simplification
				if simple_assign {
					g.write('${tmp_var} = ')
				} else if expr_typ_is_option && expr is ast.PrefixExpr
					&& expr.right is ast.StructInit
					&& (expr.right as ast.StructInit).init_fields.len == 0 {
					g.write('_option_none(&(${styp}[]) { ')
				} else if expr in [ast.Ident, ast.SelectorExpr]
					&& final_expr_sym.kind == .array_fixed {
					expr_is_fixed_array_var = true
					g.write('_option_ok(&')
				} else {
					g.write('_option_ok(&(${styp}[]) { ')
					if final_expr_sym.info is ast.FnType {
						final_ret_sym := g.table.final_sym(ret_typ)
						if final_ret_sym.info is ast.FnType {
							g.write('(')
							g.write_fn_ptr_decl(&final_ret_sym.info, '')
							g.write(')')
						}
					}
				}
				if ret_typ.nr_muls() > expr_typ.nr_muls() {
					g.write('&'.repeat(ret_typ.nr_muls() - expr_typ.nr_muls()))
				}
			}
		} else {
			g.write('_result_ok(&(${styp}[]) { ')
		}
		g.expr_with_cast(expr, expr_typ, ret_typ)
		if ret_typ_is_option {
			if simple_assign {
				g.writeln(';')
			} else if expr_is_fixed_array_var {
				g.writeln(', (${option_name}*)(&${tmp_var}), sizeof(${styp}));')
			} else {
				g.writeln(' }, (${option_name}*)(&${tmp_var}), sizeof(${styp}));')
			}
		} else {
			g.writeln(' }, (${result_name}*)(&${tmp_var}), sizeof(${styp}));')
		}
		g.set_current_pos_as_last_stmt_pos()
	}

	g.write2(stmt_str, ' ')
	g.write(tmp_var)
}

@[inline]
fn (mut g Gen) write_v_source_line_info_pos(pos token.Pos) {
	if g.inside_ternary == 0 && g.pref.is_vlines && g.is_vlines_enabled {
		nline := pos.line_nr + 1
		lineinfo := '\n#line ${nline} "${g.vlines_path}"'
		$if trace_gen_source_line_info ? {
			eprintln('> lineinfo: ${lineinfo.replace('\n', '')}')
		}
		g.writeln(lineinfo)
	}
}

@[inline]
fn (mut g Gen) write_v_source_line_info(node ast.Node) {
	g.write_v_source_line_info_pos(node.pos())
	if g.inside_ternary == 0 && g.pref.is_coverage
		&& node !in [ast.MatchBranch, ast.IfBranch, ast.InfixExpr] {
		g.write_coverage_point(node.pos())
	}
}

@[inline]
fn (mut g Gen) write_v_source_line_info_stmt(stmt ast.Stmt) {
	g.write_v_source_line_info_pos(stmt.pos)
	if g.inside_ternary == 0 && g.pref.is_coverage && !g.inside_for_c_stmt
		&& stmt !in [ast.FnDecl, ast.ForCStmt, ast.ForInStmt, ast.ForStmt] {
		if stmt is ast.AssertStmt {
			if stmt.expr !in [ast.InfixExpr, ast.MatchExpr] {
				g.write_coverage_point(stmt.pos)
			}
		} else {
			g.write_coverage_point(stmt.pos)
		}
	}
}

fn (mut g Gen) stmt(node ast.Stmt) {
	$if trace_cgen_stmt ? {
		ntype := typeof(node).replace('v.ast.', '')
		if g.file == unsafe { nil } {
			eprintln('cgen: <nil> | pos: ${node.pos.line_str():-39} | node: ${ntype} | ${node}')
		} else {
			eprintln('cgen: ${g.file.path:-30} | pos: ${node.pos.line_str():-39} | node: ${ntype} | ${node}')
		}
	}
	old_inside_call := g.inside_call
	g.inside_call = false
	defer {
		g.inside_call = old_inside_call
	}
	if !g.skip_stmt_pos {
		g.set_current_pos_as_last_stmt_pos()
	}
	match node {
		ast.FnDecl {
			g.fn_decl(node)
		}
		ast.Block {
			g.write_v_source_line_info_stmt(node)
			if !node.is_unsafe {
				g.writeln('{')
			} else {
				g.writeln('{ // Unsafe block')
			}
			g.stmts(node.stmts)
			g.writeln('}')
		}
		ast.AssignStmt {
			g.write_v_source_line_info_stmt(node)
			g.assign_stmt(node)
		}
		ast.AssertStmt {
			g.write_v_source_line_info_stmt(node)
			g.assert_stmt(node)
		}
		ast.ConstDecl {
			g.write_v_source_line_info_stmt(node)
			g.const_decl(node)
		}
		ast.ComptimeFor {
			g.comptime_for(node)
		}
		ast.BranchStmt {
			g.write_v_source_line_info_stmt(node)
			g.branch_stmt(node)
		}
		ast.ExprStmt {
			g.write_v_source_line_info_stmt(node)
			// af := g.autofree && node.expr is ast.CallExpr && !g.is_builtin_mod
			// if af {
			// g.autofree_call_pregen(node.expr as ast.CallExpr)
			// }
			old_is_void_expr_stmt := g.is_void_expr_stmt
			g.is_void_expr_stmt = !node.is_expr
			if node.expr.is_auto_deref_var() {
				g.write('*')
			}
			if node.typ != ast.void_type && g.expected_cast_type != 0
				&& node.expr !in [ast.IfExpr, ast.MatchExpr] {
				g.expr_with_cast(node.expr, node.typ, g.expected_cast_type)
			} else {
				g.expr(node.expr)
			}
			g.is_void_expr_stmt = old_is_void_expr_stmt
			// if af {
			// g.autofree_call_postgen()
			// }
			if g.inside_ternary == 0 && !g.inside_if_option && !g.inside_match_option
				&& !g.inside_if_result && !g.inside_match_result && !node.is_expr
				&& node.expr !is ast.IfExpr {
				if node.expr is ast.MatchExpr {
					g.writeln('')
				} else {
					g.writeln(';')
				}
			}
		}
		ast.ForCStmt {
			prev_branch_parent_pos := g.branch_parent_pos
			g.branch_parent_pos = node.pos.pos
			save_inner_loop := g.inner_loop
			g.inner_loop = unsafe { &node }
			if node.label != '' {
				unsafe {
					g.labeled_loops[node.label] = &node
				}
			}
			g.write_v_source_line_info_stmt(node)
			g.for_c_stmt(node)
			g.branch_parent_pos = prev_branch_parent_pos
			g.labeled_loops.delete(node.label)
			g.inner_loop = save_inner_loop
		}
		ast.ForInStmt {
			prev_branch_parent_pos := g.branch_parent_pos
			g.branch_parent_pos = node.pos.pos
			save_inner_loop := g.inner_loop
			g.inner_loop = unsafe { &node }
			if node.label != '' {
				unsafe {
					g.labeled_loops[node.label] = &node
				}
			}
			g.write_v_source_line_info_stmt(node)
			g.for_in_stmt(node)
			g.branch_parent_pos = prev_branch_parent_pos
			g.labeled_loops.delete(node.label)
			g.inner_loop = save_inner_loop
		}
		ast.ForStmt {
			prev_branch_parent_pos := g.branch_parent_pos
			g.branch_parent_pos = node.pos.pos
			save_inner_loop := g.inner_loop
			g.inner_loop = unsafe { &node }
			if node.label != '' {
				unsafe {
					g.labeled_loops[node.label] = &node
				}
			}
			g.write_v_source_line_info_stmt(node)
			g.for_stmt(node)
			g.branch_parent_pos = prev_branch_parent_pos
			g.labeled_loops.delete(node.label)
			g.inner_loop = save_inner_loop
		}
		ast.Return {
			g.return_stmt(node)
		}
		ast.DeferStmt {
			mut defer_stmt := node
			defer_stmt.ifdef = g.defer_ifdef
			g.writeln('${g.defer_flag_var(defer_stmt)} = true;')
			g.defer_stmts << defer_stmt
		}
		ast.EnumDecl {
			g.enum_decl(node)
		}
		ast.GlobalDecl {
			g.global_decl(node)
		}
		ast.Import {}
		ast.InterfaceDecl {
			// definitions are sorted and added in write_types
			ts := g.table.sym(node.typ)
			if !(ts.info as ast.Interface).is_generic {
				for method in node.methods {
					if method.return_type.has_flag(.option) {
						// Register an option if it's not registered yet
						g.register_option(method.return_type)
					} else if method.return_type.has_flag(.result) {
						// Register a result if it's not registered yet
						g.register_result(method.return_type)
					}
				}
			}
		}
		ast.StructDecl {
			name := if node.language == .c {
				util.no_dots(node.name)
			} else if node.name in ['array', 'string'] {
				node.name
			} else if node.scoped_name != '' {
				c_name(node.scoped_name)
			} else {
				c_name(node.name)
			}
			// TODO: For some reason, build fails with autofree with this line
			// as it's only informative, comment it for now
			// g.gen_attrs(node.attrs)
			// g.writeln('typedef struct {')
			// for field in it.fields {
			// field_type_sym := g.table.sym(field.typ)
			// g.writeln('\t$field_type_sym.name $field.name;')
			// }
			// g.writeln('} $name;')
			if node.language == .c {
				return
			}
			if node.is_union {
				g.typedefs.writeln('typedef union ${name} ${name};')
			} else {
				g.typedefs.writeln('typedef struct ${name} ${name};')
			}
		}
		ast.GotoLabel {
			g.writeln('${c_name(node.name)}: {}')
		}
		ast.GotoStmt {
			g.write_v_source_line_info_stmt(node)
			g.writeln('goto ${c_name(node.name)};')
		}
		ast.AsmStmt {
			if g.is_cc_msvc {
				g.error('msvc does not support inline assembly', node.pos)
			}
			g.write_v_source_line_info_stmt(node)
			g.asm_stmt(node)
		}
		ast.HashStmt {
			g.hash_stmt(node)
		}
		ast.TypeDecl {
			if !g.pref.skip_unused {
				g.writeln('// TypeDecl')
			}
		}
		ast.SemicolonStmt {
			g.writeln(';')
		}
		ast.SqlStmt {
			g.sql_stmt(node)
		}
		ast.Module {
			g.is_builtin_mod = util.module_is_builtin(node.name)
			g.cur_mod = node
		}
		ast.EmptyStmt {}
		ast.DebuggerStmt {
			g.debugger_stmt(node)
		}
		ast.NodeError {}
	}
	if !g.skip_stmt_pos { // && g.stmt_path_pos.len > 0 {
		g.stmt_path_pos.delete_last()
	}
	// If we have temporary string exprs to free after this statement, do it. e.g.:
	// `foo('a' + 'b')` => `tmp := 'a' + 'b'; foo(tmp); string_free(&tmp);`
	if g.is_autofree {
		// if node is ast.ExprStmt {&& node.expr is ast.CallExpr {
		if node !is ast.FnDecl {
			// p := node.pos()
			// g.autofree_call_postgen(p.pos)
		}
	}
}

fn (mut g Gen) write_defer_stmts() {
	for i := g.defer_stmts.len - 1; i >= 0; i-- {
		defer_stmt := g.defer_stmts[i]
		g.writeln2('// Defer begin', 'if (${g.defer_flag_var(defer_stmt)}) {')
		//		g.indent++
		if defer_stmt.ifdef.len > 0 {
			g.writeln(defer_stmt.ifdef)
			g.stmts(defer_stmt.stmts)
			g.writeln2('', '#endif')
		} else {
			g.stmts(defer_stmt.stmts)
		}
		//		g.indent--
		g.writeln2('}', '// Defer end')
	}
}

struct SumtypeCastingFn {
	fn_name string
	got     ast.Type
	exp     ast.Type
}

fn (mut g Gen) get_sumtype_casting_fn(got_ ast.Type, exp_ ast.Type) string {
	mut got, exp := got_.idx_type(), exp_.idx_type()
	i := int(got) | int(u32(exp) << 17) | int(u32(exp_.has_flag(.option)) << 16)
	exp_sym := g.table.sym(exp)
	mut got_sym := g.table.sym(got)
	cname := if exp == ast.int_type_idx {
		ast.int_type_name
	} else {
		g.get_sumtype_variant_name(exp_, exp_sym)
	}
	// fn_name := '${got_sym.cname}_to_sumtype_${exp_sym.cname}'
	sumtype_variant_name := g.get_sumtype_variant_name(got_, got_sym)
	fn_name := '${sumtype_variant_name}_to_sumtype_${cname}'
	if g.pref.experimental && fn_name.contains('v__ast__Struct_to_sumtype_v__ast__TypeInfo') {
		print_backtrace()
		eprintln('======\n\n')
		// exit(0)
	}
	if got == exp || g.sumtype_definitions[i] {
		return fn_name
	}
	for got_sym.parent_idx != 0 && got_sym.idx !in (exp_sym.info as ast.SumType).variants {
		got_sym = g.table.sym(ast.idx_to_type(got_sym.parent_idx))
	}
	g.sumtype_definitions[i] = true
	g.sumtype_casting_fns << SumtypeCastingFn{
		fn_name: fn_name
		got:     if got_.has_flag(.option) {
			new_got := ast.idx_to_type(got_sym.idx).set_flag(.option)
			new_got
		} else {
			got_sym.idx
		}
		exp:     if exp_.has_flag(.option) {
			new_exp := exp.set_flag(.option)
			new_exp
		} else {
			exp
		}
	}
	return fn_name
}

fn (mut g Gen) write_sumtype_casting_fn(fun SumtypeCastingFn) {
	got, exp := fun.got, fun.exp
	got_sym, exp_sym := g.table.sym(got), g.table.sym(exp)
	mut got_cname, exp_cname := g.get_sumtype_variant_type_name(got, got_sym), exp_sym.cname
	mut type_idx := g.type_sidx(got)
	mut sb := strings.new_builder(128)
	mut is_anon_fn := false
	mut variant_name := g.get_sumtype_variant_name(got, got_sym)
	if got_sym.info is ast.FnType {
		got_name := 'fn ${g.table.fn_type_source_signature(got_sym.info.func)}'
		got_cname = 'anon_fn_${g.table.fn_type_signature(got_sym.info.func)}'
		type_idx = g.table.type_idxs[got_name].str()
		exp_info := exp_sym.info as ast.SumType
		for variant in exp_info.variants {
			variant_sym := g.table.sym(variant)
			if variant_sym.info is ast.FnType {
				if g.table.fn_type_source_signature(variant_sym.info.func) == g.table.fn_type_source_signature(got_sym.info.func) {
					variant_name = g.get_sumtype_variant_name(variant, variant_sym)
					got_cname = g.get_sumtype_variant_type_name(variant, variant_sym)
					type_idx = int(variant).str()
					break
				}
			}
		}
		sb.writeln('static inline ${exp_cname} ${fun.fn_name}(${got_cname} x) {')
		sb.writeln('\t${got_cname} ptr = x;')
		is_anon_fn = true
	}
	if !is_anon_fn {
		// g.definitions.writeln('${g.static_modifier} inline ${exp_cname} ${fun.fn_name}(${got_cname}* x);//OK')
		// sb.writeln('${g.static_modifier} inline ${exp_cname} ${fun.fn_name}(${got_cname}* x) {')
		g.definitions.writeln('${exp_cname} ${fun.fn_name}(${got_cname}* x);//OK')
		sb.writeln('${exp_cname} ${fun.fn_name}(${got_cname}* x) {')
		sb.writeln('\t${got_cname}* ptr = memdup(x, sizeof(${got_cname}));')
	}
	for embed_hierarchy in g.table.get_embeds(got_sym) {
		// last embed in the hierarchy
		mut embed_cname := ''
		mut embed_name := ''
		mut accessor := '&x->'
		for j, embed in embed_hierarchy {
			embed_sym := g.table.sym(embed)
			embed_cname = embed_sym.cname
			embed_name = embed_sym.embed_name()
			if j > 0 {
				accessor += '.'
			}
			accessor += embed_name
		}
		// if the variable is not used, the C compiler will optimize it away
		sb.writeln('\t${embed_cname}* ${embed_name}_ptr = memdup(${accessor}, sizeof(${embed_cname}));')
	}
	sb.write_string('\treturn (${exp_cname}){ ._${variant_name} = ptr, ._typ = ${type_idx}')
	for field in (exp_sym.info as ast.SumType).fields {
		mut ptr := 'ptr'
		mut type_cname := got_cname
		_, embed_types := g.table.find_field_from_embeds(got_sym, field.name) or {
			ast.StructField{}, []ast.Type{}
		}
		if embed_types.len > 0 {
			embed_sym := g.table.sym(embed_types.last())
			ptr = '${embed_sym.embed_name()}_ptr'
			type_cname = embed_sym.cname
		}
		field_styp := g.styp(field.typ)
		if got_sym.kind in [.sum_type, .interface] {
			// the field is already a wrapped pointer; we shouldn't wrap it once again
			sb.write_string(', .${c_name(field.name)} = ptr->${field.name}')
		} else {
			sb.write_string(', .${c_name(field.name)} = (${field_styp}*)((char*)${ptr} + __offsetof_ptr(${ptr}, ${type_cname}, ${c_name(field.name)}))')
		}
	}
	sb.writeln('};\n}')
	g.auto_fn_definitions << sb.str()
}

fn (mut g Gen) call_cfn_for_casting_expr(fname string, expr ast.Expr, exp_is_ptr bool, exp_styp string,
	got_is_ptr bool, got_is_fn bool, got_styp string) {
	mut rparen_n := 1
	is_comptime_variant := expr is ast.Ident && g.comptime.is_comptime_variant_var(expr)
	if exp_is_ptr {
		g.write('HEAP(${exp_styp}, ')
		rparen_n++
	}
	g.write('${fname}(')
	if !got_is_ptr && !got_is_fn {
		is_cast_fixed_array_init := expr is ast.CastExpr
			&& (expr.expr is ast.ArrayInit && expr.expr.is_fixed)
		if !is_cast_fixed_array_init && (is_comptime_variant || !expr.is_lvalue()
			|| (expr is ast.Ident && expr.obj.is_simple_define_const())) {
			// Note: the `_to_sumtype_` family of functions do call memdup internally, making
			// another duplicate with the HEAP macro is redundant, so use ADDR instead:
			if expr.is_as_cast() {
				old_inside_smartcast := g.inside_smartcast
				g.inside_smartcast = true
				defer {
					g.inside_smartcast = old_inside_smartcast
				}
			} else {
				promotion_macro_name := if fname.contains('_to_sumtype_') { 'ADDR' } else { 'HEAP' }
				g.write('${promotion_macro_name}(${got_styp}, (')
				rparen_n += 2
			}
		} else {
			g.write('&')
		}
	}
	if got_styp == 'none' && !g.cur_fn.return_type.has_flag(.option) {
		g.write('(none){EMPTY_STRUCT_INITIALIZATION}')
	} else if is_comptime_variant {
		g.write(g.type_default(g.comptime.type_map['${g.comptime.comptime_for_variant_var}.typ']))
	} else {
		g.expr(expr)
	}
	g.write(')'.repeat(rparen_n))
}

// use instead of expr() when you need a var to use as reference
fn (mut g Gen) expr_with_var(expr ast.Expr, expected_type ast.Type, do_cast bool) string {
	stmt_str := g.go_before_last_stmt().trim_space()
	g.empty_line = true
	tmp_var := g.new_tmp_var()
	styp := g.styp(expected_type)

	g.writeln('${styp} ${tmp_var};')
	g.write('memcpy(&${tmp_var}, ')
	if do_cast {
		g.write('(${styp})')
	}
	g.expr(expr)
	g.writeln(', sizeof(${styp}));')
	g.write(stmt_str)
	return tmp_var
}

// expr_with_fixed_array generates code for fixed array initialization with expr which requires tmp var
fn (mut g Gen) expr_with_fixed_array(expr ast.Expr, got_type_raw ast.Type, expected_type ast.Type) string {
	stmt_str := g.go_before_last_stmt().trim_space()
	g.empty_line = true
	tmp_var := g.new_tmp_var()
	styp := g.styp(expected_type)
	if expr is ast.ArrayInit {
		g.writeln('${styp} ${tmp_var};')
		// [ foo(), foo() ]!
		val_typ := g.table.value_type(got_type_raw)
		for i, item_expr in expr.exprs {
			g.write('memcpy(${tmp_var}[${i}], ')
			g.expr(item_expr)
			g.writeln(', sizeof(${g.styp(val_typ)}));')
		}
	} else if expr is ast.CallExpr {
		// return var.call() where returns is option/result fixed array
		g.writeln('${styp} ${tmp_var} = {0};')
		g.write('memcpy(&${tmp_var}.data, ')
		g.expr(expr)
		g.writeln(', sizeof(${g.base_type(expected_type)}));')
	} else {
		g.expr(expr)
	}
	g.write(stmt_str)
	return tmp_var
}

// use instead of expr() when you need to cast to a different type
fn (mut g Gen) expr_with_cast(expr ast.Expr, got_type_raw ast.Type, expected_type ast.Type) {
	got_type := ast.mktyp(got_type_raw)
	exp_sym := g.table.sym(expected_type)
	got_sym := g.table.sym(got_type)
	expected_is_ptr := expected_type.is_ptr()
	got_is_ptr := got_type.is_ptr()
	// allow using the new Error struct as a string, to avoid a breaking change
	// TODO: temporary to allow people to migrate their code; remove soon
	if got_type == ast.error_type_idx && expected_type == ast.string_type_idx {
		g.write('(*(')
		g.expr(expr)
		g.write('.msg))')
		return
	}
	if got_sym.kind == .none && exp_sym.idx == ast.error_type_idx {
		g.expr(expr)
		return
	}
	if got_sym.info !is ast.Interface && exp_sym.info is ast.Interface
		&& got_type.idx() != expected_type.idx() && !expected_type.has_flag(.result) {
		if expr is ast.StructInit && !got_type.is_ptr() {
			g.inside_cast_in_heap++
			got_styp := g.cc_type(got_type.ref(), true)
			// TODO: why does cc_type even add this in the first place?
			exp_styp := exp_sym.cname
			mut fname := 'I_${got_styp}_to_Interface_${exp_styp}'
			if exp_sym.info.is_generic {
				fname = g.generic_fn_name(exp_sym.info.concrete_types, fname)
			}
			g.call_cfn_for_casting_expr(fname, expr, expected_is_ptr, exp_styp, true,
				false, got_styp)
			g.inside_cast_in_heap--
		} else {
			got_styp := g.cc_type(got_type, true)
			got_is_shared := got_type.has_flag(.shared_f)
			exp_styp := if got_is_shared { '__shared__${exp_sym.cname}' } else { exp_sym.cname }
			// If it's shared, we need to use the other caster:
			mut fname := if got_is_shared {
				'I___shared__${got_styp}_to_shared_Interface_${exp_styp}'
			} else {
				'I_${got_styp}_to_Interface_${exp_styp}'
			}
			lock g.referenced_fns {
				g.referenced_fns[fname] = true
			}
			if exp_sym.info.is_generic {
				fname = g.generic_fn_name(exp_sym.info.concrete_types, fname)
			}
			if g.pref.experimental {
				// Do not allocate for `Interface(unsafe{nil})` casts
				is_nil_cast := expr is ast.UnsafeExpr && expr.expr is ast.Nil
				if is_nil_cast {
					g.write('((void*)0)')
					return
				}
			}
			g.call_cfn_for_casting_expr(fname, expr, expected_is_ptr, exp_styp, got_is_ptr,
				false, got_styp)
		}
		return
	}
	// cast to sum type
	exp_styp := g.styp(expected_type)
	mut got_styp := g.styp(got_type)
	mut got_is_fn := false
	if got_sym.info is ast.FnType {
		if got_sym.info.is_anon {
			got_styp = 'anon_fn_${g.table.fn_type_signature(got_sym.info.func)}'
		}
		got_is_fn = true
	}
	if expected_type != ast.void_type {
		unwrapped_expected_type := g.unwrap_generic(expected_type)
		unwrapped_exp_sym := g.table.sym(unwrapped_expected_type)
		mut unwrapped_got_type := g.unwrap_generic(got_type)
		mut unwrapped_got_sym := g.table.sym(unwrapped_got_type)

		expected_deref_type := if expected_is_ptr {
			unwrapped_expected_type.deref()
		} else {
			unwrapped_expected_type
		}
		got_deref_type := if got_is_ptr { unwrapped_got_type.deref() } else { unwrapped_got_type }
		if g.table.sumtype_has_variant(expected_deref_type, got_deref_type, false) {
			mut is_already_sum_type := false
			scope := g.file.scope.innermost(expr.pos().pos)
			if expr is ast.Ident {
				if v := scope.find_var(expr.name) {
					if v.smartcasts.len > 0 && unwrapped_expected_type == v.orig_type {
						is_already_sum_type = true
					}
				}
			} else if expr is ast.SelectorExpr {
				if v := scope.find_struct_field(expr.expr.str(), expr.expr_type, expr.field_name) {
					if v.smartcasts.len > 0 && unwrapped_expected_type == v.orig_type {
						is_already_sum_type = true
					}
				}
			}
			if is_already_sum_type && !g.inside_return {
				// Don't create a new sum type wrapper if there is already one
				g.prevent_sum_type_unwrapping_once = true
				g.expr(expr)
			} else {
				if mut unwrapped_got_sym.info is ast.Aggregate {
					unwrapped_got_type = unwrapped_got_sym.info.types[g.aggregate_type_idx]
					unwrapped_got_sym = g.table.sym(unwrapped_got_type)
				}

				fname := g.get_sumtype_casting_fn(unwrapped_got_type, unwrapped_expected_type)
				if expr is ast.ArrayInit && got_sym.kind == .array_fixed {
					stmt_str := g.go_before_last_stmt().trim_space()
					g.empty_line = true
					tmp_var := g.new_tmp_var()
					g.write('${got_styp} ${tmp_var} = ')
					g.expr(expr)
					g.writeln(';')
					g.write2(stmt_str, ' ')
					g.write('${fname}(&${tmp_var})')
					return
				} else {
					g.call_cfn_for_casting_expr(fname, expr, expected_is_ptr, unwrapped_exp_sym.cname,
						got_is_ptr, got_is_fn, got_styp)
				}
			}
			return
		}
	}
	// Generic dereferencing logic
	neither_void := ast.voidptr_type !in [got_type, expected_type]
		&& ast.nil_type !in [got_type, expected_type]
	if expected_type.has_flag(.shared_f) && !got_type_raw.has_flag(.shared_f)
		&& !expected_type.has_option_or_result() {
		shared_styp := exp_styp[0..exp_styp.len - 1] // `shared` implies ptr, so eat one `*`
		if got_type_raw.is_ptr() {
			g.error('cannot convert reference to `shared`', expr.pos())
		}
		if exp_sym.kind == .array {
			g.writeln('(${shared_styp}*)__dup_shared_array(&(${shared_styp}){.mtx = {0}, .val =')
		} else if exp_sym.kind == .map {
			g.writeln('(${shared_styp}*)__dup_shared_map(&(${shared_styp}){.mtx = {0}, .val =')
		} else {
			g.writeln('(${shared_styp}*)__dup${shared_styp}(&(${shared_styp}){.mtx = {0}, .val =')
		}
		old_is_shared := g.is_shared
		g.is_shared = false
		g.expr(expr)
		g.is_shared = old_is_shared
		g.writeln('}, sizeof(${shared_styp}))')
		return
	} else if got_type_raw.has_flag(.shared_f) && !expected_type.has_flag(.shared_f) {
		if expected_is_ptr {
			g.write('&')
		}
		g.expr(expr)
		g.write('->val')
		return
	}
	if got_is_ptr && !expected_is_ptr && neither_void && exp_sym.kind != .placeholder
		&& expr !is ast.InfixExpr {
		got_deref_type := got_type.deref()
		deref_sym := g.table.sym(got_deref_type)
		deref_will_match := expected_type in [got_type, got_deref_type, deref_sym.parent_idx]
		got_is_opt_or_res := got_type.has_option_or_result()
		if deref_will_match || got_is_opt_or_res || expr.is_auto_deref_var() {
			g.write('*')
		}
	}
	if expr is ast.IntegerLiteral {
		if expected_type in [ast.u64_type, ast.u32_type, ast.u16_type] && expr.val[0] != `-` {
			g.expr(expr)
			g.write('U')
			return
		}
	}
	if exp_sym.kind == .function && !expected_type.has_option_or_result() {
		g.write('(voidptr)')
	}
	// no cast
	g.expr(expr)
}

fn write_octal_escape(mut b strings.Builder, c u8) {
	b << 92 // \
	b << 48 + (c >> 6) // oct digit 2
	b << 48 + (c >> 3) & 7 // oct digit 1
	b << 48 + c & 7 // oct digit 0
}

fn cescape_nonascii(original string) string {
	mut b := strings.new_builder(original.len)
	for c in original {
		if c < 32 || c > 126 {
			// Encode with a 3 digit octal escape code, which has the
			// advantage to be limited/non dependent on what character
			// will follow next, unlike hex escapes:
			write_octal_escape(mut b, c)
			continue
		}
		b << c
	}
	res := b.str()
	return res
}

// cestring returns a V string, properly escaped for embedding in a C string literal.
fn cestring(s string) string {
	return s.replace('\\', '\\\\').replace('"', "'")
}

// ctoslit returns a '_SLIT("$s")' call, where s is properly escaped.
fn ctoslit(s string) string {
	return '_SLIT("' + cescape_nonascii(cestring(s)) + '")'
}

fn (mut g Gen) gen_attrs(attrs []ast.Attr) {
	if g.pref.skip_unused {
		return
	}
	if g.inside_c_extern {
		return
	}
	for attr in attrs {
		g.writeln('// Attr: [${attr.name}]')
	}
}

fn (mut g Gen) asm_stmt(stmt ast.AsmStmt) {
	g.write('__asm__')
	if stmt.is_volatile {
		g.write(' volatile')
	}
	if stmt.is_goto {
		g.write(' goto')
	}
	g.writeln(' (')
	g.indent++
	for template_tmp in stmt.templates {
		mut template := template_tmp
		g.write('"')
		if template.is_directive {
			g.write('.')
		}
		g.write(template.name)
		if template.is_label {
			g.write(':')
		} else {
			g.write(' ')
		}
		// swap destination and operands for att syntax
		if template.args.len != 0 && !template.is_directive {
			template.args.prepend(template.args.last())
			template.args.delete(template.args.len - 1)
		}

		for i, arg in template.args {
			if stmt.arch == .amd64 && (template.name == 'call' || template.name[0] == `j`)
				&& arg is ast.AsmRegister {
				g.write('*') // indirect branching
			}

			g.asm_arg(arg, stmt)
			if i + 1 < template.args.len {
				g.write(', ')
			}
		}

		if !template.is_label {
			g.write(';')
		}
		g.writeln('"')
	}

	if stmt.output.len != 0 || stmt.input.len != 0 || stmt.clobbered.len != 0 || stmt.is_goto {
		g.write(': ')
	}
	g.gen_asm_ios(stmt.output)
	if stmt.input.len != 0 || stmt.clobbered.len != 0 || stmt.is_goto {
		g.write(': ')
	}
	g.gen_asm_ios(stmt.input)
	if stmt.clobbered.len != 0 || stmt.is_goto {
		g.write(': ')
	}
	for i, clob in stmt.clobbered {
		g.write2('"', clob.reg.name)
		g.write('"')
		if i + 1 < stmt.clobbered.len {
			g.writeln(',')
		} else {
			g.writeln('')
		}
	}
	if stmt.is_goto {
		g.write(': ')
	}
	for i, label in stmt.global_labels {
		g.write(label)
		if i + 1 < stmt.clobbered.len {
			g.writeln(',')
		} else {
			g.writeln('')
		}
	}
	g.indent--
	g.writeln(');')
}

fn (mut g Gen) asm_arg(arg ast.AsmArg, stmt ast.AsmStmt) {
	match arg {
		ast.AsmAlias {
			name := arg.name
			if name in stmt.local_labels || name in stmt.global_labels
				|| name in g.file.global_labels || stmt.is_basic
				|| (name !in stmt.input.map(it.alias) && name !in stmt.output.map(it.alias)) {
				asm_formatted_name := if name in stmt.global_labels { '%l[${name}]' } else { name }
				g.write(asm_formatted_name)
			} else {
				g.write('%[${name}]')
			}
		}
		ast.CharLiteral {
			g.write("'${arg.val}'")
		}
		ast.IntegerLiteral {
			g.write('\$${arg.val}')
		}
		ast.FloatLiteral {
			if g.pref.nofloat {
				g.write('\$${arg.val.int()}')
			} else {
				g.write('\$${arg.val}')
			}
		}
		ast.BoolLiteral {
			g.write('\$${arg.val.str()}')
		}
		ast.AsmRegister {
			if !stmt.is_basic {
				g.write('%') // escape percent with percent in extended assembly
			}
			g.write('%${arg.name}')
		}
		ast.AsmAddressing {
			if arg.segment != '' {
				g.write('%%${arg.segment}:')
			}
			base := arg.base
			index := arg.index
			displacement := arg.displacement
			scale := arg.scale
			match arg.mode {
				.base {
					g.write('(')
					g.asm_arg(base, stmt)
					g.write(')')
				}
				.displacement {
					g.asm_arg(displacement, stmt)
				}
				.base_plus_displacement {
					g.asm_arg(displacement, stmt)
					g.write('(')
					g.asm_arg(base, stmt)
					g.write(')')
				}
				.index_times_scale_plus_displacement {
					if displacement is ast.AsmDisp {
						g.asm_arg(displacement, stmt)
						g.write('(, ')
					} else if displacement is ast.AsmRegister {
						g.write('(')
						g.asm_arg(displacement, stmt)
						g.write(',')
					} else {
						panic('unexpected ${displacement.type_name()}')
					}
					g.asm_arg(index, stmt)
					g.write(',${scale})')
				}
				.base_plus_index_plus_displacement {
					g.asm_arg(displacement, stmt)
					g.write('(')
					g.asm_arg(base, stmt)
					g.write(',')
					g.asm_arg(index, stmt)
					g.write(',1)')
				}
				.base_plus_index_times_scale_plus_displacement {
					g.asm_arg(displacement, stmt)
					g.write('(')
					g.asm_arg(base, stmt)
					g.write(',')
					g.asm_arg(index, stmt)
					g.write(',${scale})')
				}
				.rip_plus_displacement {
					g.asm_arg(displacement, stmt)
					g.write('(')
					g.asm_arg(base, stmt)
					g.write(')')
				}
				.invalid {
					g.error('invalid addressing mode', arg.pos)
				}
			}
		}
		ast.AsmDisp {
			g.write(arg.val)
		}
		string {
			g.write(arg)
		}
	}
}

fn (mut g Gen) gen_asm_ios(ios []ast.AsmIO) {
	for i, io in ios {
		if io.alias != '' {
			g.write('[${io.alias}] ')
		}
		g.write('"${io.constraint}" (')
		g.expr(io.expr)
		g.write(')')
		if i + 1 < ios.len {
			g.writeln(',')
		} else {
			g.writeln('')
		}
	}
}

fn cnewlines(s string) string {
	return s.replace('\n', r'\n')
}

fn (mut g Gen) write_fn_ptr_decl(func &ast.FnType, ptr_name string) {
	ret_styp := g.styp(func.func.return_type)
	g.write('${ret_styp} (*${ptr_name}) (')
	arg_len := func.func.params.len
	for i, arg in func.func.params {
		arg_styp := g.styp(arg.typ)
		g.write(arg_styp)
		g.write(' ${arg.name}')
		if i < arg_len - 1 {
			g.write(', ')
		}
	}
	g.write(')')
}

fn (mut g Gen) register_ternary_name(name string) {
	level_key := g.inside_ternary.str()
	if level_key !in g.ternary_level_names {
		g.ternary_level_names[level_key] = []string{}
	}
	new_name := g.new_tmp_var()
	g.ternary_names[name] = new_name
	g.ternary_level_names[level_key] << name
}

fn (mut g Gen) get_ternary_name(name string) string {
	if g.inside_ternary == 0 {
		return name
	}
	if name !in g.ternary_names {
		return name
	}
	return g.ternary_names[name]
}

fn (mut g Gen) gen_clone_assignment(var_type ast.Type, val ast.Expr, typ ast.Type, add_eq bool) bool {
	if val !in [ast.Ident, ast.SelectorExpr] {
		return false
	}
	right_sym := g.table.sym(typ)
	if g.is_autofree {
		if add_eq {
			g.write('=')
		}
		if right_sym.kind == .array {
			// `arr1 = arr2` => `arr1 = arr2.clone()`
			shared_styp := g.styp(typ.set_nr_muls(0))
			if typ.share() == .shared_t {
				g.write('(${shared_styp}*)__dup_shared_array(&(${shared_styp}){.mtx = {0}, .val =')
			}
			is_sumtype := g.table.type_kind(var_type) == .sum_type
			if is_sumtype {
				variant_typ := g.styp(typ).replace('*', '')
				fn_name := g.get_sumtype_casting_fn(typ, var_type)
				g.write('${fn_name}(ADDR(${variant_typ}, array_clone_static_to_depth(')
				if typ.is_ptr() {
					g.write('*')
				}
			} else {
				g.write(' array_clone_static_to_depth(')
			}
			g.expr(val)
			if typ.share() == .shared_t {
				g.write('->val')
			}
			elem_type := (right_sym.info as ast.Array).elem_type
			array_depth := g.get_array_depth(elem_type)
			g.write(', ${array_depth})')
			if typ.share() == .shared_t {
				g.write('}, sizeof(${shared_styp}))')
			}
			if is_sumtype {
				g.write('))')
			}
		} else if right_sym.kind == .string {
			// `str1 = str2` => `str1 = str2.clone()`
			if var_type.has_flag(.option) {
				g.write(' string_option_clone_static(')
			} else {
				g.write(' string_clone_static(')
			}
			g.expr(val)
			g.write(')')
		}
	}
	return true
}

<<<<<<< HEAD
fn (mut g Gen) autofree_scope_vars(pos int, line_nr int, free_parent_scopes bool) {
	if !g.is_autofree {
		return
	}
	// g.writeln('// afsv pos=${pos} line_nr=${line_nr} freeparent_scopes=${free_parent_scopes}')
	g.autofree_scope_vars_stop(pos, line_nr, free_parent_scopes, -1)
}

fn (mut g Gen) autofree_scope_vars_stop(pos int, line_nr int, free_parent_scopes bool, stop_pos int) {
	if !g.is_autofree {
		return
	}
	if g.is_builtin_mod {
		// In `builtin` everything is freed manually.
		return
	}
	if pos == -1 {
		// TODO: why can pos be -1?
		return
	}
	// eprintln('> free_scope_vars($pos)')
	scope := g.file.scope.innermost(pos)
	// g.writeln('// scope start pos=${scope.start_pos} ')
	if scope.start_pos == 0 {
		// TODO: why can scope.pos be 0? (only outside fns?)
		return
	}
	g.trace_autofree('// autofree_scope_vars(pos=${pos} line_nr=${line_nr} scope.pos=${scope.start_pos} scope.end_pos=${scope.end_pos})')
	g.autofree_scope_vars2(scope, scope.start_pos, scope.end_pos, line_nr, free_parent_scopes,
		stop_pos)
}

@[if trace_autofree ?]
fn (mut g Gen) trace_autofree(line string) {
	g.writeln(line)
}

//@[if print_autofree_vars ?]
// fn (mut g Gen) print_autofree_var(var string, position string, comment string) {
fn (mut g Gen) print_autofree_var(var ast.Var, comment string) {
	if !g.pref.print_autofree_vars && g.pref.print_autofree_vars_in_fn == '' {
		return
	}
	println('autofree: ${g.file.path}:${var.pos.line_nr}: skipping `${var.name}` in fn `${g.last_fn_c_name}`. ${comment}')
}

fn (mut g Gen) autofree_scope_vars2(scope &ast.Scope, start_pos int, end_pos int, line_nr int, free_parent_scopes bool,
	stop_pos int) {
	if scope == unsafe { nil } {
		return
	}
	g.trace_autofree('// scopeobjects.len == ${scope.objects.len}')
	for _, obj in scope.objects {
		match obj {
			ast.Var {
				g.trace_autofree('// var "${obj.name}" var.pos=${obj.pos.pos} var.line_nr=${obj.pos.line_nr}')
				if obj.name == g.returned_var_name {
					g.print_autofree_var(obj, 'returned from function')
					g.trace_autofree('// skipping returned var')
					continue
				}
				if obj.is_or {
					// Skip vars inited with the `or {}`, since they are generated
					// after the or block in C.
					g.trace_autofree('// skipping `or {}` var "${obj.name}"')
					continue
				}
				if obj.is_tmp {
					// Skip for loop vars
					g.print_autofree_var(obj, 'tmp var (loop?)')
					g.trace_autofree('// skipping tmp var "${obj.name}"')
					continue
				}
				if obj.is_inherited {
					g.print_autofree_var(obj, 'inherited')
					g.trace_autofree('// skipping inherited var "${obj.name}"')
					continue
				}
				// if var.typ == 0 {
				// // TODO: why 0?
				// continue
				// }
				// if v.pos.pos > end_pos {
				if obj.pos.pos > end_pos
					|| (obj.pos.pos < start_pos && obj.pos.line_nr == line_nr)
					|| (end_pos < scope.end_pos && obj.expr is ast.IfExpr) {
					// Do not free vars that were declared after this scope
					continue
				}
				if obj.expr is ast.IfGuardExpr {
					continue
				}
				g.autofree_variable(obj)
			}
			else {}
		}
	}
	for g.autofree_scope_stmts.len > 0 {
		g.write(g.autofree_scope_stmts.pop())
	}
	// Free all vars in parent scopes as well:
	// ```
	// s := ...
	// if ... {
	// s.free()
	// return
	// }
	// ```
	// if scope.parent != unsafe { nil } && line_nr > 0 {
	if free_parent_scopes && scope.parent != unsafe { nil } && !scope.detached_from_parent
		&& (stop_pos == -1 || scope.parent.start_pos >= stop_pos) {
		g.trace_autofree('// af parent scope:')
		g.autofree_scope_vars2(scope.parent, start_pos, end_pos, line_nr, true, stop_pos)
	}
}

fn (mut g Gen) autofree_variable(v ast.Var) {
	// filter out invalid variables
	if v.typ == 0 {
		return
	}
	sym := g.table.sym(v.typ)
	// if v.name.contains('output2') {
	if g.is_autofree {
		// eprintln('   > var name: ${v.name:-20s} | is_arg: ${v.is_arg.str():6} | var type: ${int(v.typ):8} | type_name: ${sym.name:-33s}')
	}
	// }
	free_fn := g.styp(v.typ.set_nr_muls(0)) + '_free'
	if sym.kind == .array {
		if sym.has_method('free') {
			g.autofree_var_call(free_fn, v)
			return
		}
		g.autofree_var_call('array_free', v)
		return
	}
	if sym.kind == .string {
		// Don't free simple string literals.
		match v.expr {
			ast.StringLiteral {
				g.print_autofree_var(v, 'string literal')
				g.trace_autofree('// str literal')
			}
			else {
				// NOTE/TODO: assign_stmt multi returns variables have no expr
				// since the type comes from the called fns return type
				/*
				f := v.name[0]
				if
					//!(f >= `a` && f <= `d`) {
					//f != `c` {
					v.name!='cvar_name' {
					t := typeof(v.expr)
				return '// other ' + t + '\n'
				}
				*/
			}
		}
		g.autofree_var_call('string_free', v)
		return
	}
	// Free user reference types
	is_user_ref := v.typ.is_ptr() && sym.name.after('.')[0].is_capital()
	// if g.pref.experimental && v.typ.is_ptr() && sym.name.after('.')[0].is_capital() {
	if is_user_ref {
		if g.pref.experimental {
			g.autofree_var_call('free', v)
		} else {
			g.print_autofree_var(v, 'user reference type, use -experimental to autofree those')
		}
	}
	if sym.has_method('free') {
		g.autofree_var_call(free_fn, v)
	}
}

fn (mut g Gen) autofree_var_call(free_fn_name string, v ast.Var) {
	if v.is_arg {
		// fn args should not be autofreed
		return
	}
	if v.is_used && v.is_autofree_tmp {
		// tmp expr vars do not need to be freed again here
		return
	}
	if g.is_builtin_mod {
		return
	}
	if !g.is_autofree {
		return
	}
	// if v.is_autofree_tmp && !g.doing_autofree_tmp {
	// return
	// }
	if v.name.contains('expr_write_string_1_') {
		// TODO: remove this temporary hack
		return
	}
	mut af := strings.new_builder(128)
	if v.typ.is_ptr() {
		af.write_string('\t')
		if v.typ.share() == .shared_t {
			af.write_string(free_fn_name.replace_each(['__shared__', '']))
		} else {
			af.write_string(free_fn_name)
		}
		af.write_string('(')
		if v.typ.has_flag(.option) {
			base_type := g.base_type(v.typ)
			af.write_string('(${base_type}*)')
		}
		if v.typ.share() == .shared_t {
			af.write_string('&')
		}
		af.write_string(strings.repeat(`*`, v.typ.nr_muls() - 1)) // dereference if it is a pointer to a pointer
		af.write_string(c_name(v.name))
		if v.typ.share() == .shared_t {
			af.write_string('->val')
		}
		if v.typ.has_flag(.option) {
			af.write_string('.data)')
		}

		af.writeln('); // autofreed ptr var')
	} else {
		if v.typ == ast.error_type && !v.is_autofree_tmp {
			return
		}
		if v.is_auto_heap {
			af.writeln('\t${free_fn_name}(${c_name(v.name)}); // autofreed heap var ${g.cur_mod.name} ${g.is_builtin_mod}')
		} else if v.typ.has_flag(.option) {
			base_type := g.base_type(v.typ)
			af.writeln('\tif (${c_name(v.name)}.state != 2) {')
			af.writeln('\t\t${free_fn_name}((${base_type}*)${c_name(v.name)}.data); // autofreed option var ${g.cur_mod.name} ${g.is_builtin_mod}')
			af.writeln('\t}')
		} else {
			af.writeln('\t${free_fn_name}(&${c_name(v.name)}); // autofreed var ${g.cur_mod.name} ${g.is_builtin_mod}')
		}
	}
	g.autofree_scope_stmts << af.str()
}

=======
>>>>>>> 18a1afee
fn (mut g Gen) map_fn_ptrs(key_typ ast.TypeSymbol) (string, string, string, string) {
	mut hash_fn := ''
	mut key_eq_fn := ''
	mut clone_fn := ''
	mut free_fn := '&map_free_nop'
	match key_typ.kind {
		.alias {
			alias_key_type := (key_typ.info as ast.Alias).parent_type
			return g.map_fn_ptrs(g.table.sym(alias_key_type))
		}
		.u8, .i8, .char {
			hash_fn = '&map_hash_int_1'
			key_eq_fn = '&map_eq_int_1'
			clone_fn = '&map_clone_int_1'
		}
		.i16, .u16 {
			hash_fn = '&map_hash_int_2'
			key_eq_fn = '&map_eq_int_2'
			clone_fn = '&map_clone_int_2'
		}
		.int, .i32, .u32, .rune, .f32, .enum {
			// XTODO i64
			hash_fn = '&map_hash_int_4'
			key_eq_fn = '&map_eq_int_4'
			clone_fn = '&map_clone_int_4'
		}
		.voidptr {
			ts := if g.pref.m64 {
				unsafe { g.table.sym_by_idx(ast.u64_type_idx) }
			} else {
				unsafe { g.table.sym_by_idx(ast.u32_type_idx) }
			}
			return g.map_fn_ptrs(ts)
		}
		.u64, .i64, .f64 {
			hash_fn = '&map_hash_int_8'
			key_eq_fn = '&map_eq_int_8'
			clone_fn = '&map_clone_int_8'
		}
		.string {
			hash_fn = '&map_hash_string'
			key_eq_fn = '&map_eq_string'
			clone_fn = '&map_clone_string'
			free_fn = '&map_free_string'
		}
		else {
			verror('map key type `${key_typ.name}` not supported')
		}
	}
	return hash_fn, key_eq_fn, clone_fn, free_fn
}

fn (mut g Gen) expr(node_ ast.Expr) {
	old_discard_or_result := g.discard_or_result
	old_is_void_expr_stmt := g.is_void_expr_stmt
	if g.is_void_expr_stmt {
		g.discard_or_result = true
		g.is_void_expr_stmt = false
	} else {
		g.discard_or_result = false
	}
	// Note: please keep the type names in the match here in alphabetical order:
	mut node := unsafe { node_ }
	match mut node {
		ast.ComptimeType {
			g.error('g.expr(): Unhandled ComptimeType', node.pos)
		}
		ast.EmptyExpr {
			g.error('g.expr(): unhandled EmptyExpr', token.Pos{})
		}
		ast.AnonFn {
			g.gen_anon_fn(mut node)
		}
		ast.ArrayDecompose {
			g.expr(node.expr)
		}
		ast.ArrayInit {
			g.array_init(node, '')
		}
		ast.AsCast {
			g.as_cast(node)
		}
		ast.Assoc {
			g.assoc(node)
		}
		ast.AtExpr {
			g.comptime_at(node)
		}
		ast.BoolLiteral {
			g.write(node.val.str())
		}
		ast.CallExpr {
			ret_type := if node.or_block.kind == .absent {
				node.return_type
			} else {
				node.return_type.clear_option_and_result()
			}
			mut shared_styp := ''
			ret_typ_is_shared := ret_type.has_flag(.shared_f)
			if g.is_shared && !ret_typ_is_shared && !g.inside_or_block {
				ret_sym := g.table.sym(ret_type)
				shared_typ := if ret_type.is_ptr() {
					ret_type.deref().set_flag(.shared_f)
				} else {
					ret_type.set_flag(.shared_f)
				}
				shared_styp = g.styp(shared_typ)
				if ret_sym.kind == .array {
					g.writeln('(${shared_styp}*)__dup_shared_array(&(${shared_styp}){.mtx = {0}, .val =')
				} else if ret_sym.kind == .map {
					g.writeln('(${shared_styp}*)__dup_shared_map(&(${shared_styp}){.mtx = {0}, .val =')
				} else {
					g.writeln('(${shared_styp}*)__dup${shared_styp}(&(${shared_styp}){.mtx = {0}, .val =')
				}
			}
			stmt_before_call_expr_pos := if g.stmt_path_pos.len > 0 {
				g.stmt_path_pos.last()
			} else {
				0
			}

			if g.is_shared && !ret_typ_is_shared && !g.inside_or_block && ret_type.is_ptr() {
				g.write('*'.repeat(ret_type.nr_muls()))
			}
			g.call_expr(node)
			if g.is_autofree && !g.is_builtin_mod && !g.is_js_call && g.strs_to_free0.len == 0
				&& !g.inside_lambda {
				// if len != 0, that means we are handling call expr inside call expr (arg)
				// and it'll get messed up here, since it's handled recursively in autofree_call_pregen()
				// so just skip it
				g.autofree_call_pregen(node)
				if g.strs_to_free0.len > 0 {
					g.insert_at(stmt_before_call_expr_pos, g.strs_to_free0.join('\n') +
						'/* inserted before */')
				}
				g.strs_to_free0 = []
			}
			if g.is_shared && !ret_typ_is_shared && !g.inside_or_block {
				g.writeln('}, sizeof(${shared_styp}))')
			}
			/*
			if g.autofree {
				s := g.autofree_pregen[node.pos.pos.str()]
				if s != '' {
					// g.insert_before_stmt('/*START2*/' + g.strs_to_free0.join('\n') + '/*END*/')
					// g.insert_before_stmt('/*START3*/' + node.autofree_pregen + '/*END*/')
					g.insert_before_stmt('/*START3*/' + s + '/*END*/')
					// for s in g.strs_to_free0 {
				}
				// //g.writeln(s)
				// }
				g.strs_to_free0 = []
			}
			*/
		}
		ast.CastExpr {
			g.cast_expr(node)
		}
		ast.ChanInit {
			elem_typ_str := g.styp(node.elem_type)
			noscan := g.check_noscan(node.elem_type)
			g.write('sync__new_channel_st${noscan}(')
			if node.has_cap {
				g.expr(node.cap_expr)
			} else {
				g.write('0')
			}
			g.write2(', sizeof(', elem_typ_str)
			g.write2(')>0 ? sizeof(', elem_typ_str)
			g.write(') : 1)')
		}
		ast.CharLiteral {
			g.char_literal(node)
		}
		ast.Comment {}
		ast.ComptimeCall {
			g.comptime_call(mut node)
		}
		ast.ComptimeSelector {
			g.comptime_selector(node)
		}
		ast.ConcatExpr {
			g.concat_expr(node)
		}
		ast.CTempVar {
			g.write(node.name)
			if node.is_fixed_ret {
				g.write('.ret_arr')
			}
		}
		ast.DumpExpr {
			g.dump_expr(node)
		}
		ast.EnumVal {
			g.enum_val(node)
		}
		ast.FloatLiteral {
			if g.pref.nofloat {
				g.write(node.val.int().str())
			} else {
				g.write(node.val)
			}
		}
		ast.SpawnExpr {
			old_is_arraymap_set := g.is_arraymap_set
			g.is_arraymap_set = false
			g.spawn_and_go_expr(node, .spawn_)
			g.is_arraymap_set = old_is_arraymap_set
		}
		ast.GoExpr {
			// XTODO this results in a cgen bug, order of fields is broken
			// g.spawn_and_go_expr(ast.SpawnExpr{node.pos, node.call_expr, node.is_expr},
			old_is_arraymap_set := g.is_arraymap_set
			g.is_arraymap_set = false
			g.spawn_and_go_expr(ast.SpawnExpr{
				pos:       node.pos
				call_expr: node.call_expr
				is_expr:   node.is_expr
			}, .go_)
			g.is_arraymap_set = old_is_arraymap_set
		}
		ast.Ident {
			g.ident(node)
		}
		ast.IfExpr {
			if !node.is_comptime {
				g.if_expr(node)
			} else {
				g.comptime_if(node)
			}
		}
		ast.IfGuardExpr {
			g.write('/* guard */')
		}
		ast.IndexExpr {
			g.index_expr(node)
		}
		ast.InfixExpr {
			if node.op !in [.left_shift, .plus_assign, .minus_assign] {
				g.infix_expr(node)
			} else {
				g.inside_map_infix = true
				g.infix_expr(node)
				g.inside_map_infix = false
			}
		}
		ast.IntegerLiteral {
			if node.val.starts_with('0o') {
				g.write2('0', node.val[2..])
			} else if node.val.starts_with('-0o') {
				g.write2('-0', node.val[3..])
			} else {
				g.write(node.val)
			}
		}
		ast.IsRefType {
			typ := g.resolve_comptime_type(node.expr, g.get_type(node.typ))
			node_typ := g.unwrap_generic(typ)
			sym := g.table.sym(node_typ)
			if sym.language == .v && sym.kind in [.placeholder, .any] {
				g.error('unknown type `${sym.name}`', node.pos)
			}
			is_ref_type := g.contains_ptr(node_typ)
			g.write('/*IsRefType*/ ${is_ref_type}')
		}
		ast.LambdaExpr {
			if node.call_ctx != unsafe { nil } {
				save_cur_concrete_types := g.cur_concrete_types
				g.cur_concrete_types = node.call_ctx.concrete_types
				g.gen_anon_fn(mut node.func)
				g.cur_concrete_types = save_cur_concrete_types
			} else {
				g.gen_anon_fn(mut node.func)
			}
		}
		ast.Likely {
			if node.is_likely {
				g.write('_likely_')
			} else {
				g.write('_unlikely_')
			}
			g.write('(')
			g.expr(node.expr)
			g.write(')')
		}
		ast.LockExpr {
			g.lock_expr(node)
		}
		ast.MapInit {
			g.map_init(node)
		}
		ast.MatchExpr {
			g.match_expr(node)
		}
		ast.NodeError {}
		ast.Nil {
			g.write('((void*)0)')
		}
		ast.None {
			g.write('_const_none__')
		}
		ast.OffsetOf {
			styp := g.styp(node.struct_type)
			g.write('/*OffsetOf*/ (u32)(__offsetof(${util.no_dots(styp)}, ${node.field}))')
		}
		ast.OrExpr {
			// this should never appear here
		}
		ast.ParExpr {
			g.write('(')
			g.expr(node.expr)
			g.write(')')
		}
		ast.PostfixExpr {
			if node.auto_locked != '' {
				g.writeln('sync__RwMutex_lock(&${node.auto_locked}->mtx);')
			}
			g.inside_map_postfix = true
			if node.is_c2v_prefix {
				g.write(node.op.str())
			}
			if node.expr.is_auto_deref_var() {
				g.write('(*')
				g.expr(node.expr)
				g.write(')')
			} else if node.op == .question {
				cur_line := g.go_before_last_stmt().trim_space()
				mut expr_str := ''
				if mut node.expr is ast.ComptimeSelector && node.expr.left is ast.Ident {
					// val.$(field.name)?
					expr_str = '${node.expr.left.str()}.${g.comptime.comptime_for_field_value.name}'
				} else if mut node.expr is ast.Ident && node.expr.ct_expr {
					// val?
					expr_str = node.expr.name
				}
				g.writeln('if (${expr_str}.state != 0) {')
				g.writeln2('\tpanic_option_not_set(_SLIT("none"));', '}')
				g.write(cur_line)
				typ := g.resolve_comptime_type(node.expr, node.typ)
				g.write('*(${g.base_type(typ)}*)&')
				g.expr(node.expr)
				g.write('.data')
			} else {
				g.expr(node.expr)
			}
			g.inside_map_postfix = false
			if !node.is_c2v_prefix && node.op != .question {
				g.write(node.op.str())
			}
			if node.auto_locked != '' {
				g.writeln(';')
				g.write('sync__RwMutex_unlock(&${node.auto_locked}->mtx)')
			}
		}
		ast.PrefixExpr {
			gen_or := node.op == .arrow && (node.or_block.kind != .absent || node.is_option)
			if node.op == .amp {
				g.is_amp = true
			}
			if node.op == .arrow {
				styp := g.styp(node.right_type)
				right_sym := g.table.sym(node.right_type)
				mut right_inf := right_sym.info as ast.Chan
				elem_type := right_inf.elem_type
				is_gen_or_and_assign_rhs := gen_or && !g.discard_or_result
				cur_line := if is_gen_or_and_assign_rhs {
					line := g.go_before_last_stmt()
					g.out.write_string(util.tabs(g.indent))
					line
				} else {
					''
				}
				tmp_opt := if gen_or { g.new_tmp_var() } else { '' }
				if gen_or {
					opt_elem_type := g.styp(elem_type.set_flag(.option))
					g.register_chan_pop_option_call(opt_elem_type, styp)
					g.write('${opt_elem_type} ${tmp_opt} = __Option_${styp}_popval(')
				} else {
					g.write('__${styp}_popval(')
				}
				g.expr(node.right)
				g.write(')')
				if gen_or {
					if !node.is_option {
						g.or_block(tmp_opt, node.or_block, elem_type)
					}
					if is_gen_or_and_assign_rhs {
						elem_styp := g.styp(elem_type)
						g.write(';\n${cur_line}*(${elem_styp}*)${tmp_opt}.data')
					}
				}
			} else {
				if g.is_option_auto_heap {
					g.write('(${g.base_type(node.right_type)}*)')
				}
				mut has_slice_call := false
				if !g.is_option_auto_heap && !(g.is_amp && node.right.is_auto_deref_var()) {
					has_slice_call = node.op == .amp && node.right is ast.IndexExpr
						&& node.right.index is ast.RangeExpr
					if has_slice_call {
						g.write('ADDR(${g.styp(node.right_type)}, ')
					} else {
						g.write(node.op.str())
					}
				}
				g.expr(node.right)
				if has_slice_call {
					g.write(')')
				}
				if g.is_option_auto_heap {
					g.write('.data')
				}
			}
			g.is_amp = false
		}
		ast.RangeExpr {
			// Only used in IndexExpr and InfixExpr
		}
		ast.SelectExpr {
			g.select_expr(node)
		}
		ast.SelectorExpr {
			g.selector_expr(node)
		}
		ast.SizeOf {
			g.size_of(node)
		}
		ast.SqlExpr {
			if node.is_insert {
				g.sql_insert_expr(node)
			} else {
				g.sql_select_expr(node)
			}
		}
		ast.StringLiteral {
			g.string_literal(node)
		}
		ast.StringInterLiteral {
			g.string_inter_literal(node)
		}
		ast.StructInit {
			if node.unresolved {
				g.expr(g.table.resolve_init(node, g.unwrap_generic(node.typ)))
			} else {
				// `user := User{name: 'Bob'}`
				g.inside_struct_init = true
				g.cur_struct_init_typ = node.typ
				g.struct_init(node)
				g.cur_struct_init_typ = 0
				g.inside_struct_init = false
			}
		}
		ast.TypeNode {
			// match sum Type
			typ := g.unwrap_generic(node.typ)
			sym := g.table.sym(typ)
			sidx := g.type_sidx(typ)
			g.write('${sidx} /* ${sym.name} */')
		}
		ast.TypeOf {
			g.typeof_expr(node)
		}
		ast.UnsafeExpr {
			g.expr(node.expr)
		}
	}
	g.discard_or_result = old_discard_or_result
	g.is_void_expr_stmt = old_is_void_expr_stmt
}

fn (mut g Gen) char_literal(node ast.CharLiteral) {
	if node.val == r'\`' {
		g.write("'`'")
		return
	}
	// TODO: optimize use L-char instead of u32 when possible
	if !node.val.is_pure_ascii() {
		g.write('((rune)0x${node.val.utf32_code().hex()} /* `${node.val}` */)')
		return
	}
	if node.val.len == 1 {
		clit := node.val[0]
		if clit < 32 || clit == 92 || clit > 126 {
			g.write("'")
			write_octal_escape(mut g.out, clit)
			g.write("'")
			return
		}
	}
	g.write("'${node.val}'")
}

// T.name, typeof(expr).name
fn (mut g Gen) type_name(raw_type ast.Type) {
	typ := g.get_type(raw_type)
	sym := g.table.sym(typ)
	mut s := ''
	if sym.kind == .function {
		if typ.is_ptr() {
			s = '&' + g.fn_decl_str(sym.info as ast.FnType)
		} else {
			s = g.fn_decl_str(sym.info as ast.FnType)
		}
	} else {
		s = g.table.type_to_str(g.unwrap_generic(typ))
	}
	g.write('_SLIT("${util.strip_main_name(s)}")')
}

fn (mut g Gen) typeof_expr(node ast.TypeOf) {
	typ := g.resolve_comptime_type(node.expr, g.get_type(node.typ))
	sym := g.table.sym(typ)
	if sym.kind == .sum_type {
		// When encountering a .sum_type, typeof() should be done at runtime,
		// because the subtype of the expression may change:
		g.write('charptr_vstring_literal(v_typeof_sumtype_${sym.cname}( (')
		g.expr(node.expr)
		g.write(')._typ ))')
	} else if sym.kind == .array_fixed {
		fixed_info := sym.info as ast.ArrayFixed
		typ_name := g.table.get_type_name(fixed_info.elem_type)
		g.write('_SLIT("[${fixed_info.size}]${util.strip_main_name(typ_name)}")')
	} else if sym.kind == .function {
		info := sym.info as ast.FnType
		g.write('_SLIT("${g.fn_decl_str(info)}")')
	} else if typ.has_flag(.variadic) {
		varg_elem_type_sym := g.table.sym(g.table.value_type(typ))
		g.write('_SLIT("...${util.strip_main_name(varg_elem_type_sym.name)}")')
	} else {
		g.type_name(typ)
	}
}

fn (mut g Gen) selector_expr(node ast.SelectorExpr) {
	prevent_sum_type_unwrapping_once := g.prevent_sum_type_unwrapping_once
	g.prevent_sum_type_unwrapping_once = false
	if node.name_type > 0 {
		match node.gkind_field {
			.name {
				g.type_name(node.name_type)
				return
			}
			.typ {
				g.write(int(g.unwrap_generic(node.name_type)).str())
				return
			}
			.unaliased_typ {
				g.write(int(g.table.unaliased_type(g.unwrap_generic(node.name_type))).str())
				return
			}
			.indirections {
				g.write(int(g.unwrap_generic(node.name_type).nr_muls()).str())
				return
			}
			.unknown {
				// ast.TypeOf of `typeof(string).idx` etc
				if node.field_name == 'name' {
					// typeof(expr).name
					mut name_type := node.name_type
					if node.expr is ast.TypeOf {
						name_type = g.resolve_comptime_type(node.expr.expr, name_type)
					}
					g.type_name(name_type)
					return
				} else if node.field_name == 'idx' {
					mut name_type := node.name_type
					if node.expr is ast.TypeOf {
						name_type = g.resolve_comptime_type(node.expr.expr, name_type)
					}
					// `typeof(expr).idx`
					g.write(int(g.unwrap_generic(name_type)).str())
					return
				} else if node.field_name == 'unaliased_typ' {
					mut name_type := node.name_type
					if node.expr is ast.TypeOf {
						name_type = g.resolve_comptime_type(node.expr.expr, name_type)
					}
					// `typeof(expr).unaliased_typ`
					g.write(int(g.table.unaliased_type(g.unwrap_generic(name_type))).str())
					return
				} else if node.field_name == 'indirections' {
					mut name_type := node.name_type
					if node.expr is ast.TypeOf {
						name_type = g.resolve_comptime_type(node.expr.expr, name_type)
					}
					// `typeof(expr).indirections`
					g.write(int(g.unwrap_generic(name_type).nr_muls()).str())
					return
				}
				g.error('unknown generic field', node.pos)
			}
		}
	}
	if node.expr_type == 0 {
		g.checker_bug('unexpected SelectorExpr.expr_type = 0', node.pos)
	}

	sym := g.table.sym(g.unwrap_generic(node.expr_type))
	field_name := if sym.language == .v { c_name(node.field_name) } else { node.field_name }
	is_as_cast := node.expr is ast.AsCast
	if is_as_cast {
		g.write('(')
	}
	if node.or_block.kind != .absent && g.table.sym(node.typ).kind != .chan {
		is_ptr := sym.kind in [.interface, .sum_type]
		stmt_str := g.go_before_last_stmt().trim_space()
		styp := g.styp(g.unwrap_generic(node.typ))
		g.empty_line = true
		tmp_var := g.new_tmp_var()
		g.write('${styp} ${tmp_var} = ')
		if is_ptr {
			g.write('*(')
		}
		g.expr(node.expr)
		for i, embed in node.from_embed_types {
			embed_sym := g.table.sym(embed)
			embed_name := embed_sym.embed_name()
			is_left_ptr := if i == 0 {
				node.expr_type.is_ptr()
			} else {
				node.from_embed_types[i - 1].is_ptr()
			}
			if is_left_ptr {
				g.write('->')
			} else {
				g.write('.')
			}
			g.write(embed_name)
		}
		if node.expr_type.is_ptr() && node.from_embed_types.len == 0 {
			g.write('->')
		} else {
			g.write('.')
		}
		g.write(field_name)
		if is_ptr {
			g.write(')')
		}
		g.or_block(tmp_var, node.or_block, node.typ)
		g.write2(stmt_str, ' ')
		unwrapped_typ := node.typ.clear_option_and_result()
		unwrapped_styp := g.styp(unwrapped_typ)
		g.write('(*(${unwrapped_styp}*)${tmp_var}.data)')
		return
	}

	// if node expr is a root ident and an optional
	mut is_opt_or_res := node.expr is ast.Ident && node.expr_type.has_option_or_result()
	if is_opt_or_res {
		opt_base_typ := g.base_type(node.expr_type)
		g.write('(*(${opt_base_typ}*)')
	}
	final_sym := g.table.final_sym(g.unwrap_generic(node.expr_type))
	if final_sym.kind == .array_fixed {
		if node.field_name != 'len' {
			g.error('field_name should be `len`', node.pos)
		}
		info := final_sym.info as ast.ArrayFixed
		g.write('${info.size}')
		return
	} else if sym.kind == .chan && (node.field_name == 'len' || node.field_name == 'closed') {
		g.write('sync__Channel_${node.field_name}(')
		g.expr(node.expr)
		g.write(')')
		return
	} else if g.enum_data_type == node.typ {
		g.expr(node.expr)
		g.write2('.', node.field_name)
		return
	}
	mut sum_type_deref_field := ''
	mut sum_type_dot := '.'
	mut field_typ := ast.void_type
	mut is_option_unwrap := false
	mut is_dereferenced := node.expr is ast.SelectorExpr && node.expr.expr_type.is_ptr()
		&& !node.expr.typ.is_ptr()
		&& g.table.final_sym(node.expr.expr_type).kind in [.interface, .sum_type]
	if f := g.table.find_field_with_embeds(sym, node.field_name) {
		field_sym := g.table.sym(f.typ)
		field_typ = f.typ
		if sym.kind in [.interface, .sum_type] {
			g.write('(*(')
		}
		is_option := field_typ.has_flag(.option)
		if field_sym.kind in [.sum_type, .interface] || is_option {
			if !prevent_sum_type_unwrapping_once {
				// check first if field is sum type because scope searching is expensive
				scope := g.file.scope.innermost(node.pos.pos)
				if field := scope.find_struct_field(node.expr.str(), node.expr_type, node.field_name) {
					is_option_unwrap = is_option && field.smartcasts.len > 0
						&& field.typ.clear_flag(.option) == field.smartcasts.last()
					if field.orig_type.is_ptr() {
						sum_type_dot = '->'
					}
					for i, typ in field.smartcasts {
						if i == 0 && is_option_unwrap {
							g.write('(*(${g.styp(typ)}*)')
						}
						g.write('(')
						if field_sym.kind == .sum_type && !is_option {
							g.write('*')
						}
						cast_sym := g.table.sym(g.unwrap_generic(typ))
						if field_sym.kind == .interface && cast_sym.kind == .interface
							&& !is_option_unwrap {
							ptr := '*'.repeat(field.typ.nr_muls())
							dot := if node.expr_type.is_ptr() { '->' } else { '.' }
							g.write('I_${field_sym.cname}_as_I_${cast_sym.cname}(${ptr}${node.expr}${dot}${node.field_name}))')
							return
						} else if !is_option_unwrap {
							if i != 0 {
								dot := if field.typ.is_ptr() { '->' } else { '.' }
								sum_type_deref_field += ')${dot}'
							}
							if cast_sym.info is ast.Aggregate {
								agg_sym := g.table.sym(cast_sym.info.types[g.aggregate_type_idx])
								sum_type_deref_field += '_${agg_sym.cname}'
							} else {
								sum_type_deref_field += '_${cast_sym.cname}'
							}
						}
					}
				}
			}
		}
	} else if m := sym.find_method_with_generic_parent(node.field_name) {
		mut has_embeds := false
		if sym.info in [ast.Struct, ast.Aggregate] {
			if node.from_embed_types.len > 0 {
				has_embeds = true
			}
		}
		if !has_embeds {
			if !node.has_hidden_receiver {
				if node.expr is ast.Ident && sym.info is ast.Interface {
					left_cc_type := g.cc_type(g.table.unaliased_type(node.expr_type),
						false)
					left_type_name := util.no_dots(left_cc_type)
					g.write('${c_name(left_type_name)}_name_table[${node.expr.name}${g.dot_or_ptr(node.expr_type)}_typ]._method_${m.name}')
				} else {
					g.write('${g.styp(node.expr_type.idx_type())}_${m.name}')
				}
				return
			}
			receiver := m.params[0]
			expr_styp := g.styp(g.unwrap_generic(node.expr_type).idx_type())
			name := '_V_closure_${expr_styp}_${m.name}_${node.pos.pos}'
			lock g.anon_fns {
				if name !in g.anon_fns {
					g.anon_fns << name
					g.gen_closure_fn(expr_styp, m, name)
				}
			}
			g.write('__closure_create(${name}, ')
			if !receiver.typ.is_ptr() {
				g.write('memdup_uncollectable(')
			}
			mut has_addr := false
			if !node.expr_type.is_ptr() {
				if node.expr is ast.IndexExpr {
					has_addr = true
					g.write('ADDR(${g.styp(node.expr_type)}, ')
				} else {
					g.write('&')
				}
			}
			if !node.expr.is_lvalue() {
				current_stmt := g.go_before_last_stmt()
				g.empty_line = true
				var := g.new_ctemp_var_then_gen(node.expr, node.expr_type)
				g.write(current_stmt.trim_left('\t '))
				g.expr(ast.Expr(var))
			} else {
				g.expr(node.expr)
			}
			if has_addr {
				g.write(')')
			}
			if !receiver.typ.is_ptr() {
				g.write(', sizeof(${expr_styp}))')
			}
			g.write(')')
			return
		}
	} else {
		if sym.kind in [.interface, .sum_type] {
			g.write('(*(')
		}
	}
	// var?.field_opt
	field_is_opt := node.expr is ast.Ident && node.expr.is_auto_heap()
		&& node.expr.or_expr.kind != .absent && field_typ.has_flag(.option)
	if field_is_opt {
		g.write('((${g.base_type(field_typ)})')
	}
	n_ptr := node.expr_type.nr_muls() - 1
	if n_ptr > 0 {
		g.write2('(', '*'.repeat(n_ptr))
		g.expr(node.expr)
		g.write(')')
	} else {
		g.expr(node.expr)
	}
	if field_is_opt {
		g.write(')')
	}
	if is_opt_or_res {
		g.write('.data)')
	}
	if is_as_cast {
		g.write(')')
	}
	// struct embedding
	if sym.info in [ast.Struct, ast.Aggregate] {
		if node.generic_from_embed_types.len > 0 && sym.info is ast.Struct {
			if sym.info.embeds.len > 0 {
				mut is_find := false
				for arr_val in node.generic_from_embed_types {
					if arr_val.len > 0 {
						if arr_val[0] == sym.info.embeds[0] {
							g.write_selector_expr_embed_name(node, arr_val)
							is_find = true
							break
						}
					}
				}
				if !is_find {
					g.write_selector_expr_embed_name(node, node.from_embed_types)
				}
			} else {
				g.write_selector_expr_embed_name(node, node.from_embed_types)
			}
		} else if sym.info is ast.Aggregate {
			agg_sym := g.table.sym(sym.info.types[g.aggregate_type_idx])
			if !g.table.struct_has_field(agg_sym, field_name) {
				g.write_selector_expr_embed_name(node, node.from_embed_types)
			}
		} else {
			g.write_selector_expr_embed_name(node, node.from_embed_types)
		}
	}
	alias_to_ptr := sym.info is ast.Alias && sym.info.parent_type.is_ptr()
	if field_is_opt
		|| (((!is_dereferenced && g.unwrap_generic(node.expr_type).is_ptr())
		|| sym.kind == .chan || alias_to_ptr) && node.from_embed_types.len == 0)
		|| (node.expr.is_as_cast() && g.inside_smartcast) {
		g.write('->')
	} else {
		g.write('.')
	}
	if node.expr_type.has_flag(.shared_f) {
		g.write('val.')
	}
	if node.expr_type == 0 {
		verror('cgen: SelectorExpr | expr_type: 0 | it.expr: `${node.expr}` | field: `${node.field_name}` | file: ${g.file.path} | line: ${node.pos.line_nr}')
	}
	g.write(field_name)
	if is_option_unwrap {
		if field_typ.is_ptr() && g.table.final_sym(node.expr_type).kind in [.sum_type, .interface] {
			g.write('->')
		} else {
			g.write('.')
		}
		g.write('data))')
	}
	if sum_type_deref_field != '' {
		g.write('${sum_type_dot}${sum_type_deref_field})')
	}
	if sym.kind in [.interface, .sum_type] {
		g.write('))')
	}
}

fn (mut g Gen) gen_closure_fn(expr_styp string, m ast.Fn, name string) {
	receiver := m.params[0]
	data_styp := g.styp(receiver.typ.idx_type())

	mut sb := strings.new_builder(256)
	sb.write_string('${g.styp(m.return_type)} ${name}(')
	for i in 1 .. m.params.len {
		param := m.params[i]
		if i != 1 {
			sb.write_string(', ')
		}
		sb.write_string('${g.styp(param.typ)} a${i}')
	}
	sb.write_string(')')
	if g.pref.parallel_cc {
		g.extern_out.write_string(sb.bytestr())
		g.extern_out.writeln(';')
	}
	sb.writeln(' {')
	sb.writeln('\t${data_styp}* a0 = __CLOSURE_GET_DATA();')
	if m.return_type != ast.void_type {
		sb.write_string('\treturn ')
	} else {
		sb.write_string('\t')
	}
	mut method_name := m.name
	rec_sym := g.table.sym(receiver.typ)
	if rec_sym.info is ast.Struct {
		if rec_sym.info.concrete_types.len > 0 {
			method_name = g.generic_fn_name(rec_sym.info.concrete_types, m.name)
		}
	}
	if rec_sym.info is ast.Interface {
		left_cc_type := g.cc_type(g.table.unaliased_type(receiver.typ), false)
		left_type_name := util.no_dots(left_cc_type)
		sb.write_string('${c_name(left_type_name)}_name_table[a0->_typ]._method_${method_name}(')
	} else {
		sb.write_string('${expr_styp}_${method_name}(')
		if !receiver.typ.is_ptr() {
			sb.write_string('*')
		}
	}
	for i in 0 .. m.params.len {
		if i != 0 {
			sb.write_string(', ')
		}
		sb.write_string('a${i}')
	}
	sb.writeln(');')
	sb.writeln('}')

	g.anon_fn_definitions << sb.str()
	g.nr_closures++
}

fn (mut g Gen) write_selector_expr_embed_name(node ast.SelectorExpr, embed_types []ast.Type) {
	for i, embed in embed_types {
		embed_sym := g.table.sym(embed)
		embed_name := embed_sym.embed_name()
		is_left_ptr := if i == 0 {
			node.expr_type.is_ptr()
		} else {
			embed_types[i - 1].is_ptr()
		}
		if is_left_ptr {
			g.write('->')
		} else {
			g.write('.')
		}
		g.write(embed_name)
	}
}

// check_var_scope checks if the variable has its value known from the node position
@[inline]
fn (mut g Gen) check_var_scope(obj ast.Var, node_pos int) bool {
	if obj.pos.pos >= node_pos {
		return false
	}
	match obj.expr {
		ast.MatchExpr {
			for branch in obj.expr.branches {
				if branch.scope.contains(node_pos) {
					return false
				}
			}
		}
		ast.IfExpr {
			for branch in obj.expr.branches {
				if branch.scope.contains(node_pos) {
					return false
				}
			}
		}
		else {}
	}
	return true
}

// debugger_stmt writes the call to V debugger REPL
fn (mut g Gen) debugger_stmt(node ast.DebuggerStmt) {
	paline, pafile, pamod, pafn := g.panic_debug_info(node.pos)
	is_anon := g.cur_fn != unsafe { nil } && g.cur_fn.is_anon
	is_generic := g.cur_fn != unsafe { nil } && g.cur_fn.generic_names.len > 0
	is_method := g.cur_fn != unsafe { nil } && g.cur_fn.is_method
	receiver_type := if g.cur_fn != unsafe { nil } && g.cur_fn.is_method {
		g.table.type_to_str(g.cur_fn.receiver.typ)
	} else {
		''
	}
	scope_vars := g.file.scope.innermost(node.pos.pos).get_all_vars()

	// prepares the map containing the scope variable infos
	mut vars := []string{}
	mut keys := strings.new_builder(100)
	mut values := strings.new_builder(100)
	mut count := 1
	outer: for _, obj in scope_vars {
		if obj.name !in vars {
			if obj.name in g.curr_var_name {
				continue
			}
			if obj is ast.Var && g.check_var_scope(obj, node.pos.pos) {
				keys.write_string('_SLIT("${obj.name}")')
				var_typ := if obj.ct_type_var != .no_comptime {
					g.comptime.get_type(ast.Ident{ obj: obj })
				} else if obj.smartcasts.len > 0 {
					obj.smartcasts.last()
				} else {
					obj.typ
				}
				values.write_string('{.typ=_SLIT("${g.table.type_to_str(g.unwrap_generic(var_typ))}"),.value=')
				obj_sym := g.table.sym(obj.typ)
				cast_sym := g.table.sym(var_typ)

				mut param_var := strings.new_builder(50)
				is_option := obj.typ.has_flag(.option)
				var_typ_is_option := var_typ.has_flag(.option)
				if obj.smartcasts.len > 0 {
					is_option_unwrap := is_option && var_typ == obj.typ.clear_flag(.option)
					mut opt_cast := false
					mut func := if cast_sym.info is ast.Aggregate {
						''
					} else {
						g.get_str_fn(var_typ)
					}

					param_var.write_string('(')
					if obj_sym.kind == .sum_type && !obj.is_auto_heap {
						if is_option {
							if !is_option_unwrap {
								param_var.write_string('*(')
							}
							styp := g.base_type(obj.typ)
							param_var.write_string('*(${styp}*)')
							opt_cast = true
						} else {
							param_var.write_string('*')
						}
					} else if g.table.is_interface_var(obj) || obj.ct_type_var == .smartcast {
						param_var.write_string('*')
					} else if is_option {
						opt_cast = true
						param_var.write_string('*(${g.base_type(obj.typ)}*)')
					}

					dot := if obj.orig_type.is_ptr() || obj.is_auto_heap { '->' } else { '.' }
					if obj.ct_type_var == .smartcast {
						cur_variant_sym := g.table.sym(g.unwrap_generic(g.comptime.type_map['${g.comptime.comptime_for_variant_var}.typ']))
						param_var.write_string('${obj.name}${dot}_${cur_variant_sym.cname}')
					} else if cast_sym.info is ast.Aggregate {
						sym := g.table.sym(cast_sym.info.types[g.aggregate_type_idx])
						func = g.get_str_fn(cast_sym.info.types[g.aggregate_type_idx])
						param_var.write_string('${obj.name}${dot}_${sym.cname}')
					} else if obj_sym.kind == .interface && cast_sym.kind == .interface {
						ptr := '*'.repeat(obj.typ.nr_muls())
						param_var.write_string('I_${obj_sym.cname}_as_I_${cast_sym.cname}(${ptr}${obj.name})')
					} else if obj_sym.kind in [.sum_type, .interface] {
						param_var.write_string('${obj.name}')
						if opt_cast {
							param_var.write_string('.data)')
						}
						param_var.write_string('${dot}_${cast_sym.cname}')
					} else if is_option && !var_typ_is_option {
						param_var.write_string('${obj.name}.data')
					} else {
						param_var.write_string('${obj.name}')
					}
					param_var.write_string(')')

					values.write_string('${func}(${param_var.str()})}')
				} else {
					func := g.get_str_fn(var_typ)
					if is_option && !var_typ_is_option {
						// option unwrap
						base_typ := g.base_type(obj.typ)
						values.write_string('${func}(*(${base_typ}*)${obj.name}.data)}')
					} else {
						_, str_method_expects_ptr, _ := cast_sym.str_method_info()

						// eprintln(">> ${obj.name} | str expects ptr? ${str_method_expects_ptr} | ptr? ${var_typ.is_ptr()} || auto heap? ${obj.is_auto_heap} | auto deref? ${obj.is_auto_deref}")
						deref := if var_typ_is_option {
							''
						} else if str_method_expects_ptr && !obj.typ.is_ptr() {
							'&'
						} else if !str_method_expects_ptr && obj.typ.is_ptr() {
							'*'.repeat(obj.typ.nr_muls())
						} else if obj.is_auto_heap && var_typ.is_ptr() && str_method_expects_ptr {
							'*'
						} else if !obj.is_auto_heap && var_typ.is_ptr() && str_method_expects_ptr {
							''
						} else if obj.is_auto_heap && var_typ.is_ptr() {
							'*'
						} else if obj.typ.is_ptr() && !obj.is_auto_deref {
							'&'
						} else if obj.typ.is_ptr() && obj.is_auto_deref {
							'*'
						} else {
							''
						}
						values.write_string('${func}(${deref}${obj.name})}')
					}
				}
				vars << obj.name
				if count != scope_vars.len {
					keys.write_string(',')
					values.write_string(',')
				}
			}
		}
		count += 1
	}
	g.writeln('{')
	g.writeln('\tMap_string_string _scope = new_map_init(&map_hash_string, &map_eq_string, &map_clone_string, &map_free_string, ${vars.len}, sizeof(string), sizeof(v__debug__DebugContextVar),')
	g.write2('\t\t_MOV((string[${vars.len}]){', keys.str())
	g.writeln('}),')
	g.write2('\t\t_MOV((v__debug__DebugContextVar[${vars.len}]){', values.str())
	g.writeln('}));')
	g.writeln('\tv__debug__Debugger_interact(&g_debugger, (v__debug__DebugContextInfo){.is_anon=${is_anon},.is_generic=${is_generic},.is_method=${is_method},.receiver_typ_name=_SLIT("${receiver_type}"),.line=${paline},.file=_SLIT("${pafile}"),.mod=_SLIT("${pamod}"),.fn_name=_SLIT("${pafn}"),.scope=_scope});')
	g.write('}')
}

fn (mut g Gen) enum_decl(node ast.EnumDecl) {
	enum_name := util.no_dots(node.name)
	is_flag := node.is_flag
	if g.is_cc_msvc {
		mut last_value := '0'
		enum_typ_name := g.table.get_type_name(node.typ)
		g.enum_typedefs.writeln('')
		g.enum_typedefs.writeln('typedef ${enum_typ_name} ${enum_name};')
		for i, field in node.fields {
			g.enum_typedefs.write_string2('\t#define ${enum_name}__${field.name} ', '(')
			if is_flag {
				g.enum_typedefs.write_string2((u64(1) << i).str(), 'ULL')
			} else if field.has_expr {
				expr_str := g.expr_string(field.expr)
				g.enum_typedefs.write_string(expr_str)
				last_value = expr_str
			} else {
				if i != 0 {
					last_value += '+1'
				}
				g.enum_typedefs.write_string(last_value)
			}
			g.enum_typedefs.writeln(')')
		}
		return
	}
	g.enum_typedefs.writeln('')
	if node.typ != ast.int_type {
		g.enum_typedefs.writeln('#pragma pack(push, 1)')
	}
	g.enum_typedefs.writeln('typedef enum {')
	mut cur_enum_expr := ''
	mut cur_enum_offset := 0
	for i, field in node.fields {
		g.enum_typedefs.write_string('\t${enum_name}__${field.name}')
		if field.has_expr {
			g.enum_typedefs.write_string(' = ')
			expr_str := g.expr_string(field.expr)
			if field.expr is ast.Ident && field.expr.kind == .constant {
				const_def := g.global_const_defs[util.no_dots(field.expr.name)]
				if const_def.def.starts_with('#define') {
					g.enum_typedefs.write_string(const_def.def.all_after_last(' '))
				} else if const_def.def.contains('const ') {
					g.enum_typedefs.write_string(const_def.def.all_after_last('=').all_before_last(';'))
				} else {
					g.enum_typedefs.write_string(expr_str)
				}
			} else {
				g.enum_typedefs.write_string(expr_str)
			}
			cur_enum_expr = expr_str
			cur_enum_offset = 0
		} else if is_flag {
			g.enum_typedefs.write_string(' = ')
			cur_enum_expr = 'u64(1) << ${i}'
			g.enum_typedefs.write_string2((u64(1) << i).str(), 'U')
			cur_enum_offset = 0
		}
		cur_value := if cur_enum_offset > 0 {
			'${cur_enum_expr}+${cur_enum_offset}'
		} else {
			cur_enum_expr
		}
		g.enum_typedefs.writeln(', // ${cur_value}')
		cur_enum_offset++
	}
	packed_attribute := if !g.is_cc_msvc && node.typ != ast.int_type {
		'__attribute__((packed))'
	} else {
		''
	}
	g.enum_typedefs.writeln('} ${packed_attribute} ${enum_name};')
	if node.typ != ast.int_type {
		g.enum_typedefs.writeln('#pragma pack(pop)\n')
	}
}

fn (mut g Gen) enum_expr(node ast.Expr) {
	match node {
		ast.EnumVal {
			g.write(node.val)
		}
		else {
			g.expr(node)
		}
	}
}

fn (mut g Gen) lock_expr(node ast.LockExpr) {
	g.cur_lock = unsafe { node } // is ok because it is discarded at end of fn
	defer {
		g.cur_lock = ast.LockExpr{
			scope: unsafe { nil }
		}
	}
	tmp_result := if node.is_expr { g.new_tmp_var() } else { '' }
	mut cur_line := ''
	if node.is_expr {
		styp := g.styp(node.typ)
		cur_line = g.go_before_last_stmt()
		g.writeln('${styp} ${tmp_result};')
	}
	mut mtxs := ''
	if node.lockeds.len == 0 {
		// this should not happen
	} else if node.lockeds.len == 1 {
		lock_prefix := if node.is_rlock[0] { 'r' } else { '' }
		g.write('sync__RwMutex_${lock_prefix}lock(&')
		g.expr(node.lockeds[0])
		g.writeln('->mtx);')
	} else {
		mtxs = g.new_tmp_var()
		g.writeln2('uintptr_t _arr_${mtxs}[${node.lockeds.len}];', 'bool _isrlck_${mtxs}[${node.lockeds.len}];')
		mut j := 0
		for i, is_rlock in node.is_rlock {
			if !is_rlock {
				g.write('_arr_${mtxs}[${j}] = (uintptr_t)&')
				g.expr(node.lockeds[i])
				g.writeln2('->mtx;', '_isrlck_${mtxs}[${j}] = false;')
				j++
			}
		}
		for i, is_rlock in node.is_rlock {
			if is_rlock {
				g.write('_arr_${mtxs}[${j}] = (uintptr_t)&')
				g.expr(node.lockeds[i])
				g.writeln2('->mtx;', '_isrlck_${mtxs}[${j}] = true;')
				j++
			}
		}
		if node.lockeds.len == 2 {
			g.writeln('if (_arr_${mtxs}[0] > _arr_${mtxs}[1]) {')
			g.writeln('\tuintptr_t _ptr_${mtxs} = _arr_${mtxs}[0];')
			g.writeln('\t_arr_${mtxs}[0] = _arr_${mtxs}[1];')
			g.writeln('\t_arr_${mtxs}[1] = _ptr_${mtxs};')
			g.writeln('\tbool _bool_${mtxs} = _isrlck_${mtxs}[0];')
			g.writeln('\t_isrlck_${mtxs}[0] = _isrlck_${mtxs}[1];')
			g.writeln('\t_isrlck_${mtxs}[1] = _bool_${mtxs};')
			g.writeln('}')
		} else {
			g.writeln('__sort_ptr(_arr_${mtxs}, _isrlck_${mtxs}, ${node.lockeds.len});')
		}
		g.writeln2('for (int ${mtxs}=0; ${mtxs}<${node.lockeds.len}; ${mtxs}++) {', '\tif (${mtxs} && _arr_${mtxs}[${mtxs}] == _arr_${mtxs}[${mtxs}-1]) continue;')
		g.writeln2('\tif (_isrlck_${mtxs}[${mtxs}])', '\t\tsync__RwMutex_rlock((sync__RwMutex*)_arr_${mtxs}[${mtxs}]);')
		g.writeln2('\telse', '\t\tsync__RwMutex_lock((sync__RwMutex*)_arr_${mtxs}[${mtxs}]);')
		g.writeln('}')
	}
	g.mtxs = mtxs
	defer {
		g.mtxs = ''
	}
	g.writeln('/*lock*/ {')
	g.stmts_with_tmp_var(node.stmts, tmp_result)
	if node.is_expr {
		g.writeln(';')
	}
	g.writeln('}')
	g.unlock_locks()
	if node.is_expr {
		g.writeln('')
		g.write2(cur_line, '${tmp_result}')
	}
}

fn (mut g Gen) unlock_locks() {
	if g.cur_lock.lockeds.len == 0 {
	} else if g.cur_lock.lockeds.len == 1 {
		lock_prefix := if g.cur_lock.is_rlock[0] { 'r' } else { '' }
		g.write('sync__RwMutex_${lock_prefix}unlock(&')
		g.expr(g.cur_lock.lockeds[0])
		g.write('->mtx);')
	} else {
		g.writeln('for (int ${g.mtxs}=${g.cur_lock.lockeds.len - 1}; ${g.mtxs}>=0; ${g.mtxs}--) {')
		g.writeln('\tif (${g.mtxs} && _arr_${g.mtxs}[${g.mtxs}] == _arr_${g.mtxs}[${g.mtxs}-1]) continue;')
		g.writeln('\tif (_isrlck_${g.mtxs}[${g.mtxs}])')
		g.writeln('\t\tsync__RwMutex_runlock((sync__RwMutex*)_arr_${g.mtxs}[${g.mtxs}]);')
		g.writeln('\telse')
		g.writeln('\t\tsync__RwMutex_unlock((sync__RwMutex*)_arr_${g.mtxs}[${g.mtxs}]);')
		g.write('}')
	}
}

fn (mut g Gen) map_init(node ast.MapInit) {
	unwrap_key_typ := g.unwrap_generic(node.key_type)
	unwrap_val_typ := g.unwrap_generic(node.value_type).clear_flag(.result)
	key_typ_str := g.styp(unwrap_key_typ)
	value_typ_str := g.styp(unwrap_val_typ)
	value_sym := g.table.sym(unwrap_val_typ)
	key_sym := g.table.final_sym(unwrap_key_typ)
	hash_fn, key_eq_fn, clone_fn, free_fn := g.map_fn_ptrs(key_sym)
	size := node.vals.len
	mut shared_styp := '' // only needed for shared &[]{...}
	mut styp := ''
	is_amp := g.is_amp
	g.is_amp = false
	if is_amp {
		g.go_back(1) // delete the `&` already generated in `prefix_expr()
	}
	if g.is_shared {
		mut shared_typ := node.typ.set_flag(.shared_f)
		shared_styp = g.styp(shared_typ)
		g.writeln('(${shared_styp}*)__dup_shared_map(&(${shared_styp}){.mtx = {0}, .val =')
	} else if is_amp {
		styp = g.styp(node.typ)
		g.write('(${styp}*)memdup(ADDR(${styp}, ')
	}
	noscan_key := g.check_noscan(node.key_type)
	noscan_value := g.check_noscan(node.value_type)
	mut noscan := if noscan_key.len != 0 || noscan_value.len != 0 { '_noscan' } else { '' }
	if noscan.len != 0 {
		if noscan_key.len != 0 {
			noscan += '_key'
		}
		if noscan_value.len != 0 {
			noscan += '_value'
		}
	}
	if size > 0 {
		effective_typ_str := if value_sym.kind == .function { 'voidptr' } else { value_typ_str }
		if node.has_update_expr {
			g.writeln('new_map_update_init(')
			g.write('\t&(')
			g.expr(node.update_expr)
			g.writeln('), ${size}, sizeof(${key_typ_str}), sizeof(${effective_typ_str}),')
		} else {
			g.writeln('new_map_init${noscan}(${hash_fn}, ${key_eq_fn}, ${clone_fn}, ${free_fn}, ${size}, sizeof(${key_typ_str}), sizeof(${effective_typ_str}),')
		}
		g.writeln('\t_MOV((${key_typ_str}[${size}]){')
		for expr in node.keys {
			g.write('\t\t')
			g.expr(expr)
			g.writeln(',')
		}
		g.writeln2('\t}),', '\t_MOV((${effective_typ_str}[${size}]){')
		for i, expr in node.vals {
			g.write('\t\t')
			if expr.is_auto_deref_var() {
				g.write('*')
			}
			if value_sym.kind == .sum_type {
				g.expr_with_cast(expr, node.val_types[i], unwrap_val_typ)
			} else if node.val_types[i].has_flag(.option) || node.val_types[i] == ast.none_type {
				g.expr_with_opt(expr, node.val_types[i], unwrap_val_typ)
			} else {
				g.expr(expr)
			}
			g.writeln(', ')
		}
		g.writeln2('\t})', ')')
	} else if node.has_update_expr {
		g.write('map_clone(&(')
		g.expr(node.update_expr)
		g.writeln('))')
	} else {
		g.writeln('new_map${noscan}(sizeof(${key_typ_str}), sizeof(${value_typ_str}), ${hash_fn}, ${key_eq_fn}, ${clone_fn}, ${free_fn})')
	}
	if g.is_shared {
		g.write('}, sizeof(${shared_styp}))')
	} else if is_amp {
		g.write('), sizeof(${styp}))')
	}
}

fn (mut g Gen) select_expr(node ast.SelectExpr) {
	is_expr := node.is_expr || g.inside_ternary > 0
	cur_line := if is_expr {
		g.empty_line = true
		g.go_before_last_stmt()
	} else {
		''
	}
	n_channels := if node.has_exception { node.branches.len - 1 } else { node.branches.len }
	mut channels := []ast.Expr{cap: n_channels}
	mut objs := []ast.Expr{cap: n_channels}
	mut tmp_objs := []string{cap: n_channels}
	mut elem_types := []string{cap: n_channels}
	mut is_push := []bool{cap: n_channels}
	mut has_else := false
	mut has_timeout := false
	mut timeout_expr := ast.empty_expr
	mut exception_branch := -1
	for j, branch in node.branches {
		if branch.is_else {
			has_else = true
			exception_branch = j
		} else if branch.is_timeout {
			has_timeout = true
			exception_branch = j
			timeout_expr = (branch.stmt as ast.ExprStmt).expr
		} else {
			match branch.stmt {
				ast.ExprStmt {
					// send expression
					expr := branch.stmt.expr as ast.InfixExpr
					channels << expr.left
					if expr.right in [ast.Ident, ast.IndexExpr, ast.SelectorExpr, ast.StructInit] {
						// addressable objects in the `C` output
						objs << expr.right
						tmp_objs << ''
						elem_types << ''
					} else {
						// must be evaluated to tmp var before real `select` is performed
						objs << ast.empty_expr
						tmp_obj := g.new_tmp_var()
						tmp_objs << tmp_obj
						el_stype := g.styp(ast.mktyp(expr.right_type))
						g.writeln('${el_stype} ${tmp_obj};')
					}
					is_push << true
				}
				ast.AssignStmt {
					rec_expr := branch.stmt.right[0] as ast.PrefixExpr
					channels << rec_expr.right
					is_push << false
					// create tmp unless the object with *exactly* the type we need exists already
					if branch.stmt.op == .decl_assign
						|| branch.stmt.right_types[0] != branch.stmt.left_types[0] {
						tmp_obj := g.new_tmp_var()
						tmp_objs << tmp_obj
						el_stype := g.styp(branch.stmt.right_types[0])
						elem_types << if branch.stmt.op == .decl_assign {
							el_stype + ' '
						} else {
							''
						}
						g.writeln('${el_stype} ${tmp_obj};')
					} else {
						tmp_objs << ''
						elem_types << ''
					}
					objs << branch.stmt.left[0]
				}
				else {}
			}
		}
	}
	chan_array := g.new_tmp_var()
	if n_channels == 0 {
		g.writeln('Array_sync__Channel_ptr ${chan_array} = __new_array_with_default(0, 0, sizeof(sync__Channel*), 0);')
	} else {
		g.write('Array_sync__Channel_ptr ${chan_array} = new_array_from_c_array(${n_channels}, ${n_channels}, sizeof(sync__Channel*), _MOV((sync__Channel*[${n_channels}]){')
		for i in 0 .. n_channels {
			if i > 0 {
				g.write(', ')
			}
			g.write('(sync__Channel*)(')
			g.expr(channels[i])
			g.write(')')
		}
		g.writeln('}));\n')
	}
	directions_array := g.new_tmp_var()
	if n_channels == 0 {
		g.writeln('Array_sync__Direction ${directions_array} = __new_array_with_default(0, 0, sizeof(sync__Direction), 0);')
	} else {
		g.write('Array_sync__Direction ${directions_array} = new_array_from_c_array(${n_channels}, ${n_channels}, sizeof(sync__Direction), _MOV((sync__Direction[${n_channels}]){')
		for i in 0 .. n_channels {
			if i > 0 {
				g.write(', ')
			}
			if is_push[i] {
				g.write('sync__Direction__push')
			} else {
				g.write('sync__Direction__pop')
			}
		}
		g.writeln('}));\n')
	}
	objs_array := g.new_tmp_var()
	if n_channels == 0 {
		g.writeln('Array_voidptr ${objs_array} = __new_array_with_default(0, 0, sizeof(voidptr), 0);')
	} else {
		g.write('Array_voidptr ${objs_array} = new_array_from_c_array(${n_channels}, ${n_channels}, sizeof(voidptr), _MOV((voidptr[${n_channels}]){')
		for i in 0 .. n_channels {
			if i > 0 {
				g.write(', &')
			} else {
				g.write('&')
			}
			if tmp_objs[i] == '' {
				g.expr(objs[i])
			} else {
				g.write(tmp_objs[i])
			}
		}
		g.writeln('}));\n')
	}
	select_result := g.new_tmp_var()
	g.write('int ${select_result} = sync__channel_select(&${chan_array}, ${directions_array}, &${objs_array}, ')
	if has_timeout {
		g.expr(timeout_expr)
	} else if has_else {
		g.write('0')
	} else {
		g.write('_const_time__infinite')
	}
	g.writeln(');')
	// free the temps that were created
	g.writeln2('array_free(&${objs_array});', 'array_free(&${directions_array});')
	g.writeln('array_free(&${chan_array});')
	mut i := 0
	for j in 0 .. node.branches.len {
		if j > 0 {
			g.write('} else ')
		}
		g.write('if (${select_result} == ')
		if j == exception_branch {
			g.writeln('-1) {')
		} else {
			g.writeln('${i}) {')
			if !is_push[i] && tmp_objs[i] != '' {
				g.write('\t${elem_types[i]}')
				g.expr(objs[i])
				g.writeln(' = ${tmp_objs[i]};')
			}
			i++
		}
		g.stmts(node.branches[j].stmts)
	}
	g.writeln('}')
	if is_expr {
		g.empty_line = false
		g.write2(cur_line, '(${select_result} != -2)')
	}
}

fn (mut g Gen) get_const_name(node ast.Ident) string {
	if g.pref.translated && !g.is_builtin_mod
		&& !util.module_is_builtin(node.name.all_before_last('.')) {
		mut x := util.no_dots(node.name)
		if x.starts_with('main__') {
			x = x['main__'.len..]
		}
		return x
	} else {
		return '_const_' + g.get_ternary_name(c_name(node.name))
	}
}

fn (mut g Gen) ident(node ast.Ident) {
	prevent_sum_type_unwrapping_once := g.prevent_sum_type_unwrapping_once
	g.prevent_sum_type_unwrapping_once = false
	if node.name == 'lld' {
		return
	}
	if node.name.starts_with('C.') {
		g.write(util.no_dots(node.name[2..]))
		return
	}
	mut name := if node.kind == .function { c_fn_name(node.name) } else { c_name(node.name) }
	if node.kind == .constant {
		if g.pref.translated && !g.is_builtin_mod
			&& !util.module_is_builtin(node.name.all_before_last('.')) {
			// Don't prepend "_const" to translated C consts,
			// but only in user code, continue prepending "_const" to builtin consts.
			mut x := util.no_dots(node.name)
			if x.starts_with('main__') {
				x = x['main__'.len..]
			}
			g.write(x)
			return
		} else {
			if g.inside_opt_or_res && node.or_expr.kind != .absent && node.obj.typ.has_flag(.option) {
				styp := g.base_type(node.obj.typ)
				g.write('(*(${styp}*)')

				defer {
					g.write('.data)')
				}
			}
			// TODO: globals hack
			g.write('_const_')
		}
	}
	mut is_auto_heap := node.is_auto_heap()
	mut is_option := false
	if node.info is ast.IdentVar {
		if node.obj is ast.Var {
			if !g.is_assign_lhs
				&& node.obj.ct_type_var !in [.smartcast, .generic_param, .no_comptime] {
				comptime_type := g.comptime.get_type(node)
				if comptime_type.has_flag(.option) {
					if (g.inside_opt_or_res || g.left_is_opt) && node.or_expr.kind == .absent {
						if !g.is_assign_lhs && is_auto_heap {
							g.write('(*${name})')
						} else {
							g.write(name)
						}
					} else {
						styp := g.base_type(comptime_type)
						if is_auto_heap {
							g.write('(*(${styp}*)${name}->data)')
						} else {
							g.write('(*(${styp}*)${name}.data)')
						}
					}
				} else {
					if is_auto_heap {
						g.write2('*', name)
					} else {
						g.write(name)
					}
				}
				if node.or_expr.kind != .absent && !(g.inside_opt_or_res && g.inside_assign
					&& !g.is_assign_lhs) {
					stmt_str := g.go_before_last_stmt().trim_space()
					g.empty_line = true
					var_name := if !g.is_assign_lhs && is_auto_heap { '(*${name})' } else { name }
					g.or_block(var_name, node.or_expr, comptime_type)
					g.writeln(stmt_str)
				}
				return
			}
		}
		// x ?int
		// `x = 10` => `x.data = 10` (g.right_is_opt == false)
		// `x = new_opt()` => `x = new_opt()` (g.right_is_opt == true)
		// `println(x)` => `println(*(int*)x.data)`
		if node.info.is_option && !(g.is_assign_lhs && g.right_is_opt) {
			has_smartcast := node.obj is ast.Var && node.obj.smartcasts.len > 0
				&& !(node.obj.ct_type_var == .no_comptime && node.obj.is_unwrapped)
			if has_smartcast {
				g.write('*(')
			}
			if (g.inside_opt_or_res || g.left_is_opt) && node.or_expr.kind == .absent {
				if !g.is_assign_lhs && is_auto_heap {
					g.write('(*${name})')
				} else {
					if node.obj is ast.Var && node.obj.is_inherited {
						g.write(closure_ctx + '->')
					}
					g.write(name)
				}
			} else {
				g.unwrap_option_type(node.info.typ, name, is_auto_heap)
			}
			if node.or_expr.kind != .absent && !(g.inside_opt_or_res && g.inside_assign
				&& !g.is_assign_lhs) {
				stmt_str := g.go_before_last_stmt().trim_space()
				g.empty_line = true
				var_name := if !g.is_assign_lhs && is_auto_heap {
					'(*${name})'
				} else {
					name
				}
				g.or_block(var_name, node.or_expr, node.info.typ)
				g.write(stmt_str)
			}
			if node.obj is ast.Var {
				if has_smartcast {
					obj_sym := g.table.sym(g.unwrap_generic(node.obj.typ))
					if node.obj.ct_type_var == .smartcast {
						ctyp := g.unwrap_generic(g.comptime.get_type(node))
						cur_variant_sym := g.table.sym(ctyp)
						variant_name := g.get_sumtype_variant_name(ctyp, cur_variant_sym)
						g.write('._${variant_name}')
						if node.obj.is_unwrapped {
							g.write('.data')
						}
					} else if obj_sym.kind == .sum_type {
						variant_typ := g.unwrap_generic(node.obj.smartcasts.last())
						cast_sym := g.table.sym(g.unwrap_generic(node.obj.smartcasts.last()))
						variant_name := g.get_sumtype_variant_name(variant_typ, cast_sym)
						g.write('._${variant_name}')
					}
					g.write(')')
				}
			}
			return
		}
		if !g.is_assign_lhs && node.info.share == .shared_t {
			g.write('${name}.val')
			return
		}
		is_option = node.info.is_option || (node.obj is ast.Var && node.obj.typ.has_flag(.option))
		if node.obj is ast.Var {
			is_auto_heap = node.obj.is_auto_heap
				&& (!g.is_assign_lhs || g.assign_op != .decl_assign)
			if is_auto_heap {
				g.write('(*(')
			}
			if node.obj.smartcasts.len > 0 {
				obj_sym := g.table.sym(g.unwrap_generic(node.obj.typ))
				if !prevent_sum_type_unwrapping_once {
					for i, typ in node.obj.smartcasts {
						is_option_unwrap := is_option && typ == node.obj.typ.clear_flag(.option)
						g.write('(')
						if i == 0 && node.obj.is_unwrapped && node.obj.ct_type_var == .smartcast {
							ctyp := g.unwrap_generic(g.comptime.get_type(node))
							g.write('*(${g.base_type(ctyp)}*)(')
						}
						if obj_sym.kind == .sum_type && !is_auto_heap {
							if is_option {
								if !is_option_unwrap {
									g.write('*(')
								}
								styp := g.base_type(node.obj.typ)
								g.write('*(${styp}*)')
							} else if !g.arg_no_auto_deref {
								g.write('*')
							}
						} else if (g.inside_interface_deref && g.table.is_interface_var(node.obj))
							|| node.obj.ct_type_var == .smartcast
							|| (obj_sym.kind == .interface
							&& g.table.type_kind(node.obj.typ) == .any) {
							g.write('*')
						} else if is_option {
							g.write('*(${g.base_type(node.obj.typ)}*)')
						}
					}
					for i, typ in node.obj.smartcasts {
						is_option_unwrap := is_option && typ == node.obj.typ.clear_flag(.option)
						cast_sym := g.table.sym(g.unwrap_generic(typ))
						if obj_sym.kind == .interface && cast_sym.kind == .interface {
							ptr := '*'.repeat(node.obj.typ.nr_muls())
							g.write('I_${obj_sym.cname}_as_I_${cast_sym.cname}(${ptr}${node.name})')
						} else {
							mut is_ptr := false
							if i == 0 {
								if node.obj.is_inherited {
									g.write(closure_ctx + '->')
								}
								if node.obj.typ.nr_muls() > 1 {
									g.write2('(', '*'.repeat(node.obj.typ.nr_muls() - 1))
									g.write2(name, ')')
								} else {
									g.write(name)
								}
								if node.obj.orig_type.is_ptr() {
									is_ptr = true
								}
							}
							dot := if is_ptr || is_auto_heap { '->' } else { '.' }
							if cast_sym.info is ast.Aggregate {
								sym := g.table.sym(cast_sym.info.types[g.aggregate_type_idx])
								g.write('${dot}_${sym.cname}')
							} else {
								if is_option && !node.obj.is_unwrapped {
									g.write('.data')
									if !is_option_unwrap {
										g.write(')')
									}
								}
								if node.obj.ct_type_var == .smartcast {
									mut ctyp := g.unwrap_generic(g.comptime.get_type(node))
									cur_variant_sym := g.table.sym(ctyp)
									if node.obj.is_unwrapped {
										ctyp = ctyp.set_flag(.option)
										g.write('${dot}_${g.get_sumtype_variant_name(ctyp,
											cur_variant_sym)}')
										g.write(').data')
									} else {
										g.write('${dot}_${g.get_sumtype_variant_name(ctyp,
											cur_variant_sym)}')
									}
								} else if !is_option_unwrap
									&& obj_sym.kind in [.sum_type, .interface] {
									g.write('${dot}_${cast_sym.cname}')
								}
							}
						}
						if node.obj.ct_type_var != .smartcast && node.obj.is_unwrapped {
							g.write('.data')
						}
						g.write(')')
					}
					if is_auto_heap {
						g.write('))')
					}
					return
				}
			}
			if node.obj.is_inherited {
				g.write(closure_ctx + '->')
			}
		}
	} else if node.info is ast.IdentFn {
		// TODO: PERF fn lookup for each fn call in translated mode
		if func := g.table.find_fn(node.name) {
			if g.pref.translated || g.file.is_translated || func.is_file_translated {
				// `p_mobjthinker` => `P_MobjThinker`
				if cattr := func.attrs.find_first('c') {
					name = cattr.arg
				}
			} else if node.concrete_types.len > 0 {
				name = g.generic_fn_name(node.concrete_types, name)
			}
		}

		if g.pref.obfuscate && g.cur_mod.name == 'main' && name.starts_with('main__') {
			key := node.name
			g.write('/* obf identfn: ${key} */')
			name = g.obf_table[key] or {
				panic('cgen: obf name "${key}" not found, this should never happen')
			}
		}
	}
	g.write(g.get_ternary_name(name))
	if is_auto_heap {
		g.write('))')
		if is_option && node.or_expr.kind != .absent {
			g.write('.data')
		}
	}
	if node.or_expr.kind != .absent && !(g.inside_opt_or_res && g.inside_assign && !g.is_assign_lhs) {
		stmt_str := g.go_before_last_stmt().trim_space()
		g.empty_line = true
		var_opt := if is_auto_heap { '(*${name})' } else { name }
		g.or_block(var_opt, node.or_expr, node.obj.typ)
		g.write(stmt_str)
	}
}

fn (mut g Gen) cast_expr(node ast.CastExpr) {
	tmp_inside_cast := g.inside_cast
	g.inside_cast = true
	defer {
		g.inside_cast = tmp_inside_cast
	}
	node_typ := g.unwrap_generic(node.typ)
	mut expr_type := node.expr_type
	sym := g.table.sym(node_typ)
	if g.comptime.is_comptime_expr(node.expr) {
		expr_type = g.unwrap_generic(g.comptime.get_type(node.expr))
	}
	node_typ_is_option := node.typ.has_flag(.option)
	if sym.kind in [.sum_type, .interface] {
		if node_typ_is_option && node.expr is ast.None {
			g.gen_option_error(node.typ, node.expr)
		} else if node.expr is ast.Ident && g.comptime.is_comptime_variant_var(node.expr) {
			g.expr_with_cast(node.expr, g.comptime.type_map['${g.comptime.comptime_for_variant_var}.typ'],
				node_typ)
		} else if node_typ_is_option {
			g.expr_with_opt(node.expr, expr_type, node.typ)
		} else {
			g.expr_with_cast(node.expr, expr_type, node_typ)
		}
	} else if !node_typ_is_option && !node.typ.is_ptr() && sym.info is ast.Struct
		&& !sym.info.is_typedef {
		// deprecated, replaced by Struct{...exr}
		styp := g.styp(node.typ)
		g.write('*((${styp} *)(&')
		g.expr(node.expr)
		g.write('))')
	} else if sym.kind == .alias && g.table.final_sym(node.typ).kind == .array_fixed {
		if node_typ_is_option {
			g.expr_with_opt(node.expr, expr_type, node.typ)
		} else {
			if node.expr is ast.ArrayInit && g.assign_op != .decl_assign {
				g.write('(${g.styp(node.expr.typ)})')
			}
			g.expr(node.expr)
		}
	} else if expr_type == ast.bool_type && node.typ.is_int() {
		styp := g.styp(node_typ)
		g.write('(${styp}[]){(')
		g.expr(node.expr)
		g.write(')?1:0}[0]')
	} else {
		styp := g.styp(node.typ)
		if (g.pref.translated || g.file.is_translated) && sym.kind == .function {
			// TODO: handle the type in fn casts, not just exprs
			/*
			info := sym.info as ast.FnType
			if cattr := info.func.attrs.find_first('c') {
				name = cattr.arg
			}
			*/
		}
		mut cast_label := ''
		// `ast.string_type` is done for MSVC's bug
		if sym.kind != .alias
			|| (sym.info is ast.Alias && !sym.info.parent_type.has_flag(.option)
			&& sym.info.parent_type !in [expr_type, ast.string_type]) {
			if sym.kind == .string && !node.typ.is_ptr() {
				cast_label = '*(string*)&'
			} else if !(g.is_cc_msvc && g.styp(node.typ) == g.styp(expr_type)) {
				cast_label = '(${styp})'
			}
		}
		if node_typ_is_option && node.expr is ast.None {
			g.gen_option_error(node.typ, node.expr)
		} else if node_typ_is_option {
			if sym.info is ast.Alias {
				if sym.info.parent_type.has_flag(.option) {
					cur_stmt := g.go_before_last_stmt()
					g.empty_line = true
					parent_type := sym.info.parent_type
					tmp_var := g.new_tmp_var()
					tmp_var2 := g.new_tmp_var()
					g.writeln2('${styp} ${tmp_var};', '${g.styp(parent_type)} ${tmp_var2};')
					g.write('_option_ok(&(${g.base_type(parent_type)}[]) { ')
					g.expr(node.expr)
					g.writeln(' }, (${option_name}*)(&${tmp_var2}), sizeof(${g.base_type(parent_type)}));')
					g.writeln('_option_ok(&(${g.styp(parent_type)}[]) { ${tmp_var2} }, (${option_name}*)&${tmp_var}, sizeof(${g.styp(parent_type)}));')
					g.write2(cur_stmt, tmp_var)
				} else if node.expr_type.has_flag(.option) {
					g.expr_opt_with_cast(node.expr, expr_type, node.typ)
				} else {
					g.expr_with_opt(node.expr, expr_type, node.typ)
				}
			} else {
				g.expr_with_opt(node.expr, expr_type, node.typ)
			}
		} else if sym.info is ast.Alias && sym.info.parent_type.has_flag(.option) {
			g.expr_with_opt(node.expr, expr_type, sym.info.parent_type)
		} else {
			g.write('(${cast_label}(')
			if node.expr is ast.Ident {
				if !node.typ.is_ptr() && node.expr_type.is_ptr() && node.expr.obj is ast.Var
					&& node.expr.obj.smartcasts.len > 0 {
					g.write('*'.repeat(node.expr_type.nr_muls()))
				}
			}
			if sym.kind == .alias && g.table.final_sym(node.typ).kind == .string {
				ptr_cnt := node.typ.nr_muls() - expr_type.nr_muls()
				if ptr_cnt > 0 {
					g.write('&'.repeat(ptr_cnt))
				}
			}
			g.expr(node.expr)
			if node.expr is ast.IntegerLiteral {
				if node_typ in [ast.u64_type, ast.u32_type, ast.u16_type] {
					if !node.expr.val.starts_with('-') {
						g.write('U')
					}
				}
			}
			g.write('))')
		}
	}
}

fn (mut g Gen) concat_expr(node ast.ConcatExpr) {
	mut typ := node.return_type.clear_option_and_result()
	if g.inside_return {
		typ = g.fn_decl.return_type.clear_option_and_result()
	} else if g.inside_or_block {
		typ = g.or_expr_return_type.clear_option_and_result()
	}
	styp := g.styp(typ)
	sym := g.table.sym(node.return_type)
	is_multi := sym.kind == .multi_return
	if !is_multi {
		g.expr(node.vals[0])
	} else {
		types := (g.table.sym(typ).info as ast.MultiReturn).types
		g.write('(${styp}){')
		for i, expr in node.vals {
			g.write('.arg${i}=')
			if types[i].has_flag(.option) && expr.is_literal() {
				g.write('{.data=')
				g.expr(expr)
				g.write('}')
			} else {
				old_left_is_opt := g.left_is_opt
				g.left_is_opt = true
				g.expr(expr)
				g.left_is_opt = old_left_is_opt
			}
			if i < node.vals.len - 1 {
				g.write(',')
			}
		}
		g.write('}')
	}
}

@[inline]
fn (g &Gen) expr_is_multi_return_call(expr ast.Expr) bool {
	if expr is ast.CallExpr {
		return g.table.sym(expr.return_type).kind == .multi_return
	}
	return false
}

fn (mut g Gen) gen_result_error(target_type ast.Type, expr ast.Expr) {
	styp := g.styp(g.unwrap_generic(target_type))
	g.write('(${styp}){ .is_error=true, .err=')
	g.expr(expr)
	g.write(', .data={EMPTY_STRUCT_INITIALIZATION} }')
}

// NB: remove this when option has no errors anymore
fn (mut g Gen) gen_option_error(target_type ast.Type, expr ast.Expr) {
	styp := g.styp(g.unwrap_generic(target_type))
	g.write('(${styp}){ .state=2, .err=')
	if target_type.has_flag(.option) && expr is ast.Ident && expr.or_expr.kind == .propagate_option {
		g.expr(ast.None{}) // option type unwrapping error
	} else {
		g.expr(expr)
	}
	g.write(', .data={EMPTY_STRUCT_INITIALIZATION} }')
}

fn (mut g Gen) hash_stmt(node ast.HashStmt) {
	line_nr := node.pos.line_nr + 1
	mut ct_condition := ''
	if node.ct_conds.len > 0 {
		ct_condition_start := g.out.len
		for idx, ct_expr in node.ct_conds {
			g.comptime_if_cond(ct_expr, false)
			if idx < node.ct_conds.len - 1 {
				g.write(' && ')
			}
		}
		ct_condition = g.out.cut_to(ct_condition_start).trim_space()
	}
	// #include etc
	if node.kind == 'include' {
		mut missing_message := 'Header file ${node.main}, needed for module `${node.mod}` was not found.'
		if node.msg != '' {
			missing_message += ' ${node.msg}.'
		} else {
			missing_message += ' Please install the corresponding development headers.'
		}
		mut guarded_include := get_guarded_include_text(node.main, missing_message)
		if node.main == '<errno.h>' {
			// fails with musl-gcc and msvc; but an unguarded include works:
			guarded_include = '#include ${node.main}'
		}
		if node.main.contains('.m') {
			g.definitions.writeln('')
			if ct_condition != '' {
				g.definitions.writeln('#if ${ct_condition}')
			}
			// Objective C code import, include it after V types, so that e.g. `string` is
			// available there
			g.definitions.writeln('// added by module `${node.mod}`, file: ${os.file_name(node.source_file)}:${line_nr}:')
			g.definitions.writeln(guarded_include)
			if ct_condition != '' {
				g.definitions.writeln('#endif // \$if ${ct_condition}')
			}
		} else {
			g.includes.writeln('')
			if ct_condition != '' {
				g.includes.writeln('#if ${ct_condition}')
			}
			g.includes.writeln('// added by module `${node.mod}`, file: ${os.file_name(node.source_file)}:${line_nr}:')
			g.includes.writeln(guarded_include)
			if ct_condition != '' {
				g.includes.writeln('#endif // \$if ${ct_condition}')
			}
		}
	} else if node.kind == 'preinclude' {
		mut missing_message := 'Header file ${node.main}, needed for module `${node.mod}` was not found.'
		if node.msg != '' {
			missing_message += ' ${node.msg}.'
		} else {
			missing_message += ' Please install the corresponding development headers.'
		}
		mut guarded_include := get_guarded_include_text(node.main, missing_message)
		if node.main == '<errno.h>' {
			// fails with musl-gcc and msvc; but an unguarded include works:
			guarded_include = '#include ${node.main}'
		}
		if node.main.contains('.m') {
			// Might need to support '#preinclude' for .m files as well but for the moment
			// this does the same as '#include' for them
			g.definitions.writeln('')
			if ct_condition != '' {
				g.definitions.writeln('#if ${ct_condition}')
			}
			// Objective C code import, include it after V types, so that e.g. `string` is
			// available there
			g.definitions.writeln('// added by module `${node.mod}`, file: ${os.file_name(node.source_file)}:${line_nr}:')
			g.definitions.writeln(guarded_include)
			if ct_condition != '' {
				g.definitions.writeln('#endif // \$if ${ct_condition}')
			}
		} else {
			g.preincludes.writeln('')
			if ct_condition != '' {
				g.preincludes.writeln('#if ${ct_condition}')
			}
			g.preincludes.writeln('// added by module `${node.mod}`, file: ${os.file_name(node.source_file)}:${line_nr}:')
			g.preincludes.writeln(guarded_include)
			if ct_condition != '' {
				g.preincludes.writeln('#endif // \$if ${ct_condition}')
			}
		}
	} else if node.kind == 'insert' {
		if ct_condition != '' {
			g.includes.writeln('#if ${ct_condition}')
		}
		g.includes.writeln('// inserted by module `${node.mod}`, file: ${os.file_name(node.source_file)}:${line_nr}:')
		g.includes.writeln(node.val)
		if ct_condition != '' {
			g.includes.writeln('#endif // \$if ${ct_condition}')
		}
	} else if node.kind == 'define' {
		if ct_condition != '' {
			g.includes.writeln('#if ${ct_condition}')
		}
		g.includes.writeln('// defined by module `${node.mod}`')
		g.includes.writeln('#define ${node.main}')
		if ct_condition != '' {
			g.includes.writeln('#endif // \$if ${ct_condition}')
		}
	}
}

fn (mut g Gen) branch_stmt(node ast.BranchStmt) {
	if node.label != '' {
		x := g.labeled_loops[node.label] or {
			panic('${node.label} doesn\'t exist ${g.file.path}, ${node.pos}')
		}
		match x {
			ast.ForCStmt {
				if x.scope.contains(g.cur_lock.pos.pos) {
					g.unlock_locks()
				}
			}
			ast.ForInStmt {
				if x.scope.contains(g.cur_lock.pos.pos) {
					g.unlock_locks()
				}
			}
			ast.ForStmt {
				if x.scope.contains(g.cur_lock.pos.pos) {
					g.unlock_locks()
				}
			}
			else {}
		}

		if node.kind == .key_break {
			g.writeln('goto ${node.label}__break;')
		} else {
			g.writeln('goto ${node.label}__continue;')
		}
	} else {
		inner_loop := g.inner_loop
		match inner_loop {
			ast.ForCStmt {
				if inner_loop.scope.contains(g.cur_lock.pos.pos) {
					g.unlock_locks()
				}
			}
			ast.ForInStmt {
				if inner_loop.scope.contains(g.cur_lock.pos.pos) {
					g.unlock_locks()
				}
			}
			ast.ForStmt {
				if inner_loop.scope.contains(g.cur_lock.pos.pos) {
					g.unlock_locks()
				}
			}
			else {}
		}
		// continue or break
		if g.is_autofree && !g.is_builtin_mod {
			g.trace_autofree('// free before continue/break')
			g.autofree_scope_vars_stop(node.pos.pos - 1, node.pos.line_nr, true, g.branch_parent_pos)
		}
		g.writeln('${node.kind};')
	}
}

fn (mut g Gen) return_stmt(node ast.Return) {
	g.set_current_pos_as_last_stmt_pos()
	g.write_v_source_line_info_stmt(node)

	old_inside_return := g.inside_return
	g.inside_return = true
	defer {
		g.inside_return = old_inside_return
	}

	if node.exprs.len > 0 {
		// skip `return $vweb.html()`
		if node.exprs[0] is ast.ComptimeCall && node.exprs[0].is_vweb {
			g.inside_return_tmpl = true
			g.expr(node.exprs[0])
			g.inside_return_tmpl = false
			g.writeln(';')
			return
		}
	}

	// got to do a correct check for multireturn
	sym := g.table.sym(g.unwrap_generic(g.fn_decl.return_type))
	mut fn_ret_type := g.fn_decl.return_type
	if sym.kind == .alias {
		unaliased_type := g.table.unaliased_type(fn_ret_type)
		if unaliased_type.has_option_or_result() {
			fn_ret_type = unaliased_type
		}
	}
	fn_return_is_multi := sym.kind == .multi_return
	fn_return_is_option := fn_ret_type.has_flag(.option)
	fn_return_is_result := fn_ret_type.has_flag(.result)
	fn_return_is_fixed_array := sym.is_array_fixed()
	fn_return_is_fixed_array_non_result := fn_return_is_fixed_array
		&& !fn_ret_type.has_option_or_result()
	mut has_semicolon := false
	if node.exprs.len == 0 {
		g.write_defer_stmts_when_needed()
		if fn_return_is_option || fn_return_is_result {
			styp := g.styp(fn_ret_type)
			if g.is_autofree {
				g.trace_autofree('// free before return (no values returned)')
				g.autofree_scope_vars(node.pos.pos, node.pos.line_nr, false)
			}
			g.writeln('return (${styp}){0};')
		} else {
			if g.is_autofree {
				g.trace_autofree('// free before return (no values returned)')
				g.autofree_scope_vars(node.pos.pos - 1, node.pos.line_nr, true)
			}
			g.writeln('return;')
		}
		return
	}
	tmpvar := g.new_tmp_var()
	g.defer_return_tmp_var = tmpvar
	ret_typ := g.ret_styp(g.unwrap_generic(fn_ret_type))

	// `return fn_call_opt()`
	if node.exprs.len == 1 && (fn_return_is_option || fn_return_is_result)
		&& node.exprs[0] is ast.CallExpr && node.exprs[0].return_type == g.fn_decl.return_type
		&& node.exprs[0].or_block.kind == .absent {
		if g.defer_stmts.len > 0 {
			g.write('${ret_typ} ${tmpvar} = ')
			g.expr(node.exprs[0])
			g.writeln(';')
			g.write_defer_stmts_when_needed()
			g.writeln('return ${tmpvar};')
		} else {
			g.write_defer_stmts_when_needed()
			g.write('return ')
			g.expr(node.exprs[0])
			g.writeln(';')
		}
		return
	}
	mut use_tmp_var := g.defer_stmts.len > 0 || g.defer_profile_code.len > 0
		|| g.cur_lock.lockeds.len > 0
		|| (fn_return_is_multi && node.exprs.len >= 1 && fn_return_is_option)
		|| fn_return_is_fixed_array_non_result
		|| (fn_return_is_multi && node.types.any(g.table.final_sym(it).kind == .array_fixed))
	// handle promoting none/error/function returning _option'
	if fn_return_is_option {
		option_none := node.exprs[0] is ast.None
		ftyp := g.styp(node.types[0])
		mut is_regular_option := ftyp == '_option'
		if option_none || is_regular_option || node.types[0] == ast.error_type_idx {
			if g.fn_decl != unsafe { nil } && g.fn_decl.is_test {
				test_error_var := g.new_tmp_var()
				g.write('${ret_typ} ${test_error_var} = ')
				g.gen_option_error(fn_ret_type, node.exprs[0])
				g.writeln(';')
				g.write_defer_stmts_when_needed()
				g.gen_failing_return_error_for_test_fn(node, test_error_var)
				return
			}
			if use_tmp_var {
				g.write('${ret_typ} ${tmpvar} = ')
			} else {
				g.write('return ')
			}
			g.gen_option_error(fn_ret_type, node.exprs[0])
			g.writeln(';')
			if use_tmp_var {
				// handle options when returning `none` for `?(int, ?int)`
				if fn_return_is_multi && node.exprs.len >= 1 {
					mr_info := sym.info as ast.MultiReturn
					for i in 0 .. mr_info.types.len {
						if mr_info.types[i].has_flag(.option) {
							g.write('(*(${g.base_type(fn_ret_type)}*)${tmpvar}.data).arg${i} = ')
							g.gen_option_error(mr_info.types[i], ast.None{})
							g.writeln(';')
						}
					}
				}
				g.write_defer_stmts_when_needed()
				g.writeln('return ${tmpvar};')
			}
			return
		}
	}
	// handle promoting error/function returning result
	if fn_return_is_result {
		ftyp := g.styp(node.types[0])
		mut is_regular_result := ftyp == result_name
		if is_regular_result || node.types[0] == ast.error_type_idx {
			if g.fn_decl != unsafe { nil } && g.fn_decl.is_test {
				test_error_var := g.new_tmp_var()
				g.write('${ret_typ} ${test_error_var} = ')
				g.gen_result_error(fn_ret_type, node.exprs[0])
				g.writeln(';')
				g.write_defer_stmts_when_needed()
				g.gen_failing_return_error_for_test_fn(node, test_error_var)
				return
			}
			if use_tmp_var {
				g.write('${ret_typ} ${tmpvar} = ')
			} else {
				g.write('return ')
			}
			g.gen_result_error(fn_ret_type, node.exprs[0])
			g.writeln(';')
			if use_tmp_var {
				g.write_defer_stmts_when_needed()
				g.writeln('return ${tmpvar};')
			}
			return
		}
	}
	// regular cases
	if fn_return_is_multi && node.exprs.len > 0 && !g.expr_is_multi_return_call(node.exprs[0]) {
		if node.exprs.len == 1 && (node.exprs[0] is ast.IfExpr || node.exprs[0] is ast.MatchExpr) {
			// use a temporary for `return if cond { x,y } else { a,b }` or `return match expr { abc { x, y } else { z, w } }`
			g.write('${ret_typ} ${tmpvar} = ')
			g.expr(node.exprs[0])
			g.writeln(';')
			g.write_defer_stmts_when_needed()
			g.writeln('return ${tmpvar};')
			return
		}
		mr_info := sym.info as ast.MultiReturn
		mut styp := ''
		if fn_return_is_option {
			g.writeln('${ret_typ} ${tmpvar};')
			styp = g.base_type(g.fn_decl.return_type)
			g.write('_option_ok(&(${styp}[]) { ')
		} else if fn_return_is_result {
			g.writeln('${ret_typ} ${tmpvar};')
			styp = g.base_type(g.fn_decl.return_type)
			g.write('_result_ok(&(${styp}[]) { ')
		} else {
			if use_tmp_var {
				g.write('${ret_typ} ${tmpvar} = ')
			} else {
				g.write('return ')
			}
			styp = g.styp(g.fn_decl.return_type)
		}
		// Use this to keep the tmp assignments in order
		mut multi_unpack := ''
		mut final_assignments := ''
		g.write('(${styp}){')
		mut arg_idx := 0
		for i, expr in node.exprs {
			// Check if we are dealing with a multi return and handle it separately
			if g.expr_is_multi_return_call(expr) {
				call_expr := expr as ast.CallExpr
				expr_sym := g.table.sym(call_expr.return_type)
				mut tmp := g.new_tmp_var()
				if !call_expr.return_type.has_option_or_result() {
					line := g.go_before_last_stmt()
					expr_styp := g.styp(call_expr.return_type)
					g.write('${expr_styp} ${tmp}=')
					g.expr(expr)
					g.writeln(';')
					multi_unpack += g.go_before_last_stmt()
					g.write(line)
				} else {
					line := g.go_before_last_stmt()
					g.tmp_count--
					g.expr(expr)
					multi_unpack += g.go_before_last_stmt()
					g.write(line)
					expr_styp := g.base_type(call_expr.return_type)
					tmp = ('(*(${expr_styp}*)${tmp}.data)')
				}
				expr_types := expr_sym.mr_info().types
				for j, _ in expr_types {
					g.write('.arg${arg_idx}=${tmp}.arg${j}')
					if j < expr_types.len || i < node.exprs.len - 1 {
						g.write(',')
					}
					arg_idx++
				}
				continue
			}
			g.write('.arg${arg_idx}=')
			if expr !is ast.ArrayInit && g.table.final_sym(node.types[i]).kind == .array_fixed {
				line := g.go_before_last_stmt().trim_space()
				expr_styp := g.styp(node.types[i])
				g.write('memcpy(&${tmpvar}.arg${arg_idx}, ')
				g.expr(expr)
				g.writeln(', sizeof(${expr_styp}));')
				final_assignments += g.go_before_last_stmt() + '\t'
				g.write2(line, '{0}')
			} else {
				if expr.is_auto_deref_var() {
					g.write('*')
				}
				if mr_info.types[i].has_flag(.option) {
					g.expr_with_opt(expr, node.types[i], mr_info.types[i])
				} else if g.table.sym(mr_info.types[i]).kind in [.sum_type, .interface] {
					g.expr_with_cast(expr, node.types[i], mr_info.types[i])
				} else {
					g.expr(expr)
				}
			}
			if i < node.exprs.len - 1 {
				g.write(', ')
			}
			arg_idx++
		}
		g.write('}')
		if fn_return_is_option {
			g.writeln(' }, (${option_name}*)(&${tmpvar}), sizeof(${styp}));')
			g.write_defer_stmts_when_needed()
			g.write('return ${tmpvar}')
		} else if fn_return_is_result {
			g.writeln(' }, (${result_name}*)(&${tmpvar}), sizeof(${styp}));')
			g.write_defer_stmts_when_needed()
			g.write('return ${tmpvar}')
		}
		// Make sure to add our unpacks
		if multi_unpack != '' {
			g.insert_before_stmt(multi_unpack)
		}
		if final_assignments != '' {
			g.writeln(';')
			g.write(final_assignments)
		}
		if use_tmp_var && !fn_return_is_option && !fn_return_is_result {
			if !has_semicolon {
				g.writeln(';')
			}
			g.write_defer_stmts_when_needed()
			g.writeln('return ${tmpvar};')
			has_semicolon = true
		}
	} else if node.exprs.len >= 1 {
		if node.types.len == 0 {
			g.checker_bug('node.exprs.len == ${node.exprs.len} && node.types.len == 0',
				node.pos)
		}
		// normal return
		return_sym := g.table.final_sym(g.unwrap_generic(node.types[0]))
		expr0 := node.exprs[0]
		// `return opt_ok(expr)` for functions that expect an option
		expr_type_is_opt := match expr0 {
			ast.CallExpr {
				expr0.return_type.has_flag(.option) && expr0.or_block.kind == .absent
			}
			else {
				node.types[0].has_flag(.option)
			}
		}
		if fn_return_is_option && !expr_type_is_opt && return_sym.name != option_name {
			if fn_return_is_fixed_array && (expr0 in [ast.StructInit, ast.CallExpr, ast.CastExpr]
				|| (expr0 is ast.ArrayInit && expr0.has_callexpr))
				&& g.table.final_sym(node.types[0]).kind == .array_fixed {
				styp := g.styp(fn_ret_type.clear_option_and_result())
				if expr0 is ast.CallExpr {
					tmp_var := g.expr_with_fixed_array(expr0, node.types[0], fn_ret_type)
					g.writeln('${ret_typ} ${tmpvar} = ${tmp_var};')
				} else {
					g.writeln('${ret_typ} ${tmpvar} = (${ret_typ}){ .state=0, .err=_const_none__, .data={EMPTY_STRUCT_INITIALIZATION} };')
					if expr0 is ast.StructInit {
						g.write('memcpy(${tmpvar}.data, ')
						tmp_var := g.expr_with_opt(expr0, node.types[0], fn_ret_type)
						g.writeln('.data, sizeof(${styp}));')
						if tmp_var != '' {
							g.writeln('${tmpvar}.state = ${tmp_var}.state;')
						}
					} else {
						g.write('memcpy(${tmpvar}.data, ')
						g.expr(expr0)
						g.writeln(', sizeof(${styp}));')
					}
				}
			} else {
				g.writeln('${ret_typ} ${tmpvar};')
				styp := g.base_type(fn_ret_type)
				g.write('_option_ok(&(${styp}[]) { ')
				if !g.unwrap_generic(fn_ret_type).is_ptr() && node.types[0].is_ptr() {
					if !(node.exprs[0] is ast.Ident && !g.is_amp) {
						g.write('*')
					}
				}
				if return_sym.kind == .array_fixed && expr0 !is ast.ArrayInit {
					info := return_sym.info as ast.ArrayFixed
					g.fixed_array_var_init(g.expr_string(expr0), expr0.is_auto_deref_var(),
						info.elem_type, info.size)
				} else {
					g.expr_with_cast(expr0, node.types[0], fn_ret_type.clear_option_and_result())
				}
				g.writeln(' }, (${option_name}*)(&${tmpvar}), sizeof(${styp}));')
			}
			g.write_defer_stmts_when_needed()
			g.autofree_scope_vars(node.pos.pos - 1, node.pos.line_nr, true)
			g.writeln('return ${tmpvar};')
			return
		}
		expr_type_is_result := match expr0 {
			ast.CallExpr {
				expr0.return_type.has_flag(.result) && expr0.or_block.kind == .absent
			}
			else {
				node.types[0].has_flag(.result)
			}
		}
		if fn_return_is_result && !expr_type_is_result && return_sym.name != result_name {
			g.writeln('${ret_typ} ${tmpvar} = {0};')
			if fn_return_is_fixed_array && expr0 !is ast.ArrayInit
				&& g.table.final_sym(node.types[0]).kind == .array_fixed {
				styp := g.styp(fn_ret_type.clear_option_and_result())
				g.write('memcpy(${tmpvar}.data, ')
				if expr0 in [ast.CallExpr, ast.StructInit] {
					g.expr_with_opt(expr0, node.types[0], fn_ret_type)
					g.write('.data')
				} else {
					g.expr(expr0)
				}
				g.writeln(', sizeof(${styp}));')
			} else {
				styp := g.base_type(fn_ret_type)
				g.write('_result_ok(&(${styp}[]) { ')
				if !fn_ret_type.is_ptr() && node.types[0].is_ptr() {
					if !((node.exprs[0] is ast.Ident && !g.is_amp) || sym.kind == .interface) {
						g.write('*')
					}
				}
				if fn_ret_type.has_flag(.option) {
					g.expr_with_opt(expr0, node.types[0], fn_ret_type.clear_flag(.result))
				} else if return_sym.kind == .array_fixed && expr0 !is ast.ArrayInit {
					info := return_sym.info as ast.ArrayFixed
					g.fixed_array_var_init(g.expr_string(expr0), expr0.is_auto_deref_var(),
						info.elem_type, info.size)
				} else {
					g.expr_with_cast(expr0, node.types[0], fn_ret_type.clear_flag(.result))
				}
				g.writeln(' }, (${result_name}*)(&${tmpvar}), sizeof(${styp}));')
			}
			g.write_defer_stmts_when_needed()
			g.autofree_scope_vars(node.pos.pos - 1, node.pos.line_nr, true)
			g.writeln('return ${tmpvar};')
			return
		}
		// autofree before `return`
		// set free_parent_scopes to true, since all variables defined in parent
		// scopes need to be freed before the return
		if g.is_autofree {
			expr := node.exprs[0]
			if expr is ast.Ident {
				g.returned_var_name = expr.name
			}
			if !use_tmp_var && !g.is_builtin_mod {
				use_tmp_var = expr is ast.CallExpr
			}
		}
		// Create a temporary variable for the return expression
		if use_tmp_var || !g.is_builtin_mod {
			// `return foo(a, b, c)`
			// `tmp := foo(a, b, c); free(a); free(b); free(c); return tmp;`
			// Save return value in a temp var so that all args (a,b,c) can be freed
			// Don't use a tmp var if a variable is simply returned: `return x`
			// Just in case of defer statements exists, that the return values cannot
			// be modified.
			if use_tmp_var {
				use_tmp_var = true
				g.write('${ret_typ} ${tmpvar} = ')
			} else {
				if !g.is_builtin_mod {
					g.autofree_scope_vars(node.pos.pos - 1, node.pos.line_nr, true)
				}
				g.write('return ')
			}
		} else {
			g.autofree_scope_vars(node.pos.pos - 1, node.pos.line_nr, true)
			g.write('return ')
		}
		if expr0.is_auto_deref_var() && !fn_return_is_fixed_array {
			if g.fn_decl.return_type.is_ptr() {
				var_str := g.expr_string(expr0)
				g.write(var_str.trim('&'))
			} else if g.fn_decl.return_type.has_flag(.option) {
				g.expr_with_opt(expr0, node.types[0], g.fn_decl.return_type)
			} else if g.table.sym(g.fn_decl.return_type).kind in [.sum_type, .interface] {
				g.expr_with_cast(expr0, node.types[0], g.fn_decl.return_type)
			} else {
				g.write('*')
				g.expr(expr0)
			}
		} else {
			if g.fn_decl.return_type.has_flag(.option) {
				expr0_is_alias_fn_ret := expr0 is ast.CallExpr && node.types[0].has_flag(.option)
					&& g.table.type_kind(node.types[0]) in [.placeholder, .alias]
				// return foo() where foo() returns different option alias than current fn
				if expr0_is_alias_fn_ret {
					g.expr_opt_with_cast(node.exprs[0], node.types[0], g.fn_decl.return_type)
				} else {
					g.expr_with_opt(node.exprs[0], node.types[0], g.fn_decl.return_type)
				}
			} else {
				if fn_return_is_fixed_array && !node.types[0].has_option_or_result() {
					if node.exprs[0] is ast.Ident {
						g.writeln('{0};')
						typ := if expr0.is_auto_deref_var() {
							node.types[0].deref()
						} else {
							node.types[0]
						}
						typ_sym := g.table.final_sym(typ)
						if typ_sym.kind == .array_fixed
							&& (typ_sym.info as ast.ArrayFixed).is_fn_ret {
							g.write('memcpy(${tmpvar}.ret_arr, ${g.expr_string(node.exprs[0])}.ret_arr, sizeof(${g.styp(typ)}))')
						} else {
							g.write('memcpy(${tmpvar}.ret_arr, ${g.expr_string(node.exprs[0])}, sizeof(${g.styp(typ)}))')
						}
					} else if node.exprs[0] in [ast.ArrayInit, ast.StructInit] {
						if node.exprs[0] is ast.ArrayInit && node.exprs[0].is_fixed
							&& node.exprs[0].has_init {
							if (node.exprs[0] as ast.ArrayInit).init_expr.is_literal() {
								g.write('{.ret_arr=')
								g.expr_with_cast(node.exprs[0], node.types[0], g.fn_decl.return_type)
								g.writeln('};')
							} else {
								g.writeln('{0};')
								g.write('memcpy(${tmpvar}.ret_arr, ')
								g.expr_with_cast(node.exprs[0], node.types[0], g.fn_decl.return_type)
								g.write(', sizeof(${g.styp(node.types[0])}))')
							}
						} else {
							g.writeln('{0};')
							tmpvar2 := g.new_tmp_var()
							g.write('${g.styp(node.types[0])} ${tmpvar2} = ')
							g.expr_with_cast(node.exprs[0], node.types[0], g.fn_decl.return_type)
							g.writeln(';')
							g.write('memcpy(${tmpvar}.ret_arr, ${tmpvar2}, sizeof(${g.styp(node.types[0])}))')
						}
					} else {
						g.writeln('{0};')
						g.write('memcpy(${tmpvar}.ret_arr, ')
						g.expr_with_cast(node.exprs[0], node.types[0], g.fn_decl.return_type)
						g.write(', sizeof(${g.styp(node.types[0])}))')
					}
				} else {
					g.expr_with_cast(node.exprs[0], node.types[0], g.fn_decl.return_type)
				}
			}
		}
		if use_tmp_var {
			g.writeln(';')
			has_semicolon = true
			g.write_defer_stmts_when_needed()
			if !g.is_builtin_mod {
				g.autofree_scope_vars(node.pos.pos - 1, node.pos.line_nr, true)
			}
			g.write('return ${tmpvar}')
			has_semicolon = false
		}
	} else {
		println('this should never happen')
		g.write('/*F*/return')
	}
	if !has_semicolon {
		g.writeln(';')
	}
}

// check_expr_is_const checks if the expr is eligible to be used as const initializer on C global scope
fn (mut g Gen) check_expr_is_const(expr ast.Expr) bool {
	match expr {
		ast.StringLiteral, ast.IntegerLiteral, ast.BoolLiteral, ast.FloatLiteral, ast.CharLiteral {
			return true
		}
		ast.ArrayInit {
			return expr.exprs.all(g.check_expr_is_const(it))
		}
		ast.ParExpr {
			return g.check_expr_is_const(expr.expr)
		}
		ast.InfixExpr {
			return g.check_expr_is_const(expr.left) && g.check_expr_is_const(expr.right)
		}
		ast.Ident, ast.StructInit, ast.EnumVal {
			return true
		}
		ast.CastExpr {
			return g.check_expr_is_const(expr.expr)
		}
		ast.PrefixExpr {
			return g.check_expr_is_const(expr.right)
		}
		else {
			return false
		}
	}
}

fn (mut g Gen) assoc(node ast.Assoc) {
	g.writeln('// assoc')
	if node.typ == 0 {
		return
	}
	styp := g.styp(node.typ)
	g.writeln('(${styp}){')
	mut inited_fields := map[string]int{}
	for i, field in node.fields {
		inited_fields[field] = i
	}
	// Merge inited_fields in the rest of the fields.
	sym := g.table.sym(node.typ)
	info := sym.info as ast.Struct
	for field in info.fields {
		field_name := c_name(field.name)
		if field.name in inited_fields {
			g.write('\t.${field_name} = ')
			g.expr(node.exprs[inited_fields[field.name]])
			g.writeln(', ')
		} else {
			g.writeln('\t.${field_name} = ${node.var_name}.${field_name},')
		}
	}
	g.write('}')
	if g.is_amp {
		g.write(', sizeof(${styp}))')
	}
}

@[noreturn]
fn verror(s string) {
	util.verror('cgen error', s)
}

@[noreturn]
fn (g &Gen) error(s string, pos token.Pos) {
	util.show_compiler_message('cgen error:', pos: pos, file_path: g.file.path, message: s)
	exit(1)
}

fn (g &Gen) checker_bug(s string, pos token.Pos) {
	g.error('checker bug; ${s}', pos)
}

// write_debug_calls_typeof_functions inserts calls to all typeof functions for
// interfaces and sum-types in debug mode so that the compiler does not optimize them.
// These functions are needed to be able to get the name of a specific structure/type in the debugger.
fn (mut g Gen) write_debug_calls_typeof_functions() {
	if !g.pref.is_debug {
		return
	}

	g.writeln2('\t// we call these functions in debug mode so that the C compiler', '\t// does not optimize them and we can access them in the debugger.')
	for _, sym in g.table.type_symbols {
		if sym.kind == .sum_type {
			sum_info := sym.info as ast.SumType
			if sum_info.is_generic {
				continue
			}
			g.writeln('\tv_typeof_sumtype_${sym.cname}(0);')
		}
		if sym.kind == .interface {
			if sym.info !is ast.Interface {
				continue
			}
			inter_info := sym.info as ast.Interface
			if inter_info.is_generic {
				continue
			}
			g.writeln('\tv_typeof_interface_${sym.cname}(0);')
		}
	}
}

fn (mut g Gen) write_init_function() {
	if g.pref.no_builtin || (g.pref.translated && g.pref.is_o) {
		return
	}
	util.timing_start(@METHOD)
	defer {
		util.timing_measure(@METHOD)
	}
	if g.pref.is_liveshared {
		return
	}
	fn_vinit_start_pos := g.out.len

	// ___argv is declared as voidptr here, because that unifies the windows/unix logic
	g.writeln('void _vinit(int ___argc, voidptr ___argv) {')

	g.write_debug_calls_typeof_functions()

	if g.pref.trace_calls && g.pref.should_trace_fn_name('_vinit') {
		g.writeln('\tv__trace_calls__on_call(_SLIT("_vinit"));')
	}

	if g.use_segfault_handler && !g.pref.is_shared {
		// 11 is SIGSEGV. It is hardcoded here, to avoid FreeBSD compilation errors for trivial examples.
		// shared object does not need this
		g.writeln('#if __STDC_HOSTED__ == 1\n\tsignal(11, v_segmentation_fault_handler);\n#endif')
	}
	if g.pref.is_bare {
		g.writeln('init_global_allocator();')
	}

	if g.pref.prealloc {
		g.writeln('prealloc_vinit();')
	}
	// Note: the as_cast table should be *before* the other constant initialize calls,
	// because it may be needed during const initialization of builtin and during
	// calling module init functions too, just in case they do fail...
	if g.as_cast_type_names.len > 0 {
		g.write('\tas_cast_type_indexes = ')
		g.writeln(g.as_cast_name_table())
	}
	if !g.pref.is_shared && (!g.pref.skip_unused || g.table.used_features.used_modules.len > 0) {
		// shared object does not need this
		g.writeln('\tbuiltin_init();')
	}

	if g.nr_closures > 0 {
		g.writeln('\t_closure_mtx_init();')
	}

	// reflection bootstrapping
	if g.has_reflection {
		if var := g.global_const_defs['g_reflection'] {
			g.writeln(var.init)
			g.gen_reflection_data()
		}
	}
	mut cleaning_up_array := []string{cap: g.table.modules.len}

	for mod_name in g.table.modules {
		if g.has_reflection && mod_name == 'v.reflection' {
			// ignore v.reflection and v.debug already initialized above
			continue
		}
		mut const_section_header_shown := false
		// write globals and consts init later
		for var_name in g.sorted_global_const_names {
			if var := g.global_const_defs[var_name] {
				if var.mod == mod_name && var.init.len > 0 {
					if !const_section_header_shown {
						g.writeln('\t// Initializations of consts for module ${mod_name}')
						const_section_header_shown = true
					}
					g.writeln(var.init)
				}
			}
		}
		init_fn_name := '${mod_name}.init'
		if initfn := g.table.find_fn(init_fn_name) {
			if initfn.return_type == ast.void_type && initfn.params.len == 0 {
				mut should_be_skipped := false
				if initfn.source_fn != unsafe { nil } {
					fndecl := unsafe { &ast.FnDecl(initfn.source_fn) }
					if fndecl.should_be_skipped {
						should_be_skipped = fndecl.should_be_skipped
					}
				}
				if should_be_skipped {
					g.writeln('\t// Skipping fn init() for module ${mod_name}')
				} else {
					g.writeln('\t// Calling fn init() for module ${mod_name}')
					mod_c_name := util.no_dots(mod_name)
					init_fn_c_name := '${mod_c_name}__init'
					g.writeln('\t${init_fn_c_name}();')
				}
			}
		}
		cleanup_fn_name := '${mod_name}.cleanup'
		if cleanupfn := g.table.find_fn(cleanup_fn_name) {
			if cleanupfn.return_type == ast.void_type && cleanupfn.params.len == 0 {
				mod_c_name := util.no_dots(mod_name)
				cleanup_fn_c_name := '${mod_c_name}__cleanup'
				cleaning_up_array << '\t${cleanup_fn_c_name}();'
				cleaning_up_array << '\t// Cleaning up for module ${mod_name}'
			}
		}
	}

	g.writeln('}')
	if g.pref.printfn_list.len > 0 && '_vinit' in g.pref.printfn_list {
		println(g.out.after(fn_vinit_start_pos))
	}

	fn_vcleanup_start_pos := g.out.len
	g.writeln('void _vcleanup(void) {')
	if g.pref.trace_calls && g.pref.should_trace_fn_name('_vcleanup') {
		g.writeln('\tv__trace_calls__on_call(_SLIT("_vcleanup"));')
	}
	if g.is_autofree {
		// g.writeln('puts("cleaning up...");')
		reversed_table_modules := g.table.modules.reverse()
		for mod_name in reversed_table_modules {
			g.writeln2('\t// Cleanups for module ${mod_name} :', g.cleanups[mod_name].str())
		}
		if g.as_cast_type_names.len > 0 {
			g.writeln('\tarray_free(&as_cast_type_indexes);')
		}
	}
	for x in cleaning_up_array.reverse() {
		g.writeln(x)
	}
	if g.pref.use_coroutines {
		g.writeln('\tdelete_photon_work_pool();')
	}
	if g.pref.is_coverage {
		g.write_coverage_stats()
		g.writeln('\tvprint_coverage_stats();')
	}
	g.writeln('}')
	if g.pref.printfn_list.len > 0 && '_vcleanup' in g.pref.printfn_list {
		println(g.out.after(fn_vcleanup_start_pos))
	}

	if g.pref.is_shared {
		// shared libraries need a way to call _vinit/2. For that purpose,
		// provide a constructor/destructor pair, ensuring that all constants
		// are initialized just once, and that they will be freed too.
		// Note: os.args in this case will be [].
		if g.pref.os == .windows {
			g.writeln('// workaround for windows, export _vinit_caller, let dl.open() call it')
			g.writeln('// NOTE: This is hardcoded in vlib/dl/dl_windows.c.v!')
			g.writeln('VV_EXPORTED_SYMBOL void _vinit_caller();')
		} else {
			g.writeln('__attribute__ ((constructor))')
		}
		g.writeln('void _vinit_caller() {')
		g.writeln('\tstatic bool once = false; if (once) {return;} once = true;')
		if g.nr_closures > 0 {
			g.writeln('\t__closure_init(); // vinit_caller()')
		}
		g.writeln('\t_vinit(0,0);')
		g.writeln('}')

		if g.pref.os == .windows {
			g.writeln('// workaround for windows, export _vcleanup_caller, let dl.close() call it')
			g.writeln('// NOTE: This is hardcoded in vlib/dl/dl_windows.c.v!')
			g.writeln('VV_EXPORTED_SYMBOL void _vcleanup_caller();')
		} else {
			g.writeln('__attribute__ ((destructor))')
		}
		g.writeln('void _vcleanup_caller() {')
		g.writeln('\tstatic bool once = false; if (once) {return;} once = true;')
		g.writeln('\t_vcleanup();')
		g.writeln('}')
	}
}

fn (mut g Gen) write_builtin_types() {
	if g.pref.no_builtin {
		return
	}
	mut builtin_types := []&ast.TypeSymbol{} // builtin types
	// builtin types need to be on top
	// everything except builtin will get sorted
	for builtin_name in ast.builtins {
		sym := g.table.sym_by_idx(g.table.type_idxs[builtin_name])
		if sym.info is ast.Interface {
			g.write_interface_typedef(sym)
			if !sym.info.is_generic {
				g.write_interface_typesymbol_declaration(sym)
			}
		} else {
			builtin_types << sym
		}
	}
	g.write_types(builtin_types)
}

// C struct definitions, ordered
// Sort the types, make sure types that are referenced by other types
// are added before them.
fn (mut g Gen) write_sorted_types() {
	g.type_definitions.writeln('// #start sorted_symbols')
	defer {
		g.type_definitions.writeln('// #end sorted_symbols')
	}
	unsafe {
		mut symbols := []&ast.TypeSymbol{cap: g.table.type_symbols.len} // structs that need to be sorted
		non_builtin_syms := g.table.type_symbols.filter(!it.is_builtin)
		for sym in non_builtin_syms {
			symbols << sym
		}
		sorted_symbols := g.sort_structs(symbols)
		g.write_types(sorted_symbols)
	}
}

fn (mut g Gen) write_types(symbols []&ast.TypeSymbol) {
	mut struct_names := map[string]bool{}
	for sym in symbols {
		if sym.name.starts_with('C.') {
			continue
		}
		if sym.kind == .none {
			g.type_definitions.writeln('struct none {')
			g.type_definitions.writeln('\tEMPTY_STRUCT_DECLARATION;')
			g.type_definitions.writeln('};')
			g.typedefs.writeln('typedef struct none none;')
		}
		mut name := sym.scoped_cname()
		match sym.info {
			ast.Struct {
				if !struct_names[name] {
					// generate field option types for fixed array of option struct before struct declaration
					opt_fields := sym.info.fields.filter(g.table.final_sym(it.typ).kind == .array_fixed)
					for opt_field in opt_fields {
						field_sym := g.table.final_sym(opt_field.typ)
						arr := field_sym.info as ast.ArrayFixed
						if !arr.elem_type.has_flag(.option) {
							continue
						}
						styp := field_sym.cname
						mut fixed_elem_name := g.styp(arr.elem_type.set_nr_muls(0))
						if arr.elem_type.is_ptr() {
							fixed_elem_name += '*'.repeat(arr.elem_type.nr_muls())
						}
						len := arr.size
						lock g.done_options {
							if styp !in g.done_options {
								g.type_definitions.writeln('typedef ${fixed_elem_name} ${styp} [${len}];')
								g.done_options << styp
							}
						}
					}
					g.struct_decl(sym.info, name, false)
					struct_names[name] = true
				}
			}
			ast.Thread {
				if !g.pref.is_bare && !g.pref.no_builtin {
					if g.pref.os == .windows {
						if name == '__v_thread' {
							g.thread_definitions.writeln('typedef HANDLE ${name};')
						} else {
							// Windows can only return `u32` (no void*) from a thread, so the
							// V gohandle must maintain a pointer to the return value
							g.thread_definitions.writeln('typedef struct {')
							g.thread_definitions.writeln('\tvoid* ret_ptr;')
							g.thread_definitions.writeln('\tHANDLE handle;')
							g.thread_definitions.writeln('} ${name};')
						}
					} else {
						g.thread_definitions.writeln('typedef pthread_t ${name};')
					}
				}
			}
			ast.SumType {
				if sym.info.is_generic || struct_names[name] {
					continue
				}
				struct_names[name] = true
				g.typedefs.writeln('typedef struct ${name} ${name};')
				g.type_definitions.writeln('')
				g.type_definitions.writeln('// Union sum type ${name} = ')
				mut idxs := []int{}
				for variant in sym.info.variants {
					if variant in idxs {
						continue
					}
					g.type_definitions.writeln('//          | ${variant:4d} = ${g.styp(variant.idx_type())}')
					idxs << variant
				}
				idxs.clear()
				g.type_definitions.writeln('struct ${name} {')
				g.type_definitions.writeln('\tunion {')
				for variant in sym.info.variants {
					if variant in idxs {
						continue
					}
					idxs << variant
					variant_sym := g.table.sym(variant)
					mut var := if variant.has_flag(.option) { variant } else { variant.ref() }
					variant_name := g.get_sumtype_variant_name(variant, variant_sym)
					if variant_sym.info is ast.FnType {
						if variant_sym.info.is_anon {
							var = variant
						}
					}
					var_type := if variant.has_flag(.option) {
						'${g.styp(var)}*'
					} else {
						g.styp(var)
					}
					g.type_definitions.writeln('\t\t${var_type} _${variant_name};')
				}
				g.type_definitions.writeln('\t};')
				g.type_definitions.writeln('\tint _typ;')
				if sym.info.fields.len > 0 {
					g.writeln('\t// pointers to common sumtype fields')
					for field in sym.info.fields {
						g.type_definitions.writeln('\t${g.styp(field.typ)}* ${c_name(field.name)};')
					}
				}
				g.type_definitions.writeln('};')
			}
			ast.ArrayFixed {
				elem_sym := g.table.sym(sym.info.elem_type)
				if !elem_sym.is_builtin() && !sym.info.elem_type.has_flag(.generic)
					&& !sym.info.is_fn_ret {
					// .array_fixed {
					styp := sym.cname
					// array_fixed_char_300 => char x[300]
					// [16]&&&EventListener{} => Array_fixed_main__EventListener_16_ptr3
					// => typedef main__EventListener*** Array_fixed_main__EventListener_16_ptr3 [16]
					mut fixed_elem_name := g.styp(sym.info.elem_type.set_nr_muls(0))
					if sym.info.elem_type.is_ptr() {
						fixed_elem_name += '*'.repeat(sym.info.elem_type.nr_muls())
					}
					len := sym.info.size
					if len > 0 {
						if elem_sym.info is ast.FnType {
							pos := g.out.len
							g.write_fn_ptr_decl(&elem_sym.info, '')
							fixed_elem_name = g.out.cut_to(pos)
							mut def_str := 'typedef ${fixed_elem_name};'
							def_str = def_str.replace_once('(*)', '(*${styp}[${len}])')
							g.type_definitions.writeln(def_str)
						} else if elem_sym.info !is ast.ArrayFixed
							|| (elem_sym.info as ast.ArrayFixed).size > 0 {
							// fixed array of option struct must be defined backwards
							if sym.info.elem_type.has_flag(.option) && elem_sym.info is ast.Struct {
								styp_elem, base := g.option_type_name(sym.info.elem_type)
								lock g.done_options {
									if base !in g.done_options {
										g.done_options << base
										g.typedefs.writeln('typedef struct ${styp_elem} ${styp_elem};')
										g.type_definitions.writeln('${g.option_type_text(styp_elem,
											base)};')
									}
								}
							} else if !(elem_sym.info is ast.ArrayFixed && elem_sym.info.is_fn_ret) {
								g.type_definitions.writeln('typedef ${fixed_elem_name} ${styp} [${len}];')
							}
						}
					}
				}
			}
			else {}
		}
	}
}

// sort functions by dependent arguments and return value
// As functions may depend on one another, make sure they are
// defined in the correct order: add non dependent ones first.
fn (mut g Gen) write_sorted_fn_typesymbol_declaration() {
	util.timing_start(@METHOD)
	defer {
		util.timing_measure(@METHOD)
	}
	mut syms := []&ast.TypeSymbol{} // functions to be defined
	for sym in g.table.type_symbols {
		if sym.kind == .function && !sym.is_builtin {
			syms << sym
		}
	}
	mut pending := []&ast.TypeSymbol{} // functions with a dependency
	for {
		// Add non dependent functions or functions which
		// dependency has been added.
		next: for sym in syms {
			info := sym.info as ast.FnType
			func := info.func
			return_sym := g.table.sym(func.return_type)
			if return_sym in syms {
				pending << sym
				continue
			}
			for param in func.params {
				param_sym := g.table.sym(param.typ)
				if param_sym in syms {
					pending << sym
					continue next
				}
			}
			g.write_fn_typesymbol_declaration(sym)
		}
		if pending.len == 0 {
			// All functions were added.
			break
		}
		if syms.len == pending.len {
			// Could not add any function: there is a circular
			// dependency.
			mut deps := []string{}
			for sym in pending {
				deps << sym.name
			}
			verror(
				'cgen.write_sorted_fn_typesymbol_declaration(): the following functions form a dependency cycle:\n' +
				deps.join(','))
		}
		unsafe {
			// Swap the to-be-processed and the dependent functions.
			syms, pending = pending, syms[..0]
		}
	}
}

// sort structs by dependent fields
fn (mut g Gen) sort_structs(typesa []&ast.TypeSymbol) []&ast.TypeSymbol {
	util.timing_start(@METHOD)
	defer {
		util.timing_measure(@METHOD)
	}
	mut dep_graph := depgraph.new_dep_graph()
	// types name list
	mut type_names := []string{}
	for sym in typesa {
		type_names << sym.scoped_name()
	}
	// loop over types
	for sym in typesa {
		if sym.kind == .interface {
			dep_graph.add(sym.name, [])
			continue
		}
		// create list of deps
		mut field_deps := []string{}
		match sym.info {
			ast.ArrayFixed {
				mut skip := false
				// allow: `struct Node{ children [4]&Node }`
				// skip adding the struct as a dependency to the fixed array: [4]&Node -> Node
				// the struct must depend on the fixed array for definition order: Node -> [4]&Node
				// NOTE: Is there is a simpler way to do this?
				elem_sym := g.table.final_sym(sym.info.elem_type)
				if elem_sym.info is ast.Struct && sym.info.elem_type.is_ptr() {
					for field in elem_sym.info.fields {
						if sym.idx == field.typ.idx() {
							skip = true
							break
						}
					}
				}
				if !skip {
					dep := g.table.final_sym(sym.info.elem_type).name
					if dep in type_names {
						field_deps << dep
					}
				}
			}
			ast.Struct {
				for embed in sym.info.embeds {
					dep := g.table.sym(embed).name
					// skip if not in types list or already in deps
					if dep !in type_names || dep in field_deps {
						continue
					}
					field_deps << dep
				}
				for field in sym.info.fields {
					if field.typ.is_ptr() {
						continue
					}
					fsym := g.table.sym(field.typ)
					dep := fsym.name
					// skip if not in types list or already in deps
					if dep !in type_names || dep in field_deps {
						continue
					}
					field_deps << dep
					if fsym.info is ast.Alias {
						xdep := g.table.sym(fsym.info.parent_type).name
						if xdep !in type_names || xdep in field_deps {
							continue
						}
						field_deps << xdep
					}
				}
			}
			ast.SumType {
				for variant in sym.info.variants {
					vsym := g.table.sym(variant)
					if vsym.info !is ast.Struct {
						continue
					}
					fields := g.table.struct_fields(vsym)
					for field in fields {
						if field.typ.is_ptr() {
							continue
						}
						fsym := g.table.sym(field.typ)
						if fsym.info is ast.Alias {
							xsym := g.table.sym(fsym.info.parent_type)
							if xsym.info !is ast.ArrayFixed {
								continue
							}
							xdep := xsym.name
							// skip if not in types list or already in deps
							if xdep !in type_names || xdep in field_deps {
								continue
							}
							field_deps << xdep
							continue
						}
						if fsym.info !is ast.ArrayFixed {
							continue
						}
						dep := fsym.name
						// skip if not in types list or already in deps
						if dep !in type_names || dep in field_deps {
							continue
						}
						field_deps << dep
					}
				}
			}
			else {}
		}
		// add type and dependent types to graph
		dep_graph.add(sym.scoped_name(), field_deps)
	}
	// sort graph
	dep_graph_sorted := dep_graph.resolve()
	if !dep_graph_sorted.acyclic {
		// this should no longer be called since it's in the parser
		// TODO: should it be removed?
		verror('cgen.sort_structs(): the following structs form a dependency cycle:\n' +
			dep_graph_sorted.display_cycles() +
			'\nyou can solve this by making one or both of the dependent struct fields references, eg: field &MyStruct' +
			'\nif you feel this is an error, please create a new issue here: https://github.com/vlang/v/issues and tag @joe-conigliaro')
	}
	// sort types
	unsafe {
		mut sorted_symbols := []&ast.TypeSymbol{cap: dep_graph_sorted.nodes.len}
		for node in dep_graph_sorted.nodes {
			sorted_symbols << g.table.sym_by_idx(g.table.type_idxs[node.name])
		}
		return sorted_symbols
	}
}

fn (mut g Gen) gen_or_block_stmts(cvar_name string, cast_typ string, stmts []ast.Stmt, return_type ast.Type,
	is_option bool) {
	g.indent++
	for i, stmt in stmts {
		if i == stmts.len - 1 {
			expr_stmt := stmt as ast.ExprStmt
			g.set_current_pos_as_last_stmt_pos()
			if g.inside_return && (expr_stmt.typ.idx() == ast.error_type_idx
				|| expr_stmt.typ in [ast.none_type, ast.error_type]) {
				// `return foo() or { error('failed') }`
				if g.cur_fn != unsafe { nil } {
					if g.cur_fn.return_type.has_flag(.result) {
						g.write('return ')
						g.gen_result_error(g.cur_fn.return_type, expr_stmt.expr)
						g.writeln(';')
					} else if g.cur_fn.return_type.has_flag(.option) {
						g.write('return ')
						g.gen_option_error(g.cur_fn.return_type, expr_stmt.expr)
						g.writeln(';')
					}
				}
			} else {
				if expr_stmt.typ == ast.none_type_idx {
					g.write('${cvar_name} = ')
					g.gen_option_error(return_type, expr_stmt.expr)
					g.writeln(';')
				} else if return_type == ast.rvoid_type {
					// fn returns !, do not fill var.data
					old_inside_opt_data := g.inside_opt_data
					g.inside_opt_data = true
					g.expr(expr_stmt.expr)
					g.inside_opt_data = old_inside_opt_data
					g.writeln(';')
					g.stmt_path_pos.delete_last()
				} else {
					mut is_array_fixed := false
					mut return_wrapped := false
					mut return_is_option := is_option && return_type.has_option_or_result()
					if is_option {
						is_array_fixed = g.table.final_sym(return_type).kind == .array_fixed
						if !is_array_fixed {
							if g.inside_return && !g.inside_struct_init
								&& expr_stmt.expr is ast.CallExpr&& (expr_stmt.expr as ast.CallExpr).return_type.has_option_or_result()
								&& g.cur_fn.return_type.has_option_or_result() && return_is_option
								&& expr_stmt.expr.or_block.kind == .absent {
								g.write('${cvar_name} = ')
								return_wrapped = true
							} else if expr_stmt.expr is ast.CallExpr {
								if expr_stmt.expr.is_return_used {
									g.write('*(${cast_typ}*) ${cvar_name}.data = ')
								}
							} else {
								g.write('*(${cast_typ}*) ${cvar_name}.data = ')
							}
						}
					} else {
						g.write('${cvar_name} = ')
					}
					if is_array_fixed {
						g.write('memcpy(${cvar_name}.data, (${cast_typ})')
					}
					// return expr or { fn_returns_option() }
					if is_option && g.inside_return && expr_stmt.expr is ast.CallExpr
						&& return_is_option {
						g.expr_with_cast(expr_stmt.expr, expr_stmt.typ, return_type)
					} else {
						old_inside_opt_data := g.inside_opt_data
						g.inside_opt_data = true
						g.expr_with_cast(expr_stmt.expr, expr_stmt.typ, return_type.clear_option_and_result())
						g.inside_opt_data = old_inside_opt_data
					}
					if is_array_fixed {
						g.write(', sizeof(${cast_typ}))')
					}
					g.writeln(';')
					g.stmt_path_pos.delete_last()
					if return_wrapped {
						g.writeln('return ${cvar_name};')
					}
				}
			}
		} else {
			g.stmt(stmt)
		}
	}
	g.indent--
}

// If user is accessing the return value eg. in assignment, pass the variable name.
// If the user is not using the option return value. We need to pass a temp var
// to access its fields (`.ok`, `.error` etc)
// `os.cp(...)` => `Option bool tmp = os__cp(...); if (tmp.state != 0) { ... }`
// Returns the type of the last stmt
fn (mut g Gen) or_block(var_name string, or_block ast.OrExpr, return_type ast.Type) {
	cvar_name := c_name(var_name)
	if or_block.kind == .block && or_block.stmts.len == 0 {
		// generate nothing, block is empty
		g.write(';\n${util.tabs(g.indent)}(void)${cvar_name};')
		return
	}
	mut mr_styp := g.base_type(return_type)
	is_none_ok := return_type == ast.ovoid_type
	g.writeln(';')
	if is_none_ok {
		g.writeln('if (${cvar_name}.state != 0) {')
	} else {
		if return_type != 0 && g.table.sym(return_type).kind == .function {
			mr_styp = 'voidptr'
		}
		if return_type.has_flag(.result) {
			g.writeln('if (${cvar_name}.is_error) {')
		} else {
			g.writeln('if (${cvar_name}.state != 0) {')
		}
	}
	if or_block.kind == .block {
		g.or_expr_return_type = return_type.clear_option_and_result()
		g.writeln('\tIError err = ${cvar_name}.err;')

		g.inside_or_block = true
		defer {
			g.inside_or_block = false
		}
		stmts := or_block.stmts
		if stmts.len > 0 && stmts.last() is ast.ExprStmt && stmts.last().typ != ast.void_type {
			g.gen_or_block_stmts(cvar_name, mr_styp, stmts, return_type, true)
		} else {
			g.stmts(stmts)
			if stmts.len > 0 && stmts.last() is ast.ExprStmt {
				g.writeln(';')
			}
		}
		g.or_expr_return_type = ast.void_type
	} else if or_block.kind == .propagate_result
		|| (or_block.kind == .propagate_option && return_type.has_flag(.result)) {
		if g.file.mod.name == 'main' && (g.fn_decl == unsafe { nil } || g.fn_decl.is_main) {
			// In main(), an `opt()!` call is sugar for `opt() or { panic(err) }`
			err_msg := 'IError_name_table[${cvar_name}.err._typ]._method_msg(${cvar_name}.err._object)'
			if g.pref.is_debug {
				paline, pafile, pamod, pafn := g.panic_debug_info(or_block.pos)
				g.writeln('panic_debug(${paline}, tos3("${pafile}"), tos3("${pamod}"), tos3("${pafn}"), ${err_msg});')
			} else {
				g.writeln('\tpanic_result_not_set(${err_msg});')
			}
		} else if g.fn_decl != unsafe { nil } && g.fn_decl.is_test {
			g.gen_failing_error_propagation_for_test_fn(or_block, cvar_name)
		} else {
			// In ordinary functions, `opt()!` call is sugar for:
			// `opt() or { return err }`
			// Since we *do* return, first we have to ensure that
			// the deferred statements are generated.
			g.write_defer_stmts()
			// Now that option types are distinct we need a cast here
			if g.fn_decl == unsafe { nil } || g.fn_decl.return_type == ast.void_type {
				g.writeln('\treturn;')
			} else {
				styp := g.styp(g.fn_decl.return_type)
				err_obj := g.new_tmp_var()
				g.writeln2('\t${styp} ${err_obj};', '\tmemcpy(&${err_obj}, &${cvar_name}, sizeof(${result_name}));')
				g.writeln('\treturn ${err_obj};')
			}
		}
	} else if or_block.kind == .propagate_option {
		if g.file.mod.name == 'main' && (g.fn_decl == unsafe { nil } || g.fn_decl.is_main) {
			// In main(), an `opt()?` call is sugar for `opt() or { panic(err) }`
			err_msg := 'IError_name_table[${cvar_name}.err._typ]._method_msg(${cvar_name}.err._object)'
			if g.pref.is_debug {
				paline, pafile, pamod, pafn := g.panic_debug_info(or_block.pos)
				g.writeln('panic_debug(${paline}, tos3("${pafile}"), tos3("${pamod}"), tos3("${pafn}"), ${err_msg}.len == 0 ? _SLIT("option not set ()") : ${err_msg});')
			} else {
				g.writeln('\tpanic_option_not_set( ${err_msg} );')
			}
		} else if g.fn_decl != unsafe { nil } && g.fn_decl.is_test {
			g.gen_failing_error_propagation_for_test_fn(or_block, cvar_name)
		} else {
			// In ordinary functions, `opt()?` call is sugar for:
			// `opt() or { return err }`
			// Since we *do* return, first we have to ensure that
			// the deferred statements are generated.
			g.write_defer_stmts()
			// Now that option types are distinct we need a cast here
			if g.fn_decl == unsafe { nil } || g.fn_decl.return_type == ast.void_type {
				g.writeln('\treturn;')
			} else if g.fn_decl.return_type.clear_option_and_result() == return_type.clear_option_and_result() {
				styp := g.styp(g.fn_decl.return_type).replace('*', '_ptr')
				err_obj := g.new_tmp_var()
				g.writeln2('\t${styp} ${err_obj};', '\tmemcpy(&${err_obj}, &${cvar_name}, sizeof(_option));')
				g.writeln('\treturn ${err_obj};')
			} else {
				g.write('\treturn ')
				g.gen_option_error(g.fn_decl.return_type, ast.None{})
				g.writeln(';')
			}
		}
	}
	g.writeln('}')
	g.set_current_pos_as_last_stmt_pos()
}

@[inline]
fn c_name(name_ string) string {
	name := util.no_dots(name_)
	if c_reserved_chk.matches(name) {
		return '__v_${name}'
	}
	return name
}

@[inline]
fn c_fn_name(name_ string) string {
	name := util.no_dots(name_)
	if c_reserved_chk.matches(name) {
		return '_v_${name}'
	}
	return name
}

fn (mut g Gen) type_default_sumtype(typ_ ast.Type, sym ast.TypeSymbol) string {
	if typ_.has_flag(.option) {
		return '(${g.styp(typ_)}){.state=2, .err=_const_none__, .data={EMPTY_STRUCT_INITIALIZATION}}'
	}
	first_typ := g.unwrap_generic((sym.info as ast.SumType).variants[0])
	first_sym := g.table.sym(first_typ)
	first_styp := g.styp(first_typ)
	first_field := g.get_sumtype_variant_name(first_typ, first_sym)
	default_str := if first_typ.has_flag(.option) {
		'(${first_styp}){.state=2, .err=_const_none__, .data={EMPTY_STRUCT_INITIALIZATION}}'
	} else if first_sym.info is ast.Struct && first_sym.info.is_empty_struct() {
		'{EMPTY_STRUCT_INITIALIZATION}'
	} else {
		g.type_default_no_sumtype(first_typ)
	}
	if default_str[0] == `{` {
		return '(${g.styp(typ_)}){._${first_field}=HEAP(${first_styp}, ((${first_styp})${default_str})),._typ=${int(first_typ)}}'
	} else {
		return '(${g.styp(typ_)}){._${first_field}=HEAP(${first_styp}, (${default_str})),._typ=${int(first_typ)}}'
	}
}

@[inline]
fn (mut g Gen) type_default_no_sumtype(typ_ ast.Type) string {
	return g.type_default_impl(typ_, false)
}

@[inline]
fn (mut g Gen) type_default(typ_ ast.Type) string {
	return g.type_default_impl(typ_, true)
}

fn (mut g Gen) type_default_impl(typ_ ast.Type, decode_sumtype bool) string {
	typ := g.unwrap_generic(typ_)
	if typ.has_flag(.option) {
		return '(${g.styp(typ)}){.state=2, .err=_const_none__, .data={EMPTY_STRUCT_INITIALIZATION}}'
	}
	if typ.has_flag(.result) {
		return '{0}'
	}
	// Always set pointers to 0
	if typ.is_ptr() && !typ.has_flag(.shared_f) {
		return '0'
	}
	if typ.idx() < ast.string_type_idx {
		// Default values for other types are not needed because of mandatory initialization
		return '0'
	}
	sym := g.table.sym(typ)
	match sym.kind {
		.string {
			return '(string){.str=(byteptr)"", .is_lit=1}'
		}
		.array_fixed {
			if sym.is_empty_struct_array() {
				return '{EMPTY_STRUCT_INITIALIZATION}'
			}
			return '{0}'
		}
		.sum_type {
			return if decode_sumtype { g.type_default_sumtype(typ, sym) } else { '{0}' }
		}
		.interface, .multi_return, .thread {
			return '{0}'
		}
		.alias {
			return g.type_default((sym.info as ast.Alias).parent_type)
		}
		.chan {
			elem_type := sym.chan_info().elem_type
			elemtypstr := g.styp(elem_type)
			noscan := g.check_noscan(elem_type)
			return 'sync__new_channel_st${noscan}(0, sizeof(${elemtypstr}))'
		}
		.array {
			elem_typ := sym.array_info().elem_type
			elem_sym := g.styp(elem_typ)
			mut elem_type_str := util.no_dots(elem_sym)
			if elem_type_str.starts_with('C__') {
				elem_type_str = elem_type_str[3..]
			}
			noscan := g.check_noscan(elem_typ)
			init_str := '__new_array${noscan}(0, 0, sizeof(${elem_type_str}))'
			if typ.has_flag(.shared_f) {
				atyp := '__shared__${sym.cname}'
				return '(${atyp}*)__dup_shared_array(&(${atyp}){.mtx = {0}, .val =${init_str}}, sizeof(${atyp}))'
			} else {
				return init_str
			}
		}
		.map {
			info := sym.map_info()
			key_typ := g.table.sym(info.key_type)
			hash_fn, key_eq_fn, clone_fn, free_fn := g.map_fn_ptrs(key_typ)
			noscan_key := g.check_noscan(info.key_type)
			noscan_value := g.check_noscan(info.value_type)
			mut noscan := if noscan_key.len != 0 || noscan_value.len != 0 { '_noscan' } else { '' }
			if noscan.len != 0 {
				if noscan_key.len != 0 {
					noscan += '_key'
				}
				if noscan_value.len != 0 {
					noscan += '_value'
				}
			}
			init_str := 'new_map${noscan}(sizeof(${g.styp(info.key_type)}), sizeof(${g.styp(info.value_type)}), ${hash_fn}, ${key_eq_fn}, ${clone_fn}, ${free_fn})'
			if typ.has_flag(.shared_f) {
				mtyp := '__shared__Map_${key_typ.cname}_${g.styp(info.value_type).replace('*',
					'_ptr')}'
				return '(${mtyp}*)__dup_shared_map(&(${mtyp}){.mtx = {0}, .val =${init_str}}, sizeof(${mtyp}))'
			} else {
				return init_str
			}
		}
		.struct {
			mut has_none_zero := false
			info := sym.info as ast.Struct
			mut init_str := if info.is_anon && !g.inside_global_decl {
				'(${g.styp(typ)}){'
			} else {
				'{'
			}
			$if windows {
				if !typ.has_flag(.shared_f) && g.inside_global_decl {
					init_str = '(${g.styp(typ)}){'
				}
			}
			if sym.language in [.c, .v] {
				for field in info.fields {
					field_sym := g.table.sym(field.typ)
					if field.has_default_expr
						|| field_sym.kind in [.enum, .array_fixed, .array, .map, .string, .bool, .alias, .i8, .i16, .int, .i64, .u8, .u16, .u32, .u64, .f32, .f64, .char, .voidptr, .byteptr, .charptr, .struct, .chan, .sum_type] {
						if sym.language == .c && !field.has_default_expr {
							continue
						}
						field_name := c_name(field.name)
						if field.has_default_expr {
							mut expr_str := ''
							if field_sym.kind in [.sum_type, .interface] {
								expr_str = g.expr_string_with_cast(field.default_expr,
									field.default_expr_typ, field.typ)
							} else if field_sym.is_array_fixed() && g.inside_global_decl {
								array_info := field_sym.array_fixed_info()
								match field.default_expr {
									ast.CallExpr {
										ret_typ := g.styp(field.default_expr.return_type)
										tmp_var := g.new_tmp_var()
										g.type_default_vars.writeln('${ret_typ} ${tmp_var} = {0};')
										g.type_default_vars.writeln('memcpy(${tmp_var}, ${g.expr_string(field.default_expr)}, sizeof(${ret_typ}));')
										expr_str += '{'
										for i in 0 .. array_info.size {
											expr_str += '${tmp_var}[${i}]'
											if i != array_info.size - 1 {
												expr_str += ', '
											}
										}
										expr_str += '}'
									}
									ast.ArrayInit {
										ret_typ := g.styp(field.default_expr.typ)
										tmp_var := g.new_tmp_var()
										g.type_default_vars.writeln('${ret_typ} ${tmp_var} = ${g.expr_string(field.default_expr)};')
										expr_str += '{'
										for i in 0 .. array_info.size {
											expr_str += '${tmp_var}[${i}]'
											if i != array_info.size - 1 {
												expr_str += ', '
											}
										}
										expr_str += '}'
									}
									else {
										expr_str = g.expr_string(field.default_expr)
									}
								}
							} else {
								default_str := g.expr_string(field.default_expr)
								if default_str.count('\n') > 1 {
									g.type_default_vars.writeln(default_str.all_before_last('\n'))
									expr_str = default_str.all_after_last('\n')
								} else {
									expr_str = default_str
								}
							}
							init_str += '.${field_name} = ${expr_str},'
						} else {
							zero_str := if field_sym.language == .v && field_sym.info is ast.Struct
								&& field_sym.info.is_empty_struct() {
								'{EMPTY_STRUCT_INITIALIZATION}'
							} else if field_sym.kind == .sum_type {
								if decode_sumtype {
									g.type_default_sumtype(field.typ, field_sym)
								} else {
									'{0}'
								}
							} else {
								g.type_default(field.typ)
							}
							init_str += '.${field_name} = ${zero_str},'
						}
						has_none_zero = true
					}
				}
			}
			typ_is_shared_f := typ.has_flag(.shared_f)
			if has_none_zero {
				init_str += '}'
				if !typ_is_shared_f {
					type_name := if info.is_anon || g.inside_global_decl {
						// No name needed for anon structs, C figures it out on its own.
						''
					} else {
						'(${g.styp(typ)})'
					}
					init_str = type_name + init_str
				}
			} else {
				init_str += '0}'
			}
			if typ_is_shared_f {
				styp := '__shared__${g.table.sym(typ).cname}'
				return '(${styp}*)__dup${styp}(&(${styp}){.mtx = {0}, .val = ${init_str}}, sizeof(${styp}))'
			} else {
				return init_str
			}
		}
		.enum {
			// returns the enum's first value
			if enum_decl := g.table.enum_decls[sym.name] {
				return if enum_decl.fields[0].expr is ast.EmptyExpr {
					'0'
				} else {
					g.expr_string(enum_decl.fields[0].expr)
				}
			} else {
				return '0'
			}
		}
		else {
			return '0'
		}
	}
}

fn (g &Gen) get_all_test_function_names() []string {
	mut tfuncs := []string{}
	mut tsuite_begin := ''
	mut tsuite_end := ''
	for name in g.test_function_names {
		if name.ends_with('.testsuite_begin') {
			tsuite_begin = name
			continue
		}
		if name.contains('.test_') {
			tfuncs << name
			continue
		}
		if name.ends_with('.testsuite_end') {
			tsuite_end = name
			continue
		}
	}
	mut all_tfuncs := []string{}
	if tsuite_begin != '' {
		all_tfuncs << tsuite_begin
	}
	all_tfuncs << tfuncs
	if tsuite_end != '' {
		all_tfuncs << tsuite_end
	}
	return all_tfuncs
}

@[inline]
fn (mut g Gen) get_type(typ ast.Type) ast.Type {
	return if typ == g.field_data_type { g.comptime.comptime_for_field_value.typ } else { typ }
}

fn (mut g Gen) size_of(node ast.SizeOf) {
	typ := g.resolve_comptime_type(node.expr, g.get_type(node.typ))
	node_typ := g.unwrap_generic(typ)
	sym := g.table.sym(node_typ)
	if sym.language == .v && sym.kind in [.placeholder, .any] {
		g.error('unknown type `${sym.name}`', node.pos)
	}
	if node.expr is ast.StringLiteral {
		if node.expr.language == .c {
			g.write('sizeof("${node.expr.val}")')
			return
		}
	}
	styp := g.styp(node_typ)
	g.write('sizeof(${util.no_dots(styp)})')
}

@[inline]
fn (mut g Gen) gen_enum_prefix(typ ast.Type) string {
	if g.pref.translated && typ.is_number() {
		// Mostly in translated code, when C enums are used as ints in switches
		return '_const_main__'
	} else {
		styp := g.styp(g.table.unaliased_type(typ))
		return '${styp}__'
	}
}

fn (mut g Gen) enum_val(node ast.EnumVal) {
	g.write('${g.gen_enum_prefix(node.typ)}${node.val}')
}

fn (mut g Gen) as_cast(node ast.AsCast) {
	// Make sure the sum type can be cast to this type (the types
	// are the same), otherwise panic.
	unwrapped_node_typ := g.unwrap_generic(node.typ)
	styp := g.styp(unwrapped_node_typ)
	sym := g.table.sym(unwrapped_node_typ)
	mut expr_type_sym := g.table.sym(g.unwrap_generic(node.expr_type))
	if mut expr_type_sym.info is ast.SumType {
		dot := if node.expr_type.is_ptr() { '->' } else { '.' }
		if node.expr.has_fn_call() && !g.is_cc_msvc {
			tmp_var := g.new_tmp_var()
			expr_styp := g.styp(node.expr_type)
			g.write('({ ${expr_styp} ${tmp_var} = ')
			g.expr(node.expr)
			g.write('; ')
			if sym.info is ast.FnType {
				g.write('(${styp})__as_cast(')
			} else if g.inside_smartcast {
				g.write('(${styp}*)__as_cast(')
			} else {
				g.write('*(${styp}*)__as_cast(')
			}
			g.write2(tmp_var, dot)
			g.write2('_${sym.cname},', tmp_var)
			g.write(dot)
			sidx := g.type_sidx(unwrapped_node_typ)
			g.write('_typ, ${sidx}); })')
		} else {
			if sym.info is ast.FnType {
				g.write('(${styp})__as_cast(')
			} else if g.inside_smartcast {
				g.write('(${styp}*)__as_cast(')
			} else {
				g.write('*(${styp}*)__as_cast(')
			}
			g.write('(')
			g.expr(node.expr)
			g.write2(')', dot)
			g.write2('_${sym.cname},', '(')
			g.expr(node.expr)
			g.write2(')', dot)
			sidx := g.type_sidx(unwrapped_node_typ)
			g.write('_typ, ${sidx})')
		}

		// fill as cast name table
		for variant in expr_type_sym.info.variants {
			idx := u32(variant).str()
			if idx in g.as_cast_type_names {
				continue
			}
			variant_sym := g.table.sym(variant)
			g.as_cast_type_names[idx] = variant_sym.name
		}
	} else if expr_type_sym.kind == .interface && sym.kind == .interface {
		g.write('I_${expr_type_sym.cname}_as_I_${sym.cname}(')
		if node.expr_type.is_ptr() {
			g.write('*')
		}
		g.expr(node.expr)
		g.write(')')

		mut info := expr_type_sym.info as ast.Interface
		lock info.conversions {
			if node.typ !in info.conversions {
				left_variants := g.table.iface_types[expr_type_sym.name]
				right_variants := g.table.iface_types[sym.name]
				info.conversions[node.typ] = left_variants.filter(it in right_variants)
			}
		}
		expr_type_sym.info = info
	} else if mut expr_type_sym.info is ast.Interface && node.expr_type != node.typ {
		dot := if node.expr_type.is_ptr() { '->' } else { '.' }
		if node.expr.has_fn_call() && !g.is_cc_msvc {
			tmp_var := g.new_tmp_var()
			expr_styp := g.styp(node.expr_type)
			g.write('({ ${expr_styp} ${tmp_var} = ')
			g.expr(node.expr)
			g.write('; ')
			if sym.info is ast.FnType {
				g.write('(${styp})__as_cast(')
			} else if g.inside_smartcast {
				g.write('(${styp}*)__as_cast(')
			} else {
				g.write('*(${styp}*)__as_cast(')
			}
			g.write2(tmp_var, dot)
			g.write('_${sym.cname},v_typeof_interface_idx_${expr_type_sym.cname}(')
			g.write2(tmp_var, dot)
			sidx := g.type_sidx(unwrapped_node_typ)
			g.write('_typ), ${sidx}); })')
		} else {
			if sym.info is ast.FnType {
				g.write('(${styp})__as_cast(')
			} else if g.inside_smartcast {
				g.write('(${styp}*)__as_cast(')
			} else {
				g.write('*(${styp}*)__as_cast(')
			}
			g.write('(')
			g.expr(node.expr)
			g.write2(')', dot)
			g.write2('_${sym.cname},v_typeof_interface_idx_${expr_type_sym.cname}(', '(')
			g.expr(node.expr)
			g.write2(')', dot)
			sidx := g.type_sidx(unwrapped_node_typ)
			g.write('_typ), ${sidx})')
		}

		// fill as cast name table
		for typ in expr_type_sym.info.types {
			idx := u32(typ).str()
			if idx in g.as_cast_type_names {
				continue
			}
			variant_sym := g.table.sym(typ)
			g.as_cast_type_names[idx] = variant_sym.name
		}
	} else {
		mut is_optional_ident_var := false
		if g.inside_smartcast {
			g.write('&')
		}
		if node.expr is ast.Ident {
			if node.expr.info is ast.IdentVar && node.expr.info.is_option
				&& !unwrapped_node_typ.has_flag(.option) {
				g.unwrap_option_type(unwrapped_node_typ, node.expr.name, node.expr.is_auto_heap())
				is_optional_ident_var = true
			}
		} else if node.expr is ast.SelectorExpr {
			if node.expr.expr is ast.Ident && node.expr.typ.has_flag(.option)
				&& !unwrapped_node_typ.has_flag(.option) {
				g.unwrap_option_type(node.expr.typ, '${node.expr.expr.name}.${node.expr.field_name}',
					node.expr.expr.is_auto_heap())
				is_optional_ident_var = true
			}
		}
		if !is_optional_ident_var {
			g.expr(node.expr)
		}
	}
}

fn (g &Gen) as_cast_name_table() string {
	if g.as_cast_type_names.len == 0 {
		return 'new_array_from_c_array(1, 1, sizeof(VCastTypeIndexName), _MOV((VCastTypeIndexName[1]){(VCastTypeIndexName){.tindex = 0,.tname = _SLIT("unknown")}}));\n'
	}
	mut name_ast := strings.new_builder(1024)
	casts_len := g.as_cast_type_names.len + 1
	name_ast.writeln('new_array_from_c_array(${casts_len}, ${casts_len}, sizeof(VCastTypeIndexName), _MOV((VCastTypeIndexName[${casts_len}]){')
	name_ast.writeln('\t\t  (VCastTypeIndexName){.tindex = 0, .tname = _SLIT("unknown")}')
	for key, value in g.as_cast_type_names {
		name_ast.writeln('\t\t, (VCastTypeIndexName){.tindex = ${key}, .tname = _SLIT("${value}")}')
	}
	name_ast.writeln('\t}));\n')
	return name_ast.str()
}

fn (g &Gen) has_been_referenced(fn_name string) bool {
	mut referenced := false
	lock g.referenced_fns {
		referenced = g.referenced_fns[fn_name]
	}
	return referenced
}

// Generates interface table and interface indexes
fn (mut g Gen) interface_table() string {
	util.timing_start(@METHOD)
	defer {
		util.timing_measure(@METHOD)
	}
	mut sb := strings.new_builder(100)
	mut conversion_functions := strings.new_builder(100)
	interfaces := g.table.type_symbols.filter(it.kind == .interface && it.info is ast.Interface)
	for isym in interfaces {
		inter_info := isym.info as ast.Interface
		if inter_info.is_generic {
			continue
		}
		// interface_name is for example Speaker
		interface_name := isym.cname
		// generate a struct that references interface methods
		methods_struct_name := 'struct _${interface_name}_interface_methods'
		mut methods_struct_def := strings.new_builder(100)
		methods_struct_def.writeln('${methods_struct_name} {')
		inter_methods := inter_info.get_methods()
		mut methodidx := map[string]int{}
		for k, method_name in inter_methods {
			method := isym.find_method_with_generic_parent(method_name) or { continue }
			methodidx[method.name] = k
			ret_styp := g.ret_styp(method.return_type)
			methods_struct_def.write_string('\t${ret_styp} (*_method_${c_fn_name(method.name)})(void* _')
			// the first param is the receiver, it's handled by `void*` above
			for i in 1 .. method.params.len {
				arg := method.params[i]
				methods_struct_def.write_string(', ${g.styp(arg.typ)} ${arg.name}')
			}
			// TODO: g.fn_args(method.args[1..])
			methods_struct_def.writeln(');')
		}
		methods_struct_def.writeln('};')
		// generate an array of the interface methods for the structs using the interface
		// as well as case functions from the struct to the interface
		mut methods_struct := strings.new_builder(100)
		//
		iname_table_length := inter_info.types.len
		if iname_table_length == 0 {
			// msvc can not process `static struct x[0] = {};`
			methods_struct.writeln('${g.static_modifier}${methods_struct_name} ${interface_name}_name_table[1];')
		} else {
			if g.pref.build_mode != .build_module {
				methods_struct.writeln('${g.static_modifier}${methods_struct_name} ${interface_name}_name_table[${iname_table_length}] = {')
			} else {
				methods_struct.writeln('${g.static_modifier}${methods_struct_name} ${interface_name}_name_table[${iname_table_length}];')
			}
		}
		mut cast_functions := strings.new_builder(100)
		mut methods_wrapper := strings.new_builder(100)
		methods_wrapper.writeln('// Methods wrapper for interface "${interface_name}"')
		mut already_generated_mwrappers := map[string]int{}
		iinidx_minimum_base := 1000 // Note: NOT 0, to avoid map entries set to 0 later, so `if already_generated_mwrappers[name] > 0 {` works.
		mut current_iinidx := iinidx_minimum_base
		for st in inter_info.types {
			st_sym_info := g.table.sym(st)
			if st_sym_info.info is ast.Struct && st_sym_info.info.is_unresolved_generic() {
				continue
			}
			st_sym := g.table.sym(ast.mktyp(st))
			// cctype is the Cleaned Concrete Type name, *without ptr*,
			// i.e. cctype is always just Cat, not Cat_ptr:
			cctype := g.cc_type(ast.mktyp(st), true)
			$if debug_interface_table ? {
				eprintln('>> interface name: ${isym.name} | concrete type: ${st.debug()} | st symname: ${st_sym.name}')
			}
			// Speaker_Cat_index = 0
			interface_index_name := '_${interface_name}_${cctype}_index'
			if already_generated_mwrappers[interface_index_name] > 0 {
				continue
			}
			already_generated_mwrappers[interface_index_name] = current_iinidx
			current_iinidx++
			if isym.name != 'vweb.DbInterface' { // TODO: remove this
				sb.writeln('static ${interface_name} I_${cctype}_to_Interface_${interface_name}(${cctype}* x);')
				mut cast_struct := strings.new_builder(100)
				cast_struct.writeln('(${interface_name}) {')
				cast_struct.writeln('\t\t._${cctype} = x,')
				cast_struct.writeln('\t\t._typ = ${interface_index_name},')
				for field in inter_info.fields {
					cname := c_name(field.name)
					field_styp := g.styp(field.typ)
					if _ := st_sym.find_field(field.name) {
						cast_struct.writeln('\t\t.${cname} = (${field_styp}*)((char*)x + __offsetof_ptr(x, ${cctype}, ${cname})),')
					} else if st_sym.kind == .array
						&& field.name in ['element_size', 'data', 'offset', 'len', 'cap', 'flags'] {
						// Manually checking, we already knows array contains above fields
						cast_struct.writeln('\t\t.${cname} = (${field_styp}*)((char*)x + __offsetof_ptr(x, ${cctype}, ${cname})),')
					} else {
						// the field is embedded in another struct
						cast_struct.write_string('\t\t.${cname} = (${field_styp}*)((char*)x')
						if st != ast.voidptr_type && st != ast.nil_type {
							if st_sym.kind == .struct {
								if _, embeds := g.table.find_field_from_embeds(st_sym,
									field.name)
								{
									mut typ_name := ''
									for i, embed in embeds {
										esym := g.table.sym(embed)
										if i == 0 {
											cast_struct.write_string(' + __offsetof_ptr(x, ${cctype}, ${esym.embed_name()})')
										} else {
											cast_struct.write_string(' + __offsetof_ptr(x, ${typ_name}, ${esym.embed_name()})')
										}
										typ_name = esym.cname
									}
									if embeds.len > 0 {
										cast_struct.write_string(' + __offsetof_ptr(x, ${typ_name}, ${cname})')
									}
								}
							}
						}
						cast_struct.writeln('),')
					}
				}
				cast_struct.write_string('\t}')
				cast_struct_str := cast_struct.str()

				cast_functions.writeln('
// Casting functions for converting "${cctype}" to interface "${interface_name}"
static inline ${interface_name} I_${cctype}_to_Interface_${interface_name}(${cctype}* x) {
	return ${cast_struct_str};
}')

				shared_fn_name := 'I___shared__${cctype}_to_shared_Interface___shared__${interface_name}'
				// Avoid undefined types errors by only generating the converters that are referenced:
				if g.has_been_referenced(shared_fn_name) {
					mut cast_shared_struct := strings.new_builder(100)
					cast_shared_struct.writeln('(__shared__${interface_name}) {')
					cast_shared_struct.writeln('\t\t.mtx = {0},')
					cast_shared_struct.writeln('\t\t.val = {')
					cast_shared_struct.writeln('\t\t\t._${cctype} = &x->val,')
					cast_shared_struct.writeln('\t\t\t._typ = ${interface_index_name},')
					cast_shared_struct.writeln('\t\t}')
					cast_shared_struct.write_string('\t}')
					cast_shared_struct_str := cast_shared_struct.str()
					cast_functions.writeln('
// Casting functions for converting "__shared__${cctype}" to interface "__shared__${interface_name}"
static inline __shared__${interface_name} ${shared_fn_name}(__shared__${cctype}* x) {
	return ${cast_shared_struct_str};
}')
				}
			}

			if g.pref.build_mode != .build_module {
				methods_struct.writeln('\t{')
			}
			if st == ast.voidptr_type || st == ast.nil_type {
				for mname, _ in methodidx {
					if g.pref.build_mode != .build_module {
						methods_struct.writeln('\t\t._method_${c_fn_name(mname)} = (void*) 0,')
					}
				}
			}
			mut methods := st_sym.methods.clone()
			mut aliased_method_names := []string{}
			method_names := methods.map(it.name)
			match st_sym.info {
				ast.Struct, ast.Interface, ast.SumType {
					if st_sym.info.parent_type.has_flag(.generic) {
						parent_sym := g.table.sym(st_sym.info.parent_type)
						for method in parent_sym.methods {
							if method.name in methodidx {
								methods << st_sym.find_method_with_generic_parent(method.name) or {
									continue
								}
							}
						}
					}
				}
				ast.Alias {
					parent_sym := g.table.sym(st_sym.info.parent_type)
					match parent_sym.info {
						ast.Struct, ast.Interface, ast.SumType {
							mut t_method_names := methods.map(it.name)
							for method in parent_sym.methods {
								if method.name in methodidx {
									parent_method := parent_sym.find_method_with_generic_parent(method.name) or {
										continue
									}
									if parent_method.name !in methodidx {
										continue
									}
									if parent_method.name !in t_method_names {
										methods << parent_method
										aliased_method_names << parent_method.name
										t_method_names << parent_method.name
									}
								}
							}
						}
						else {}
					}
				}
				else {}
			}
			t_methods := g.table.get_embed_methods(st_sym)
			mut t_method_names := methods.map(it.name)
			for t_method in t_methods {
				if t_method.name !in t_method_names {
					methods << t_method
					t_method_names << t_method.name
				}
			}

			for method in methods {
				mut name := method.name
				if method.generic_names.len > 0 && inter_info.parent_type.has_flag(.generic) {
					parent_sym := g.table.sym(inter_info.parent_type)
					match parent_sym.info {
						ast.Struct, ast.Interface, ast.SumType {
							name = g.generic_fn_name(parent_sym.info.concrete_types, method.name)
						}
						else {}
					}
				}

				if method.name !in methodidx {
					// a method that is not part of the interface should be just skipped
					continue
				}
				// .speak = Cat_speak
				if st_sym.info is ast.Struct {
					if method.generic_names.len > 0 && st_sym.info.parent_type.has_flag(.generic) {
						name = g.generic_fn_name(st_sym.info.concrete_types, method.name)
					}
				}
				styp := g.cc_type(method.params[0].typ, true)
				mut method_call := '${styp}_${name}'
				if !method.params[0].typ.is_ptr() {
					if method.name !in aliased_method_names {
						method_call = '${cctype}_${name}'
					} else {
						method_call = '${styp}_${name}'
					}
					// inline void Cat_speak_Interface_Animal_method_wrapper(Cat c) { return Cat_speak(*c); }
					iwpostfix := '_Interface_${interface_name}_method_wrapper'
					methods_wrapper.write_string('static inline ${g.ret_styp(method.return_type)} ${cctype}_${name}${iwpostfix}(')
					params_start_pos := g.out.len
					mut params := method.params.clone()
					// hack to mutate typ
					params[0] = ast.Param{
						...params[0]
						typ: st.set_nr_muls(1)
					}
					fargs, _, _ := g.fn_decl_params(params, unsafe { nil }, false, false)
					mut parameter_name := g.out.cut_last(g.out.len - params_start_pos)

					if st.is_ptr() {
						parameter_name = parameter_name.trim_string_left('__shared__')
					}

					methods_wrapper.write_string(parameter_name)
					methods_wrapper.writeln(') {')
					methods_wrapper.write_string('\t')
					if method.return_type != ast.void_type {
						methods_wrapper.write_string('return ')
					}
					_, embed_types := g.table.find_method_from_embeds(st_sym, method.name) or {
						ast.Fn{}, []ast.Type{}
					}
					if embed_types.len > 0 && method.name !in method_names {
						embed_sym := g.table.sym(embed_types.last())
						method_name := '${embed_sym.cname}_${method.name}'
						methods_wrapper.write_string('${method_name}(${fargs[0]}')
						for idx_embed, embed in embed_types {
							esym := g.table.sym(embed)
							if idx_embed == 0 || embed_types[idx_embed - 1].is_any_kind_of_pointer() {
								methods_wrapper.write_string('->${esym.embed_name()}')
							} else {
								methods_wrapper.write_string('.${esym.embed_name()}')
							}
						}
						if fargs.len > 1 {
							methods_wrapper.write_string(', ')
						}
						args := fargs[1..].join(', ')
						methods_wrapper.writeln('${args});')
					} else {
						if parameter_name.starts_with('__shared__') {
							methods_wrapper.writeln('${method_call}(${fargs.join(', ')}->val);')
						} else {
							methods_wrapper.writeln('${method_call}(*${fargs.join(', ')});')
						}
					}
					methods_wrapper.writeln('}')
					// .speak = Cat_speak_Interface_Animal_method_wrapper
					method_call += iwpostfix
				}
				if g.pref.build_mode != .build_module && st != ast.voidptr_type
					&& st != ast.nil_type {
					methods_struct.writeln('\t\t._method_${c_fn_name(method.name)} = (void*) ${method_call},')
				}
			}

			if g.pref.build_mode != .build_module {
				methods_struct.writeln('\t},')
			}
			iin_idx := already_generated_mwrappers[interface_index_name] - iinidx_minimum_base
			if g.pref.build_mode != .build_module {
				sb.writeln('${g.static_modifier}const int ${interface_index_name} = ${iin_idx};')
			} else {
				sb.writeln('extern const int ${interface_index_name};')
			}
		}
		for vtyp, variants in inter_info.conversions {
			vsym := g.table.sym(ast.idx_to_type(vtyp))

			if variants.len > 0 {
				conversion_functions.write_string('static inline bool I_${interface_name}_is_I_${vsym.cname}(${interface_name} x) {\n\treturn ')
				for i, variant in variants {
					variant_sym := g.table.sym(variant)
					if i > 0 {
						conversion_functions.write_string(' || ')
					}
					conversion_functions.write_string('(x._typ == _${interface_name}_${variant_sym.cname}_index)')
				}
				conversion_functions.writeln(';\n}')
			}

			conversion_functions.writeln('static inline ${vsym.cname} I_${interface_name}_as_I_${vsym.cname}(${interface_name} x) {')
			for variant in variants {
				variant_sym := g.table.sym(variant)
				conversion_functions.writeln('\tif (x._typ == _${interface_name}_${variant_sym.cname}_index) return I_${variant_sym.cname}_to_Interface_${vsym.cname}(x._${variant_sym.cname});')
			}
			pmessage := 'string__plus(string__plus(tos3("`as_cast`: cannot convert "), tos3(v_typeof_interface_${interface_name}(x._typ))), tos3(" to ${util.strip_main_name(vsym.name)}"))'
			if g.pref.is_debug {
				// TODO: actually return a valid position here
				conversion_functions.write_string2('\tpanic_debug(1, tos3("builtin.v"), tos3("builtin"), tos3("__as_cast"), ',
					pmessage)
				conversion_functions.writeln(');')
			} else {
				conversion_functions.write_string2('\t_v_panic(', pmessage)
				conversion_functions.writeln(');')
			}
			conversion_functions.writeln2('\treturn (${vsym.cname}){0};', '}')
		}
		sb.writeln('// ^^^ number of types for interface ${interface_name}: ${current_iinidx - iinidx_minimum_base}')
		if iname_table_length == 0 {
			methods_struct.writeln('')
		} else {
			if g.pref.build_mode != .build_module {
				methods_struct.writeln('};')
			}
		}
		// add line return after interface index declarations
		sb.writeln('')
		if inter_methods.len > 0 {
			sb.writeln2(methods_wrapper.str(), methods_struct_def.str())
			sb.writeln(methods_struct.str())
		}
		if cast_functions.len > 0 {
			sb.writeln(cast_functions.str())
		}
	}
	if conversion_functions.len > 0 {
		sb.writeln(conversion_functions.str())
	}
	return sb.str()
}

fn (mut g Gen) panic_debug_info(pos token.Pos) (int, string, string, string) {
	paline := pos.line_nr + 1
	if g.fn_decl == unsafe { nil } {
		return paline, '', 'main', 'C._vinit'
	}
	pafile := g.fn_decl.file.replace('\\', '/')
	pafn := g.fn_decl.name.after('.')
	pamod := g.fn_decl.modname()
	return paline, pafile, pamod, pafn
}

pub fn get_guarded_include_text(iname string, imessage string) string {
	res := '
	|#if defined(__has_include)
	|
	|#if __has_include(${iname})
	|#include ${iname}
	|#else
	|#error VERROR_MESSAGE ${imessage}
	|#endif
	|
	|#else
	|#include ${iname}
	|#endif
	'.strip_margin()
	return res
}

fn (mut g Gen) trace[T](fbase string, x &T) {
	if g.file.path_base == fbase {
		println('> g.trace | ${fbase:-10s} | ${voidptr(x):16} | ${x}')
	}
}

@[params]
pub struct TraceLastLinesParams {
pub:
	nlines int = 2
	msg    string
}

fn (mut g Gen) trace_last_lines(fbase string, params TraceLastLinesParams) {
	if fbase != '' && g.file.path_base != fbase {
		return
	}
	if params.nlines < 1 || params.nlines > 1000 {
		return
	}
	if g.out.len == 0 {
		return
	}
	mut lines := 1
	mut i := g.out.len - 1
	for ; i >= 0; i-- {
		if g.out[i] == `\n` {
			if lines == params.nlines {
				break
			}
			lines++
		}
	}
	println('> g.trace_last_lines g.out last ${params.nlines} lines, pos: ${i + 1} ... g.out.len: ${g.out.len} ${params.msg}')
	println(term.colorize(term.green, g.out.after(i + 1)))
	println('`'.repeat(80))
}

// ret_type generates proper type name for return type context
pub fn (mut g Gen) ret_styp(typ ast.Type) string {
	mut ret_styp := g.styp(typ)
	if !typ.has_option_or_result() {
		ret_sym := g.table.sym(typ)
		if ret_sym.info is ast.ArrayFixed && !ret_sym.info.is_fn_ret {
			ret_styp = '_v_${ret_styp}'
		} else if ret_sym.info is ast.Alias {
			unalias_sym := g.table.sym(ret_sym.info.parent_type)
			if unalias_sym.info is ast.ArrayFixed && !unalias_sym.info.is_fn_ret {
				ret_styp = '_v_${g.styp(ret_sym.info.parent_type)}'
			}
		}
	}
	return ret_styp
}

pub fn (mut g Gen) get_array_depth(el_typ ast.Type) int {
	typ := g.unwrap_generic(el_typ)
	sym := g.table.final_sym(typ)
	if sym.kind == .array {
		info := sym.info as ast.Array
		return 1 + g.get_array_depth(info.elem_type)
	} else {
		return 0
	}
}

// returns true if `t` includes any pointer(s) - during garbage collection heap regions
// that contain no pointers do not have to be scanned
@[direct_array_access]
pub fn (mut g Gen) contains_ptr(el_typ ast.Type) bool {
	if t_typ := g.contains_ptr_cache[el_typ] {
		return t_typ
	}
	if el_typ.is_any_kind_of_pointer() {
		g.contains_ptr_cache[el_typ] = true
		return true
	}
	typ := g.unwrap_generic(el_typ)
	if typ.is_ptr() {
		return true
	}
	sym := g.table.final_sym(typ)
	if sym.language != .v {
		g.contains_ptr_cache[typ] = true
		return true
	}
	match sym.kind {
		.i8, .i16, .int, .i64, .u8, .u16, .u32, .u64, .f32, .f64, .char, .rune, .bool, .enum {
			g.contains_ptr_cache[typ] = false
			return false
		}
		.array_fixed {
			info := sym.info as ast.ArrayFixed
			return g.contains_ptr(info.elem_type)
		}
		.struct {
			info := sym.info as ast.Struct
			for embed in info.embeds {
				if g.contains_ptr(embed) {
					return true
				}
			}
			for field in info.fields {
				if g.contains_ptr(field.typ) {
					return true
				}
			}
			return false
		}
		.aggregate {
			info := sym.info as ast.Aggregate
			for atyp in info.types {
				if g.contains_ptr(atyp) {
					return true
				}
			}
			return false
		}
		.multi_return {
			info := sym.info as ast.MultiReturn
			for mrtyp in info.types {
				if g.contains_ptr(mrtyp) {
					return true
				}
			}
			return false
		}
		else {
			g.contains_ptr_cache[typ] = true
			return true
		}
	}
}

fn (mut g Gen) check_noscan(elem_typ ast.Type) string {
	if g.pref.gc_mode in [.boehm_full_opt, .boehm_incr_opt] {
		if !g.contains_ptr(elem_typ) {
			return '_noscan'
		}
	}
	return ''
}<|MERGE_RESOLUTION|>--- conflicted
+++ resolved
@@ -3297,251 +3297,6 @@
 	return true
 }
 
-<<<<<<< HEAD
-fn (mut g Gen) autofree_scope_vars(pos int, line_nr int, free_parent_scopes bool) {
-	if !g.is_autofree {
-		return
-	}
-	// g.writeln('// afsv pos=${pos} line_nr=${line_nr} freeparent_scopes=${free_parent_scopes}')
-	g.autofree_scope_vars_stop(pos, line_nr, free_parent_scopes, -1)
-}
-
-fn (mut g Gen) autofree_scope_vars_stop(pos int, line_nr int, free_parent_scopes bool, stop_pos int) {
-	if !g.is_autofree {
-		return
-	}
-	if g.is_builtin_mod {
-		// In `builtin` everything is freed manually.
-		return
-	}
-	if pos == -1 {
-		// TODO: why can pos be -1?
-		return
-	}
-	// eprintln('> free_scope_vars($pos)')
-	scope := g.file.scope.innermost(pos)
-	// g.writeln('// scope start pos=${scope.start_pos} ')
-	if scope.start_pos == 0 {
-		// TODO: why can scope.pos be 0? (only outside fns?)
-		return
-	}
-	g.trace_autofree('// autofree_scope_vars(pos=${pos} line_nr=${line_nr} scope.pos=${scope.start_pos} scope.end_pos=${scope.end_pos})')
-	g.autofree_scope_vars2(scope, scope.start_pos, scope.end_pos, line_nr, free_parent_scopes,
-		stop_pos)
-}
-
-@[if trace_autofree ?]
-fn (mut g Gen) trace_autofree(line string) {
-	g.writeln(line)
-}
-
-//@[if print_autofree_vars ?]
-// fn (mut g Gen) print_autofree_var(var string, position string, comment string) {
-fn (mut g Gen) print_autofree_var(var ast.Var, comment string) {
-	if !g.pref.print_autofree_vars && g.pref.print_autofree_vars_in_fn == '' {
-		return
-	}
-	println('autofree: ${g.file.path}:${var.pos.line_nr}: skipping `${var.name}` in fn `${g.last_fn_c_name}`. ${comment}')
-}
-
-fn (mut g Gen) autofree_scope_vars2(scope &ast.Scope, start_pos int, end_pos int, line_nr int, free_parent_scopes bool,
-	stop_pos int) {
-	if scope == unsafe { nil } {
-		return
-	}
-	g.trace_autofree('// scopeobjects.len == ${scope.objects.len}')
-	for _, obj in scope.objects {
-		match obj {
-			ast.Var {
-				g.trace_autofree('// var "${obj.name}" var.pos=${obj.pos.pos} var.line_nr=${obj.pos.line_nr}')
-				if obj.name == g.returned_var_name {
-					g.print_autofree_var(obj, 'returned from function')
-					g.trace_autofree('// skipping returned var')
-					continue
-				}
-				if obj.is_or {
-					// Skip vars inited with the `or {}`, since they are generated
-					// after the or block in C.
-					g.trace_autofree('// skipping `or {}` var "${obj.name}"')
-					continue
-				}
-				if obj.is_tmp {
-					// Skip for loop vars
-					g.print_autofree_var(obj, 'tmp var (loop?)')
-					g.trace_autofree('// skipping tmp var "${obj.name}"')
-					continue
-				}
-				if obj.is_inherited {
-					g.print_autofree_var(obj, 'inherited')
-					g.trace_autofree('// skipping inherited var "${obj.name}"')
-					continue
-				}
-				// if var.typ == 0 {
-				// // TODO: why 0?
-				// continue
-				// }
-				// if v.pos.pos > end_pos {
-				if obj.pos.pos > end_pos
-					|| (obj.pos.pos < start_pos && obj.pos.line_nr == line_nr)
-					|| (end_pos < scope.end_pos && obj.expr is ast.IfExpr) {
-					// Do not free vars that were declared after this scope
-					continue
-				}
-				if obj.expr is ast.IfGuardExpr {
-					continue
-				}
-				g.autofree_variable(obj)
-			}
-			else {}
-		}
-	}
-	for g.autofree_scope_stmts.len > 0 {
-		g.write(g.autofree_scope_stmts.pop())
-	}
-	// Free all vars in parent scopes as well:
-	// ```
-	// s := ...
-	// if ... {
-	// s.free()
-	// return
-	// }
-	// ```
-	// if scope.parent != unsafe { nil } && line_nr > 0 {
-	if free_parent_scopes && scope.parent != unsafe { nil } && !scope.detached_from_parent
-		&& (stop_pos == -1 || scope.parent.start_pos >= stop_pos) {
-		g.trace_autofree('// af parent scope:')
-		g.autofree_scope_vars2(scope.parent, start_pos, end_pos, line_nr, true, stop_pos)
-	}
-}
-
-fn (mut g Gen) autofree_variable(v ast.Var) {
-	// filter out invalid variables
-	if v.typ == 0 {
-		return
-	}
-	sym := g.table.sym(v.typ)
-	// if v.name.contains('output2') {
-	if g.is_autofree {
-		// eprintln('   > var name: ${v.name:-20s} | is_arg: ${v.is_arg.str():6} | var type: ${int(v.typ):8} | type_name: ${sym.name:-33s}')
-	}
-	// }
-	free_fn := g.styp(v.typ.set_nr_muls(0)) + '_free'
-	if sym.kind == .array {
-		if sym.has_method('free') {
-			g.autofree_var_call(free_fn, v)
-			return
-		}
-		g.autofree_var_call('array_free', v)
-		return
-	}
-	if sym.kind == .string {
-		// Don't free simple string literals.
-		match v.expr {
-			ast.StringLiteral {
-				g.print_autofree_var(v, 'string literal')
-				g.trace_autofree('// str literal')
-			}
-			else {
-				// NOTE/TODO: assign_stmt multi returns variables have no expr
-				// since the type comes from the called fns return type
-				/*
-				f := v.name[0]
-				if
-					//!(f >= `a` && f <= `d`) {
-					//f != `c` {
-					v.name!='cvar_name' {
-					t := typeof(v.expr)
-				return '// other ' + t + '\n'
-				}
-				*/
-			}
-		}
-		g.autofree_var_call('string_free', v)
-		return
-	}
-	// Free user reference types
-	is_user_ref := v.typ.is_ptr() && sym.name.after('.')[0].is_capital()
-	// if g.pref.experimental && v.typ.is_ptr() && sym.name.after('.')[0].is_capital() {
-	if is_user_ref {
-		if g.pref.experimental {
-			g.autofree_var_call('free', v)
-		} else {
-			g.print_autofree_var(v, 'user reference type, use -experimental to autofree those')
-		}
-	}
-	if sym.has_method('free') {
-		g.autofree_var_call(free_fn, v)
-	}
-}
-
-fn (mut g Gen) autofree_var_call(free_fn_name string, v ast.Var) {
-	if v.is_arg {
-		// fn args should not be autofreed
-		return
-	}
-	if v.is_used && v.is_autofree_tmp {
-		// tmp expr vars do not need to be freed again here
-		return
-	}
-	if g.is_builtin_mod {
-		return
-	}
-	if !g.is_autofree {
-		return
-	}
-	// if v.is_autofree_tmp && !g.doing_autofree_tmp {
-	// return
-	// }
-	if v.name.contains('expr_write_string_1_') {
-		// TODO: remove this temporary hack
-		return
-	}
-	mut af := strings.new_builder(128)
-	if v.typ.is_ptr() {
-		af.write_string('\t')
-		if v.typ.share() == .shared_t {
-			af.write_string(free_fn_name.replace_each(['__shared__', '']))
-		} else {
-			af.write_string(free_fn_name)
-		}
-		af.write_string('(')
-		if v.typ.has_flag(.option) {
-			base_type := g.base_type(v.typ)
-			af.write_string('(${base_type}*)')
-		}
-		if v.typ.share() == .shared_t {
-			af.write_string('&')
-		}
-		af.write_string(strings.repeat(`*`, v.typ.nr_muls() - 1)) // dereference if it is a pointer to a pointer
-		af.write_string(c_name(v.name))
-		if v.typ.share() == .shared_t {
-			af.write_string('->val')
-		}
-		if v.typ.has_flag(.option) {
-			af.write_string('.data)')
-		}
-
-		af.writeln('); // autofreed ptr var')
-	} else {
-		if v.typ == ast.error_type && !v.is_autofree_tmp {
-			return
-		}
-		if v.is_auto_heap {
-			af.writeln('\t${free_fn_name}(${c_name(v.name)}); // autofreed heap var ${g.cur_mod.name} ${g.is_builtin_mod}')
-		} else if v.typ.has_flag(.option) {
-			base_type := g.base_type(v.typ)
-			af.writeln('\tif (${c_name(v.name)}.state != 2) {')
-			af.writeln('\t\t${free_fn_name}((${base_type}*)${c_name(v.name)}.data); // autofreed option var ${g.cur_mod.name} ${g.is_builtin_mod}')
-			af.writeln('\t}')
-		} else {
-			af.writeln('\t${free_fn_name}(&${c_name(v.name)}); // autofreed var ${g.cur_mod.name} ${g.is_builtin_mod}')
-		}
-	}
-	g.autofree_scope_stmts << af.str()
-}
-
-=======
->>>>>>> 18a1afee
 fn (mut g Gen) map_fn_ptrs(key_typ ast.TypeSymbol) (string, string, string, string) {
 	mut hash_fn := ''
 	mut key_eq_fn := ''
