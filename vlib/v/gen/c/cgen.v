// Copyright (c) 2019-2024 Alexander Medvednikov. All rights reserved.
// Use of this source code is governed by an MIT license
// that can be found in the LICENSE file.
module c

import os
import term
import strings
import hash.fnv1a
import v.ast
import v.pref
import v.token
import v.util
import v.util.version
import v.depgraph
import v.comptime
import sync.pool

// Note: some of the words in c_reserved, are not reserved in C, but are
// in C++, or have special meaning in V, thus need escaping too. `small`
// should not be needed, but see:
// https://stackoverflow.com/questions/5874215/what-is-rpcndr-h
const c_reserved = ['asm', 'array', 'auto', 'bool', 'break', 'calloc', 'case', 'char', 'class',
	'complex', 'const', 'continue', 'default', 'delete', 'do', 'double', 'else', 'enum', 'error',
	'exit', 'export', 'extern', 'false', 'float', 'for', 'free', 'goto', 'if', 'inline', 'int',
	'link', 'long', 'malloc', 'namespace', 'new', 'nil', 'panic', 'register', 'restrict', 'return',
	'short', 'signed', 'sizeof', 'static', 'string', 'struct', 'switch', 'typedef', 'typename',
	'typeof', 'union', 'unix', 'unsigned', 'void', 'volatile', 'while', 'template', 'true', 'small',
	'stdout', 'stdin', 'stderr', 'far', 'near', 'huge', 'requires']
const c_reserved_chk = token.new_keywords_matcher_from_array_trie(c_reserved)
// same order as in token.Kind
const cmp_str = ['eq', 'ne', 'gt', 'lt', 'ge', 'le']
// when operands are switched
const cmp_rev = ['eq', 'ne', 'lt', 'gt', 'le', 'ge']
const result_name = ast.result_name
const option_name = ast.option_name

fn string_array_to_map(a []string) map[string]bool {
	mut res := map[string]bool{}
	for x in a {
		res[x] = true
	}
	return res
}

pub struct Gen {
	pref                &pref.Preferences = unsafe { nil }
	field_data_type     ast.Type // cache her to avoid map lookups
	enum_data_type      ast.Type // cache her to avoid map lookups
	variant_data_type   ast.Type // cache her to avoid map lookups
	module_built        string
	timers_should_print bool
mut:
	out                       strings.Builder
	cheaders                  strings.Builder
	preincludes               strings.Builder // allows includes to go before `definitions`
	includes                  strings.Builder // all C #includes required by V modules
	typedefs                  strings.Builder
	enum_typedefs             strings.Builder // enum types
	definitions               strings.Builder // typedefs, defines etc (everything that goes to the top of the file)
	type_definitions          strings.Builder // typedefs, defines etc (everything that goes to the top of the file)
	alias_definitions         strings.Builder // alias fixed array of non-builtin
	hotcode_definitions       strings.Builder // -live declarations & functions
	channel_definitions       strings.Builder // channel related code
	thread_definitions        strings.Builder // thread defines
	comptime_definitions      strings.Builder // custom defines, given by -d/-define flags on the CLI
	type_default_vars         strings.Builder // type_default() var declarations
	cleanup                   strings.Builder
	cleanups                  map[string]strings.Builder // contents of `void _vcleanup(){}`
	gowrappers                strings.Builder            // all go callsite wrappers
	waiter_fn_definitions     strings.Builder            // waiter fns definitions
	auto_str_funcs            strings.Builder            // function bodies of all auto generated _str funcs
	dump_funcs                strings.Builder            // function bodies of all auto generated _str funcs
	pcs_declarations          strings.Builder            // -prof profile counter declarations for each function
	cov_declarations          strings.Builder            // -cov coverage
	embedded_data             strings.Builder            // data to embed in the executable/binary
	shared_types              strings.Builder            // shared/lock types
	shared_functions          strings.Builder            // shared constructors
	out_options_forward       strings.Builder            // forward `option_xxxx` types
	out_options               strings.Builder            // `option_xxxx` types
	out_results_forward       strings.Builder            // forward`result_xxxx` types
	out_results               strings.Builder            // `result_xxxx` types
	json_forward_decls        strings.Builder            // json type forward decls
	sql_buf                   strings.Builder            // for writing exprs to args via `sqlite3_bind_int()` etc
	global_const_defs         map[string]GlobalConstDef
	sorted_global_const_names []string
	file                      &ast.File  = unsafe { nil }
	table                     &ast.Table = unsafe { nil }
	styp_cache                map[ast.Type]string
	no_eq_method_types        map[ast.Type]bool // types that does not need to call its auto eq methods for optimization
	unique_file_path_hash     u64               // a hash of file.path, used for making auxiliary fn generation unique (like `compare_xyz`)
	fn_decl                   &ast.FnDecl = unsafe { nil } // pointer to the FnDecl we are currently inside otherwise 0
	last_fn_c_name            string
	tmp_count                 int  // counter for unique tmp vars (_tmp1, _tmp2 etc); resets at the start of each fn.
	tmp_count_af              int  // a separate tmp var counter for autofree fn calls
	tmp_count_declarations    int  // counter for unique tmp names (_d1, _d2 etc); does NOT reset, used for C declarations
	global_tmp_count          int  // like tmp_count but global and not reset in each function
	discard_or_result         bool // do not safe last ExprStmt of `or` block in tmp variable to defer ongoing expr usage
	is_direct_array_access    bool // inside a `[direct_array_access fn a() {}` function
	is_assign_lhs             bool // inside left part of assign expr (for array_set(), etc)
	is_void_expr_stmt         bool // ExprStmt whose result is discarded
	is_arraymap_set           bool // map or array set value state
	is_amp                    bool // for `&Foo{}` to merge PrefixExpr `&` and StructInit `Foo{}`; also for `&u8(0)` etc
	is_sql                    bool // Inside `sql db{}` statement, generating sql instead of C (e.g. `and` instead of `&&` etc)
	is_shared                 bool // for initialization of hidden mutex in `[rw]shared` literals
	is_vlines_enabled         bool // is it safe to generate #line directives when -g is passed
	is_autofree               bool // false, inside the bodies of fns marked with [manualfree], otherwise === g.pref.autofree
	is_builtin_mod            bool
	is_json_fn                bool // inside json.encode()
	is_js_call                bool // for handling a special type arg #1 `json.decode(User, ...)`
	is_fn_index_call          bool
	is_cc_msvc                bool // g.pref.ccompiler == 'msvc'
	is_option_auto_heap       bool
	vlines_path               string            // set to the proper path for generating #line directives
	options_pos_forward       int               // insertion point to forward
	options_forward           []string          // to forward
	options                   map[string]string // to avoid duplicates
	results_forward           []string          // to forward
	results                   map[string]string // to avoid duplicates
	done_options              shared []string   // to avoid duplicates
	done_results              shared []string   // to avoid duplicates
	chan_pop_options          map[string]string // types for `x := <-ch or {...}`
	chan_push_options         map[string]string // types for `ch <- x or {...}`
	mtxs                      string            // array of mutexes if the `lock` has multiple variables
	labeled_loops             map[string]&ast.Stmt
	contains_ptr_cache        map[ast.Type]bool
	inner_loop                &ast.Stmt = unsafe { nil }
	cur_indexexpr             []int          // list of nested indexexpr which generates array_set/map_set
	shareds                   map[int]string // types with hidden mutex for which decl has been emitted
	coverage_files            map[u64]&CoverageInfo
	inside_ternary            int  // ?: comma separated statements on a single line
	inside_map_postfix        bool // inside map++/-- postfix expr
	inside_map_infix          bool // inside map<</+=/-= infix expr
	inside_assign             bool
	inside_map_index          bool
	inside_array_index        bool
	inside_array_fixed_struct bool
	inside_opt_or_res         bool
	inside_opt_data           bool
	inside_if_option          bool
	inside_if_result          bool
	inside_match_option       bool
	inside_match_result       bool
	inside_vweb_tmpl          bool
	inside_return             bool
	inside_return_tmpl        bool
	inside_struct_init        bool
	inside_or_block           bool
	inside_call               bool
	inside_curry_call         bool // inside foo()()!, foo()()?, foo()()
	inside_dump_fn            bool
	inside_c_extern           bool // inside `@[c_extern] fn C.somename(param1 int, param2 voidptr, param3 &char) &char`
	expected_fixed_arr        bool
	inside_for_c_stmt         bool
	inside_cast_in_heap       int // inside cast to interface type in heap (resolve recursive calls)
	inside_cast               bool
	inside_const              bool
	inside_array_item         bool
	inside_const_opt_or_res   bool
	inside_lambda             bool
	inside_cinit              bool
	inside_global_decl        bool
	inside_interface_deref    bool
	last_tmp_call_var         []string
	loop_depth                int
	ternary_names             map[string]string
	ternary_level_names       map[string][]string
	arraymap_set_pos          int      // map or array set value position
	stmt_path_pos             []int    // positions of each statement start, for inserting C statements before the current statement
	skip_stmt_pos             bool     // for handling if expressions + autofree (since both prepend C statements)
	left_is_opt               bool     // left hand side on assignment is an option
	right_is_opt              bool     // right hand side on assignment is an option
	assign_ct_type            ast.Type // left hand side resolved comptime type
	indent                    int
	empty_line                bool
	assign_op                 token.Kind // *=, =, etc (for array_set)
	defer_stmts               []ast.DeferStmt
	defer_ifdef               string
	defer_profile_code        string
	defer_vars                []string
	closure_structs           []string
	str_types                 []StrType       // types that need automatic str() generation
	generated_str_fns         []StrType       // types that already have a str() function
	str_fn_names              shared []string // remove duplicate function names
	threaded_fns              shared []string // for generating unique wrapper types and fns for `go xxx()`
	waiter_fns                shared []string // functions that wait for `go xxx()` to finish
	needed_equality_fns       []ast.Type
	generated_eq_fns          []ast.Type
	array_sort_fn             shared []string
	array_contains_types      []ast.Type
	array_index_types         []ast.Type
	auto_fn_definitions       []string // auto generated functions definition list
	sumtype_casting_fns       []SumtypeCastingFn
	anon_fn_definitions       []string        // anon generated functions definition list
	anon_fns                  shared []string // remove duplicate anon generated functions
	sumtype_definitions       map[int]bool    // `_TypeA_to_sumtype_TypeB()` fns that have been generated
	trace_fn_definitions      []string
	json_types                []ast.Type           // to avoid json gen duplicates
	pcs                       []ProfileCounterMeta // -prof profile counter fn_names => fn counter name
	hotcode_fn_names          []string
	hotcode_fpaths            []string
	embedded_files            []ast.EmbeddedFile
	sql_i                     int
	sql_stmt_name             string
	sql_bind_name             string
	sql_idents                []string
	sql_idents_types          []ast.Type
	sql_left_type             ast.Type
	sql_table_name            string
	sql_fkey                  string
	sql_parent_id             string
	sql_side                  SqlExprSide // left or right, to distinguish idents in `name == name`
	sql_last_stmt_out_len     int
	strs_to_free0             []string // strings.Builder
	// strs_to_free          []string // strings.Builder
	// tmp_arg_vars_to_free  []string
	// autofree_pregen       map[string]string
	// autofree_pregen_buf   strings.Builder
	// autofree_tmp_vars     []string // to avoid redefining the same tmp vars in a single function
	// nr_vars_to_free       int
	// doing_autofree_tmp    bool
	comptime_info_stack              []comptime.ComptimeInfo // stores the values from the above on each $for loop, to make nesting them easier
	comptime                         comptime.ComptimeInfo
	prevent_sum_type_unwrapping_once bool // needed for assign new values to sum type
	// used in match multi branch
	// TypeOne, TypeTwo {}
	// where an aggregate (at least two types) is generated
	// sum type deref needs to know which index to deref because unions take care of the correct field
	aggregate_type_idx  int
	arg_no_auto_deref   bool     // smartcast must not be dereferenced
	branch_parent_pos   int      // used in BranchStmt (continue/break) for autofree stop position
	returned_var_name   string   // to detect that a var doesn't need to be freed since it's being returned
	infix_left_var_name string   // a && if expr
	curr_var_name       []string // curr var name on assignment
	called_fn_name      string
	timers              &util.Timers = util.get_timers()
	force_main_console  bool              // true when @[console] used on fn main()
	as_cast_type_names  map[string]string // table for type name lookup in runtime (for __as_cast)
	obf_table           map[string]string
	referenced_fns      shared map[string]bool // functions that have been referenced
	nr_closures         int
	expected_cast_type  ast.Type // for match expr of sumtypes
	or_expr_return_type ast.Type // or { 0, 1 } return type
	anon_fn             bool
	tests_inited        bool
	has_main            bool
	// main_fn_decl_node  ast.FnDecl
	cur_mod                ast.Module
	cur_concrete_types     []ast.Type // do not use table.cur_concrete_types because table is global, so should not be accessed by different threads
	cur_fn                 &ast.FnDecl = unsafe { nil } // same here
	cur_lock               ast.LockExpr
	cur_struct_init_typ    ast.Type
	autofree_methods       map[ast.Type]string
	generated_free_methods map[ast.Type]bool
	autofree_scope_stmts   []string
	use_segfault_handler   bool = true
	test_function_names    []string
	/////////
	// out_parallel []strings.Builder
	// out_idx      int
	out_fn_start_pos     []int  // for generating multiple .c files, stores locations of all fn positions in `out` string builder
	static_modifier      string // for parallel_cc
	has_reflection       bool   // v.reflection has been imported
	has_debugger         bool   // $dbg has been used in the code
	reflection_strings   &map[string]int
	defer_return_tmp_var string
	vweb_filter_fn_name  string // vweb__filter or x__vweb__filter, used by $vweb.html() for escaping strings in the templates, depending on which `vweb` import is used
}

// global or const variable definition string
struct GlobalConstDef {
	mod            string   // module name
	def            string   // definition
	init           string   // init later (in _vinit)
	dep_names      []string // the names of all the consts, that this const depends on
	order          int      // -1 for simple defines, string literals, anonymous function names, extern declarations etc
	is_precomputed bool     // can be declared as a const in C: primitive, and a simple definition
}

pub fn gen(files []&ast.File, mut table ast.Table, pref_ &pref.Preferences) (string, string, string, []int) {
	mut module_built := ''
	if pref_.build_mode == .build_module {
		for file in files {
			if file.path.contains(pref_.path)
				&& file.mod.short_name == pref_.path.all_after_last(os.path_separator).trim_right(os.path_separator) {
				module_built = file.mod.name
				break
			}
		}
	}
	mut timers_should_print := false
	$if time_cgening ? {
		timers_should_print = true
	}
	mut reflection_strings := map[string]int{}
	mut global_g := Gen{
		file:                 unsafe { nil }
		out:                  strings.new_builder(512000)
		cheaders:             strings.new_builder(15000)
		includes:             strings.new_builder(100)
		preincludes:          strings.new_builder(100)
		typedefs:             strings.new_builder(100)
		enum_typedefs:        strings.new_builder(100)
		type_definitions:     strings.new_builder(100)
		alias_definitions:    strings.new_builder(100)
		hotcode_definitions:  strings.new_builder(100)
		channel_definitions:  strings.new_builder(100)
		thread_definitions:   strings.new_builder(100)
		comptime_definitions: strings.new_builder(100)
		definitions:          strings.new_builder(100)
		gowrappers:           strings.new_builder(100)
		auto_str_funcs:       strings.new_builder(100)
		dump_funcs:           strings.new_builder(100)
		pcs_declarations:     strings.new_builder(100)
		cov_declarations:     strings.new_builder(100)
		embedded_data:        strings.new_builder(1000)
		out_options_forward:  strings.new_builder(100)
		out_options:          strings.new_builder(100)
		out_results_forward:  strings.new_builder(100)
		out_results:          strings.new_builder(100)
		shared_types:         strings.new_builder(100)
		shared_functions:     strings.new_builder(100)
		json_forward_decls:   strings.new_builder(100)
		sql_buf:              strings.new_builder(100)
		table:                table
		pref:                 pref_
		fn_decl:              unsafe { nil }
		is_autofree:          pref_.autofree
		indent:               -1
		module_built:         module_built
		timers_should_print:  timers_should_print
		timers:               util.new_timers(
			should_print: timers_should_print
			label:        'global_cgen'
		)
		inner_loop:           unsafe { &ast.empty_stmt }
		field_data_type:      table.find_type('FieldData')
		enum_data_type:       table.find_type('EnumData')
		variant_data_type:    table.find_type('VariantData')
		is_cc_msvc:           pref_.ccompiler == 'msvc'
		use_segfault_handler: !('no_segfault_handler' in pref_.compile_defines
			|| pref_.os in [.wasm32, .wasm32_emscripten])
		static_modifier:      if pref_.parallel_cc { 'static' } else { '' }
		has_reflection:       'v.reflection' in table.modules
		has_debugger:         'v.debug' in table.modules
		reflection_strings:   &reflection_strings
	}

	global_g.comptime = &comptime.ComptimeInfo{
		resolver: &global_g
		table:    table
	}

	/*
	global_g.out_parallel = []strings.Builder{len: nr_cpus}
	for i in 0 .. nr_cpus {
		global_g.out_parallel[i] = strings.new_builder(100000)
		global_g.out_parallel[i].writeln('#include "out.h"\n')
	}
	println('LEN=')
	println(global_g.out_parallel.len)
	*/
	// anon fn may include assert and thus this needs
	// to be included before any test contents are written
	if pref_.is_test {
		global_g.write_tests_definitions()
	}

	util.timing_start('cgen init')
	for mod in global_g.table.modules {
		global_g.cleanups[mod] = strings.new_builder(100)
	}
	global_g.init()
	util.timing_measure('cgen init')
	global_g.tests_inited = false
	global_g.file = files.last()
	if !pref_.no_parallel {
		util.timing_start('cgen parallel processing')
		mut pp := pool.new_pool_processor(callback: cgen_process_one_file_cb)
		pp.set_shared_context(global_g) // TODO: make global_g shared
		pp.work_on_items(files)
		util.timing_measure('cgen parallel processing')

		util.timing_start('cgen unification')
		for g in pp.get_results_ref[Gen]() {
			global_g.embedded_files << g.embedded_files
			global_g.out.write(g.out) or { panic(err) }
			global_g.cheaders.write(g.cheaders) or { panic(err) }
			global_g.preincludes.write(g.preincludes) or { panic(err) }
			global_g.includes.write(g.includes) or { panic(err) }
			global_g.typedefs.write(g.typedefs) or { panic(err) }
			global_g.type_definitions.write(g.type_definitions) or { panic(err) }
			global_g.alias_definitions.write(g.alias_definitions) or { panic(err) }
			global_g.definitions.write(g.definitions) or { panic(err) }
			global_g.gowrappers.write(g.gowrappers) or { panic(err) }
			global_g.waiter_fn_definitions.write(g.waiter_fn_definitions) or { panic(err) }
			global_g.auto_str_funcs.write(g.auto_str_funcs) or { panic(err) }
			global_g.dump_funcs.write(g.auto_str_funcs) or { panic(err) }
			global_g.comptime_definitions.write(g.comptime_definitions) or { panic(err) }
			global_g.pcs_declarations.write(g.pcs_declarations) or { panic(err) }
			global_g.cov_declarations.write(g.cov_declarations) or { panic(err) }
			global_g.hotcode_definitions.write(g.hotcode_definitions) or { panic(err) }
			global_g.embedded_data.write(g.embedded_data) or { panic(err) }
			global_g.shared_types.write(g.shared_types) or { panic(err) }
			global_g.shared_functions.write(g.channel_definitions) or { panic(err) }

			global_g.force_main_console = global_g.force_main_console || g.force_main_console

			// merge maps
			for k, v in g.global_const_defs {
				global_g.global_const_defs[k] = v
			}
			for k, v in g.shareds {
				global_g.shareds[k] = v
			}
			for k, v in g.chan_pop_options {
				global_g.chan_pop_options[k] = v
			}
			for k, v in g.chan_push_options {
				global_g.chan_push_options[k] = v
			}
			for k, v in g.options {
				global_g.options[k] = v
			}
			for k, v in g.results {
				global_g.results[k] = v
			}
			for k, v in g.as_cast_type_names {
				global_g.as_cast_type_names[k] = v
			}
			for k, v in g.sumtype_definitions {
				global_g.sumtype_definitions[k] = v
			}
			for k, v in g.coverage_files {
				global_g.coverage_files[k] = v
			}
			global_g.json_forward_decls.write(g.json_forward_decls) or { panic(err) }
			global_g.enum_typedefs.write(g.enum_typedefs) or { panic(err) }
			global_g.channel_definitions.write(g.channel_definitions) or { panic(err) }
			global_g.thread_definitions.write(g.thread_definitions) or { panic(err) }
			global_g.sql_buf.write(g.sql_buf) or { panic(err) }

			global_g.cleanups[g.file.mod.name].write(g.cleanup) or { panic(err) } // strings.Builder.write never fails; it is like that in the source

			for str_type in g.str_types {
				global_g.str_types << str_type
			}
			for scf in g.sumtype_casting_fns {
				if scf !in global_g.sumtype_casting_fns {
					global_g.sumtype_casting_fns << scf
				}
			}

			global_g.nr_closures += g.nr_closures
			global_g.has_main = global_g.has_main || g.has_main

			global_g.auto_fn_definitions << g.auto_fn_definitions
			global_g.anon_fn_definitions << g.anon_fn_definitions
			global_g.needed_equality_fns << g.needed_equality_fns // duplicates are resolved later in gen_equality_fns
			global_g.array_contains_types << g.array_contains_types
			global_g.array_index_types << g.array_index_types
			global_g.pcs << g.pcs
			global_g.json_types << g.json_types
			global_g.hotcode_fn_names << g.hotcode_fn_names
			global_g.hotcode_fpaths << g.hotcode_fpaths
			global_g.test_function_names << g.test_function_names
			unsafe { g.free_builders() }
			for k, v in g.autofree_methods {
				global_g.autofree_methods[k] = v
			}
			for k, v in g.no_eq_method_types {
				global_g.no_eq_method_types[k] = v
			}
		}
	} else {
		util.timing_start('cgen serial processing')
		for file in files {
			global_g.file = file
			global_g.gen_file()
			global_g.cleanups[file.mod.name].drain_builder(mut global_g.cleanup, 100)
		}
		util.timing_measure('cgen serial processing')

		util.timing_start('cgen unification')
	}

	global_g.gen_jsons()
	global_g.dump_expr_definitions() // this uses global_g.get_str_fn, so it has to go before the below for loop
	for i := 0; i < global_g.str_types.len; i++ {
		global_g.final_gen_str(global_g.str_types[i])
	}
	for sumtype_casting_fn in global_g.sumtype_casting_fns {
		global_g.write_sumtype_casting_fn(sumtype_casting_fn)
	}
	global_g.write_shareds()
	global_g.write_chan_pop_option_fns()
	global_g.write_chan_push_option_fns()
	global_g.gen_array_contains_methods()
	global_g.gen_array_index_methods()
	global_g.gen_equality_fns()
	global_g.gen_free_methods()
	global_g.write_results()
	global_g.write_options()
	global_g.sort_globals_consts()
	util.timing_measure('cgen unification')

	mut g := global_g
	util.timing_start('cgen common')

	// to make sure type idx's are the same in cached mods
	if g.pref.build_mode == .build_module {
		for idx, sym in g.table.type_symbols {
			if idx in [0, 31] {
				continue
			}
			g.definitions.writeln('int _v_type_idx_${sym.cname}();')
		}
	} else if g.pref.use_cache {
		for idx, sym in g.table.type_symbols {
			if idx in [0, 31] {
				continue
			}
			g.definitions.writeln('int _v_type_idx_${sym.cname}() { return ${idx}; };')
		}
	}

	// v files are finished, what remains is pure C code
	g.gen_vlines_reset()
	if g.pref.build_mode != .build_module {
		// no init in builtin.o
		g.write_init_function()
	}

	if g.pref.is_coverage {
		mut total_code_points := 0
		for k, cov in g.coverage_files {
			g.cheaders.writeln('#define _v_cov_file_offset_${k} ${total_code_points}')
			total_code_points += cov.points.len
		}
		g.cheaders.writeln('long int _v_cov[${total_code_points}] = {0};')
	}

	// insert for options forward
	if g.out_options_forward.len > 0 || g.out_results_forward.len > 0 {
		tail := g.type_definitions.cut_to(g.options_pos_forward)
		if g.out_options_forward.len > 0 {
			g.type_definitions.writeln('// #start V forward option_xxx definitions:')
			g.type_definitions.writeln(g.out_options_forward.str())
			g.type_definitions.writeln('// #end V forward option_xxx definitions\n')
		}
		if g.out_results_forward.len > 0 {
			g.type_definitions.writeln('// #start V forward result_xxx definitions:')
			g.type_definitions.writeln(g.out_results_forward.str())
			g.type_definitions.writeln('// #end V forward result_xxx definitions\n')
		}
		g.type_definitions.writeln(tail)
	}

	g.finish()

	mut b := strings.new_builder(g.out.len + 200_000)
	b.write_string(g.hashes())
	if g.use_segfault_handler || g.pref.is_prof {
		b.writeln('\n#define V_USE_SIGNAL_H')
	}
	b.write_string2('\n// V comptime_definitions:\n', g.comptime_definitions.str())
	b.write_string2('\n// V typedefs:\n', g.typedefs.str())
	b.write_string2('\n // V preincludes:\n', g.preincludes.str())
	b.write_string2('\n// V cheaders:', g.cheaders.str())
	if g.pcs_declarations.len > 0 {
		b.write_string2('\n// V profile counters:\n', g.pcs_declarations.str())
	}
	b.write_string2('\n// V includes:\n', g.includes.str())
	b.writeln('\n// V global/const #define ... :')
	for var_name in g.sorted_global_const_names {
		if var := g.global_const_defs[var_name] {
			if var.def.starts_with('#define') {
				b.writeln(var.def)
			}
		}
	}
	b.write_string2('\n// Enum definitions:\n', g.enum_typedefs.str())
	b.write_string2('\n// Thread definitions:\n', g.thread_definitions.str())
	b.write_string2('\n// V type definitions:\n', g.type_definitions.str())
	b.write_string2('\n// V alias definitions:\n', g.alias_definitions.str())
	b.write_string2('\n// V shared types:\n', g.shared_types.str())
	b.write_string2('\n// V Option_xxx definitions:\n', g.out_options.str())
	b.write_string2('\n// V result_xxx definitions:\n', g.out_results.str())
	b.write_string2('\n// V json forward decls:\n', g.json_forward_decls.str())
	b.write_string2('\n// V definitions:\n', g.definitions.str())
	b.writeln('\n// V global/const non-precomputed definitions:')
	for var_name in g.sorted_global_const_names {
		if var := g.global_const_defs[var_name] {
			if !var.def.starts_with('#define') {
				b.writeln(var.def)
			}
		}
	}
	interface_table := g.interface_table()
	if interface_table.len > 0 {
		b.write_string2('\n// V interface table:\n', interface_table)
	}
	if g.waiter_fn_definitions.len > 0 {
		b.write_string2('\n// V gowrappers waiter fns:\n', g.waiter_fn_definitions.str())
	}
	if g.gowrappers.len > 0 {
		b.write_string2('\n// V gowrappers:\n', g.gowrappers.str())
	}
	if g.hotcode_definitions.len > 0 {
		b.write_string2('\n// V hotcode definitions:\n', g.hotcode_definitions.str())
	}
	if g.embedded_data.len > 0 {
		b.write_string2('\n// V embedded data:\n', g.embedded_data.str())
	}
	if g.shared_functions.len > 0 {
		b.writeln('\n// V shared type functions:\n')
		b.write_string2(g.shared_functions.str(), c_concurrency_helpers)
	}
	if g.channel_definitions.len > 0 {
		b.write_string2('\n// V channel code:\n', g.channel_definitions.str())
	}
	if g.auto_str_funcs.len > 0 {
		b.write_string2('\n// V auto str functions:\n', g.auto_str_funcs.str())
	}
	if g.dump_funcs.len > 0 {
		b.write_string2('\n// V dump functions:\n', g.dump_funcs.str())
	}
	if g.auto_fn_definitions.len > 0 {
		b.writeln('\n// V auto functions:')
		for fn_def in g.auto_fn_definitions {
			b.writeln(fn_def)
		}
	}
	if g.anon_fn_definitions.len > 0 {
		if g.nr_closures > 0 {
			b.writeln2('\n// V closure helpers', c_closure_helpers(g.pref))
		}
		b.writeln('\n// V anon functions:')
		for fn_def in g.anon_fn_definitions {
			b.writeln(fn_def)
		}
	}
	if g.pref.is_coverage {
		b.write_string2('\n// V coverage:\n', g.cov_declarations.str())
	}
	b.writeln('\n// end of V out')
	mut header := b.last_n(b.len)
	header = '#ifndef V_HEADER_FILE\n#define V_HEADER_FILE' + header
	header += '\n#endif\n'
	out_str := g.out.str()
	b.write_string(out_str)
	b.writeln('\n// THE END.')
	util.timing_measure('cgen common')
	res := b.str()
	$if trace_all_generic_fn_keys ? {
		gkeys := g.table.fn_generic_types.keys()
		for gkey in gkeys {
			eprintln('>> g.table.fn_generic_types key: ${gkey}')
		}
	}
	out_fn_start_pos := g.out_fn_start_pos.clone()
	unsafe { b.free() }
	unsafe { g.free_builders() }

	return header, res, out_str, out_fn_start_pos
}

fn cgen_process_one_file_cb(mut p pool.PoolProcessor, idx int, wid int) &Gen {
	file := p.get_item[&ast.File](idx)
	mut global_g := unsafe { &Gen(p.get_shared_context()) }
	mut g := &Gen{
		file:                  file
		out:                   strings.new_builder(512000)
		cheaders:              strings.new_builder(15000)
		includes:              strings.new_builder(100)
		typedefs:              strings.new_builder(100)
		type_definitions:      strings.new_builder(100)
		alias_definitions:     strings.new_builder(100)
		definitions:           strings.new_builder(100)
		gowrappers:            strings.new_builder(100)
		waiter_fn_definitions: strings.new_builder(100)
		auto_str_funcs:        strings.new_builder(100)
		comptime_definitions:  strings.new_builder(100)
		pcs_declarations:      strings.new_builder(100)
		cov_declarations:      strings.new_builder(100)
		hotcode_definitions:   strings.new_builder(100)
		embedded_data:         strings.new_builder(1000)
		out_options_forward:   strings.new_builder(100)
		out_options:           strings.new_builder(100)
		out_results_forward:   strings.new_builder(100)
		out_results:           strings.new_builder(100)
		shared_types:          strings.new_builder(100)
		shared_functions:      strings.new_builder(100)
		channel_definitions:   strings.new_builder(100)
		thread_definitions:    strings.new_builder(100)
		json_forward_decls:    strings.new_builder(100)
		enum_typedefs:         strings.new_builder(100)
		sql_buf:               strings.new_builder(100)
		cleanup:               strings.new_builder(100)
		table:                 global_g.table
		pref:                  global_g.pref
		fn_decl:               unsafe { nil }
		indent:                -1
		module_built:          global_g.module_built
		timers:                util.new_timers(
			should_print: global_g.timers_should_print
			label:        'cgen_process_one_file_cb idx: ${idx}, wid: ${wid}'
		)
		inner_loop:            &ast.empty_stmt
		field_data_type:       global_g.table.find_type('FieldData')
		enum_data_type:        global_g.table.find_type('EnumData')
		variant_data_type:     global_g.table.find_type('VariantData')
		array_sort_fn:         global_g.array_sort_fn
		waiter_fns:            global_g.waiter_fns
		threaded_fns:          global_g.threaded_fns
		str_fn_names:          global_g.str_fn_names
		anon_fns:              global_g.anon_fns
		options_forward:       global_g.options_forward
		results_forward:       global_g.results_forward
		done_options:          global_g.done_options
		done_results:          global_g.done_results
		is_autofree:           global_g.pref.autofree
		obf_table:             global_g.obf_table
		referenced_fns:        global_g.referenced_fns
		is_cc_msvc:            global_g.is_cc_msvc
		use_segfault_handler:  global_g.use_segfault_handler
		has_reflection:        'v.reflection' in global_g.table.modules
		has_debugger:          'v.debug' in global_g.table.modules
		reflection_strings:    global_g.reflection_strings
	}
	g.comptime = &comptime.ComptimeInfo{
		resolver: g
		table:    global_g.table
	}
	g.gen_file()
	return g
}

// free_builders should be called only when a Gen would NOT be used anymore
// it frees the bulk of the memory that is private to the Gen instance
// (the various string builders)
@[unsafe]
pub fn (mut g Gen) free_builders() {
	unsafe {
		g.out.free()
		g.cheaders.free()
		g.includes.free()
		g.typedefs.free()
		g.type_definitions.free()
		g.alias_definitions.free()
		g.definitions.free()
		g.cleanup.free()
		g.gowrappers.free()
		g.waiter_fn_definitions.free()
		g.auto_str_funcs.free()
		g.dump_funcs.free()
		g.comptime_definitions.free()
		g.pcs_declarations.free()
		g.cov_declarations.free()
		g.hotcode_definitions.free()
		g.embedded_data.free()
		g.shared_types.free()
		g.shared_functions.free()
		g.channel_definitions.free()
		g.thread_definitions.free()
		g.out_options_forward.free()
		g.out_options.free()
		g.out_results_forward.free()
		g.out_results.free()
		g.json_forward_decls.free()
		g.enum_typedefs.free()
		g.sql_buf.free()
		for _, mut v in g.cleanups {
			v.free()
		}
	}
}

pub fn (mut g Gen) gen_file() {
	g.timers.start('cgen_file ${g.file.path}')
	g.unique_file_path_hash = fnv1a.sum64_string(g.file.path)
	if g.pref.is_vlines {
		g.vlines_path = util.vlines_escape_path(g.file.path, g.pref.ccompiler)
		g.is_vlines_enabled = true
		g.inside_ternary = 0
	}
	g.stmts(g.file.stmts)
	// Transfer embedded files
	for path in g.file.embedded_files {
		if path !in g.embedded_files {
			g.embedded_files << path
		}
	}
	g.timers.show('cgen_file ${g.file.path}')
}

pub fn (g &Gen) hashes() string {
	return c_commit_hash_default.replace('@@@', version.vhash())
}

pub fn (mut g Gen) init() {
	if g.pref.custom_prelude != '' {
		g.cheaders.writeln(g.pref.custom_prelude)
	} else if !g.pref.no_preludes {
		g.cheaders.writeln('// Generated by the V compiler')
		if g.pref.relaxed_gcc14 {
			// See https://gcc.gnu.org/gcc-14/porting_to.html#c-code-generators:
			g.cheaders.writeln('
#if defined __GNUC__ && __GNUC__ >= 14
#pragma GCC diagnostic warning "-Wimplicit-function-declaration"
#pragma GCC diagnostic warning "-Wincompatible-pointer-types"
#pragma GCC diagnostic warning "-Wint-conversion"
#pragma GCC diagnostic warning "-Wreturn-mismatch"
#endif
')
		}
		if g.pref.os == .wasm32 {
			g.cheaders.writeln('#define VWASM 1')
			// Include <stdint.h> instead of <inttypes.h> for WASM target
			g.cheaders.writeln('#include <stdint.h>')
			g.cheaders.writeln('#include <stddef.h>')
		} else {
			tcc_undef_has_include := '
#if defined(__TINYC__) && defined(__has_include)
// tcc does not support has_include properly yet, turn it off completely
#undef __has_include
#endif'
			g.preincludes.writeln(tcc_undef_has_include)
			g.cheaders.writeln(tcc_undef_has_include)
			g.includes.writeln(tcc_undef_has_include)
			if g.pref.os == .freebsd {
				g.cheaders.writeln('#include <inttypes.h>')
				g.cheaders.writeln('#include <stddef.h>')
			} else {
				install_compiler_msg := ' Please install the package `build-essential`.'
				g.cheaders.writeln(get_guarded_include_text('<inttypes.h>', 'The C compiler can not find <inttypes.h>.${install_compiler_msg}')) // int64_t etc
				if g.pref.os == .ios {
					g.cheaders.writeln(get_guarded_include_text('<stdbool.h>', 'The C compiler can not find <stdbool.h>.${install_compiler_msg}')) // bool, true, false
				}
				g.cheaders.writeln(get_guarded_include_text('<stddef.h>', 'The C compiler can not find <stddef.h>.${install_compiler_msg}')) // size_t, ptrdiff_t
			}
		}
		if g.pref.nofloat {
			g.cheaders.writeln('#define VNOFLOAT 1')
		}
		g.cheaders.writeln(c_builtin_types)
		if g.pref.is_bare {
			g.cheaders.writeln(c_bare_headers)
		} else {
			g.cheaders.writeln(c_headers)
		}
		if !g.pref.skip_unused || g.table.used_maps > 0 {
			g.cheaders.writeln(c_wyhash_headers)
		}
	}
	if g.pref.os == .ios {
		g.cheaders.writeln('#define __TARGET_IOS__ 1')
		g.cheaders.writeln('#include <spawn.h>')
	}
	g.write_builtin_types()
	g.options_pos_forward = g.type_definitions.len
	g.write_typedef_types()
	g.write_typeof_functions()
	g.write_sorted_types()
	g.write_array_fixed_return_types()
	g.write_multi_return_types()
	g.definitions.writeln('// end of definitions #endif')
	if g.pref.compile_defines_all.len > 0 {
		g.comptime_definitions.writeln('// V compile time defines by -d or -define flags:')
		g.comptime_definitions.writeln('//     All custom defines      : ' +
			g.pref.compile_defines_all.join(','))
		g.comptime_definitions.writeln('//     Turned ON custom defines: ' +
			g.pref.compile_defines.join(','))
		for cdefine in g.pref.compile_defines {
			g.comptime_definitions.writeln('#define CUSTOM_DEFINE_${cdefine}')
		}
		g.comptime_definitions.writeln('')
	}
	if g.table.gostmts > 0 {
		g.comptime_definitions.writeln('#define __VTHREADS__ (1)')
	}
	if g.pref.gc_mode in [.boehm_full, .boehm_incr, .boehm_full_opt, .boehm_incr_opt, .boehm_leak] {
		g.comptime_definitions.writeln('#define _VGCBOEHM (1)')
	}
	if g.pref.is_debug || 'debug' in g.pref.compile_defines {
		g.comptime_definitions.writeln('#define _VDEBUG (1)')
	}
	if g.pref.is_prod || 'prod' in g.pref.compile_defines {
		g.comptime_definitions.writeln('#define _VPROD (1)')
	}
	if g.pref.is_test || 'test' in g.pref.compile_defines {
		g.comptime_definitions.writeln('#define _VTEST (1)')
	}
	if g.pref.is_prof || 'profile' in g.pref.compile_defines {
		g.comptime_definitions.writeln('#define _VPROFILE (1)')
	}
	if g.pref.autofree {
		g.comptime_definitions.writeln('#define _VAUTOFREE (1)')
	}
	if g.pref.prealloc {
		g.comptime_definitions.writeln('#define _VPREALLOC (1)')
	}
	if g.pref.use_cache {
		g.comptime_definitions.writeln('#define _VUSECACHE (1)')
	}
	if g.pref.build_mode == .build_module {
		g.comptime_definitions.writeln('#define _VBUILDMODULE (1)')
	}
	if g.pref.is_livemain || g.pref.is_liveshared {
		g.generate_hotcode_reloading_declarations()
	}
	// Obfuscate only functions in the main module for now.
	// Generate the obf_ast.
	if g.pref.obfuscate {
		mut i := 0
		// fns
		for key, f in g.table.fns {
			if f.mod != 'main' && key != 'main' {
				continue
			}
			g.obf_table[key] = '_f${i}'
			i++
		}
		// methods
		for type_sym in g.table.type_symbols {
			if type_sym.mod != 'main' {
				continue
			}
			for method in type_sym.methods {
				g.obf_table[type_sym.name + '.' + method.name] = '_f${i}'
				i++
			}
		}
	}
	// we know that this is being called before the multi-threading starts
	// and this is being called in the main thread, so we can mutate the table
	mut muttable := unsafe { &ast.Table(g.table) }
	if g.use_segfault_handler {
		muttable.used_fns['v_segmentation_fault_handler'] = true
	}
	muttable.used_fns['eprintln'] = true
	muttable.used_fns['print_backtrace'] = true
	muttable.used_fns['exit'] = true
}

pub fn (mut g Gen) finish() {
	if g.pref.is_prof && g.pref.build_mode != .build_module {
		g.gen_vprint_profile_stats()
	}
	if g.pref.is_livemain || g.pref.is_liveshared {
		g.generate_hotcode_reloader_code()
	}
	g.handle_embedded_files_finish()
	if g.pref.is_test {
		g.gen_c_main_for_tests()
	} else {
		g.gen_c_main()
	}
}

// get_sumtype_variant_type_name returns the variant type name according to its type
@[inline]
pub fn (mut g Gen) get_sumtype_variant_type_name(typ ast.Type, sym ast.TypeSymbol) string {
	return if typ.has_flag(.option) {
		'_option_${sym.cname}'
	} else if sym.is_c_struct() {
		g.cc_type(typ, true)
	} else {
		sym.cname
	}
}

// get_sumtype_variant_name returns the variant name according to its type
@[inline]
pub fn (mut g Gen) get_sumtype_variant_name(typ ast.Type, sym ast.TypeSymbol) string {
	return if typ.has_flag(.option) { '_option_${sym.cname}' } else { sym.cname }
}

pub fn (mut g Gen) write_typeof_functions() {
	g.writeln2('', '// >> typeof() support for sum types / interfaces')
	for ityp, sym in g.table.type_symbols {
		if sym.kind == .sum_type {
			static_prefix := if g.pref.build_mode == .build_module { 'static ' } else { '' }
			sum_info := sym.info as ast.SumType
			if sum_info.is_generic {
				continue
			}
			g.writeln('${static_prefix}char * v_typeof_sumtype_${sym.cname}(int sidx) { /* ${sym.name} */ ')
			if g.pref.build_mode == .build_module {
				g.writeln('\t\tif( sidx == _v_type_idx_${sym.cname}() ) return "${util.strip_main_name(sym.name)}";')
				for v in sum_info.variants {
					subtype := g.table.sym(v)
					g.writeln('\tif( sidx == _v_type_idx_${g.get_sumtype_variant_name(v,
						subtype)}() ) return "${util.strip_main_name(subtype.name)}";')
				}
				g.writeln('\treturn "unknown ${util.strip_main_name(sym.name)}";')
			} else {
				tidx := g.table.find_type_idx(sym.name)
				g.writeln('\tswitch(sidx) {')
				g.writeln('\t\tcase ${tidx}: return "${util.strip_main_name(sym.name)}";')
				mut idxs := []int{}
				for v in sum_info.variants {
					if v in idxs {
						continue
					}
					subtype := g.table.sym(v)
					g.writeln('\t\tcase ${int(v)}: return "${util.strip_main_name(subtype.name)}";')
					idxs << v
				}
				g.writeln('\t\tdefault: return "unknown ${util.strip_main_name(sym.name)}";')
				g.writeln('\t}')
			}
			g.writeln2('}', '')
			g.writeln('${static_prefix}int v_typeof_sumtype_idx_${sym.cname}(int sidx) { /* ${sym.name} */ ')
			if g.pref.build_mode == .build_module {
				g.writeln('\t\tif( sidx == _v_type_idx_${sym.cname}() ) return ${int(ityp)};')
				for v in sum_info.variants {
					subtype := g.table.sym(v)
					g.writeln('\tif( sidx == _v_type_idx_${subtype.cname}() ) return ${int(v)};')
				}
				g.writeln('\treturn ${int(ityp)};')
			} else {
				tidx := g.table.find_type_idx(sym.name)
				g.writeln2('\tswitch(sidx) {', '\t\tcase ${tidx}: return ${int(ityp)};')
				mut idxs := []int{}
				for v in sum_info.variants {
					if v in idxs {
						continue
					}
					g.writeln('\t\tcase ${int(v)}: return ${int(v)};')
					idxs << v
				}
				g.writeln2('\t\tdefault: return ${int(ityp)};', '\t}')
			}
			g.writeln('}')
		} else if sym.kind == .interface {
			if sym.info !is ast.Interface {
				continue
			}
			inter_info := sym.info as ast.Interface
			if inter_info.is_generic {
				continue
			}
			g.definitions.writeln('static char * v_typeof_interface_${sym.cname}(int sidx);')
			g.writeln('static char * v_typeof_interface_${sym.cname}(int sidx) { /* ${sym.name} */ ')
			for t in inter_info.types {
				sub_sym := g.table.sym(ast.mktyp(t))
				if sub_sym.info is ast.Struct && sub_sym.info.is_unresolved_generic() {
					continue
				}
				g.writeln('\tif (sidx == _${sym.cname}_${sub_sym.cname}_index) return "${util.strip_main_name(sub_sym.name)}";')
			}
			g.writeln2('\treturn "unknown ${util.strip_main_name(sym.name)}";', '}')
			g.writeln2('', 'static int v_typeof_interface_idx_${sym.cname}(int sidx) { /* ${sym.name} */ ')
			for t in inter_info.types {
				sub_sym := g.table.sym(ast.mktyp(t))
				if sub_sym.info is ast.Struct && sub_sym.info.is_unresolved_generic() {
					continue
				}
				g.writeln('\tif (sidx == _${sym.cname}_${sub_sym.cname}_index) return ${int(t.set_nr_muls(0))};')
			}
			g.writeln2('\treturn ${int(ityp)};', '}')
		}
	}
	g.writeln2('// << typeof() support for sum types', '')
}

// V type to C typecc
@[inline]
fn (mut g Gen) styp(t ast.Type) string {
	if !t.has_option_or_result() {
		return g.base_type(t)
	} else if t.has_flag(.option) {
		// Register an optional if it's not registered yet
		return g.register_option(t)
	} else {
		return g.register_result(t)
	}
}

fn (mut g Gen) base_type(_t ast.Type) string {
	t := g.unwrap_generic(_t)
	if styp := g.styp_cache[t] {
		return styp
	}
	if g.pref.nofloat {
		// TODO: compile time if for perf?
		if t == ast.f32_type {
			return 'u32'
		} else if t == ast.f64_type {
			return 'u64'
		}
	}
	/*
	// On 64 bit systems int is an i64
	$if amd64 || arm64 {
		if g.pref.use_64_int && t == ast.int_type {
			return 'i64'
		}
	}
	*/
	share := t.share()
	mut styp := if share == .atomic_t { t.atomic_typename() } else { g.cc_type(t, true) }
	if t.has_flag(.shared_f) {
		styp = g.find_or_register_shared(t, styp)
	}
	nr_muls := t.nr_muls()
	if nr_muls > 0 {
		styp += strings.repeat(`*`, nr_muls)
	}
	g.styp_cache[t] = styp
	return styp
}

fn (mut g Gen) generic_fn_name(types []ast.Type, before string) string {
	if types.len == 0 {
		return before
	}
	// Using _T_ to differentiate between get[string] and get_string
	// `foo[int]()` => `foo_T_int()`
	mut name := before + '_T'
	for typ in types {
		name += '_' + strings.repeat_string('__ptr__', typ.nr_muls()) + g.styp(typ.set_nr_muls(0))
	}
	return name
}

fn (mut g Gen) expr_string(expr ast.Expr) string {
	pos := g.out.len
	// pos2 := 	g.out_parallel[g.out_idx].len
	g.expr(expr)
	// g.out_parallel[g.out_idx].cut_to(pos2)
	return g.out.cut_to(pos).trim_space()
}

fn (mut g Gen) expr_string_with_cast(expr ast.Expr, typ ast.Type, exp ast.Type) string {
	pos := g.out.len
	// pos2 := 	g.out_parallel[g.out_idx].len
	g.expr_with_cast(expr, typ, exp)
	// g.out_parallel[g.out_idx].cut_to(pos2)
	return g.out.cut_to(pos).trim_space()
}

// Surround a potentially multi-statement expression safely with `prepend` and `append`.
// (and create a statement)
fn (mut g Gen) expr_string_surround(prepend string, expr ast.Expr, append string) string {
	pos := g.out.len
	// pos2 := 	g.out_parallel[g.out_idx].len
	g.stmt_path_pos << pos
	defer {
		g.stmt_path_pos.delete_last()
	}
	g.write(prepend)
	g.expr(expr)
	g.write(append)
	// g.out_parallel[g.out_idx].cut_to(pos2)
	return g.out.cut_to(pos)
}

// TODO: this really shouldn't be separate from typ
// but I(emily) would rather have this generation
// all unified in one place so that it doesn't break
// if one location changes
fn (mut g Gen) option_type_name(t ast.Type) (string, string) {
	mut base := g.base_type(t)
	mut styp := ''
	sym := g.table.sym(t)
	if sym.info is ast.FnType {
		base = 'anon_fn_${g.table.fn_type_signature(sym.info.func)}'
	}
	if sym.language == .c && sym.kind == .struct {
		styp = '${option_name}_${base.replace(' ', '_')}'
	} else {
		styp = '${option_name}_${base}'
	}
	if t.has_flag(.generic) || t.is_ptr() {
		styp = styp.replace('*', '_ptr')
	}
	return styp, base
}

fn (mut g Gen) result_type_name(t ast.Type) (string, string) {
	mut base := g.base_type(t)
	if t.has_flag(.option) {
		g.register_option(t)
		base = '_option_' + base
	}
	mut styp := ''
	sym := g.table.sym(t)
	if sym.info is ast.FnType {
		base = 'anon_fn_${g.table.fn_type_signature(sym.info.func)}'
	}
	if sym.language == .c && sym.kind == .struct {
		styp = '${result_name}_${base.replace(' ', '_')}'
	} else {
		styp = '${result_name}_${base}'
	}
	if t.has_flag(.generic) || t.is_ptr() {
		styp = styp.replace('*', '_ptr')
	}
	return styp, base
}

fn (g &Gen) option_type_text(styp string, base string) string {
	// replace void with something else
	size := if base == 'void' {
		'u8'
	} else if base == 'int' {
		ast.int_type_name
	} else if base.starts_with('anon_fn') {
		'void*'
	} else if base.starts_with('_option_') {
		base.replace('*', '')
	} else {
		if base.starts_with('struct ') && !base.ends_with('*') { '${base}*' } else { base }
	}
	ret := 'struct ${styp} {
	byte state;
	IError err;
	byte data[sizeof(${size}) > 1 ? sizeof(${size}) : 1];
}'
	return ret
}

fn (g &Gen) result_type_text(styp string, base string) string {
	// replace void with something else
	size := if base == 'void' {
		'u8'
	} else if base == 'int' {
		ast.int_type_name
	} else if base.starts_with('anon_fn') {
		'void*'
	} else if base.starts_with('_option_') {
		base.replace('*', '')
	} else {
		if base.starts_with('struct ') && !base.ends_with('*') { '${base}*' } else { base }
	}
	ret := 'struct ${styp} {
	bool is_error;
	IError err;
	byte data[sizeof(${size}) > 1 ? sizeof(${size}) : 1];
}'
	return ret
}

fn (mut g Gen) register_option(t ast.Type) string {
	styp, base := g.option_type_name(t)
	g.options[base] = styp
	return styp
}

fn (mut g Gen) register_result(t ast.Type) string {
	styp, base := g.result_type_name(t)
	g.results[base] = styp
	return styp
}

fn (mut g Gen) write_options() {
	mut done := []string{}
	rlock g.done_options {
		done = g.done_options.clone()
	}
	for base, styp in g.options {
		if base in done {
			continue
		}
		done << base
		g.typedefs.writeln('typedef struct ${styp} ${styp};')
		if base in g.options_forward {
			g.out_options_forward.write_string(g.option_type_text(styp, base) + ';\n\n')
		} else {
			g.out_options.write_string(g.option_type_text(styp, base) + ';\n\n')
		}
	}
}

fn (mut g Gen) write_results() {
	mut done := []string{}
	rlock g.done_results {
		done = g.done_results.clone()
	}
	for base, styp in g.results {
		if base in done {
			continue
		}
		done << base
		g.typedefs.writeln('typedef struct ${styp} ${styp};')
		if base in g.results_forward {
			g.out_results_forward.write_string(g.result_type_text(styp, base) + ';\n\n')
		} else {
			g.out_results.write_string(g.result_type_text(styp, base) + ';\n\n')
		}
	}
	for k, _ in g.table.anon_struct_names {
		ck := c_name(k)
		g.typedefs.writeln('typedef struct ${ck} ${ck};')
	}
}

fn (mut g Gen) find_or_register_shared(t ast.Type, base string) string {
	g.shareds[t.idx()] = base
	return '__shared__${base}'
}

fn (mut g Gen) write_shareds() {
	mut done_types := []int{}
	for typ, base in g.shareds {
		if typ in done_types {
			continue
		}
		done_types << typ
		sh_typ := '__shared__${base}'
		mtx_typ := 'sync__RwMutex'
		g.shared_types.writeln('struct ${sh_typ} {')
		g.shared_types.writeln('\t${mtx_typ} mtx;')
		g.shared_types.writeln('\t${base} val;')
		g.shared_types.writeln('};')
		g.shared_functions.writeln('static inline voidptr __dup${sh_typ}(voidptr src, int sz) {')
		g.shared_functions.writeln('\t${sh_typ}* dest = memdup(src, sz);')
		g.shared_functions.writeln('\tsync__RwMutex_init(&dest->mtx);')
		g.shared_functions.writeln('\treturn dest;')
		g.shared_functions.writeln('}')
		g.typedefs.writeln('typedef struct ${sh_typ} ${sh_typ};')
	}
}

fn (mut g Gen) register_thread_void_wait_call() {
	lock g.waiter_fns {
		if '__v_thread_wait' in g.waiter_fns {
			return
		}
		g.waiter_fns << '__v_thread_wait'
		g.waiter_fn_definitions.writeln('void __v_thread_wait(__v_thread thread);')
	}
	g.gowrappers.writeln('void __v_thread_wait(__v_thread thread) {')
	if g.pref.os == .windows {
		g.gowrappers.writeln('\tu32 stat = WaitForSingleObject(thread, INFINITE);')
	} else {
		g.gowrappers.writeln('\tint stat = pthread_join(thread, (void **)NULL);')
	}
	g.gowrappers.writeln('\tif (stat != 0) { _v_panic(_SLIT("unable to join thread")); }')
	if g.pref.os == .windows {
		g.gowrappers.writeln('\tCloseHandle(thread);')
	}
	g.gowrappers.writeln('}')
}

fn (mut g Gen) register_thread_array_wait_call(eltyp string) string {
	is_void := eltyp == 'void'
	thread_typ := if is_void { '__v_thread' } else { '__v_thread_${eltyp}' }
	ret_typ := if is_void { 'void' } else { 'Array_${eltyp}' }
	thread_arr_typ := 'Array_${thread_typ}'
	fn_name := '${thread_arr_typ}_wait'
	mut should_register := false
	lock g.waiter_fns {
		if fn_name !in g.waiter_fns {
			g.waiter_fns << fn_name
			should_register = true
		}
	}
	if should_register {
		if is_void {
			g.register_thread_void_wait_call()
			g.waiter_fn_definitions.writeln('void ${fn_name}(${thread_arr_typ} a);')
			g.gowrappers.writeln('
void ${fn_name}(${thread_arr_typ} a) {
	for (int i = 0; i < a.len; ++i) {
		${thread_typ} t = ((${thread_typ}*)a.data)[i];
		if (t == 0) continue;
		__v_thread_wait(t);
	}
}')
		} else {
			g.waiter_fn_definitions.writeln('${ret_typ} ${fn_name}(${thread_arr_typ} a);')
			g.gowrappers.writeln('
${ret_typ} ${fn_name}(${thread_arr_typ} a) {
	${ret_typ} res = __new_array_with_default(a.len, a.len, sizeof(${eltyp}), 0);
	for (int i = 0; i < a.len; ++i) {
		${thread_typ} t = ((${thread_typ}*)a.data)[i];')
			if g.pref.os == .windows {
				g.gowrappers.writeln('\t\tif (t.handle == 0) continue;')
			} else {
				g.gowrappers.writeln('\t\tif (t == 0) continue;')
			}
			g.gowrappers.writeln('\t\t((${eltyp}*)res.data)[i] = __v_thread_${eltyp}_wait(t);
	}
	return res;
}')
		}
	}
	return fn_name
}

fn (mut g Gen) register_thread_fixed_array_wait_call(node ast.CallExpr, eltyp string) string {
	is_void := eltyp == 'void'
	thread_typ := if is_void { '__v_thread' } else { '__v_thread_${eltyp}' }
	ret_typ := if is_void { 'void' } else { 'Array_${eltyp}' }
	rec_sym := g.table.sym(node.receiver_type)
	len := (rec_sym.info as ast.ArrayFixed).size
	thread_arr_typ := rec_sym.cname
	fn_name := '${thread_arr_typ}_wait'
	mut should_register := false
	lock g.waiter_fns {
		if fn_name !in g.waiter_fns {
			g.waiter_fns << fn_name
			should_register = true
		}
	}
	if should_register {
		if is_void {
			g.register_thread_void_wait_call()
			g.waiter_fn_definitions.writeln('void ${fn_name}(${thread_arr_typ} a);')
			g.gowrappers.writeln('
void ${fn_name}(${thread_arr_typ} a) {
	for (int i = 0; i < ${len}; ++i) {
		${thread_typ} t = ((${thread_typ}*)a)[i];
		if (t == 0) continue;
		__v_thread_wait(t);
	}
}')
		} else {
			g.waiter_fn_definitions.writeln('${ret_typ} ${fn_name}(${thread_arr_typ} a);')
			g.gowrappers.writeln('
${ret_typ} ${fn_name}(${thread_arr_typ} a) {
	${ret_typ} res = __new_array_with_default(${len}, ${len}, sizeof(${eltyp}), 0);
	for (int i = 0; i < ${len}; ++i) {
		${thread_typ} t = ((${thread_typ}*)a)[i];')
			if g.pref.os == .windows {
				g.gowrappers.writeln('\t\tif (t.handle == 0) continue;')
			} else {
				g.gowrappers.writeln('\t\tif (t == 0) continue;')
			}
			g.gowrappers.writeln('\t\t((${eltyp}*)res.data)[i] = __v_thread_${eltyp}_wait(t);
	}
	return res;
}')
		}
	}
	return fn_name
}

fn (mut g Gen) register_chan_pop_option_call(opt_el_type string, styp string) {
	g.chan_pop_options[opt_el_type] = styp
}

fn (mut g Gen) write_chan_pop_option_fns() {
	mut done := []string{}
	for opt_el_type, styp in g.chan_pop_options {
		if opt_el_type in done {
			continue
		}
		done << opt_el_type
		g.channel_definitions.writeln('
static inline ${opt_el_type} __Option_${styp}_popval(${styp} ch) {
	${opt_el_type} _tmp = {0};
	if (sync__Channel_try_pop_priv(ch, _tmp.data, false)) {
		return (${opt_el_type}){ .state = 2, .err = _v_error(_SLIT("channel closed")), .data = {EMPTY_STRUCT_INITIALIZATION} };
	}
	return _tmp;
}')
	}
}

fn (mut g Gen) register_chan_push_option_fn(el_type string, styp string) {
	g.chan_push_options[styp] = el_type
}

fn (mut g Gen) write_chan_push_option_fns() {
	mut done := []string{}
	for styp, el_type in g.chan_push_options {
		if styp in done {
			continue
		}
		done << styp
		g.register_option(ast.void_type.set_flag(.option))
		g.channel_definitions.writeln('
static inline ${option_name}_void __Option_${styp}_pushval(${styp} ch, ${el_type} e) {
	if (sync__Channel_try_push_priv(ch, &e, false)) {
		return (${option_name}_void){ .state = 2, .err = _v_error(_SLIT("channel closed")), .data = {EMPTY_STRUCT_INITIALIZATION} };
	}
	return (${option_name}_void){0};
}')
	}
}

// cc_type whether to prefix 'struct' or not (C__Foo -> struct Foo)
fn (mut g Gen) cc_type(typ ast.Type, is_prefix_struct bool) string {
	sym := g.table.sym(g.unwrap_generic(typ))
	mut styp := sym.scoped_cname()
	// TODO: this needs to be removed; cgen shouldn't resolve generic types (job of checker)
	match sym.info {
		ast.Struct, ast.Interface, ast.SumType {
			if sym.info.is_generic && sym.generic_types.len == 0 {
				mut sgtyps := '_T'
				for gt in sym.info.generic_types {
					gts := g.table.sym(g.unwrap_generic(gt))
					sgtyps += '_${gts.cname}'
				}
				styp += sgtyps
			}
		}
		else {}
	}
	if is_prefix_struct && sym.language == .c {
		styp = styp[3..]
		if sym.kind == .struct {
			info := sym.info as ast.Struct
			if !info.is_typedef {
				styp = 'struct ${styp}'
			}
		}
	}
	return styp
}

@[inline]
fn (g &Gen) type_sidx(t ast.Type) string {
	if g.pref.build_mode == .build_module {
		sym := g.table.sym(t)
		return '_v_type_idx_${sym.cname}()'
	}
	return int(t).str()
}

pub fn (mut g Gen) write_typedef_types() {
	type_symbols := g.table.type_symbols.filter(!it.is_builtin
		&& it.kind in [.array, .array_fixed, .chan, .map])
	for sym in type_symbols {
		match sym.kind {
			.array {
				info := sym.info as ast.Array
				elem_sym := g.table.sym(info.elem_type)
				if elem_sym.kind != .placeholder && !info.elem_type.has_flag(.generic) {
					g.type_definitions.writeln('typedef array ${sym.cname};')
				}
			}
			.array_fixed {
				info := sym.info as ast.ArrayFixed
				elem_sym := g.table.sym(info.elem_type)
				if elem_sym.is_builtin() {
					styp := sym.cname
					len := info.size
					if len > 0 {
						mut fixed := g.styp(info.elem_type)
						if elem_sym.info is ast.FnType {
							pos := g.out.len
							// pos2:=g.out_parallel[g.out_idx].len
							g.write_fn_ptr_decl(&elem_sym.info, '')
							fixed = g.out.cut_to(pos)
							// g.out_parallel[g.out_idx].cut_to(pos2)
							mut def_str := 'typedef ${fixed};'
							def_str = def_str.replace_once('(*)', '(*${styp}[${len}])')
							g.type_definitions.writeln(def_str)
						} else if !info.is_fn_ret {
							base := g.styp(info.elem_type.clear_option_and_result())
							if info.elem_type.has_flag(.option) && base !in g.options_forward {
								lock g.done_options {
									if base !in g.done_options {
										g.type_definitions.writeln('typedef ${fixed} ${styp} [${len}];')
										g.options_forward << base
										g.done_options << styp
									}
								}
							} else {
								g.type_definitions.writeln('typedef ${fixed} ${styp} [${len}];')
								if info.elem_type.has_flag(.result) && base !in g.results_forward {
									g.results_forward << base
								}
							}
						}
					}
				}
			}
			.chan {
				if sym.name != 'chan' {
					g.type_definitions.writeln('typedef chan ${sym.cname};')
					chan_inf := sym.chan_info()
					chan_elem_type := chan_inf.elem_type
					is_fixed_arr := g.table.sym(chan_elem_type).kind == .array_fixed
					if !chan_elem_type.has_flag(.generic) {
						el_stype := if is_fixed_arr { '_v_' } else { '' } + g.styp(chan_elem_type)
						val_arg_pop := if is_fixed_arr { '&val.ret_arr' } else { '&val' }
						val_arg_push := if is_fixed_arr { 'val' } else { '&val' }
						push_arg := el_stype + if is_fixed_arr { '*' } else { '' }
						g.channel_definitions.writeln('
static inline ${el_stype} __${sym.cname}_popval(${sym.cname} ch) {
	${el_stype} val;
	sync__Channel_try_pop_priv(ch, ${val_arg_pop}, false);
	return val;
}')
						g.channel_definitions.writeln('
static inline void __${sym.cname}_pushval(${sym.cname} ch, ${push_arg} val) {
	sync__Channel_try_push_priv(ch, ${val_arg_push}, false);
}')
					}
				}
			}
			.map {
				g.type_definitions.writeln('typedef map ${sym.cname};')
			}
			else {
				continue
			}
		}
	}
	for sym in g.table.type_symbols {
		if sym.kind == .alias && !sym.is_builtin && sym.name !in ['byte', 'i32'] {
			g.write_alias_typesymbol_declaration(sym)
		}
	}
	g.write_sorted_fn_typesymbol_declaration()
	// Generating interfaces after all the common types have been defined
	// to prevent generating interface struct before definition of field types

	interfaces := g.table.type_symbols.filter(it.info is ast.Interface && !it.is_builtin)
	mut interface_non_generic_syms := []&ast.TypeSymbol{cap: interfaces.len}
	for sym in interfaces {
		g.write_interface_typedef(sym)
		if sym.info is ast.Interface && !sym.info.is_generic {
			interface_non_generic_syms << sym
		}
	}
	for sym in interface_non_generic_syms {
		g.write_interface_typesymbol_declaration(sym)
	}
}

pub fn (mut g Gen) write_alias_typesymbol_declaration(sym ast.TypeSymbol) {
	parent := g.table.type_symbols[sym.parent_idx]
	is_c_parent := parent.name.len > 2 && parent.name[0] == `C` && parent.name[1] == `.`
	mut is_fixed_array_of_non_builtin := false
	mut parent_styp := parent.cname
	if is_c_parent {
		if sym.info is ast.Alias {
			parent_styp = g.styp(sym.info.parent_type)
		}
	} else {
		if sym.info is ast.Alias {
			parent_styp = g.styp(sym.info.parent_type)
			parent_sym := g.table.sym(sym.info.parent_type)
			if parent_sym.info is ast.ArrayFixed {
				elem_sym := g.table.sym(parent_sym.info.elem_type)
				if !elem_sym.is_builtin() {
					is_fixed_array_of_non_builtin = true
				}
			}
		}
	}
	if parent_styp == 'byte' && sym.cname == 'u8' {
		// TODO: remove this check; it is here just to fix V rebuilding in -cstrict mode with clang-12
		return
	}
	if is_fixed_array_of_non_builtin {
		g.alias_definitions.writeln('typedef ${parent_styp} ${sym.cname};')
	} else {
		g.type_definitions.writeln('typedef ${parent_styp} ${sym.cname};')
	}
}

pub fn (mut g Gen) write_interface_typedef(sym ast.TypeSymbol) {
	struct_name := c_name(sym.cname)
	g.typedefs.writeln('typedef struct ${struct_name} ${struct_name};')
}

pub fn (mut g Gen) write_interface_typesymbol_declaration(sym ast.TypeSymbol) {
	info := sym.info as ast.Interface
	struct_name := c_name(sym.cname)
	g.type_definitions.writeln('struct ${struct_name} {')
	g.type_definitions.writeln('\tunion {')
	g.type_definitions.writeln('\t\tvoid* _object;')
	for variant in info.types {
		mk_typ := ast.mktyp(variant)
		if mk_typ != variant && mk_typ in info.types {
			continue
		}
		vcname := g.table.sym(mk_typ).cname
		g.type_definitions.writeln('\t\t${vcname}* _${vcname};')
	}
	g.type_definitions.writeln('\t};')
	g.type_definitions.writeln('\tint _typ;')
	for field in info.fields {
		styp := g.styp(field.typ)
		cname := c_name(field.name)
		g.type_definitions.writeln('\t${styp}* ${cname};')
	}
	g.type_definitions.writeln('};')
}

pub fn (mut g Gen) write_fn_typesymbol_declaration(sym ast.TypeSymbol) {
	info := sym.info as ast.FnType
	func := info.func
	is_fn_sig := func.name == ''
	not_anon := !info.is_anon
	mut has_generic_arg := false
	for param in func.params {
		if param.typ.has_flag(.generic) {
			has_generic_arg = true
			break
		}
	}
	if !info.has_decl && (not_anon || is_fn_sig) && !func.return_type.has_flag(.generic)
		&& !has_generic_arg {
		fn_name := sym.cname

		mut call_conv := ''
		mut msvc_call_conv := ''
		for attr in func.attrs {
			match attr.name {
				'callconv' {
					if g.is_cc_msvc {
						msvc_call_conv = '__${attr.arg} '
					} else {
						call_conv = '${attr.arg}'
					}
				}
				else {}
			}
		}
		call_conv_attribute_suffix := if call_conv != '' {
			'__attribute__((${call_conv}))'
		} else {
			''
		}
		ret_typ :=
			if !func.return_type.has_flag(.option) && g.table.sym(func.return_type).kind == .array_fixed { '_v_' } else { '' } +
			g.styp(func.return_type)
		g.type_definitions.write_string('typedef ${ret_typ} (${msvc_call_conv}*${fn_name})(')
		for i, param in func.params {
			g.type_definitions.write_string(g.styp(param.typ))
			if i < func.params.len - 1 {
				g.type_definitions.write_string(',')
			}
		}
		g.type_definitions.writeln(')${call_conv_attribute_suffix};')
	}
}

pub fn (mut g Gen) write_array_fixed_return_types() {
	g.typedefs.writeln('\n// BEGIN_array_fixed_return_typedefs')
	g.type_definitions.writeln('\n// BEGIN_array_fixed_return_structs')

	for sym in g.table.type_symbols {
		if sym.kind != .array_fixed || (sym.info as ast.ArrayFixed).elem_type.has_flag(.generic)
			|| !(sym.info as ast.ArrayFixed).is_fn_ret {
			continue
		}
		info := sym.info as ast.ArrayFixed
		mut fixed_elem_name := g.styp(info.elem_type.set_nr_muls(0))
		if info.elem_type.is_ptr() {
			fixed_elem_name += '*'.repeat(info.elem_type.nr_muls())
		}
		g.typedefs.writeln('typedef struct ${sym.cname} ${sym.cname};')
		g.type_definitions.writeln('struct ${sym.cname} {')
		g.type_definitions.writeln('\t${fixed_elem_name} ret_arr[${info.size}];')
		g.type_definitions.writeln('};')
	}

	g.typedefs.writeln('// END_array_fixed_return_typedefs\n')
	g.type_definitions.writeln('// END_array_fixed_return_structs\n')
}

pub fn (mut g Gen) write_multi_return_types() {
	start_pos := g.type_definitions.len
	g.typedefs.writeln('\n// BEGIN_multi_return_typedefs')
	g.type_definitions.writeln('\n// BEGIN_multi_return_structs')
	multi_rets := g.table.type_symbols.filter(it.kind == .multi_return && !it.cname.contains('['))
	for sym in multi_rets {
		info := sym.mr_info()
		if info.types.any(it.has_flag(.generic)) {
			continue
		}
		g.typedefs.writeln('typedef struct ${sym.cname} ${sym.cname};')
		g.type_definitions.writeln('struct ${sym.cname} {')
		for i, mr_typ in info.types {
			type_name := g.styp(mr_typ)
			if mr_typ.has_flag(.option) {
				// option in multi_return
				// Dont use g.styp() here because it will register
				// option and we dont want that
				styp, base := g.option_type_name(mr_typ)
				lock g.done_options {
					if base !in g.done_options {
						g.done_options << base
						last_text := g.type_definitions.after(start_pos).clone()
						g.type_definitions.go_back_to(start_pos)
						g.typedefs.writeln('typedef struct ${styp} ${styp};')
						g.type_definitions.writeln('${g.option_type_text(styp, base)};')
						g.type_definitions.write_string(last_text)
					}
				}
			}
			if mr_typ.has_flag(.result) {
				// result in multi_return
				// Dont use g.styp() here because it will register
				// result and we dont want that
				styp, base := g.result_type_name(mr_typ)
				lock g.done_results {
					if base !in g.done_results {
						g.done_results << base
						last_text := g.type_definitions.after(start_pos).clone()
						g.type_definitions.go_back_to(start_pos)
						g.typedefs.writeln('typedef struct ${styp} ${styp};')
						g.type_definitions.writeln('${g.result_type_text(styp, base)};')
						g.type_definitions.write_string(last_text)
					}
				}
			}
			g.type_definitions.writeln('\t${type_name} arg${i};')
		}
		g.type_definitions.writeln('};\n')
	}
	g.typedefs.writeln('// END_multi_return_typedefs\n')
	g.type_definitions.writeln('// END_multi_return_structs\n')
}

@[inline]
fn prefix_with_counter(prefix string, counter int) string {
	mut sb := strings.new_builder(prefix.len + 5)
	sb.write_string(prefix)
	sb.write_decimal(counter)
	return sb.str()
}

pub fn (mut g Gen) new_tmp_var() string {
	g.tmp_count++
	return prefix_with_counter('_t', g.tmp_count)
}

pub fn (mut g Gen) new_global_tmp_var() string {
	g.global_tmp_count++
	return prefix_with_counter('_t', g.global_tmp_count)
}

pub fn (mut g Gen) new_tmp_declaration_name() string {
	g.tmp_count_declarations++
	return prefix_with_counter('_d', g.tmp_count_declarations)
}

pub fn (mut g Gen) current_tmp_var() string {
	return prefix_with_counter('_t', g.tmp_count)
}

pub fn (mut g Gen) reset_tmp_count() {
	g.tmp_count = 0
}

fn (mut g Gen) decrement_inside_ternary() {
	key := g.inside_ternary.str()
	for name in g.ternary_level_names[key] {
		g.ternary_names.delete(name)
	}
	g.ternary_level_names.delete(key)
	g.inside_ternary--
}

fn (mut g Gen) stmts(stmts []ast.Stmt) {
	g.stmts_with_tmp_var(stmts, '')
}

fn is_noreturn_callexpr(expr ast.Expr) bool {
	if expr is ast.CallExpr {
		return expr.is_noreturn
	}
	return false
}

// stmts_with_tmp_var is used in `if` or `match` branches.
// It returns true, if the last statement was a `return`
fn (mut g Gen) stmts_with_tmp_var(stmts []ast.Stmt, tmp_var string) bool {
	g.indent++
	if g.inside_ternary > 0 {
		g.write('(')
	}
	mut last_stmt_was_return := false
	for i, stmt in stmts {
		if i == stmts.len - 1 {
			if stmt is ast.Return {
				last_stmt_was_return = true
			}
		}
		if i == stmts.len - 1 && tmp_var != '' {
			// Handle if expressions, set the value of the last expression to the temp var.
			if g.inside_if_option || g.inside_match_option {
				g.set_current_pos_as_last_stmt_pos()
				g.skip_stmt_pos = true
				if stmt is ast.ExprStmt {
					if stmt.typ == ast.error_type_idx || stmt.expr is ast.None {
						g.writeln('${tmp_var}.state = 2;')
						g.write('${tmp_var}.err = ')
						g.expr(stmt.expr)
						g.writeln(';')
					} else {
						mut styp := g.base_type(stmt.typ)
						$if tinyc && x32 && windows {
							if stmt.typ == ast.int_literal_type {
								styp = 'int'
							} else if stmt.typ == ast.float_literal_type {
								styp = 'f64'
							}
						}
						if stmt.typ.has_flag(.option) {
							g.writeln('')
							g.write('${tmp_var} = ')
							g.expr(stmt.expr)
							g.writeln(';')
						} else {
							// on assignment or struct field initialization
							ret_typ := if g.inside_struct_init || g.inside_assign {
								stmt.typ
							} else {
								g.fn_decl.return_type.clear_flag(.option)
							}
							styp = g.base_type(ret_typ)
							if stmt.expr is ast.CallExpr && stmt.expr.is_noreturn {
								g.expr(stmt.expr)
								g.writeln(';')
							} else {
								g.write('_option_ok(&(${styp}[]) { ')
								g.expr_with_cast(stmt.expr, stmt.typ, ret_typ)
								g.writeln(' }, (${option_name}*)(&${tmp_var}), sizeof(${styp}));')
							}
						}
					}
				}
			} else if g.inside_if_result || g.inside_match_result {
				g.set_current_pos_as_last_stmt_pos()
				g.skip_stmt_pos = true
				if stmt is ast.ExprStmt {
					if stmt.typ == ast.error_type_idx {
						g.writeln('${tmp_var}.is_error = true;')
						g.write('${tmp_var}.err = ')
						g.expr(stmt.expr)
						g.writeln(';')
					} else {
						mut styp := g.base_type(stmt.typ)
						$if tinyc && x32 && windows {
							if stmt.typ == ast.int_literal_type {
								styp = 'int'
							} else if stmt.typ == ast.float_literal_type {
								styp = 'f64'
							}
						}
						if stmt.typ.has_flag(.result) {
							g.writeln('')
							g.write('${tmp_var} = ')
							g.expr(stmt.expr)
							g.writeln(';')
						} else {
							ret_typ := g.fn_decl.return_type.clear_flag(.result)
							styp = g.base_type(ret_typ)
							if stmt.expr is ast.CallExpr && stmt.expr.is_noreturn {
								g.expr(stmt.expr)
								g.writeln(';')
							} else {
								g.write('_result_ok(&(${styp}[]) { ')
								g.expr_with_cast(stmt.expr, stmt.typ, ret_typ)
								g.writeln(' }, (${result_name}*)(&${tmp_var}), sizeof(${styp}));')
							}
						}
					}
				}
			} else {
				g.set_current_pos_as_last_stmt_pos()
				g.skip_stmt_pos = true
				mut is_noreturn := false
				if stmt in [ast.Return, ast.BranchStmt] {
					is_noreturn = true
				} else if stmt is ast.ExprStmt {
					is_noreturn = is_noreturn_callexpr(stmt.expr)
				}
				if !is_noreturn {
					g.write('${tmp_var} = ')
				}
				g.stmt(stmt)
				if !g.out.last_n(2).contains(';') {
					g.writeln(';')
				}
			}
		} else {
			g.stmt(stmt)
			if (g.inside_if_option || g.inside_if_result || g.inside_match_option
				|| g.inside_match_result) && stmt is ast.ExprStmt {
				g.writeln(';')
			}
		}
		g.skip_stmt_pos = false
		if g.inside_ternary > 0 && i < stmts.len - 1 {
			g.write(',')
		}
	}
	g.indent--
	if g.inside_ternary > 0 {
		g.write2('', ')')
	}
	if g.is_autofree && !g.inside_vweb_tmpl && stmts.len > 0 {
		// use the first stmt to get the scope
		stmt := stmts[0]
		if stmt !is ast.FnDecl && g.inside_ternary == 0 {
			// g.trace_autofree('// autofree scope')
			// g.trace_autofree('// autofree_scope_vars($stmt.pos.pos) | ${typeof(stmt)}')
			// go back 1 position is important so we dont get the
			// internal scope of for loops and possibly other nodes
			// g.autofree_scope_vars(stmt.pos.pos - 1)
			mut stmt_pos := stmt.pos
			if stmt_pos.pos == 0 {
				// Do not autofree if the position is 0, since the correct scope won't be found.
				// Report a bug, since position shouldn't be 0 for most nodes.
				if stmt is ast.Module {
					return last_stmt_was_return
				}
				if stmt is ast.ExprStmt {
					// For some reason ExprStmt.pos is 0 when ExprStmt.expr is comp if expr
					// Extract the pos. TODO figure out why and fix.
					stmt_pos = stmt.expr.pos()
				}
				if stmt_pos.pos == 0 {
					$if trace_autofree ? {
						println('autofree: first stmt pos = 0. ${stmt.type_name()}')
					}
					return last_stmt_was_return
				}
			}
			g.autofree_scope_vars(stmt_pos.pos - 1, stmt_pos.line_nr, false)
		}
	}
	return last_stmt_was_return
}

// expr_with_tmp_var is used in assign expr to `option` or `result` type.
// applicable to situations where the expr_typ does not have `option` and `result`,
// e.g. field default: "foo ?int = 1", field assign: "foo = 1", field init: "foo: 1"
fn (mut g Gen) expr_with_tmp_var(expr ast.Expr, expr_typ ast.Type, ret_typ ast.Type, tmp_var string) {
	if !ret_typ.has_flag(.option) && !ret_typ.has_flag(.result) {
		panic('cgen: parameter `ret_typ` of function `expr_with_tmp_var()` must be an Option or Result')
	}

	stmt_str := g.go_before_last_stmt().trim_space()
	mut styp := g.base_type(ret_typ)
	g.empty_line = true

	if g.table.sym(expr_typ).kind == .none {
		g.write('${g.styp(ret_typ)} ${tmp_var} = ')
		g.gen_option_error(ret_typ, expr)
		g.writeln(';')
	} else {
		mut simple_assign := false
		if ret_typ.has_flag(.generic) {
			if expr is ast.SelectorExpr && g.cur_concrete_types.len == 0 {
				// resolve generic struct on selectorExpr inside non-generic function
				if expr.expr is ast.Ident {
					if expr.expr.obj is ast.Var {
						if expr.expr.obj.expr is ast.StructInit {
							struct_info := g.table.sym(expr.expr.obj.typ).info
							if struct_info is ast.Struct {
								g.cur_concrete_types << struct_info.concrete_types
							}
						}
					}
				}
			}
			unwrapped_ret_typ := g.unwrap_generic(ret_typ)
			styp = g.base_type(unwrapped_ret_typ)
			ret_styp := g.styp(unwrapped_ret_typ).replace('*', '_ptr')
			g.writeln('${ret_styp} ${tmp_var};')
		} else {
			g.writeln('${g.styp(ret_typ)} ${tmp_var};')
		}
		if ret_typ.has_flag(.option) {
			if expr_typ.has_flag(.option) && expr in [ast.StructInit, ast.ArrayInit, ast.MapInit] {
				simple_assign = expr is ast.StructInit
				if simple_assign {
					g.write('${tmp_var} = ')
				} else {
					g.write('_option_none(&(${styp}[]) { ')
				}
			} else {
				simple_assign =
					((expr is ast.SelectorExpr || (expr is ast.Ident && !expr.is_auto_heap()))
					&& ret_typ.is_ptr() && expr_typ.is_ptr() && expr_typ.has_flag(.option))
					|| (expr_typ == ret_typ && !(expr_typ.has_option_or_result()
					&& (expr_typ.is_ptr() || expr is ast.LambdaExpr)))
				// option ptr assignment simplification
				if simple_assign {
					g.write('${tmp_var} = ')
				} else if expr_typ.has_flag(.option) && expr is ast.PrefixExpr
					&& expr.right is ast.StructInit
					&& (expr.right as ast.StructInit).init_fields.len == 0 {
					g.write('_option_none(&(${styp}[]) { ')
				} else {
					g.write('_option_ok(&(${styp}[]) { ')
				}
				if ret_typ.nr_muls() > expr_typ.nr_muls() {
					g.write('&'.repeat(ret_typ.nr_muls() - expr_typ.nr_muls()))
				}
			}
		} else {
			g.write('_result_ok(&(${styp}[]) { ')
		}
		g.expr_with_cast(expr, expr_typ, ret_typ)
		if ret_typ.has_flag(.option) {
			if simple_assign {
				g.writeln(';')
			} else {
				g.writeln(' }, (${option_name}*)(&${tmp_var}), sizeof(${styp}));')
			}
		} else {
			g.writeln(' }, (${result_name}*)(&${tmp_var}), sizeof(${styp}));')
		}
		g.set_current_pos_as_last_stmt_pos()
	}

	g.write2(stmt_str, ' ')
	g.write(tmp_var)
}

@[inline]
fn (mut g Gen) write_v_source_line_info_pos(pos token.Pos) {
	if g.inside_ternary == 0 && g.pref.is_vlines && g.is_vlines_enabled {
		nline := pos.line_nr + 1
		lineinfo := '\n#line ${nline} "${g.vlines_path}"'
		$if trace_gen_source_line_info ? {
			eprintln('> lineinfo: ${lineinfo.replace('\n', '')}')
		}
		g.writeln(lineinfo)
	}
}

@[inline]
fn (mut g Gen) write_v_source_line_info(node ast.Node) {
	g.write_v_source_line_info_pos(node.pos())
	if g.inside_ternary == 0 && g.pref.is_coverage
		&& node !in [ast.MatchBranch, ast.IfBranch, ast.InfixExpr] {
		g.write_coverage_point(node.pos())
	}
}

@[inline]
fn (mut g Gen) write_v_source_line_info_stmt(stmt ast.Stmt) {
	g.write_v_source_line_info_pos(stmt.pos)
	if g.inside_ternary == 0 && g.pref.is_coverage && !g.inside_for_c_stmt
		&& stmt !in [ast.FnDecl, ast.ForCStmt, ast.ForInStmt, ast.ForStmt] {
		if stmt is ast.AssertStmt {
			if stmt.expr !in [ast.InfixExpr, ast.MatchExpr] {
				g.write_coverage_point(stmt.pos)
			}
		} else {
			g.write_coverage_point(stmt.pos)
		}
	}
}

fn (mut g Gen) stmt(node ast.Stmt) {
	$if trace_cgen_stmt ? {
		ntype := typeof(node).replace('v.ast.', '')
		if g.file == unsafe { nil } {
			eprintln('cgen: <nil> | pos: ${node.pos.line_str():-39} | node: ${ntype} | ${node}')
		} else {
			eprintln('cgen: ${g.file.path:-30} | pos: ${node.pos.line_str():-39} | node: ${ntype} | ${node}')
		}
	}
	old_inside_call := g.inside_call
	g.inside_call = false
	defer {
		g.inside_call = old_inside_call
	}
	if !g.skip_stmt_pos {
		g.set_current_pos_as_last_stmt_pos()
	}
	match node {
		ast.AsmStmt {
			g.write_v_source_line_info_stmt(node)
			g.asm_stmt(node)
		}
		ast.AssertStmt {
			g.write_v_source_line_info_stmt(node)
			g.assert_stmt(node)
		}
		ast.AssignStmt {
			g.write_v_source_line_info_stmt(node)
			g.assign_stmt(node)
		}
		ast.Block {
			g.write_v_source_line_info_stmt(node)
			if node.is_unsafe {
				g.writeln('{ // Unsafe block')
			} else {
				g.writeln('{')
			}
			g.stmts(node.stmts)
			g.writeln('}')
		}
		ast.BranchStmt {
			g.write_v_source_line_info_stmt(node)
			g.branch_stmt(node)
		}
		ast.ConstDecl {
			g.write_v_source_line_info_stmt(node)
			g.const_decl(node)
		}
		ast.ComptimeFor {
			g.comptime_for(node)
		}
		ast.DebuggerStmt {
			g.debugger_stmt(node)
		}
		ast.DeferStmt {
			mut defer_stmt := node
			defer_stmt.ifdef = g.defer_ifdef
			g.writeln('${g.defer_flag_var(defer_stmt)} = true;')
			g.defer_stmts << defer_stmt
		}
		ast.EmptyStmt {}
		ast.EnumDecl {
			g.enum_decl(node)
		}
		ast.ExprStmt {
			g.write_v_source_line_info_stmt(node)
			// af := g.autofree && node.expr is ast.CallExpr && !g.is_builtin_mod
			// if af {
			// g.autofree_call_pregen(node.expr as ast.CallExpr)
			// }
			old_is_void_expr_stmt := g.is_void_expr_stmt
			g.is_void_expr_stmt = !node.is_expr
			if node.expr.is_auto_deref_var() {
				g.write('*')
			}
			if node.typ != ast.void_type && g.expected_cast_type != 0
				&& node.expr !in [ast.IfExpr, ast.MatchExpr] {
				g.expr_with_cast(node.expr, node.typ, g.expected_cast_type)
			} else {
				g.expr(node.expr)
			}
			g.is_void_expr_stmt = old_is_void_expr_stmt
			// if af {
			// g.autofree_call_postgen()
			// }
			if g.inside_ternary == 0 && !g.inside_if_option && !g.inside_match_option
				&& !g.inside_if_result && !g.inside_match_result && !node.is_expr
				&& node.expr !is ast.IfExpr {
				if node.expr is ast.MatchExpr {
					g.writeln('')
				} else {
					g.writeln(';')
				}
			}
		}
		ast.FnDecl {
			g.fn_decl(node)
		}
		ast.ForCStmt {
			prev_branch_parent_pos := g.branch_parent_pos
			g.branch_parent_pos = node.pos.pos
			save_inner_loop := g.inner_loop
			g.inner_loop = unsafe { &node }
			if node.label != '' {
				unsafe {
					g.labeled_loops[node.label] = &node
				}
			}
			g.write_v_source_line_info_stmt(node)
			g.for_c_stmt(node)
			g.branch_parent_pos = prev_branch_parent_pos
			g.labeled_loops.delete(node.label)
			g.inner_loop = save_inner_loop
		}
		ast.ForInStmt {
			prev_branch_parent_pos := g.branch_parent_pos
			g.branch_parent_pos = node.pos.pos
			save_inner_loop := g.inner_loop
			g.inner_loop = unsafe { &node }
			if node.label != '' {
				unsafe {
					g.labeled_loops[node.label] = &node
				}
			}
			g.write_v_source_line_info_stmt(node)
			g.for_in_stmt(node)
			g.branch_parent_pos = prev_branch_parent_pos
			g.labeled_loops.delete(node.label)
			g.inner_loop = save_inner_loop
		}
		ast.ForStmt {
			prev_branch_parent_pos := g.branch_parent_pos
			g.branch_parent_pos = node.pos.pos
			save_inner_loop := g.inner_loop
			g.inner_loop = unsafe { &node }
			if node.label != '' {
				unsafe {
					g.labeled_loops[node.label] = &node
				}
			}
			g.write_v_source_line_info_stmt(node)
			g.for_stmt(node)
			g.branch_parent_pos = prev_branch_parent_pos
			g.labeled_loops.delete(node.label)
			g.inner_loop = save_inner_loop
		}
		ast.GlobalDecl {
			g.global_decl(node)
		}
		ast.GotoLabel {
			g.writeln('${c_name(node.name)}: {}')
		}
		ast.GotoStmt {
			g.write_v_source_line_info_stmt(node)
			g.writeln('goto ${c_name(node.name)};')
		}
		ast.HashStmt {
			g.hash_stmt(node)
		}
		ast.Import {}
		ast.InterfaceDecl {
			// definitions are sorted and added in write_types
			ts := g.table.sym(node.typ)
			if !(ts.info as ast.Interface).is_generic {
				for method in node.methods {
					if method.return_type.has_flag(.option) {
						// Register an option if it's not registered yet
						g.register_option(method.return_type)
					}
					if method.return_type.has_flag(.result) {
						// Register a result if it's not registered yet
						g.register_result(method.return_type)
					}
				}
			}
		}
		ast.Module {
			g.is_builtin_mod = util.module_is_builtin(node.name)
			g.cur_mod = node
		}
		ast.NodeError {}
		ast.Return {
			g.return_stmt(node)
		}
		ast.SemicolonStmt {
			g.writeln(';')
		}
		ast.SqlStmt {
			g.sql_stmt(node)
		}
		ast.StructDecl {
			name := if node.language == .c {
				util.no_dots(node.name)
			} else if node.name in ['array', 'string'] {
				node.name
			} else if node.scoped_name != '' {
				c_name(node.scoped_name)
			} else {
				c_name(node.name)
			}
			// TODO: For some reason, build fails with autofree with this line
			// as it's only informative, comment it for now
			// g.gen_attrs(node.attrs)
			// g.writeln('typedef struct {')
			// for field in it.fields {
			// field_type_sym := g.table.sym(field.typ)
			// g.writeln('\t$field_type_sym.name $field.name;')
			// }
			// g.writeln('} $name;')
			if node.language == .c {
				return
			}
			if node.is_union {
				g.typedefs.writeln('typedef union ${name} ${name};')
			} else {
				g.typedefs.writeln('typedef struct ${name} ${name};')
			}
		}
		ast.TypeDecl {
			if !g.pref.skip_unused {
				g.writeln('// TypeDecl')
			}
		}
	}
	if !g.skip_stmt_pos { // && g.stmt_path_pos.len > 0 {
		g.stmt_path_pos.delete_last()
	}
	// If we have temporary string exprs to free after this statement, do it. e.g.:
	// `foo('a' + 'b')` => `tmp := 'a' + 'b'; foo(tmp); string_free(&tmp);`
	if g.is_autofree {
		// if node is ast.ExprStmt {&& node.expr is ast.CallExpr {
		if node !is ast.FnDecl {
			// p := node.pos()
			// g.autofree_call_postgen(p.pos)
		}
	}
}

fn (mut g Gen) write_defer_stmts() {
	for i := g.defer_stmts.len - 1; i >= 0; i-- {
		defer_stmt := g.defer_stmts[i]
		g.writeln2('// Defer begin', 'if (${g.defer_flag_var(defer_stmt)}) {')
		//		g.indent++
		if defer_stmt.ifdef.len > 0 {
			g.writeln(defer_stmt.ifdef)
			g.stmts(defer_stmt.stmts)
			g.writeln2('', '#endif')
		} else {
			g.stmts(defer_stmt.stmts)
		}
		//		g.indent--
		g.writeln2('}', '// Defer end')
	}
}

struct SumtypeCastingFn {
	fn_name string
	got     ast.Type
	exp     ast.Type
}

fn (mut g Gen) get_sumtype_casting_fn(got_ ast.Type, exp_ ast.Type) string {
	mut got, exp := got_.idx_type(), exp_.idx_type()
	i := got | int(u32(exp) << 17) | int(u32(exp_.has_flag(.option)) << 16)
	exp_sym := g.table.sym(exp)
	mut got_sym := g.table.sym(got)
	cname := if exp == ast.int_type_idx {
		ast.int_type_name
	} else {
		g.get_sumtype_variant_name(exp_, exp_sym)
	}
	// fn_name := '${got_sym.cname}_to_sumtype_${exp_sym.cname}'
	fn_name := '${g.get_sumtype_variant_name(got_, got_sym)}_to_sumtype_${cname}'
	if got == exp || g.sumtype_definitions[i] {
		return fn_name
	}
	for got_sym.parent_idx != 0 && got_sym.idx !in (exp_sym.info as ast.SumType).variants {
		got_sym = g.table.sym(ast.idx_to_type(got_sym.parent_idx))
	}
	g.sumtype_definitions[i] = true
	g.sumtype_casting_fns << SumtypeCastingFn{
		fn_name: fn_name
		got:     if got_.has_flag(.option) {
			new_got := ast.idx_to_type(got_sym.idx).set_flag(.option)
			new_got
		} else {
			got_sym.idx
		}
		exp:     if exp_.has_flag(.option) {
			new_exp := exp.set_flag(.option)
			new_exp
		} else {
			exp
		}
	}
	return fn_name
}

fn (mut g Gen) write_sumtype_casting_fn(fun SumtypeCastingFn) {
	got, exp := fun.got, fun.exp
	got_sym, exp_sym := g.table.sym(got), g.table.sym(exp)
	mut got_cname, exp_cname := g.get_sumtype_variant_type_name(got, got_sym), exp_sym.cname
	mut type_idx := g.type_sidx(got)
	mut sb := strings.new_builder(128)
	mut is_anon_fn := false
	mut variant_name := g.get_sumtype_variant_name(got, got_sym)
	if got_sym.info is ast.FnType {
		got_name := 'fn ${g.table.fn_type_source_signature(got_sym.info.func)}'
		got_cname = 'anon_fn_${g.table.fn_type_signature(got_sym.info.func)}'
		type_idx = g.table.type_idxs[got_name].str()
		exp_info := exp_sym.info as ast.SumType
		for variant in exp_info.variants {
			variant_sym := g.table.sym(variant)
			if variant_sym.info is ast.FnType {
				if g.table.fn_type_source_signature(variant_sym.info.func) == g.table.fn_type_source_signature(got_sym.info.func) {
					variant_name = g.get_sumtype_variant_name(variant, variant_sym)
					got_cname = g.get_sumtype_variant_type_name(variant, variant_sym)
					type_idx = int(variant).str()
					break
				}
			}
		}
		sb.writeln('static inline ${exp_cname} ${fun.fn_name}(${got_cname} x) {')
		sb.writeln('\t${got_cname} ptr = x;')
		is_anon_fn = true
	}
	if !is_anon_fn {
		sb.writeln('static inline ${exp_cname} ${fun.fn_name}(${got_cname}* x) {')
		sb.writeln('\t${got_cname}* ptr = memdup(x, sizeof(${got_cname}));')
	}
	for embed_hierarchy in g.table.get_embeds(got_sym) {
		// last embed in the hierarchy
		mut embed_cname := ''
		mut embed_name := ''
		mut accessor := '&x->'
		for j, embed in embed_hierarchy {
			embed_sym := g.table.sym(embed)
			embed_cname = embed_sym.cname
			embed_name = embed_sym.embed_name()
			if j > 0 {
				accessor += '.'
			}
			accessor += embed_name
		}
		// if the variable is not used, the C compiler will optimize it away
		sb.writeln('\t${embed_cname}* ${embed_name}_ptr = memdup(${accessor}, sizeof(${embed_cname}));')
	}
	sb.write_string('\treturn (${exp_cname}){ ._${variant_name} = ptr, ._typ = ${type_idx}')
	for field in (exp_sym.info as ast.SumType).fields {
		mut ptr := 'ptr'
		mut type_cname := got_cname
		_, embed_types := g.table.find_field_from_embeds(got_sym, field.name) or {
			ast.StructField{}, []ast.Type{}
		}
		if embed_types.len > 0 {
			embed_sym := g.table.sym(embed_types.last())
			ptr = '${embed_sym.embed_name()}_ptr'
			type_cname = embed_sym.cname
		}
		field_styp := g.styp(field.typ)
		if got_sym.kind in [.sum_type, .interface] {
			// the field is already a wrapped pointer; we shouldn't wrap it once again
			sb.write_string(', .${c_name(field.name)} = ptr->${field.name}')
		} else {
			sb.write_string(', .${c_name(field.name)} = (${field_styp}*)((char*)${ptr} + __offsetof_ptr(${ptr}, ${type_cname}, ${c_name(field.name)}))')
		}
	}
	sb.writeln('};\n}')
	g.auto_fn_definitions << sb.str()
}

fn (mut g Gen) call_cfn_for_casting_expr(fname string, expr ast.Expr, exp_is_ptr bool, exp_styp string,
	got_is_ptr bool, got_is_fn bool, got_styp string) {
	mut rparen_n := 1
	is_comptime_variant := expr is ast.Ident && g.comptime.is_comptime_variant_var(expr)
	if exp_is_ptr {
		g.write('HEAP(${exp_styp}, ')
		rparen_n++
	}
	g.write('${fname}(')
	if !got_is_ptr && !got_is_fn {
		if is_comptime_variant || !expr.is_lvalue()
			|| (expr is ast.Ident && expr.obj.is_simple_define_const()) {
			// Note: the `_to_sumtype_` family of functions do call memdup internally, making
			// another duplicate with the HEAP macro is redundant, so use ADDR instead:
			promotion_macro_name := if fname.contains('_to_sumtype_') { 'ADDR' } else { 'HEAP' }
			g.write('${promotion_macro_name}(${got_styp}, (')
			rparen_n += 2
		} else {
			g.write('&')
		}
	}
	if got_styp == 'none' && !g.cur_fn.return_type.has_flag(.option) {
		g.write('(none){EMPTY_STRUCT_INITIALIZATION}')
	} else if is_comptime_variant {
		g.write(g.type_default(g.comptime.type_map['${g.comptime.comptime_for_variant_var}.typ']))
	} else {
		g.expr(expr)
	}
	g.write(')'.repeat(rparen_n))
}

// use instead of expr() when you need a var to use as reference
fn (mut g Gen) expr_with_var(expr ast.Expr, got_type_raw ast.Type, expected_type ast.Type) string {
	stmt_str := g.go_before_last_stmt().trim_space()
	g.empty_line = true
	tmp_var := g.new_tmp_var()
	styp := g.styp(expected_type)
	g.writeln('${styp} ${tmp_var};')
	g.write('memcpy(&${tmp_var}, ')
	g.expr(expr)
	g.writeln(', sizeof(${styp}));')
	g.write(stmt_str)
	return tmp_var
}

// use instead of expr() when you need to cast to a different type
fn (mut g Gen) expr_with_cast(expr ast.Expr, got_type_raw ast.Type, expected_type ast.Type) {
	got_type := ast.mktyp(got_type_raw)
	exp_sym := g.table.sym(expected_type)
	got_sym := g.table.sym(got_type)
	expected_is_ptr := expected_type.is_ptr()
	got_is_ptr := got_type.is_ptr()
	// allow using the new Error struct as a string, to avoid a breaking change
	// TODO: temporary to allow people to migrate their code; remove soon
	if got_type == ast.error_type_idx && expected_type == ast.string_type_idx {
		g.write('(*(')
		g.expr(expr)
		g.write('.msg))')
		return
	}
	if got_sym.kind == .none && exp_sym.idx == ast.error_type_idx {
		g.expr(expr)
		return
	}
	if got_sym.info !is ast.Interface && exp_sym.info is ast.Interface
		&& got_type.idx() != expected_type.idx() && !expected_type.has_flag(.result) {
		if expr is ast.StructInit && !got_type.is_ptr() {
			g.inside_cast_in_heap++
			got_styp := g.cc_type(got_type.ref(), true)
			// TODO: why does cc_type even add this in the first place?
			exp_styp := exp_sym.cname
			mut fname := 'I_${got_styp}_to_Interface_${exp_styp}'
			if exp_sym.info.is_generic {
				fname = g.generic_fn_name(exp_sym.info.concrete_types, fname)
			}
			g.call_cfn_for_casting_expr(fname, expr, expected_is_ptr, exp_styp, true,
				false, got_styp)
			g.inside_cast_in_heap--
		} else {
			got_styp := g.cc_type(got_type, true)
			got_is_shared := got_type.has_flag(.shared_f)
			exp_styp := if got_is_shared { '__shared__${exp_sym.cname}' } else { exp_sym.cname }
			// If it's shared, we need to use the other caster:
			mut fname := if got_is_shared {
				'I___shared__${got_styp}_to_shared_Interface_${exp_styp}'
			} else {
				'I_${got_styp}_to_Interface_${exp_styp}'
			}
			lock g.referenced_fns {
				g.referenced_fns[fname] = true
			}
			if exp_sym.info.is_generic {
				fname = g.generic_fn_name(exp_sym.info.concrete_types, fname)
			}
			if g.pref.experimental {
				// Do not allocate for `Interface(unsafe{nil})` casts
				is_nil_cast := expr is ast.UnsafeExpr && expr.expr is ast.Nil
				if is_nil_cast {
					g.write2('/*nili*/', '((void*)0)')
					return
				}
			}
			g.call_cfn_for_casting_expr(fname, expr, expected_is_ptr, exp_styp, got_is_ptr,
				false, got_styp)
		}
		return
	}
	// cast to sum type
	exp_styp := g.styp(expected_type)
	mut got_styp := g.styp(got_type)
	mut got_is_fn := false
	if got_sym.info is ast.FnType {
		if got_sym.info.is_anon {
			got_styp = 'anon_fn_${g.table.fn_type_signature(got_sym.info.func)}'
		}
		got_is_fn = true
	}
	if expected_type != ast.void_type {
		unwrapped_expected_type := g.unwrap_generic(expected_type)
		unwrapped_exp_sym := g.table.sym(unwrapped_expected_type)
		mut unwrapped_got_type := g.unwrap_generic(got_type)
		mut unwrapped_got_sym := g.table.sym(unwrapped_got_type)

		expected_deref_type := if expected_is_ptr {
			unwrapped_expected_type.deref()
		} else {
			unwrapped_expected_type
		}
		got_deref_type := if got_is_ptr { unwrapped_got_type.deref() } else { unwrapped_got_type }
		if g.table.sumtype_has_variant(expected_deref_type, got_deref_type, false) {
			mut is_already_sum_type := false
			scope := g.file.scope.innermost(expr.pos().pos)
			if expr is ast.Ident {
				if v := scope.find_var(expr.name) {
					if v.smartcasts.len > 0 && unwrapped_expected_type == v.orig_type {
						is_already_sum_type = true
					}
				}
			} else if expr is ast.SelectorExpr {
				if v := scope.find_struct_field(expr.expr.str(), expr.expr_type, expr.field_name) {
					if v.smartcasts.len > 0 && unwrapped_expected_type == v.orig_type {
						is_already_sum_type = true
					}
				}
			}
			if is_already_sum_type && !g.inside_return {
				// Don't create a new sum type wrapper if there is already one
				g.prevent_sum_type_unwrapping_once = true
				g.expr(expr)
			} else {
				if mut unwrapped_got_sym.info is ast.Aggregate {
					unwrapped_got_type = unwrapped_got_sym.info.types[g.aggregate_type_idx]
					unwrapped_got_sym = g.table.sym(unwrapped_got_type)
				}

				fname := g.get_sumtype_casting_fn(unwrapped_got_type, unwrapped_expected_type)

				if expr is ast.ArrayInit && got_sym.kind == .array_fixed {
					stmt_str := g.go_before_last_stmt().trim_space()
					g.empty_line = true
					tmp_var := g.new_tmp_var()
					g.write('${got_styp} ${tmp_var} = ')
					g.expr(expr)
					g.writeln(';')
					g.write2(stmt_str, ' ')
					g.write('${fname}(&${tmp_var})')
					return
				} else {
					g.call_cfn_for_casting_expr(fname, expr, expected_is_ptr, unwrapped_exp_sym.cname,
						got_is_ptr, got_is_fn, got_styp)
				}
			}
			return
		}
	}
	// Generic dereferencing logic
	neither_void := ast.voidptr_type !in [got_type, expected_type]
		&& ast.nil_type !in [got_type, expected_type]
	if expected_type.has_flag(.shared_f) && !got_type_raw.has_flag(.shared_f)
		&& !expected_type.has_flag(.option) && !expected_type.has_flag(.result) {
		shared_styp := exp_styp[0..exp_styp.len - 1] // `shared` implies ptr, so eat one `*`
		if got_type_raw.is_ptr() {
			g.error('cannot convert reference to `shared`', expr.pos())
		}
		if exp_sym.kind == .array {
			g.writeln('(${shared_styp}*)__dup_shared_array(&(${shared_styp}){.mtx = {0}, .val =')
		} else if exp_sym.kind == .map {
			g.writeln('(${shared_styp}*)__dup_shared_map(&(${shared_styp}){.mtx = {0}, .val =')
		} else {
			g.writeln('(${shared_styp}*)__dup${shared_styp}(&(${shared_styp}){.mtx = {0}, .val =')
		}
		old_is_shared := g.is_shared
		g.is_shared = false
		g.expr(expr)
		g.is_shared = old_is_shared
		g.writeln('}, sizeof(${shared_styp}))')
		return
	} else if got_type_raw.has_flag(.shared_f) && !expected_type.has_flag(.shared_f) {
		if expected_is_ptr {
			g.write('&')
		}
		g.expr(expr)
		g.write('->val')
		return
	}
	if got_is_ptr && !expected_is_ptr && neither_void && exp_sym.kind != .placeholder
		&& expr !is ast.InfixExpr {
		got_deref_type := got_type.deref()
		deref_sym := g.table.sym(got_deref_type)
		deref_will_match := expected_type in [got_type, got_deref_type, deref_sym.parent_idx]
		got_is_opt_or_res := got_type.has_option_or_result()
		if deref_will_match || got_is_opt_or_res || expr.is_auto_deref_var() {
			g.write('*')
		}
	}
	if expr is ast.IntegerLiteral {
		if expected_type in [ast.u64_type, ast.u32_type, ast.u16_type] && expr.val[0] != `-` {
			g.expr(expr)
			g.write('U')
			return
		}
	}
	if exp_sym.kind == .function && !expected_type.has_flag(.option)
		&& !expected_type.has_flag(.result) {
		g.write('(voidptr)')
	}
	// no cast
	g.expr(expr)
}

fn write_octal_escape(mut b strings.Builder, c u8) {
	b << 92 // \
	b << 48 + (c >> 6) // oct digit 2
	b << 48 + (c >> 3) & 7 // oct digit 1
	b << 48 + c & 7 // oct digit 0
}

fn cescape_nonascii(original string) string {
	mut b := strings.new_builder(original.len)
	for c in original {
		if c < 32 || c > 126 {
			// Encode with a 3 digit octal escape code, which has the
			// advantage to be limited/non dependent on what character
			// will follow next, unlike hex escapes:
			write_octal_escape(mut b, c)
			continue
		}
		b << c
	}
	res := b.str()
	return res
}

// cestring returns a V string, properly escaped for embedding in a C string literal.
fn cestring(s string) string {
	return s.replace('\\', '\\\\').replace('"', "'")
}

// ctoslit returns a '_SLIT("$s")' call, where s is properly escaped.
fn ctoslit(s string) string {
	return '_SLIT("' + cescape_nonascii(cestring(s)) + '")'
}

fn (mut g Gen) gen_attrs(attrs []ast.Attr) {
	if g.pref.skip_unused {
		return
	}
	if g.inside_c_extern {
		return
	}
	for attr in attrs {
		g.writeln('// Attr: [${attr.name}]')
	}
}

fn (mut g Gen) asm_stmt(stmt ast.AsmStmt) {
	g.write('__asm__')
	if stmt.is_volatile {
		g.write(' volatile')
	}
	if stmt.is_goto {
		g.write(' goto')
	}
	g.writeln(' (')
	g.indent++
	for template_tmp in stmt.templates {
		mut template := template_tmp
		g.write('"')
		if template.is_directive {
			g.write('.')
		}
		g.write(template.name)
		if template.is_label {
			g.write(':')
		} else {
			g.write(' ')
		}
		// swap destination and operands for att syntax
		if template.args.len != 0 && !template.is_directive {
			template.args.prepend(template.args.last())
			template.args.delete(template.args.len - 1)
		}

		for i, arg in template.args {
			if stmt.arch == .amd64 && (template.name == 'call' || template.name[0] == `j`)
				&& arg is ast.AsmRegister {
				g.write('*') // indirect branching
			}

			g.asm_arg(arg, stmt)
			if i + 1 < template.args.len {
				g.write(', ')
			}
		}

		if !template.is_label {
			g.write(';')
		}
		g.writeln('"')
	}

	if stmt.output.len != 0 || stmt.input.len != 0 || stmt.clobbered.len != 0 || stmt.is_goto {
		g.write(': ')
	}
	g.gen_asm_ios(stmt.output)
	if stmt.input.len != 0 || stmt.clobbered.len != 0 || stmt.is_goto {
		g.write(': ')
	}
	g.gen_asm_ios(stmt.input)
	if stmt.clobbered.len != 0 || stmt.is_goto {
		g.write(': ')
	}
	for i, clob in stmt.clobbered {
		g.write2('"', clob.reg.name)
		g.write('"')
		if i + 1 < stmt.clobbered.len {
			g.writeln(',')
		} else {
			g.writeln('')
		}
	}
	if stmt.is_goto {
		g.write(': ')
	}
	for i, label in stmt.global_labels {
		g.write(label)
		if i + 1 < stmt.clobbered.len {
			g.writeln(',')
		} else {
			g.writeln('')
		}
	}
	g.indent--
	g.writeln(');')
}

fn (mut g Gen) asm_arg(arg ast.AsmArg, stmt ast.AsmStmt) {
	match arg {
		ast.AsmAlias {
			name := arg.name
			if name in stmt.local_labels || name in stmt.global_labels
				|| name in g.file.global_labels || stmt.is_basic
				|| (name !in stmt.input.map(it.alias) && name !in stmt.output.map(it.alias)) {
				asm_formatted_name := if name in stmt.global_labels { '%l[${name}]' } else { name }
				g.write(asm_formatted_name)
			} else {
				g.write('%[${name}]')
			}
		}
		ast.CharLiteral {
			g.write("'${arg.val}'")
		}
		ast.IntegerLiteral {
			g.write('\$${arg.val}')
		}
		ast.FloatLiteral {
			if g.pref.nofloat {
				g.write('\$${arg.val.int()}')
			} else {
				g.write('\$${arg.val}')
			}
		}
		ast.BoolLiteral {
			g.write('\$${arg.val.str()}')
		}
		ast.AsmRegister {
			if !stmt.is_basic {
				g.write('%') // escape percent with percent in extended assembly
			}
			g.write('%${arg.name}')
		}
		ast.AsmAddressing {
			if arg.segment != '' {
				g.write('%%${arg.segment}:')
			}
			base := arg.base
			index := arg.index
			displacement := arg.displacement
			scale := arg.scale
			match arg.mode {
				.base {
					g.write('(')
					g.asm_arg(base, stmt)
					g.write(')')
				}
				.displacement {
					g.asm_arg(displacement, stmt)
				}
				.base_plus_displacement {
					g.asm_arg(displacement, stmt)
					g.write('(')
					g.asm_arg(base, stmt)
					g.write(')')
				}
				.index_times_scale_plus_displacement {
					if displacement is ast.AsmDisp {
						g.asm_arg(displacement, stmt)
						g.write('(, ')
					} else if displacement is ast.AsmRegister {
						g.write('(')
						g.asm_arg(displacement, stmt)
						g.write(',')
					} else {
						panic('unexpected ${displacement.type_name()}')
					}
					g.asm_arg(index, stmt)
					g.write(',${scale})')
				}
				.base_plus_index_plus_displacement {
					g.asm_arg(displacement, stmt)
					g.write('(')
					g.asm_arg(base, stmt)
					g.write(',')
					g.asm_arg(index, stmt)
					g.write(',1)')
				}
				.base_plus_index_times_scale_plus_displacement {
					g.asm_arg(displacement, stmt)
					g.write('(')
					g.asm_arg(base, stmt)
					g.write(',')
					g.asm_arg(index, stmt)
					g.write(',${scale})')
				}
				.rip_plus_displacement {
					g.asm_arg(displacement, stmt)
					g.write('(')
					g.asm_arg(base, stmt)
					g.write(')')
				}
				.invalid {
					g.error('invalid addressing mode', arg.pos)
				}
			}
		}
		ast.AsmDisp {
			g.write(arg.val)
		}
		string {
			g.write(arg)
		}
	}
}

fn (mut g Gen) gen_asm_ios(ios []ast.AsmIO) {
	for i, io in ios {
		if io.alias != '' {
			g.write('[${io.alias}] ')
		}
		g.write('"${io.constraint}" (')
		g.expr(io.expr)
		g.write(')')
		if i + 1 < ios.len {
			g.writeln(',')
		} else {
			g.writeln('')
		}
	}
}

fn cnewlines(s string) string {
	return s.replace('\n', r'\n')
}

fn (mut g Gen) write_fn_ptr_decl(func &ast.FnType, ptr_name string) {
	ret_styp := g.styp(func.func.return_type)
	g.write('${ret_styp} (*${ptr_name}) (')
	arg_len := func.func.params.len
	for i, arg in func.func.params {
		arg_styp := g.styp(arg.typ)
		g.write('${arg_styp} ${arg.name}')
		if i < arg_len - 1 {
			g.write(', ')
		}
	}
	g.write(')')
}

fn (mut g Gen) register_ternary_name(name string) {
	level_key := g.inside_ternary.str()
	if level_key !in g.ternary_level_names {
		g.ternary_level_names[level_key] = []string{}
	}
	new_name := g.new_tmp_var()
	g.ternary_names[name] = new_name
	g.ternary_level_names[level_key] << name
}

fn (mut g Gen) get_ternary_name(name string) string {
	if g.inside_ternary == 0 {
		return name
	}
	if name !in g.ternary_names {
		return name
	}
	return g.ternary_names[name]
}

fn (mut g Gen) gen_clone_assignment(var_type ast.Type, val ast.Expr, typ ast.Type, add_eq bool) bool {
	if val !in [ast.Ident, ast.SelectorExpr] {
		return false
	}
	right_sym := g.table.sym(typ)
	if g.is_autofree {
		if add_eq {
			g.write('=')
		}
		if right_sym.kind == .array {
			// `arr1 = arr2` => `arr1 = arr2.clone()`
			shared_styp := g.styp(typ.set_nr_muls(0))
			if typ.share() == .shared_t {
				g.write('(${shared_styp}*)__dup_shared_array(&(${shared_styp}){.mtx = {0}, .val =')
			}
			is_sumtype := g.table.type_kind(var_type) == .sum_type
			if is_sumtype {
				variant_typ := g.styp(typ).replace('*', '')
				fn_name := g.get_sumtype_casting_fn(typ, var_type)
				g.write('${fn_name}(ADDR(${variant_typ}, array_clone_static_to_depth(')
				if typ.is_ptr() {
					g.write('*')
				}
			} else {
				g.write(' array_clone_static_to_depth(')
			}
			g.expr(val)
			if typ.share() == .shared_t {
				g.write('->val')
			}
			elem_type := (right_sym.info as ast.Array).elem_type
			array_depth := g.get_array_depth(elem_type)
			g.write(', ${array_depth})')
			if typ.share() == .shared_t {
				g.write('}, sizeof(${shared_styp}))')
			}
			if is_sumtype {
				g.write('))')
			}
		} else if right_sym.kind == .string {
			// `str1 = str2` => `str1 = str2.clone()`
			if var_type.has_flag(.option) {
				g.write(' string_option_clone_static(')
			} else {
				g.write(' string_clone_static(')
			}
			g.expr(val)
			g.write(')')
		}
	}
	return true
}

fn (mut g Gen) autofree_scope_vars(pos int, line_nr int, free_parent_scopes bool) {
	if !g.is_autofree {
		return
	}
	// g.writeln('// afsv pos=${pos} line_nr=${line_nr} freeparent_scopes=${free_parent_scopes}')
	g.autofree_scope_vars_stop(pos, line_nr, free_parent_scopes, -1)
}

fn (mut g Gen) autofree_scope_vars_stop(pos int, line_nr int, free_parent_scopes bool, stop_pos int) {
	if !g.is_autofree {
		return
	}
	if g.is_builtin_mod {
		// In `builtin` everything is freed manually.
		return
	}
	if pos == -1 {
		// TODO: why can pos be -1?
		return
	}
	// eprintln('> free_scope_vars($pos)')
	scope := g.file.scope.innermost(pos)
	// g.writeln('// scope start pos=${scope.start_pos} ')
	if scope.start_pos == 0 {
		// TODO: why can scope.pos be 0? (only outside fns?)
		return
	}
	g.trace_autofree('// autofree_scope_vars(pos=${pos} line_nr=${line_nr} scope.pos=${scope.start_pos} scope.end_pos=${scope.end_pos})')
	g.autofree_scope_vars2(scope, scope.start_pos, scope.end_pos, line_nr, free_parent_scopes,
		stop_pos)
}

@[if trace_autofree ?]
fn (mut g Gen) trace_autofree(line string) {
	g.writeln(line)
}

//@[if print_autofree_vars ?]
// fn (mut g Gen) print_autofree_var(var string, position string, comment string) {
fn (mut g Gen) print_autofree_var(var ast.Var, comment string) {
	if !g.pref.print_autofree_vars && g.pref.print_autofree_vars_in_fn == '' {
		return
	}
	println('autofree: ${g.file.path}:${var.pos.line_nr}: skipping `${var.name}` in fn `${g.last_fn_c_name}`. ${comment}')
}

fn (mut g Gen) autofree_scope_vars2(scope &ast.Scope, start_pos int, end_pos int, line_nr int, free_parent_scopes bool,
	stop_pos int) {
	if scope == unsafe { nil } {
		return
	}
	g.trace_autofree('// scopeobjects.len == ${scope.objects.len}')
	for _, obj in scope.objects {
		match obj {
			ast.Var {
				g.trace_autofree('// var "${obj.name}" var.pos=${obj.pos.pos} var.line_nr=${obj.pos.line_nr}')
				if obj.name == g.returned_var_name {
					g.print_autofree_var(obj, 'returned from function')
					g.trace_autofree('// skipping returned var')
					continue
				}
				if obj.is_or {
					// Skip vars inited with the `or {}`, since they are generated
					// after the or block in C.
					g.trace_autofree('// skipping `or {}` var "${obj.name}"')
					continue
				}
				if obj.is_tmp {
					// Skip for loop vars
					g.print_autofree_var(obj, 'tmp var (loop?)')
					g.trace_autofree('// skipping tmp var "${obj.name}"')
					continue
				}
				if obj.is_inherited {
					g.print_autofree_var(obj, 'inherited')
					g.trace_autofree('// skipping inherited var "${obj.name}"')
					continue
				}
				// if var.typ == 0 {
				// // TODO: why 0?
				// continue
				// }
				// if v.pos.pos > end_pos {
				if obj.pos.pos > end_pos
					|| (obj.pos.pos < start_pos && obj.pos.line_nr == line_nr)
					|| (end_pos < scope.end_pos && obj.expr is ast.IfExpr) {
					// Do not free vars that were declared after this scope
					continue
				}
				is_option := obj.typ.has_flag(.option)
				g.autofree_variable(obj, is_option)
			}
			else {}
		}
	}
	for g.autofree_scope_stmts.len > 0 {
		g.write(g.autofree_scope_stmts.pop())
	}
	// Free all vars in parent scopes as well:
	// ```
	// s := ...
	// if ... {
	// s.free()
	// return
	// }
	// ```
	// if scope.parent != unsafe { nil } && line_nr > 0 {
	if free_parent_scopes && scope.parent != unsafe { nil } && !scope.detached_from_parent
		&& (stop_pos == -1 || scope.parent.start_pos >= stop_pos) {
		g.trace_autofree('// af parent scope:')
		g.autofree_scope_vars2(scope.parent, start_pos, end_pos, line_nr, true, stop_pos)
	}
}

fn (mut g Gen) autofree_variable(v ast.Var, is_option bool) {
	// filter out invalid variables
	if v.typ == 0 {
		return
	}
	sym := g.table.sym(v.typ)
	// if v.name.contains('output2') {
	if g.is_autofree {
		// eprintln('   > var name: ${v.name:-20s} | is_arg: ${v.is_arg.str():6} | var type: ${int(v.typ):8} | type_name: ${sym.name:-33s}')
	}
	// }
	free_fn := g.styp(v.typ.set_nr_muls(0)) + '_free'
	if sym.kind == .array {
		if sym.has_method('free') {
			g.autofree_var_call(free_fn, v)
			return
		}
		g.autofree_var_call('array_free', v)
		return
	}
	if sym.kind == .string {
		// Don't free simple string literals.
		match v.expr {
			ast.StringLiteral {
				g.print_autofree_var(v, 'string literal')
				g.trace_autofree('// str literal')
			}
			else {
				// NOTE/TODO: assign_stmt multi returns variables have no expr
				// since the type comes from the called fns return type
				/*
				f := v.name[0]
				if
					//!(f >= `a` && f <= `d`) {
					//f != `c` {
					v.name!='cvar_name' {
					t := typeof(v.expr)
				return '// other ' + t + '\n'
				}
				*/
			}
		}
		g.autofree_var_call('string_free', v)
		return
	}
	// Free user reference types
	is_user_ref := v.typ.is_ptr() && sym.name.after('.')[0].is_capital()
	// if g.pref.experimental && v.typ.is_ptr() && sym.name.after('.')[0].is_capital() {
	if is_user_ref {
		if g.pref.experimental {
			g.autofree_var_call('free', v)
		} else {
			g.print_autofree_var(v, 'user reference type, use -experimental to autofree those')
		}
	}
	if sym.has_method('free') {
		g.autofree_var_call(free_fn, v)
	}
}

fn (mut g Gen) autofree_var_call(free_fn_name string, v ast.Var) {
	if v.is_arg {
		// fn args should not be autofreed
		return
	}
	if v.is_used && v.is_autofree_tmp {
		// tmp expr vars do not need to be freed again here
		return
	}
	if g.is_builtin_mod {
		return
	}
	if !g.is_autofree {
		return
	}
	// if v.is_autofree_tmp && !g.doing_autofree_tmp {
	// return
	// }
	if v.name.contains('expr_write_string_1_') {
		// TODO: remove this temporary hack
		return
	}
	mut af := strings.new_builder(128)
	if v.typ.is_ptr() {
		af.write_string('\t')
		if v.typ.share() == .shared_t {
			af.write_string(free_fn_name.replace_each(['__shared__', '']))
		} else {
			af.write_string(free_fn_name)
		}
		af.write_string('(')
		if v.typ.has_flag(.option) {
			base_type := g.base_type(v.typ)
			af.write_string('(${base_type}*)')
		}
		if v.typ.share() == .shared_t {
			af.write_string('&')
		}
		af.write_string(strings.repeat(`*`, v.typ.nr_muls() - 1)) // dereference if it is a pointer to a pointer
		af.write_string(c_name(v.name))
		if v.typ.share() == .shared_t {
			af.write_string('->val')
		}
		if v.typ.has_flag(.option) {
			af.write_string('.data)')
		}

		af.writeln('); // autofreed ptr var')
	} else {
		if v.typ == ast.error_type && !v.is_autofree_tmp {
			return
		}
		if v.is_auto_heap {
			af.writeln('\t${free_fn_name}(${c_name(v.name)}); // autofreed heap var ${g.cur_mod.name} ${g.is_builtin_mod}')
		} else if v.typ.has_flag(.option) {
			base_type := g.base_type(v.typ)
			af.writeln('\tif (${c_name(v.name)}.state != 2) {')
			af.writeln('\t\t${free_fn_name}((${base_type}*)${c_name(v.name)}.data); // autofreed option var ${g.cur_mod.name} ${g.is_builtin_mod}')
			af.writeln('\t}')
		} else {
			af.writeln('\t${free_fn_name}(&${c_name(v.name)}); // autofreed var ${g.cur_mod.name} ${g.is_builtin_mod}')
		}
	}
	g.autofree_scope_stmts << af.str()
}

fn (mut g Gen) map_fn_ptrs(key_typ ast.TypeSymbol) (string, string, string, string) {
	mut hash_fn := ''
	mut key_eq_fn := ''
	mut clone_fn := ''
	mut free_fn := '&map_free_nop'
	match key_typ.kind {
		.alias {
			alias_key_type := (key_typ.info as ast.Alias).parent_type
			return g.map_fn_ptrs(g.table.sym(alias_key_type))
		}
		.u8, .i8, .char {
			hash_fn = '&map_hash_int_1'
			key_eq_fn = '&map_eq_int_1'
			clone_fn = '&map_clone_int_1'
		}
		.i16, .u16 {
			hash_fn = '&map_hash_int_2'
			key_eq_fn = '&map_eq_int_2'
			clone_fn = '&map_clone_int_2'
		}
		.int, .i32, .u32, .rune, .f32, .enum {
			// XTODO i64
			hash_fn = '&map_hash_int_4'
			key_eq_fn = '&map_eq_int_4'
			clone_fn = '&map_clone_int_4'
		}
		.voidptr {
			ts := if g.pref.m64 {
				unsafe { g.table.sym_by_idx(ast.u64_type_idx) }
			} else {
				unsafe { g.table.sym_by_idx(ast.u32_type_idx) }
			}
			return g.map_fn_ptrs(ts)
		}
		.u64, .i64, .f64 {
			hash_fn = '&map_hash_int_8'
			key_eq_fn = '&map_eq_int_8'
			clone_fn = '&map_clone_int_8'
		}
		.string {
			hash_fn = '&map_hash_string'
			key_eq_fn = '&map_eq_string'
			clone_fn = '&map_clone_string'
			free_fn = '&map_free_string'
		}
		else {
			verror('map key type `${key_typ.name}` not supported')
		}
	}
	return hash_fn, key_eq_fn, clone_fn, free_fn
}

fn (mut g Gen) expr(node_ ast.Expr) {
	old_discard_or_result := g.discard_or_result
	old_is_void_expr_stmt := g.is_void_expr_stmt
	if g.is_void_expr_stmt {
		g.discard_or_result = true
		g.is_void_expr_stmt = false
	} else {
		g.discard_or_result = false
	}
	// Note: please keep the type names in the match here in alphabetical order:
	mut node := unsafe { node_ }
	match mut node {
		ast.ComptimeType {
			g.error('g.expr(): Unhandled ComptimeType', node.pos)
		}
		ast.EmptyExpr {
			g.error('g.expr(): unhandled EmptyExpr', token.Pos{})
		}
		ast.AnonFn {
			g.gen_anon_fn(mut node)
		}
		ast.ArrayDecompose {
			g.expr(node.expr)
		}
		ast.ArrayInit {
			g.array_init(node, '')
		}
		ast.AsCast {
			g.as_cast(node)
		}
		ast.Assoc {
			g.assoc(node)
		}
		ast.AtExpr {
			g.comptime_at(node)
		}
		ast.BoolLiteral {
			g.write(node.val.str())
		}
		ast.CallExpr {
			ret_type := if node.or_block.kind == .absent {
				node.return_type
			} else {
				node.return_type.clear_option_and_result()
			}
			mut shared_styp := ''
			if g.is_shared && !ret_type.has_flag(.shared_f) && !g.inside_or_block {
				ret_sym := g.table.sym(ret_type)
				shared_typ := if ret_type.is_ptr() {
					ret_type.deref().set_flag(.shared_f)
				} else {
					ret_type.set_flag(.shared_f)
				}
				shared_styp = g.styp(shared_typ)
				if ret_sym.kind == .array {
					g.writeln('(${shared_styp}*)__dup_shared_array(&(${shared_styp}){.mtx = {0}, .val =')
				} else if ret_sym.kind == .map {
					g.writeln('(${shared_styp}*)__dup_shared_map(&(${shared_styp}){.mtx = {0}, .val =')
				} else {
					g.writeln('(${shared_styp}*)__dup${shared_styp}(&(${shared_styp}){.mtx = {0}, .val =')
				}
			}
			stmt_before_call_expr_pos := if g.stmt_path_pos.len > 0 {
				g.stmt_path_pos.last()
			} else {
				0
			}

			if g.is_shared && !ret_type.has_flag(.shared_f) && !g.inside_or_block
				&& ret_type.is_ptr() {
				g.write('*'.repeat(ret_type.nr_muls()))
			}
			g.call_expr(node)
			if g.is_autofree && !g.is_builtin_mod && !g.is_js_call && g.strs_to_free0.len == 0
				&& !g.inside_lambda {
				// if len != 0, that means we are handling call expr inside call expr (arg)
				// and it'll get messed up here, since it's handled recursively in autofree_call_pregen()
				// so just skip it
				g.autofree_call_pregen(node)
				if g.strs_to_free0.len > 0 {
					g.insert_at(stmt_before_call_expr_pos, g.strs_to_free0.join('\n') +
						'/* inserted before */')
				}
				g.strs_to_free0 = []
			}
			if g.is_shared && !ret_type.has_flag(.shared_f) && !g.inside_or_block {
				g.writeln('}, sizeof(${shared_styp}))')
			}
			/*
			if g.autofree {
				s := g.autofree_pregen[node.pos.pos.str()]
				if s != '' {
					// g.insert_before_stmt('/*START2*/' + g.strs_to_free0.join('\n') + '/*END*/')
					// g.insert_before_stmt('/*START3*/' + node.autofree_pregen + '/*END*/')
					g.insert_before_stmt('/*START3*/' + s + '/*END*/')
					// for s in g.strs_to_free0 {
				}
				// //g.writeln(s)
				// }
				g.strs_to_free0 = []
			}
			*/
		}
		ast.CastExpr {
			g.cast_expr(node)
		}
		ast.ChanInit {
			elem_typ_str := g.styp(node.elem_type)
			noscan := g.check_noscan(node.elem_type)
			g.write('sync__new_channel_st${noscan}(')
			if node.has_cap {
				g.expr(node.cap_expr)
			} else {
				g.write('0')
			}
			g.write2(', sizeof(', elem_typ_str)
			g.write2(')>0 ? sizeof(', elem_typ_str)
			g.write(') : 1)')
		}
		ast.CharLiteral {
			g.char_literal(node)
		}
		ast.Comment {}
		ast.ComptimeCall {
			g.comptime_call(mut node)
		}
		ast.ComptimeSelector {
			g.comptime_selector(node)
		}
		ast.ConcatExpr {
			g.concat_expr(node)
		}
		ast.CTempVar {
			g.write(node.name)
		}
		ast.DumpExpr {
			g.dump_expr(node)
		}
		ast.EnumVal {
			g.enum_val(node)
		}
		ast.FloatLiteral {
			if g.pref.nofloat {
				g.write(node.val.int().str())
			} else {
				g.write(node.val)
			}
		}
		ast.SpawnExpr {
			old_is_arraymap_set := g.is_arraymap_set
			g.is_arraymap_set = false
			g.spawn_and_go_expr(node, .spawn_)
			g.is_arraymap_set = old_is_arraymap_set
		}
		ast.GoExpr {
			// XTODO this results in a cgen bug, order of fields is broken
			// g.spawn_and_go_expr(ast.SpawnExpr{node.pos, node.call_expr, node.is_expr},
			old_is_arraymap_set := g.is_arraymap_set
			g.is_arraymap_set = false
			g.spawn_and_go_expr(ast.SpawnExpr{
				pos:       node.pos
				call_expr: node.call_expr
				is_expr:   node.is_expr
			}, .go_)
			g.is_arraymap_set = old_is_arraymap_set
		}
		ast.Ident {
			g.ident(node)
		}
		ast.IfExpr {
			g.if_expr(node)
		}
		ast.IfGuardExpr {
			g.write('/* guard */')
		}
		ast.IndexExpr {
			g.index_expr(node)
		}
		ast.InfixExpr {
			if node.op in [.left_shift, .plus_assign, .minus_assign] {
				g.inside_map_infix = true
				g.infix_expr(node)
				g.inside_map_infix = false
			} else {
				g.infix_expr(node)
			}
		}
		ast.IntegerLiteral {
			if node.val.starts_with('0o') {
				g.write2('0', node.val[2..])
			} else if node.val.starts_with('-0o') {
				g.write2('-0', node.val[3..])
			} else {
				g.write(node.val)
			}
		}
		ast.IsRefType {
			typ := g.resolve_comptime_type(node.expr, g.get_type(node.typ))
			node_typ := g.unwrap_generic(typ)
			sym := g.table.sym(node_typ)
			if sym.language == .v && sym.kind in [.placeholder, .any] {
				g.error('unknown type `${sym.name}`', node.pos)
			}
			is_ref_type := g.contains_ptr(node_typ)
			g.write('/*IsRefType*/ ${is_ref_type}')
		}
		ast.LambdaExpr {
			if node.call_ctx != unsafe { nil } {
				save_cur_concrete_types := g.cur_concrete_types
				g.cur_concrete_types = node.call_ctx.concrete_types
				g.gen_anon_fn(mut node.func)
				g.cur_concrete_types = save_cur_concrete_types
			} else {
				g.gen_anon_fn(mut node.func)
			}
		}
		ast.Likely {
			if node.is_likely {
				g.write('_likely_')
			} else {
				g.write('_unlikely_')
			}
			g.write('(')
			g.expr(node.expr)
			g.write(')')
		}
		ast.LockExpr {
			g.lock_expr(node)
		}
		ast.MapInit {
			g.map_init(node)
		}
		ast.MatchExpr {
			g.match_expr(node)
		}
		ast.NodeError {}
		ast.Nil {
			g.write('((void*)0)')
		}
		ast.None {
			g.write('_const_none__')
		}
		ast.OffsetOf {
			styp := g.styp(node.struct_type)
			g.write('/*OffsetOf*/ (u32)(__offsetof(${util.no_dots(styp)}, ${node.field}))')
		}
		ast.OrExpr {
			// this should never appear here
		}
		ast.ParExpr {
			g.write('(')
			g.expr(node.expr)
			g.write(')')
		}
		ast.PostfixExpr {
			if node.auto_locked != '' {
				g.writeln('sync__RwMutex_lock(&${node.auto_locked}->mtx);')
			}
			g.inside_map_postfix = true
			if node.is_c2v_prefix {
				g.write(node.op.str())
			}
			if node.expr.is_auto_deref_var() {
				g.write('(*')
				g.expr(node.expr)
				g.write(')')
			} else if node.op == .question {
				cur_line := g.go_before_last_stmt().trim_space()
				mut expr_str := ''
				if mut node.expr is ast.ComptimeSelector && node.expr.left is ast.Ident {
					// val.$(field.name)?
					expr_str = '${node.expr.left.str()}.${g.comptime.comptime_for_field_value.name}'
				} else if mut node.expr is ast.Ident && g.comptime.is_comptime_var(node.expr) {
					// val?
					expr_str = node.expr.name
				}
				g.writeln('if (${expr_str}.state != 0) {')
				g.writeln2('\tpanic_option_not_set(_SLIT("none"));', '}')
				g.write(cur_line)
				typ := g.resolve_comptime_type(node.expr, node.typ)
				g.write('*(${g.base_type(typ)}*)&')
				g.expr(node.expr)
				g.write('.data')
			} else {
				g.expr(node.expr)
			}
			g.inside_map_postfix = false
			if !node.is_c2v_prefix && node.op != .question {
				g.write(node.op.str())
			}
			if node.auto_locked != '' {
				g.writeln(';')
				g.write('sync__RwMutex_unlock(&${node.auto_locked}->mtx)')
			}
		}
		ast.PrefixExpr {
			gen_or := node.op == .arrow && (node.or_block.kind != .absent || node.is_option)
			if node.op == .amp {
				g.is_amp = true
			}
			if node.op == .arrow {
				styp := g.styp(node.right_type)
				right_sym := g.table.sym(node.right_type)
				mut right_inf := right_sym.info as ast.Chan
				elem_type := right_inf.elem_type
				is_gen_or_and_assign_rhs := gen_or && !g.discard_or_result
				cur_line := if is_gen_or_and_assign_rhs {
					line := g.go_before_last_stmt()
					g.out.write_string(util.tabs(g.indent))
					line
				} else {
					''
				}
				tmp_opt := if gen_or { g.new_tmp_var() } else { '' }
				if gen_or {
					opt_elem_type := g.styp(elem_type.set_flag(.option))
					g.register_chan_pop_option_call(opt_elem_type, styp)
					g.write('${opt_elem_type} ${tmp_opt} = __Option_${styp}_popval(')
				} else {
					g.write('__${styp}_popval(')
				}
				g.expr(node.right)
				g.write(')')
				if gen_or {
					if !node.is_option {
						g.write('/*JJJ*/')
						g.or_block(tmp_opt, node.or_block, elem_type)
					}
					if is_gen_or_and_assign_rhs {
						elem_styp := g.styp(elem_type)
						g.write(';\n${cur_line}*(${elem_styp}*)${tmp_opt}.data')
					}
				}
			} else {
				if g.is_option_auto_heap {
					g.write('(${g.base_type(node.right_type)}*)')
				}
				mut has_slice_call := false
				if !g.is_option_auto_heap && !(g.is_amp && node.right.is_auto_deref_var()) {
					has_slice_call = node.op == .amp && node.right is ast.IndexExpr
						&& node.right.index is ast.RangeExpr
					if has_slice_call {
						g.write('ADDR(${g.styp(node.right_type)}, ')
					} else {
						g.write(node.op.str())
					}
				}
				g.expr(node.right)
				if has_slice_call {
					g.write(')')
				}
				if g.is_option_auto_heap {
					g.write('.data')
				}
			}
			g.is_amp = false
		}
		ast.RangeExpr {
			// Only used in IndexExpr and InfixExpr
		}
		ast.SelectExpr {
			g.select_expr(node)
		}
		ast.SelectorExpr {
			g.selector_expr(node)
		}
		ast.SizeOf {
			g.size_of(node)
		}
		ast.SqlExpr {
			if node.is_insert {
				g.sql_insert_expr(node)
			} else {
				g.sql_select_expr(node)
			}
		}
		ast.StringLiteral {
			g.string_literal(node)
		}
		ast.StringInterLiteral {
			g.string_inter_literal(node)
		}
		ast.StructInit {
			if node.unresolved {
				g.expr(g.table.resolve_init(node, g.unwrap_generic(node.typ)))
			} else {
				// `user := User{name: 'Bob'}`
				g.inside_struct_init = true
				g.cur_struct_init_typ = node.typ
				g.struct_init(node)
				g.cur_struct_init_typ = 0
				g.inside_struct_init = false
			}
		}
		ast.TypeNode {
			// match sum Type
			typ := g.unwrap_generic(node.typ)
			sym := g.table.sym(typ)
			sidx := g.type_sidx(typ)
			g.write('${sidx} /* ${sym.name} */')
		}
		ast.TypeOf {
			g.typeof_expr(node)
		}
		ast.UnsafeExpr {
			g.expr(node.expr)
		}
	}
	g.discard_or_result = old_discard_or_result
	g.is_void_expr_stmt = old_is_void_expr_stmt
}

fn (mut g Gen) char_literal(node ast.CharLiteral) {
	if node.val == r'\`' {
		g.write("'`'")
		return
	}
	// TODO: optimize use L-char instead of u32 when possible
	if !node.val.is_pure_ascii() {
		g.write('((rune)0x${node.val.utf32_code().hex()} /* `${node.val}` */)')
		return
	}
	if node.val.len == 1 {
		clit := node.val[0]
		if clit < 32 || clit == 92 || clit > 126 {
			g.write("'")
			write_octal_escape(mut g.out, clit)
			g.write("'")
			return
		}
	}
	g.write("'${node.val}'")
}

// T.name, typeof(expr).name
fn (mut g Gen) type_name(raw_type ast.Type) {
	typ := g.get_type(raw_type)
	sym := g.table.sym(typ)
	mut s := ''
	if sym.kind == .function {
		if typ.is_ptr() {
			s = '&' + g.fn_decl_str(sym.info as ast.FnType)
		} else {
			s = g.fn_decl_str(sym.info as ast.FnType)
		}
	} else {
		s = g.table.type_to_str(g.unwrap_generic(typ))
	}
	g.write('_SLIT("${util.strip_main_name(s)}")')
}

fn (mut g Gen) typeof_expr(node ast.TypeOf) {
	typ := g.resolve_comptime_type(node.expr, g.get_type(node.typ))
	sym := g.table.sym(typ)
	if sym.kind == .sum_type {
		// When encountering a .sum_type, typeof() should be done at runtime,
		// because the subtype of the expression may change:
		g.write('charptr_vstring_literal( /* ${sym.name} */ v_typeof_sumtype_${sym.cname}( (')
		g.expr(node.expr)
		g.write(')._typ ))')
	} else if sym.kind == .array_fixed {
		fixed_info := sym.info as ast.ArrayFixed
		typ_name := g.table.get_type_name(fixed_info.elem_type)
		g.write('_SLIT("[${fixed_info.size}]${util.strip_main_name(typ_name)}")')
	} else if sym.kind == .function {
		info := sym.info as ast.FnType
		g.write('_SLIT("${g.fn_decl_str(info)}")')
	} else if typ.has_flag(.variadic) {
		varg_elem_type_sym := g.table.sym(g.table.value_type(typ))
		g.write('_SLIT("...${util.strip_main_name(varg_elem_type_sym.name)}")')
	} else {
		g.type_name(typ)
	}
}

fn (mut g Gen) selector_expr(node ast.SelectorExpr) {
	prevent_sum_type_unwrapping_once := g.prevent_sum_type_unwrapping_once
	g.prevent_sum_type_unwrapping_once = false
	if node.name_type > 0 {
		match node.gkind_field {
			.name {
				g.type_name(node.name_type)
				return
			}
			.typ {
				g.write(int(g.unwrap_generic(node.name_type)).str())
				return
			}
			.unaliased_typ {
				g.write(int(g.table.unaliased_type(g.unwrap_generic(node.name_type))).str())
				return
			}
			.indirections {
				g.write(int(g.unwrap_generic(node.name_type).nr_muls()).str())
				return
			}
			.unknown {
				// ast.TypeOf of `typeof(string).idx` etc
				if node.field_name == 'name' {
					// typeof(expr).name
					mut name_type := node.name_type
					if node.expr is ast.TypeOf {
						name_type = g.resolve_comptime_type(node.expr.expr, name_type)
					}
					g.type_name(name_type)
					return
				} else if node.field_name == 'idx' {
					mut name_type := node.name_type
					if node.expr is ast.TypeOf {
						name_type = g.resolve_comptime_type(node.expr.expr, name_type)
					}
					// `typeof(expr).idx`
					g.write(int(g.unwrap_generic(name_type)).str())
					return
<<<<<<< HEAD
				} else if node.field_name == 'unaliased_typ' {
=======
				} else if node.field_name == 'indirections' {
>>>>>>> f60d2855
					mut name_type := node.name_type
					if node.expr is ast.TypeOf {
						name_type = g.resolve_comptime_type(node.expr.expr, name_type)
					}
<<<<<<< HEAD
					// `typeof(expr).idx`
					g.write(int(g.table.unaliased_type(g.unwrap_generic(name_type))).str())
=======
					// `typeof(expr).indirections`
					g.write(int(g.unwrap_generic(name_type).nr_muls()).str())
>>>>>>> f60d2855
					return
				}
				g.error('unknown generic field', node.pos)
			}
		}
	}
	if node.expr_type == 0 {
		g.checker_bug('unexpected SelectorExpr.expr_type = 0', node.pos)
	}

	sym := g.table.sym(g.unwrap_generic(node.expr_type))
	field_name := if sym.language == .v { c_name(node.field_name) } else { node.field_name }
	is_as_cast := node.expr is ast.AsCast
	if is_as_cast {
		g.write('(')
	}
	if node.or_block.kind != .absent && g.table.sym(node.typ).kind != .chan {
		is_ptr := sym.kind in [.interface, .sum_type]
		stmt_str := g.go_before_last_stmt().trim_space()
		styp := g.styp(g.unwrap_generic(node.typ))
		g.empty_line = true
		tmp_var := g.new_tmp_var()
		g.write('${styp} ${tmp_var} = ')
		if is_ptr {
			g.write('*(')
		}
		g.expr(node.expr)
		for i, embed in node.from_embed_types {
			embed_sym := g.table.sym(embed)
			embed_name := embed_sym.embed_name()
			is_left_ptr := if i == 0 {
				node.expr_type.is_ptr()
			} else {
				node.from_embed_types[i - 1].is_ptr()
			}
			if is_left_ptr {
				g.write('->')
			} else {
				g.write('.')
			}
			g.write(embed_name)
		}
		if node.expr_type.is_ptr() && node.from_embed_types.len == 0 {
			g.write('->')
		} else {
			g.write('.')
		}
		g.write(field_name)
		if is_ptr {
			g.write(')')
		}
		g.or_block(tmp_var, node.or_block, node.typ)
		g.write2(stmt_str, ' ')
		unwrapped_typ := node.typ.clear_option_and_result()
		unwrapped_styp := g.styp(unwrapped_typ)
		g.write('(*(${unwrapped_styp}*)${tmp_var}.data)')
		return
	}

	// if node expr is a root ident and an optional
	mut is_opt_or_res := node.expr is ast.Ident && node.expr_type.has_option_or_result()
	if is_opt_or_res {
		opt_base_typ := g.base_type(node.expr_type)
		g.write('(*(${opt_base_typ}*)')
	}
	final_sym := g.table.final_sym(g.unwrap_generic(node.expr_type))
	if final_sym.kind == .array_fixed {
		if node.field_name != 'len' {
			g.error('field_name should be `len`', node.pos)
		}
		info := final_sym.info as ast.ArrayFixed
		g.write('${info.size}')
		return
	} else if sym.kind == .chan && (node.field_name == 'len' || node.field_name == 'closed') {
		g.write('sync__Channel_${node.field_name}(')
		g.expr(node.expr)
		g.write(')')
		return
	} else if g.enum_data_type == node.typ {
		g.expr(node.expr)
		g.write2('.', node.field_name)
		return
	}
	mut sum_type_deref_field := ''
	mut sum_type_dot := '.'
	mut field_typ := ast.void_type
	if f := g.table.find_field_with_embeds(sym, node.field_name) {
		field_sym := g.table.sym(f.typ)
		field_typ = f.typ
		if sym.kind in [.interface, .sum_type] {
			g.write('(*(')
		}
		if field_sym.kind in [.sum_type, .interface] {
			if !prevent_sum_type_unwrapping_once {
				// check first if field is sum type because scope searching is expensive
				scope := g.file.scope.innermost(node.pos.pos)
				if field := scope.find_struct_field(node.expr.str(), node.expr_type, node.field_name) {
					if field.orig_type.is_ptr() {
						sum_type_dot = '->'
					}
					for i, typ in field.smartcasts {
						g.write('(')
						if field_sym.kind == .sum_type {
							g.write('*')
						}
						cast_sym := g.table.sym(g.unwrap_generic(typ))
						if field_sym.kind == .interface && cast_sym.kind == .interface {
							ptr := '*'.repeat(field.typ.nr_muls())
							dot := if node.expr_type.is_ptr() { '->' } else { '.' }
							g.write('I_${field_sym.cname}_as_I_${cast_sym.cname}(${ptr}${node.expr}${dot}${node.field_name}))')
							return
						} else {
							if i != 0 {
								dot := if field.typ.is_ptr() { '->' } else { '.' }
								sum_type_deref_field += ')${dot}'
							}
							if cast_sym.info is ast.Aggregate {
								agg_sym := g.table.sym(cast_sym.info.types[g.aggregate_type_idx])
								sum_type_deref_field += '_${agg_sym.cname}'
							} else {
								sum_type_deref_field += '_${cast_sym.cname}'
							}
						}
					}
				}
			}
		}
	} else if m := sym.find_method_with_generic_parent(node.field_name) {
		mut has_embeds := false
		if sym.info in [ast.Struct, ast.Aggregate] {
			if node.from_embed_types.len > 0 {
				has_embeds = true
			}
		}
		if !has_embeds {
			if !node.has_hidden_receiver {
				if node.expr is ast.Ident && sym.info is ast.Interface {
					left_cc_type := g.cc_type(g.table.unaliased_type(node.expr_type),
						false)
					left_type_name := util.no_dots(left_cc_type)
					g.write('${c_name(left_type_name)}_name_table[${node.expr.name}${g.dot_or_ptr(node.expr_type)}_typ]._method_${m.name}')
				} else {
					g.write('${g.styp(node.expr_type.idx_type())}_${m.name}')
				}
				return
			}
			receiver := m.params[0]
			expr_styp := g.styp(g.unwrap_generic(node.expr_type).idx_type())
			name := '_V_closure_${expr_styp}_${m.name}_${node.pos.pos}'
			lock g.anon_fns {
				if name !in g.anon_fns {
					g.anon_fns << name
					g.gen_closure_fn(expr_styp, m, name)
				}
			}
			g.write('__closure_create(${name}, ')
			if !receiver.typ.is_ptr() {
				g.write('memdup_uncollectable(')
			}
			mut has_addr := false
			if !node.expr_type.is_ptr() {
				if node.expr is ast.IndexExpr {
					has_addr = true
					g.write('ADDR(${g.styp(node.expr_type)}, ')
				} else {
					g.write('&')
				}
			}
			if !node.expr.is_lvalue() {
				current_stmt := g.go_before_last_stmt()
				g.empty_line = true
				var := g.new_ctemp_var_then_gen(node.expr, node.expr_type)
				g.write(current_stmt.trim_left('\t '))
				g.expr(ast.Expr(var))
			} else {
				g.expr(node.expr)
			}
			if has_addr {
				g.write(')')
			}
			if !receiver.typ.is_ptr() {
				g.write(', sizeof(${expr_styp}))')
			}
			g.write(')')
			return
		}
	} else {
		if sym.kind in [.interface, .sum_type] {
			g.write('(*(')
		}
	}
	// var?.field_opt
	field_is_opt := node.expr is ast.Ident && node.expr.is_auto_heap()
		&& node.expr.or_expr.kind != .absent && field_typ.has_flag(.option)
	if field_is_opt {
		g.write('((${g.base_type(field_typ)})')
	}
	n_ptr := node.expr_type.nr_muls() - 1
	if n_ptr > 0 {
		g.write2('(', '*'.repeat(n_ptr))
		g.expr(node.expr)
		g.write(')')
	} else {
		g.expr(node.expr)
	}
	if field_is_opt {
		g.write(')')
	}
	if is_opt_or_res {
		g.write('.data)')
	}
	if is_as_cast {
		g.write(')')
	}
	// struct embedding
	if sym.info in [ast.Struct, ast.Aggregate] {
		if node.generic_from_embed_types.len > 0 && sym.info is ast.Struct {
			if sym.info.embeds.len > 0 {
				mut is_find := false
				for arr_val in node.generic_from_embed_types {
					if arr_val.len > 0 {
						if arr_val[0] == sym.info.embeds[0] {
							g.write_selector_expr_embed_name(node, arr_val)
							is_find = true
							break
						}
					}
				}
				if !is_find {
					g.write_selector_expr_embed_name(node, node.from_embed_types)
				}
			} else {
				g.write_selector_expr_embed_name(node, node.from_embed_types)
			}
		} else if sym.info is ast.Aggregate {
			agg_sym := g.table.sym(sym.info.types[g.aggregate_type_idx])
			if !g.table.struct_has_field(agg_sym, field_name) {
				g.write_selector_expr_embed_name(node, node.from_embed_types)
			}
		} else {
			g.write_selector_expr_embed_name(node, node.from_embed_types)
		}
	}
	alias_to_ptr := sym.info is ast.Alias && sym.info.parent_type.is_ptr()
	if field_is_opt
		|| ((node.expr_type.is_ptr() || sym.kind == .chan || alias_to_ptr)
		&& node.from_embed_types.len == 0) {
		g.write('->')
	} else {
		g.write('.')
	}
	if node.expr_type.has_flag(.shared_f) {
		g.write('val.')
	}
	if node.expr_type == 0 {
		verror('cgen: SelectorExpr | expr_type: 0 | it.expr: `${node.expr}` | field: `${node.field_name}` | file: ${g.file.path} | line: ${node.pos.line_nr}')
	}
	g.write(field_name)
	if sum_type_deref_field != '' {
		g.write('${sum_type_dot}${sum_type_deref_field})')
	}
	if sym.kind in [.interface, .sum_type] {
		g.write('))')
	}
}

fn (mut g Gen) gen_closure_fn(expr_styp string, m ast.Fn, name string) {
	receiver := m.params[0]
	data_styp := g.styp(receiver.typ.idx_type())

	mut sb := strings.new_builder(256)
	sb.write_string('${g.styp(m.return_type)} ${name}(')
	for i in 1 .. m.params.len {
		param := m.params[i]
		if i != 1 {
			sb.write_string(', ')
		}
		sb.write_string('${g.styp(param.typ)} a${i}')
	}
	sb.writeln(') {')
	sb.writeln('\t${data_styp}* a0 = __CLOSURE_GET_DATA();')
	if m.return_type != ast.void_type {
		sb.write_string('\treturn ')
	} else {
		sb.write_string('\t')
	}
	mut method_name := m.name
	rec_sym := g.table.sym(receiver.typ)
	if rec_sym.info is ast.Struct {
		if rec_sym.info.concrete_types.len > 0 {
			method_name = g.generic_fn_name(rec_sym.info.concrete_types, m.name)
		}
	}
	if rec_sym.info is ast.Interface {
		left_cc_type := g.cc_type(g.table.unaliased_type(receiver.typ), false)
		left_type_name := util.no_dots(left_cc_type)
		sb.write_string('${c_name(left_type_name)}_name_table[a0->_typ]._method_${method_name}(')
	} else {
		sb.write_string('${expr_styp}_${method_name}(')
		if !receiver.typ.is_ptr() {
			sb.write_string('*')
		}
	}
	for i in 0 .. m.params.len {
		if i != 0 {
			sb.write_string(', ')
		}
		sb.write_string('a${i}')
	}
	sb.writeln(');')
	sb.writeln('}')

	g.anon_fn_definitions << sb.str()
	g.nr_closures++
}

fn (mut g Gen) write_selector_expr_embed_name(node ast.SelectorExpr, embed_types []ast.Type) {
	for i, embed in embed_types {
		embed_sym := g.table.sym(embed)
		embed_name := embed_sym.embed_name()
		is_left_ptr := if i == 0 {
			node.expr_type.is_ptr()
		} else {
			embed_types[i - 1].is_ptr()
		}
		if is_left_ptr {
			g.write('->')
		} else {
			g.write('.')
		}
		g.write(embed_name)
	}
}

// check_var_scope checks if the variable has its value known from the node position
@[inline]
fn (mut g Gen) check_var_scope(obj ast.Var, node_pos int) bool {
	if obj.pos.pos >= node_pos {
		return false
	}
	match obj.expr {
		ast.MatchExpr {
			for branch in obj.expr.branches {
				if branch.scope.contains(node_pos) {
					return false
				}
			}
		}
		ast.IfExpr {
			for branch in obj.expr.branches {
				if branch.scope.contains(node_pos) {
					return false
				}
			}
		}
		else {}
	}
	return true
}

// debugger_stmt writes the call to V debugger REPL
fn (mut g Gen) debugger_stmt(node ast.DebuggerStmt) {
	paline, pafile, pamod, pafn := g.panic_debug_info(node.pos)
	is_anon := g.cur_fn != unsafe { nil } && g.cur_fn.is_anon
	is_generic := g.cur_fn != unsafe { nil } && g.cur_fn.generic_names.len > 0
	is_method := g.cur_fn != unsafe { nil } && g.cur_fn.is_method
	receiver_type := if g.cur_fn != unsafe { nil } && g.cur_fn.is_method {
		g.table.type_to_str(g.cur_fn.receiver.typ)
	} else {
		''
	}
	scope_vars := g.file.scope.innermost(node.pos.pos).get_all_vars()

	// prepares the map containing the scope variable infos
	mut vars := []string{}
	mut keys := strings.new_builder(100)
	mut values := strings.new_builder(100)
	mut count := 1
	outer: for _, obj in scope_vars {
		if obj.name !in vars {
			if obj.name in g.curr_var_name {
				continue
			}
			if obj is ast.Var && g.check_var_scope(obj, node.pos.pos) {
				keys.write_string('_SLIT("${obj.name}")')
				var_typ := if obj.ct_type_var != .no_comptime {
					g.comptime.get_type(ast.Ident{ obj: obj })
				} else if obj.smartcasts.len > 0 {
					obj.smartcasts.last()
				} else {
					obj.typ
				}
				values.write_string('{.typ=_SLIT("${g.table.type_to_str(g.unwrap_generic(var_typ))}"),.value=')
				obj_sym := g.table.sym(obj.typ)
				cast_sym := g.table.sym(var_typ)

				mut param_var := strings.new_builder(50)
				if obj.smartcasts.len > 0 {
					is_option_unwrap := obj.typ.has_flag(.option)
						&& var_typ == obj.typ.clear_flag(.option)
					is_option := obj.typ.has_flag(.option)
					mut opt_cast := false
					mut func := if cast_sym.info is ast.Aggregate {
						''
					} else {
						g.get_str_fn(var_typ)
					}

					param_var.write_string('(')
					if obj_sym.kind == .sum_type && !obj.is_auto_heap {
						if is_option {
							if !is_option_unwrap {
								param_var.write_string('*(')
							}
							styp := g.base_type(obj.typ)
							param_var.write_string('*(${styp}*)')
							opt_cast = true
						} else {
							param_var.write_string('*')
						}
					} else if g.table.is_interface_var(obj) || obj.ct_type_var == .smartcast {
						param_var.write_string('*')
					} else if is_option {
						opt_cast = true
						param_var.write_string('*(${g.base_type(obj.typ)}*)')
					}

					dot := if obj.orig_type.is_ptr() || obj.is_auto_heap { '->' } else { '.' }
					if obj.ct_type_var == .smartcast {
						cur_variant_sym := g.table.sym(g.unwrap_generic(g.comptime.type_map['${g.comptime.comptime_for_variant_var}.typ']))
						param_var.write_string('${obj.name}${dot}_${cur_variant_sym.cname}')
					} else if cast_sym.info is ast.Aggregate {
						sym := g.table.sym(cast_sym.info.types[g.aggregate_type_idx])
						func = g.get_str_fn(cast_sym.info.types[g.aggregate_type_idx])
						param_var.write_string('${obj.name}${dot}_${sym.cname}')
					} else if obj_sym.kind == .interface && cast_sym.kind == .interface {
						ptr := '*'.repeat(obj.typ.nr_muls())
						param_var.write_string('I_${obj_sym.cname}_as_I_${cast_sym.cname}(${ptr}${obj.name})')
					} else if obj_sym.kind in [.sum_type, .interface] {
						param_var.write_string('${obj.name}')
						if opt_cast {
							param_var.write_string('.data)')
						}
						param_var.write_string('${dot}_${cast_sym.cname}')
					} else if obj.typ.has_flag(.option) && !var_typ.has_flag(.option) {
						param_var.write_string('${obj.name}.data')
					} else {
						param_var.write_string('${obj.name}')
					}
					param_var.write_string(')')

					values.write_string('${func}(${param_var.str()})}')
				} else {
					func := g.get_str_fn(var_typ)
					if obj.typ.has_flag(.option) && !var_typ.has_flag(.option) {
						// option unwrap
						base_typ := g.base_type(obj.typ)
						values.write_string('${func}(*(${base_typ}*)${obj.name}.data)}')
					} else {
						_, str_method_expects_ptr, _ := cast_sym.str_method_info()

						// eprintln(">> ${obj.name} | str expects ptr? ${str_method_expects_ptr} | ptr? ${var_typ.is_ptr()} || auto heap? ${obj.is_auto_heap} | auto deref? ${obj.is_auto_deref}")
						deref := if var_typ.has_flag(.option) {
							''
						} else if str_method_expects_ptr && !obj.typ.is_ptr() {
							'&'
						} else if !str_method_expects_ptr && obj.typ.is_ptr() {
							'*'.repeat(obj.typ.nr_muls())
						} else if obj.is_auto_heap && var_typ.is_ptr() && str_method_expects_ptr {
							'*'
						} else if !obj.is_auto_heap && var_typ.is_ptr() && str_method_expects_ptr {
							''
						} else if obj.is_auto_heap && var_typ.is_ptr() {
							'*'
						} else if obj.typ.is_ptr() && !obj.is_auto_deref {
							'&'
						} else if obj.typ.is_ptr() && obj.is_auto_deref {
							'*'
						} else {
							''
						}
						values.write_string('${func}(${deref}${obj.name})}')
					}
				}
				vars << obj.name
				if count != scope_vars.len {
					keys.write_string(',')
					values.write_string(',')
				}
			}
		}
		count += 1
	}
	g.writeln('{')
	g.writeln('\tMap_string_string _scope = new_map_init(&map_hash_string, &map_eq_string, &map_clone_string, &map_free_string, ${vars.len}, sizeof(string), sizeof(v__debug__DebugContextVar),')
	g.write2('\t\t_MOV((string[${vars.len}]){', keys.str())
	g.writeln('}),')
	g.write2('\t\t_MOV((v__debug__DebugContextVar[${vars.len}]){', values.str())
	g.writeln('}));')
	g.writeln('\tv__debug__Debugger_interact(&g_debugger, (v__debug__DebugContextInfo){.is_anon=${is_anon},.is_generic=${is_generic},.is_method=${is_method},.receiver_typ_name=_SLIT("${receiver_type}"),.line=${paline},.file=_SLIT("${pafile}"),.mod=_SLIT("${pamod}"),.fn_name=_SLIT("${pafn}"),.scope=_scope});')
	g.write('}')
}

fn (mut g Gen) enum_decl(node ast.EnumDecl) {
	enum_name := util.no_dots(node.name)
	is_flag := node.is_flag
	if g.is_cc_msvc {
		mut last_value := '0'
		enum_typ_name := g.table.get_type_name(node.typ)
		g.enum_typedefs.writeln('')
		g.enum_typedefs.writeln('typedef ${enum_typ_name} ${enum_name};')
		for i, field in node.fields {
			g.enum_typedefs.write_string2('\t#define ${enum_name}__${field.name} ', '(')
			if is_flag {
				g.enum_typedefs.write_string2((u64(1) << i).str(), 'ULL')
			} else if field.has_expr {
				expr_str := g.expr_string(field.expr)
				g.enum_typedefs.write_string(expr_str)
				last_value = expr_str
			} else {
				if i != 0 {
					last_value += '+1'
				}
				g.enum_typedefs.write_string(last_value)
			}
			g.enum_typedefs.writeln(')')
		}
		return
	}
	g.enum_typedefs.writeln('')
	if node.typ != ast.int_type {
		g.enum_typedefs.writeln('#pragma pack(push, 1)')
	}
	g.enum_typedefs.writeln('typedef enum {')
	mut cur_enum_expr := ''
	mut cur_enum_offset := 0
	for i, field in node.fields {
		g.enum_typedefs.write_string('\t${enum_name}__${field.name}')
		if field.has_expr {
			g.enum_typedefs.write_string(' = ')
			expr_str := g.expr_string(field.expr)
			if field.expr is ast.Ident && field.expr.kind == .constant {
				const_def := g.global_const_defs[util.no_dots(field.expr.name)]
				if const_def.def.starts_with('#define') {
					g.enum_typedefs.write_string(const_def.def.all_after_last(' '))
				} else if const_def.def.contains('const ') {
					g.enum_typedefs.write_string(const_def.def.all_after_last('=').all_before_last(';'))
				} else {
					g.enum_typedefs.write_string(expr_str)
				}
			} else {
				g.enum_typedefs.write_string(expr_str)
			}
			cur_enum_expr = expr_str
			cur_enum_offset = 0
		} else if is_flag {
			g.enum_typedefs.write_string(' = ')
			cur_enum_expr = 'u64(1) << ${i}'
			g.enum_typedefs.write_string2((u64(1) << i).str(), 'U')
			cur_enum_offset = 0
		}
		cur_value := if cur_enum_offset > 0 {
			'${cur_enum_expr}+${cur_enum_offset}'
		} else {
			cur_enum_expr
		}
		g.enum_typedefs.writeln(', // ${cur_value}')
		cur_enum_offset++
	}
	packed_attribute := if !g.is_cc_msvc && node.typ != ast.int_type {
		'__attribute__((packed))'
	} else {
		''
	}
	g.enum_typedefs.writeln('} ${packed_attribute} ${enum_name};')
	if node.typ != ast.int_type {
		g.enum_typedefs.writeln('#pragma pack(pop)\n')
	}
}

fn (mut g Gen) enum_expr(node ast.Expr) {
	match node {
		ast.EnumVal {
			g.write(node.val)
		}
		else {
			g.expr(node)
		}
	}
}

fn (mut g Gen) lock_expr(node ast.LockExpr) {
	g.cur_lock = unsafe { node } // is ok because it is discarded at end of fn
	defer {
		g.cur_lock = ast.LockExpr{
			scope: unsafe { nil }
		}
	}
	tmp_result := if node.is_expr { g.new_tmp_var() } else { '' }
	mut cur_line := ''
	if node.is_expr {
		styp := g.styp(node.typ)
		cur_line = g.go_before_last_stmt()
		g.writeln('${styp} ${tmp_result};')
	}
	mut mtxs := ''
	if node.lockeds.len == 0 {
		// this should not happen
	} else if node.lockeds.len == 1 {
		lock_prefix := if node.is_rlock[0] { 'r' } else { '' }
		g.write('sync__RwMutex_${lock_prefix}lock(&')
		g.expr(node.lockeds[0])
		g.writeln('->mtx);')
	} else {
		mtxs = g.new_tmp_var()
		g.writeln2('uintptr_t _arr_${mtxs}[${node.lockeds.len}];', 'bool _isrlck_${mtxs}[${node.lockeds.len}];')
		mut j := 0
		for i, is_rlock in node.is_rlock {
			if !is_rlock {
				g.write('_arr_${mtxs}[${j}] = (uintptr_t)&')
				g.expr(node.lockeds[i])
				g.writeln2('->mtx;', '_isrlck_${mtxs}[${j}] = false;')
				j++
			}
		}
		for i, is_rlock in node.is_rlock {
			if is_rlock {
				g.write('_arr_${mtxs}[${j}] = (uintptr_t)&')
				g.expr(node.lockeds[i])
				g.writeln2('->mtx;', '_isrlck_${mtxs}[${j}] = true;')
				j++
			}
		}
		if node.lockeds.len == 2 {
			g.writeln('if (_arr_${mtxs}[0] > _arr_${mtxs}[1]) {')
			g.writeln('\tuintptr_t _ptr_${mtxs} = _arr_${mtxs}[0];')
			g.writeln('\t_arr_${mtxs}[0] = _arr_${mtxs}[1];')
			g.writeln('\t_arr_${mtxs}[1] = _ptr_${mtxs};')
			g.writeln('\tbool _bool_${mtxs} = _isrlck_${mtxs}[0];')
			g.writeln('\t_isrlck_${mtxs}[0] = _isrlck_${mtxs}[1];')
			g.writeln('\t_isrlck_${mtxs}[1] = _bool_${mtxs};')
			g.writeln('}')
		} else {
			g.writeln('__sort_ptr(_arr_${mtxs}, _isrlck_${mtxs}, ${node.lockeds.len});')
		}
		g.writeln2('for (int ${mtxs}=0; ${mtxs}<${node.lockeds.len}; ${mtxs}++) {', '\tif (${mtxs} && _arr_${mtxs}[${mtxs}] == _arr_${mtxs}[${mtxs}-1]) continue;')
		g.writeln2('\tif (_isrlck_${mtxs}[${mtxs}])', '\t\tsync__RwMutex_rlock((sync__RwMutex*)_arr_${mtxs}[${mtxs}]);')
		g.writeln2('\telse', '\t\tsync__RwMutex_lock((sync__RwMutex*)_arr_${mtxs}[${mtxs}]);')
		g.writeln('}')
	}
	g.mtxs = mtxs
	defer {
		g.mtxs = ''
	}
	g.writeln('/*lock*/ {')
	g.stmts_with_tmp_var(node.stmts, tmp_result)
	if node.is_expr {
		g.writeln(';')
	}
	g.writeln('}')
	g.unlock_locks()
	if node.is_expr {
		g.writeln('')
		g.write2(cur_line, '${tmp_result}')
	}
}

fn (mut g Gen) unlock_locks() {
	if g.cur_lock.lockeds.len == 0 {
	} else if g.cur_lock.lockeds.len == 1 {
		lock_prefix := if g.cur_lock.is_rlock[0] { 'r' } else { '' }
		g.write('sync__RwMutex_${lock_prefix}unlock(&')
		g.expr(g.cur_lock.lockeds[0])
		g.write('->mtx);')
	} else {
		g.writeln('for (int ${g.mtxs}=${g.cur_lock.lockeds.len - 1}; ${g.mtxs}>=0; ${g.mtxs}--) {')
		g.writeln('\tif (${g.mtxs} && _arr_${g.mtxs}[${g.mtxs}] == _arr_${g.mtxs}[${g.mtxs}-1]) continue;')
		g.writeln('\tif (_isrlck_${g.mtxs}[${g.mtxs}])')
		g.writeln('\t\tsync__RwMutex_runlock((sync__RwMutex*)_arr_${g.mtxs}[${g.mtxs}]);')
		g.writeln('\telse')
		g.writeln('\t\tsync__RwMutex_unlock((sync__RwMutex*)_arr_${g.mtxs}[${g.mtxs}]);')
		g.write('}')
	}
}

fn (mut g Gen) map_init(node ast.MapInit) {
	unwrap_key_typ := g.unwrap_generic(node.key_type)
	unwrap_val_typ := g.unwrap_generic(node.value_type).clear_flag(.result)
	key_typ_str := g.styp(unwrap_key_typ)
	value_typ_str := g.styp(unwrap_val_typ)
	value_sym := g.table.sym(unwrap_val_typ)
	key_sym := g.table.final_sym(unwrap_key_typ)
	hash_fn, key_eq_fn, clone_fn, free_fn := g.map_fn_ptrs(key_sym)
	size := node.vals.len
	mut shared_styp := '' // only needed for shared &[]{...}
	mut styp := ''
	is_amp := g.is_amp
	g.is_amp = false
	if is_amp {
		g.go_back(1) // delete the `&` already generated in `prefix_expr()
	}
	if g.is_shared {
		mut shared_typ := node.typ.set_flag(.shared_f)
		shared_styp = g.styp(shared_typ)
		g.writeln('(${shared_styp}*)__dup_shared_map(&(${shared_styp}){.mtx = {0}, .val =')
	} else if is_amp {
		styp = g.styp(node.typ)
		g.write('(${styp}*)memdup(ADDR(${styp}, ')
	}
	noscan_key := g.check_noscan(node.key_type)
	noscan_value := g.check_noscan(node.value_type)
	mut noscan := if noscan_key.len != 0 || noscan_value.len != 0 { '_noscan' } else { '' }
	if noscan.len != 0 {
		if noscan_key.len != 0 {
			noscan += '_key'
		}
		if noscan_value.len != 0 {
			noscan += '_value'
		}
	}
	if size > 0 {
		effective_typ_str := if value_sym.kind == .function { 'voidptr' } else { value_typ_str }
		if node.has_update_expr {
			g.writeln('new_map_update_init(')
			g.write('\t&(')
			g.expr(node.update_expr)
			g.writeln('), ${size}, sizeof(${key_typ_str}), sizeof(${effective_typ_str}),')
		} else {
			g.writeln('new_map_init${noscan}(${hash_fn}, ${key_eq_fn}, ${clone_fn}, ${free_fn}, ${size}, sizeof(${key_typ_str}), sizeof(${effective_typ_str}),')
		}
		g.writeln('\t_MOV((${key_typ_str}[${size}]){')
		for expr in node.keys {
			g.write('\t\t')
			g.expr(expr)
			g.writeln(',')
		}
		g.writeln2('\t}),', '\t_MOV((${effective_typ_str}[${size}]){')
		for i, expr in node.vals {
			g.write('\t\t')
			if expr.is_auto_deref_var() {
				g.write('*')
			}
			if value_sym.kind == .sum_type {
				g.expr_with_cast(expr, node.val_types[i], unwrap_val_typ)
			} else if node.val_types[i].has_flag(.option) || node.val_types[i] == ast.none_type {
				g.expr_with_opt(expr, node.val_types[i], unwrap_val_typ)
			} else {
				g.expr(expr)
			}
			g.writeln(', ')
		}
		g.writeln2('\t})', ')')
	} else if node.has_update_expr {
		g.write('map_clone(&(')
		g.expr(node.update_expr)
		g.writeln('))')
	} else {
		g.writeln('new_map${noscan}(sizeof(${key_typ_str}), sizeof(${value_typ_str}), ${hash_fn}, ${key_eq_fn}, ${clone_fn}, ${free_fn})')
	}
	if g.is_shared {
		g.write('}, sizeof(${shared_styp}))')
	} else if is_amp {
		g.write('), sizeof(${styp}))')
	}
}

fn (mut g Gen) select_expr(node ast.SelectExpr) {
	is_expr := node.is_expr || g.inside_ternary > 0
	cur_line := if is_expr {
		g.empty_line = true
		g.go_before_last_stmt()
	} else {
		''
	}
	n_channels := if node.has_exception { node.branches.len - 1 } else { node.branches.len }
	mut channels := []ast.Expr{cap: n_channels}
	mut objs := []ast.Expr{cap: n_channels}
	mut tmp_objs := []string{cap: n_channels}
	mut elem_types := []string{cap: n_channels}
	mut is_push := []bool{cap: n_channels}
	mut has_else := false
	mut has_timeout := false
	mut timeout_expr := ast.empty_expr
	mut exception_branch := -1
	for j, branch in node.branches {
		if branch.is_else {
			has_else = true
			exception_branch = j
		} else if branch.is_timeout {
			has_timeout = true
			exception_branch = j
			timeout_expr = (branch.stmt as ast.ExprStmt).expr
		} else {
			match branch.stmt {
				ast.ExprStmt {
					// send expression
					expr := branch.stmt.expr as ast.InfixExpr
					channels << expr.left
					if expr.right in [ast.Ident, ast.IndexExpr, ast.SelectorExpr, ast.StructInit] {
						// addressable objects in the `C` output
						objs << expr.right
						tmp_objs << ''
						elem_types << ''
					} else {
						// must be evaluated to tmp var before real `select` is performed
						objs << ast.empty_expr
						tmp_obj := g.new_tmp_var()
						tmp_objs << tmp_obj
						el_stype := g.styp(ast.mktyp(expr.right_type))
						g.writeln('${el_stype} ${tmp_obj};')
					}
					is_push << true
				}
				ast.AssignStmt {
					rec_expr := branch.stmt.right[0] as ast.PrefixExpr
					channels << rec_expr.right
					is_push << false
					// create tmp unless the object with *exactly* the type we need exists already
					if branch.stmt.op == .decl_assign
						|| branch.stmt.right_types[0] != branch.stmt.left_types[0] {
						tmp_obj := g.new_tmp_var()
						tmp_objs << tmp_obj
						el_stype := g.styp(branch.stmt.right_types[0])
						elem_types << if branch.stmt.op == .decl_assign {
							el_stype + ' '
						} else {
							''
						}
						g.writeln('${el_stype} ${tmp_obj};')
					} else {
						tmp_objs << ''
						elem_types << ''
					}
					objs << branch.stmt.left[0]
				}
				else {}
			}
		}
	}
	chan_array := g.new_tmp_var()
	if n_channels == 0 {
		g.writeln('Array_sync__Channel_ptr ${chan_array} = __new_array_with_default(0, 0, sizeof(sync__Channel*), 0);')
	} else {
		g.write('Array_sync__Channel_ptr ${chan_array} = new_array_from_c_array(${n_channels}, ${n_channels}, sizeof(sync__Channel*), _MOV((sync__Channel*[${n_channels}]){')
		for i in 0 .. n_channels {
			if i > 0 {
				g.write(', ')
			}
			g.write('(sync__Channel*)(')
			g.expr(channels[i])
			g.write(')')
		}
		g.writeln('}));\n')
	}
	directions_array := g.new_tmp_var()
	if n_channels == 0 {
		g.writeln('Array_sync__Direction ${directions_array} = __new_array_with_default(0, 0, sizeof(sync__Direction), 0);')
	} else {
		g.write('Array_sync__Direction ${directions_array} = new_array_from_c_array(${n_channels}, ${n_channels}, sizeof(sync__Direction), _MOV((sync__Direction[${n_channels}]){')
		for i in 0 .. n_channels {
			if i > 0 {
				g.write(', ')
			}
			if is_push[i] {
				g.write('sync__Direction__push')
			} else {
				g.write('sync__Direction__pop')
			}
		}
		g.writeln('}));\n')
	}
	objs_array := g.new_tmp_var()
	if n_channels == 0 {
		g.writeln('Array_voidptr ${objs_array} = __new_array_with_default(0, 0, sizeof(voidptr), 0);')
	} else {
		g.write('Array_voidptr ${objs_array} = new_array_from_c_array(${n_channels}, ${n_channels}, sizeof(voidptr), _MOV((voidptr[${n_channels}]){')
		for i in 0 .. n_channels {
			if i > 0 {
				g.write(', &')
			} else {
				g.write('&')
			}
			if tmp_objs[i] == '' {
				g.expr(objs[i])
			} else {
				g.write(tmp_objs[i])
			}
		}
		g.writeln('}));\n')
	}
	select_result := g.new_tmp_var()
	g.write('int ${select_result} = sync__channel_select(&/*arr*/${chan_array}, ${directions_array}, &/*arr*/${objs_array}, ')
	if has_timeout {
		g.expr(timeout_expr)
	} else if has_else {
		g.write('0')
	} else {
		g.write('_const_time__infinite')
	}
	g.writeln(');')
	// free the temps that were created
	g.writeln2('array_free(&${objs_array});', 'array_free(&${directions_array});')
	g.writeln('array_free(&${chan_array});')
	mut i := 0
	for j in 0 .. node.branches.len {
		if j > 0 {
			g.write('} else ')
		}
		g.write('if (${select_result} == ')
		if j == exception_branch {
			g.writeln('-1) {')
		} else {
			g.writeln('${i}) {')
			if !is_push[i] && tmp_objs[i] != '' {
				g.write('\t${elem_types[i]}')
				g.expr(objs[i])
				g.writeln(' = ${tmp_objs[i]};')
			}
			i++
		}
		g.stmts(node.branches[j].stmts)
	}
	g.writeln('}')
	if is_expr {
		g.empty_line = false
		g.write2(cur_line, '(${select_result} != -2)')
	}
}

fn (mut g Gen) get_const_name(node ast.Ident) string {
	if g.pref.translated && !g.is_builtin_mod
		&& !util.module_is_builtin(node.name.all_before_last('.')) {
		mut x := util.no_dots(node.name)
		if x.starts_with('main__') {
			x = x['main__'.len..]
		}
		return x
	} else {
		return '_const_' + g.get_ternary_name(c_name(node.name))
	}
}

fn (mut g Gen) ident(node ast.Ident) {
	prevent_sum_type_unwrapping_once := g.prevent_sum_type_unwrapping_once
	g.prevent_sum_type_unwrapping_once = false
	if node.name == 'lld' {
		return
	}
	if node.name.starts_with('C.') {
		g.write(util.no_dots(node.name[2..]))
		return
	}
	mut name := if node.kind == .function { c_fn_name(node.name) } else { c_name(node.name) }
	if node.kind == .constant {
		if g.pref.translated && !g.is_builtin_mod
			&& !util.module_is_builtin(node.name.all_before_last('.')) {
			// Don't prepend "_const" to translated C consts,
			// but only in user code, continue prepending "_const" to builtin consts.
			mut x := util.no_dots(node.name)
			if x.starts_with('main__') {
				x = x['main__'.len..]
			}
			g.write(x)
			return
		} else {
			if g.inside_opt_or_res && node.or_expr.kind != .absent && node.obj.typ.has_flag(.option) {
				styp := g.base_type(node.obj.typ)
				g.write('(*(${styp}*)')

				defer {
					g.write('.data)')
				}
			}
			// TODO: globals hack
			g.write('_const_')
		}
	}
	mut is_auto_heap := node.is_auto_heap()
	mut is_option := false
	if node.info is ast.IdentVar {
		if node.obj is ast.Var {
			if !g.is_assign_lhs
				&& node.obj.ct_type_var !in [.smartcast, .generic_param, .no_comptime] {
				comptime_type := g.comptime.get_type(node)
				if comptime_type.has_flag(.option) {
					if (g.inside_opt_or_res || g.left_is_opt) && node.or_expr.kind == .absent {
						if !g.is_assign_lhs && is_auto_heap {
							g.write('(*${name})')
						} else {
							g.write(name)
						}
					} else {
						g.write('/*opt*/')
						styp := g.base_type(comptime_type)
						if is_auto_heap {
							g.write('(*(${styp}*)${name}->data)')
						} else {
							g.write('(*(${styp}*)${name}.data)')
						}
					}
				} else {
					if is_auto_heap {
						g.write2('*', name)
					} else {
						g.write(name)
					}
				}
				if node.or_expr.kind != .absent && !(g.inside_opt_or_res && g.inside_assign
					&& !g.is_assign_lhs) {
					stmt_str := g.go_before_last_stmt().trim_space()
					g.empty_line = true
					var_name := if !g.is_assign_lhs && is_auto_heap { '(*${name})' } else { name }
					g.or_block(var_name, node.or_expr, comptime_type)
					g.writeln(stmt_str)
				}
				return
			}
		}
		// x ?int
		// `x = 10` => `x.data = 10` (g.right_is_opt == false)
		// `x = new_opt()` => `x = new_opt()` (g.right_is_opt == true)
		// `println(x)` => `println(*(int*)x.data)`
		if node.info.is_option && !(g.is_assign_lhs && g.right_is_opt) {
			if node.obj is ast.Var && node.obj.smartcasts.len > 0 {
				g.write('*(')
			}
			if (g.inside_opt_or_res || g.left_is_opt) && node.or_expr.kind == .absent {
				if !g.is_assign_lhs && is_auto_heap {
					g.write('(*${name})')
				} else {
					if node.obj is ast.Var && node.obj.is_inherited {
						g.write(closure_ctx + '->')
					}
					g.write(name)
				}
			} else {
				g.write('/*opt*/')
				styp := g.base_type(node.info.typ)
				if is_auto_heap {
					g.write('(*(${styp}*)${name}->data)')
				} else {
					type_sym := g.table.sym(node.info.typ)
					if type_sym.kind == .alias {
						// Alias to Option type
						parent_typ := (type_sym.info as ast.Alias).parent_type
						if parent_typ.has_flag(.option) {
							g.write('*((${g.base_type(parent_typ)}*)')
						}
						g.write('(*(${styp}*)${name}.data)')
						if parent_typ.has_flag(.option) {
							g.write('.data)')
						}
					} else {
						g.write('(*(${styp}*)${name}.data)')
					}
				}
			}
			if node.or_expr.kind != .absent && !(g.inside_opt_or_res && g.inside_assign
				&& !g.is_assign_lhs) {
				stmt_str := g.go_before_last_stmt().trim_space()
				g.empty_line = true
				var_name := if !g.is_assign_lhs && is_auto_heap {
					'(*${name})'
				} else {
					name
				}
				g.or_block(var_name, node.or_expr, node.info.typ)
				g.write(stmt_str)
			}
			if node.obj is ast.Var {
				if node.obj.smartcasts.len > 0 {
					obj_sym := g.table.sym(g.unwrap_generic(node.obj.typ))
					if node.obj.ct_type_var == .smartcast {
						ctyp := g.unwrap_generic(g.comptime.get_type(node))
						cur_variant_sym := g.table.sym(ctyp)
						variant_name := g.get_sumtype_variant_name(ctyp, cur_variant_sym)
						g.write('._${variant_name}')
						if node.obj.is_unwrapped {
							g.write('.data')
						}
					} else if obj_sym.kind == .sum_type {
						variant_typ := g.unwrap_generic(node.obj.smartcasts.last())
						cast_sym := g.table.sym(g.unwrap_generic(node.obj.smartcasts.last()))
						variant_name := g.get_sumtype_variant_name(variant_typ, cast_sym)
						g.write('._${variant_name}')
					}
					g.write(')')
				}
			}
			return
		}
		if !g.is_assign_lhs && node.info.share == .shared_t {
			g.write('${name}.val')
			return
		}
		is_option = node.info.is_option || (node.obj is ast.Var && node.obj.typ.has_flag(.option))
		if node.obj is ast.Var {
			is_auto_heap = node.obj.is_auto_heap
				&& (!g.is_assign_lhs || g.assign_op != .decl_assign)
			if is_auto_heap {
				g.write('(*(')
			}
			if node.obj.smartcasts.len > 0 {
				obj_sym := g.table.sym(g.unwrap_generic(node.obj.typ))
				if !prevent_sum_type_unwrapping_once {
					for i, typ in node.obj.smartcasts {
						is_option_unwrap := is_option && typ == node.obj.typ.clear_flag(.option)
						g.write('(')
						if i == 0 && node.obj.is_unwrapped {
							ctyp := g.unwrap_generic(g.comptime.get_type(node))
							g.write('*(${g.base_type(ctyp)}*)(')
						}
						if obj_sym.kind == .sum_type && !is_auto_heap {
							if is_option {
								if !is_option_unwrap {
									g.write('*(')
								}
								styp := g.base_type(node.obj.typ)
								g.write('*(${styp}*)')
							} else if !g.arg_no_auto_deref {
								g.write('*')
							}
						} else if (g.inside_interface_deref && g.table.is_interface_var(node.obj))
							|| node.obj.ct_type_var == .smartcast
							|| (obj_sym.kind == .interface
							&& g.table.type_kind(node.obj.typ) == .any) {
							g.write('*')
						} else if is_option {
							g.write('*(${g.base_type(node.obj.typ)}*)')
						}
					}
					for i, typ in node.obj.smartcasts {
						is_option_unwrap := is_option && typ == node.obj.typ.clear_flag(.option)
						cast_sym := g.table.sym(g.unwrap_generic(typ))
						if obj_sym.kind == .interface && cast_sym.kind == .interface {
							ptr := '*'.repeat(node.obj.typ.nr_muls())
							g.write('I_${obj_sym.cname}_as_I_${cast_sym.cname}(${ptr}${node.name})')
						} else {
							mut is_ptr := false
							if i == 0 {
								if node.obj.is_inherited {
									g.write(closure_ctx + '->')
								}
								if node.obj.typ.nr_muls() > 1 {
									g.write2('(', '*'.repeat(node.obj.typ.nr_muls() - 1))
									g.write2(name, ')')
								} else {
									g.write(name)
								}
								if node.obj.orig_type.is_ptr() {
									is_ptr = true
								}
							}
							dot := if is_ptr || is_auto_heap { '->' } else { '.' }
							if cast_sym.info is ast.Aggregate {
								sym := g.table.sym(cast_sym.info.types[g.aggregate_type_idx])
								g.write('${dot}_${sym.cname}')
							} else {
								if is_option && !node.obj.is_unwrapped {
									g.write('.data')
									if !is_option_unwrap {
										g.write(')')
									}
								}
								if node.obj.ct_type_var == .smartcast {
									mut ctyp := g.unwrap_generic(g.comptime.get_type(node))
									cur_variant_sym := g.table.sym(ctyp)
									if node.obj.is_unwrapped {
										ctyp = ctyp.set_flag(.option)
										g.write('${dot}_${g.get_sumtype_variant_name(ctyp,
											cur_variant_sym)}')
										g.write(').data')
									} else {
										g.write('${dot}_${g.get_sumtype_variant_name(ctyp,
											cur_variant_sym)}')
									}
								} else if !is_option_unwrap
									&& obj_sym.kind in [.sum_type, .interface] {
									g.write('${dot}_${cast_sym.cname}')
								}
							}
						}
						g.write(')')
					}
					if is_auto_heap {
						g.write('))')
					}
					return
				}
			}
			if node.obj.is_inherited {
				g.write(closure_ctx + '->')
			}
		}
	} else if node.info is ast.IdentFn {
		// TODO: PERF fn lookup for each fn call in translated mode
		if func := g.table.find_fn(node.name) {
			if g.pref.translated || g.file.is_translated || func.is_file_translated {
				// `p_mobjthinker` => `P_MobjThinker`
				if cattr := func.attrs.find_first('c') {
					name = cattr.arg
				}
			} else if node.concrete_types.len > 0 {
				name = g.generic_fn_name(node.concrete_types, name)
			}
		}

		if g.pref.obfuscate && g.cur_mod.name == 'main' && name.starts_with('main__') {
			key := node.name
			g.write('/* obf identfn: ${key} */')
			name = g.obf_table[key] or {
				panic('cgen: obf name "${key}" not found, this should never happen')
			}
		}
	}
	g.write(g.get_ternary_name(name))
	if is_auto_heap {
		g.write('))')
		if is_option && node.or_expr.kind != .absent {
			g.write('.data')
		}
	}
	if node.or_expr.kind != .absent && !(g.inside_opt_or_res && g.inside_assign && !g.is_assign_lhs) {
		stmt_str := g.go_before_last_stmt().trim_space()
		g.empty_line = true
		var_opt := if is_auto_heap { '(*${name})' } else { name }
		g.or_block(var_opt, node.or_expr, node.obj.typ)
		g.write(stmt_str)
	}
}

fn (mut g Gen) cast_expr(node ast.CastExpr) {
	tmp_inside_cast := g.inside_cast
	g.inside_cast = true
	defer {
		g.inside_cast = tmp_inside_cast
	}
	node_typ := g.unwrap_generic(node.typ)
	mut expr_type := node.expr_type
	sym := g.table.sym(node_typ)
	if g.comptime.is_comptime_expr(node.expr) {
		expr_type = g.unwrap_generic(g.comptime.get_type(node.expr))
	}
	if sym.kind in [.sum_type, .interface] {
		if node.typ.has_flag(.option) && node.expr is ast.None {
			g.gen_option_error(node.typ, node.expr)
		} else if node.expr is ast.Ident && g.comptime.is_comptime_variant_var(node.expr) {
			g.expr_with_cast(node.expr, g.comptime.type_map['${g.comptime.comptime_for_variant_var}.typ'],
				node_typ)
		} else if node.typ.has_flag(.option) {
			g.expr_with_opt(node.expr, expr_type, node.typ)
		} else {
			g.expr_with_cast(node.expr, expr_type, node_typ)
		}
	} else if !node.typ.has_flag(.option) && sym.kind == .struct && !node.typ.is_ptr()
		&& !(sym.info as ast.Struct).is_typedef {
		// deprecated, replaced by Struct{...exr}
		styp := g.styp(node.typ)
		g.write('*((${styp} *)(&')
		g.expr(node.expr)
		g.write('))')
	} else if sym.kind == .alias && g.table.final_sym(node.typ).kind == .array_fixed {
		if node.expr is ast.ArrayInit && g.assign_op != .decl_assign {
			g.write('(${g.styp(node.expr.typ)})')
		}
		g.expr(node.expr)
	} else if expr_type == ast.bool_type && node.typ.is_int() {
		styp := g.styp(node_typ)
		g.write('(${styp}[]){(')
		g.expr(node.expr)
		g.write(')?1:0}[0]')
	} else {
		styp := g.styp(node.typ)
		if (g.pref.translated || g.file.is_translated) && sym.kind == .function {
			// TODO: handle the type in fn casts, not just exprs
			/*
			info := sym.info as ast.FnType
			if cattr := info.func.attrs.find_first('c') {
				name = cattr.arg
			}
			*/
		}
		mut cast_label := ''
		// `ast.string_type` is done for MSVC's bug
		if sym.kind != .alias
			|| (!(sym.info as ast.Alias).parent_type.has_flag(.option)
			&& (sym.info as ast.Alias).parent_type !in [expr_type, ast.string_type]) {
			if sym.kind == .string && !node.typ.is_ptr() {
				cast_label = '*(string*)&'
			} else if !(g.is_cc_msvc && g.styp(node.typ) == g.styp(expr_type)) {
				cast_label = '(${styp})'
			}
		}
		if node.typ.has_flag(.option) && node.expr is ast.None {
			g.gen_option_error(node.typ, node.expr)
		} else if node.typ.has_flag(.option) {
			if sym.kind == .alias {
				if (sym.info as ast.Alias).parent_type.has_flag(.option) {
					cur_stmt := g.go_before_last_stmt()
					g.empty_line = true
					parent_type := (sym.info as ast.Alias).parent_type
					tmp_var := g.new_tmp_var()
					tmp_var2 := g.new_tmp_var()
					g.writeln2('${styp} ${tmp_var};', '${g.styp(parent_type)} ${tmp_var2};')
					g.write('_option_ok(&(${g.base_type(parent_type)}[]) { ')
					g.expr(node.expr)
					g.writeln(' }, (${option_name}*)(&${tmp_var2}), sizeof(${g.base_type(parent_type)}));')
					g.writeln('_option_ok(&(${g.styp(parent_type)}[]) { ${tmp_var2} }, (${option_name}*)&${tmp_var}, sizeof(${g.styp(parent_type)}));')
					g.write2(cur_stmt, tmp_var)
				} else if node.expr_type.has_flag(.option) {
					g.expr_opt_with_cast(node.expr, expr_type, node.typ)
				} else {
					g.expr_with_opt(node.expr, expr_type, node.typ)
				}
			} else {
				g.expr_with_opt(node.expr, expr_type, node.typ)
			}
		} else if sym.kind == .alias && (sym.info as ast.Alias).parent_type.has_flag(.option) {
			g.expr_with_opt(node.expr, expr_type, (sym.info as ast.Alias).parent_type)
		} else {
			g.write('(${cast_label}(')
			if sym.kind == .alias && g.table.final_sym(node.typ).kind == .string {
				ptr_cnt := node.typ.nr_muls() - expr_type.nr_muls()
				if ptr_cnt > 0 {
					g.write('&'.repeat(ptr_cnt))
				}
			}
			g.expr(node.expr)
			if node.expr is ast.IntegerLiteral {
				if node_typ in [ast.u64_type, ast.u32_type, ast.u16_type] {
					if !node.expr.val.starts_with('-') {
						g.write('U')
					}
				}
			}
			g.write('))')
		}
	}
}

fn (mut g Gen) concat_expr(node ast.ConcatExpr) {
	mut styp := g.styp(node.return_type.clear_option_and_result())
	if g.inside_return {
		styp = g.styp(g.fn_decl.return_type.clear_option_and_result())
	} else if g.inside_or_block {
		styp = g.styp(g.or_expr_return_type.clear_option_and_result())
	}
	sym := g.table.sym(node.return_type)
	is_multi := sym.kind == .multi_return
	if !is_multi {
		g.expr(node.vals[0])
	} else {
		g.write('(${styp}){')
		for i, expr in node.vals {
			g.write('.arg${i}=')
			old_left_is_opt := g.left_is_opt
			g.left_is_opt = true
			g.expr(expr)
			g.left_is_opt = old_left_is_opt
			if i < node.vals.len - 1 {
				g.write(',')
			}
		}
		g.write('}')
	}
}

@[inline]
fn (g &Gen) expr_is_multi_return_call(expr ast.Expr) bool {
	if expr is ast.CallExpr {
		return g.table.sym(expr.return_type).kind == .multi_return
	}
	return false
}

fn (mut g Gen) gen_result_error(target_type ast.Type, expr ast.Expr) {
	styp := g.styp(g.unwrap_generic(target_type))
	g.write('(${styp}){ .is_error=true, .err=')
	g.expr(expr)
	g.write(', .data={EMPTY_STRUCT_INITIALIZATION} }')
}

// NB: remove this when option has no errors anymore
fn (mut g Gen) gen_option_error(target_type ast.Type, expr ast.Expr) {
	styp := g.styp(g.unwrap_generic(target_type))
	g.write('(${styp}){ .state=2, .err=')
	if target_type.has_flag(.option) && expr is ast.Ident && expr.or_expr.kind == .propagate_option {
		g.expr(ast.None{}) // option type unwrapping error
	} else {
		g.expr(expr)
	}
	g.write(', .data={EMPTY_STRUCT_INITIALIZATION} }')
}

fn (mut g Gen) hash_stmt(node ast.HashStmt) {
	line_nr := node.pos.line_nr + 1
	mut ct_condition := ''
	if node.ct_conds.len > 0 {
		ct_condition_start := g.out.len
		for idx, ct_expr in node.ct_conds {
			g.comptime_if_cond(ct_expr, false)
			if idx < node.ct_conds.len - 1 {
				g.write(' && ')
			}
		}
		ct_condition = g.out.cut_to(ct_condition_start).trim_space()
	}
	// #include etc
	if node.kind == 'include' {
		mut missing_message := 'Header file ${node.main}, needed for module `${node.mod}` was not found.'
		if node.msg != '' {
			missing_message += ' ${node.msg}.'
		} else {
			missing_message += ' Please install the corresponding development headers.'
		}
		mut guarded_include := get_guarded_include_text(node.main, missing_message)
		if node.main == '<errno.h>' {
			// fails with musl-gcc and msvc; but an unguarded include works:
			guarded_include = '#include ${node.main}'
		}
		if node.main.contains('.m') {
			g.definitions.writeln('')
			if ct_condition != '' {
				g.definitions.writeln('#if ${ct_condition}')
			}
			// Objective C code import, include it after V types, so that e.g. `string` is
			// available there
			g.definitions.writeln('// added by module `${node.mod}`, file: ${os.file_name(node.source_file)}:${line_nr}:')
			g.definitions.writeln(guarded_include)
			if ct_condition != '' {
				g.definitions.writeln('#endif // \$if ${ct_condition}')
			}
		} else {
			g.includes.writeln('')
			if ct_condition != '' {
				g.includes.writeln('#if ${ct_condition}')
			}
			g.includes.writeln('// added by module `${node.mod}`, file: ${os.file_name(node.source_file)}:${line_nr}:')
			g.includes.writeln(guarded_include)
			if ct_condition != '' {
				g.includes.writeln('#endif // \$if ${ct_condition}')
			}
		}
	} else if node.kind == 'preinclude' {
		mut missing_message := 'Header file ${node.main}, needed for module `${node.mod}` was not found.'
		if node.msg != '' {
			missing_message += ' ${node.msg}.'
		} else {
			missing_message += ' Please install the corresponding development headers.'
		}
		mut guarded_include := get_guarded_include_text(node.main, missing_message)
		if node.main == '<errno.h>' {
			// fails with musl-gcc and msvc; but an unguarded include works:
			guarded_include = '#include ${node.main}'
		}
		if node.main.contains('.m') {
			// Might need to support '#preinclude' for .m files as well but for the moment
			// this does the same as '#include' for them
			g.definitions.writeln('')
			if ct_condition != '' {
				g.definitions.writeln('#if ${ct_condition}')
			}
			// Objective C code import, include it after V types, so that e.g. `string` is
			// available there
			g.definitions.writeln('// added by module `${node.mod}`, file: ${os.file_name(node.source_file)}:${line_nr}:')
			g.definitions.writeln(guarded_include)
			if ct_condition != '' {
				g.definitions.writeln('#endif // \$if ${ct_condition}')
			}
		} else {
			g.preincludes.writeln('')
			if ct_condition != '' {
				g.preincludes.writeln('#if ${ct_condition}')
			}
			g.preincludes.writeln('// added by module `${node.mod}`, file: ${os.file_name(node.source_file)}:${line_nr}:')
			g.preincludes.writeln(guarded_include)
			if ct_condition != '' {
				g.preincludes.writeln('#endif // \$if ${ct_condition}')
			}
		}
	} else if node.kind == 'insert' {
		if ct_condition != '' {
			g.includes.writeln('#if ${ct_condition}')
		}
		g.includes.writeln('// inserted by module `${node.mod}`, file: ${os.file_name(node.source_file)}:${line_nr}:')
		g.includes.writeln(node.val)
		if ct_condition != '' {
			g.includes.writeln('#endif // \$if ${ct_condition}')
		}
	} else if node.kind == 'define' {
		if ct_condition != '' {
			g.includes.writeln('#if ${ct_condition}')
		}
		g.includes.writeln('// defined by module `${node.mod}`')
		g.includes.writeln('#define ${node.main}')
		if ct_condition != '' {
			g.includes.writeln('#endif // \$if ${ct_condition}')
		}
	}
}

fn (mut g Gen) branch_stmt(node ast.BranchStmt) {
	if node.label != '' {
		x := g.labeled_loops[node.label] or {
			panic('${node.label} doesn\'t exist ${g.file.path}, ${node.pos}')
		}
		match x {
			ast.ForCStmt {
				if x.scope.contains(g.cur_lock.pos.pos) {
					g.unlock_locks()
				}
			}
			ast.ForInStmt {
				if x.scope.contains(g.cur_lock.pos.pos) {
					g.unlock_locks()
				}
			}
			ast.ForStmt {
				if x.scope.contains(g.cur_lock.pos.pos) {
					g.unlock_locks()
				}
			}
			else {}
		}

		if node.kind == .key_break {
			g.writeln('goto ${node.label}__break;')
		} else {
			g.writeln('goto ${node.label}__continue;')
		}
	} else {
		inner_loop := g.inner_loop
		match inner_loop {
			ast.ForCStmt {
				if inner_loop.scope.contains(g.cur_lock.pos.pos) {
					g.unlock_locks()
				}
			}
			ast.ForInStmt {
				if inner_loop.scope.contains(g.cur_lock.pos.pos) {
					g.unlock_locks()
				}
			}
			ast.ForStmt {
				if inner_loop.scope.contains(g.cur_lock.pos.pos) {
					g.unlock_locks()
				}
			}
			else {}
		}
		// continue or break
		if g.is_autofree && !g.is_builtin_mod {
			g.trace_autofree('// free before continue/break')
			g.autofree_scope_vars_stop(node.pos.pos - 1, node.pos.line_nr, true, g.branch_parent_pos)
		}
		g.writeln('${node.kind};')
	}
}

fn (mut g Gen) return_stmt(node ast.Return) {
	g.set_current_pos_as_last_stmt_pos()
	g.write_v_source_line_info_stmt(node)

	g.inside_return = true
	defer {
		g.inside_return = false
	}

	if node.exprs.len > 0 {
		// skip `return $vweb.html()`
		if node.exprs[0] is ast.ComptimeCall && node.exprs[0].is_vweb {
			g.inside_return_tmpl = true
			g.expr(node.exprs[0])
			g.inside_return_tmpl = false
			g.writeln(';')
			return
		}
	}

	// got to do a correct check for multireturn
	sym := g.table.sym(g.unwrap_generic(g.fn_decl.return_type))
	mut fn_ret_type := g.fn_decl.return_type
	if sym.kind == .alias {
		unaliased_type := g.table.unaliased_type(fn_ret_type)
		if unaliased_type.has_option_or_result() {
			fn_ret_type = unaliased_type
		}
	}
	fn_return_is_multi := sym.kind == .multi_return
	fn_return_is_option := fn_ret_type.has_flag(.option)
	fn_return_is_result := fn_ret_type.has_flag(.result)
	fn_return_is_fixed_array := sym.is_array_fixed() && !fn_ret_type.has_option_or_result()

	mut has_semicolon := false
	if node.exprs.len == 0 {
		g.write_defer_stmts_when_needed()
		if fn_return_is_option || fn_return_is_result {
			styp := g.styp(fn_ret_type)
			if g.is_autofree {
				g.trace_autofree('// free before return (no values returned)')
				g.autofree_scope_vars(node.pos.pos, node.pos.line_nr, false)
			}
			g.writeln('return (${styp}){0};')
		} else {
			if g.is_autofree {
				g.trace_autofree('// free before return (no values returned)')
				g.autofree_scope_vars(node.pos.pos - 1, node.pos.line_nr, true)
			}
			g.writeln('return;')
		}
		return
	}
	tmpvar := g.new_tmp_var()
	g.defer_return_tmp_var = tmpvar
	ret_typ := g.ret_styp(g.unwrap_generic(fn_ret_type))

	// `return fn_call_opt()`
	if node.exprs.len == 1 && (fn_return_is_option || fn_return_is_result)
		&& node.exprs[0] is ast.CallExpr && node.exprs[0].return_type == g.fn_decl.return_type
		&& node.exprs[0].or_block.kind == .absent {
		if g.defer_stmts.len > 0 {
			g.write('${ret_typ} ${tmpvar} = ')
			g.expr(node.exprs[0])
			g.writeln(';')
			g.write_defer_stmts_when_needed()
			g.writeln('return ${tmpvar};')
		} else {
			g.write_defer_stmts_when_needed()
			g.write('return ')
			g.expr(node.exprs[0])
			g.writeln(';')
		}
		return
	}
	mut use_tmp_var := g.defer_stmts.len > 0 || g.defer_profile_code.len > 0
		|| g.cur_lock.lockeds.len > 0
		|| (fn_return_is_multi && node.exprs.len >= 1 && fn_return_is_option)
		|| fn_return_is_fixed_array
		|| (fn_return_is_multi && node.types.any(g.table.final_sym(it).kind == .array_fixed))
	// handle promoting none/error/function returning _option'
	if fn_return_is_option {
		option_none := node.exprs[0] is ast.None
		ftyp := g.styp(node.types[0])
		mut is_regular_option := ftyp == '_option'
		if option_none || is_regular_option || node.types[0] == ast.error_type_idx {
			if g.fn_decl != unsafe { nil } && g.fn_decl.is_test {
				test_error_var := g.new_tmp_var()
				g.write('${ret_typ} ${test_error_var} = ')
				g.gen_option_error(fn_ret_type, node.exprs[0])
				g.writeln(';')
				g.write_defer_stmts_when_needed()
				g.gen_failing_return_error_for_test_fn(node, test_error_var)
				return
			}
			if use_tmp_var {
				g.write('${ret_typ} ${tmpvar} = ')
			} else {
				g.write('return ')
			}
			g.gen_option_error(fn_ret_type, node.exprs[0])
			g.writeln(';')
			if use_tmp_var {
				// handle options when returning `none` for `?(int, ?int)`
				if fn_return_is_multi && node.exprs.len >= 1 {
					mr_info := sym.info as ast.MultiReturn
					for i in 0 .. mr_info.types.len {
						if mr_info.types[i].has_flag(.option) {
							g.write('(*(${g.base_type(fn_ret_type)}*)${tmpvar}.data).arg${i} = ')
							g.gen_option_error(mr_info.types[i], ast.None{})
							g.writeln(';')
						}
					}
				}
				g.write_defer_stmts_when_needed()
				g.writeln('return ${tmpvar};')
			}
			return
		}
	}
	// handle promoting error/function returning result
	if fn_return_is_result {
		ftyp := g.styp(node.types[0])
		mut is_regular_result := ftyp == result_name
		if is_regular_result || node.types[0] == ast.error_type_idx {
			if g.fn_decl != unsafe { nil } && g.fn_decl.is_test {
				test_error_var := g.new_tmp_var()
				g.write('${ret_typ} ${test_error_var} = ')
				g.gen_result_error(fn_ret_type, node.exprs[0])
				g.writeln(';')
				g.write_defer_stmts_when_needed()
				g.gen_failing_return_error_for_test_fn(node, test_error_var)
				return
			}
			if use_tmp_var {
				g.write('${ret_typ} ${tmpvar} = ')
			} else {
				g.write('return ')
			}
			g.gen_result_error(fn_ret_type, node.exprs[0])
			g.writeln(';')
			if use_tmp_var {
				g.write_defer_stmts_when_needed()
				g.writeln('return ${tmpvar};')
			}
			return
		}
	}
	// regular cases
	if fn_return_is_multi && node.exprs.len > 0 && !g.expr_is_multi_return_call(node.exprs[0]) {
		if node.exprs.len == 1 && (node.exprs[0] is ast.IfExpr || node.exprs[0] is ast.MatchExpr) {
			// use a temporary for `return if cond { x,y } else { a,b }` or `return match expr { abc { x, y } else { z, w } }`
			g.write('${ret_typ} ${tmpvar} = ')
			g.expr(node.exprs[0])
			g.writeln(';')
			g.write_defer_stmts_when_needed()
			g.writeln('return ${tmpvar};')
			return
		}
		mr_info := sym.info as ast.MultiReturn
		mut styp := ''
		if fn_return_is_option {
			g.writeln('${ret_typ} ${tmpvar};')
			styp = g.base_type(g.fn_decl.return_type)
			g.write('_option_ok(&(${styp}[]) { ')
		} else if fn_return_is_result {
			g.writeln('${ret_typ} ${tmpvar};')
			styp = g.base_type(g.fn_decl.return_type)
			g.write('_result_ok(&(${styp}[]) { ')
		} else {
			if use_tmp_var {
				g.write('${ret_typ} ${tmpvar} = ')
			} else {
				g.write('return ')
			}
			styp = g.styp(g.fn_decl.return_type)
		}
		// Use this to keep the tmp assignments in order
		mut multi_unpack := ''
		mut final_assignments := ''
		g.write('(${styp}){')
		mut arg_idx := 0
		for i, expr in node.exprs {
			// Check if we are dealing with a multi return and handle it separately
			if g.expr_is_multi_return_call(expr) {
				call_expr := expr as ast.CallExpr
				expr_sym := g.table.sym(call_expr.return_type)
				mut tmp := g.new_tmp_var()
				if !call_expr.return_type.has_option_or_result() {
					line := g.go_before_last_stmt()
					expr_styp := g.styp(call_expr.return_type)
					g.write('${expr_styp} ${tmp}=')
					g.expr(expr)
					g.writeln(';')
					multi_unpack += g.go_before_last_stmt()
					g.write(line)
				} else {
					line := g.go_before_last_stmt()
					g.tmp_count--
					g.expr(expr)
					multi_unpack += g.go_before_last_stmt()
					g.write(line)
					expr_styp := g.base_type(call_expr.return_type)
					tmp = ('(*(${expr_styp}*)${tmp}.data)')
				}
				expr_types := expr_sym.mr_info().types
				for j, _ in expr_types {
					g.write('.arg${arg_idx}=${tmp}.arg${j}')
					if j < expr_types.len || i < node.exprs.len - 1 {
						g.write(',')
					}
					arg_idx++
				}
				continue
			}
			g.write('.arg${arg_idx}=')
			if expr !is ast.ArrayInit && g.table.final_sym(node.types[i]).kind == .array_fixed {
				line := g.go_before_last_stmt().trim_space()
				expr_styp := g.styp(node.types[i])
				g.write('memcpy(&${tmpvar}.arg${arg_idx}, ')
				g.expr(expr)
				g.writeln(', sizeof(${expr_styp}));')
				final_assignments += g.go_before_last_stmt() + '\t'
				g.write2(line, '{0}')
			} else {
				if expr.is_auto_deref_var() {
					g.write('*')
				}
				if mr_info.types[i].has_flag(.option) {
					g.expr_with_opt(expr, node.types[i], mr_info.types[i])
				} else if g.table.sym(mr_info.types[i]).kind in [.sum_type, .interface] {
					g.expr_with_cast(expr, node.types[i], mr_info.types[i])
				} else {
					g.expr(expr)
				}
			}
			if i < node.exprs.len - 1 {
				g.write(', ')
			}
			arg_idx++
		}
		g.write('}')
		if fn_return_is_option {
			g.writeln(' }, (${option_name}*)(&${tmpvar}), sizeof(${styp}));')
			g.write_defer_stmts_when_needed()
			g.write('return ${tmpvar}')
		} else if fn_return_is_result {
			g.writeln(' }, (${result_name}*)(&${tmpvar}), sizeof(${styp}));')
			g.write_defer_stmts_when_needed()
			g.write('return ${tmpvar}')
		}
		// Make sure to add our unpacks
		if multi_unpack != '' {
			g.insert_before_stmt(multi_unpack)
		}
		if final_assignments != '' {
			g.writeln(';')
			g.write(final_assignments)
		}
		if use_tmp_var && !fn_return_is_option && !fn_return_is_result {
			if !has_semicolon {
				g.writeln(';')
			}
			g.write_defer_stmts_when_needed()
			g.writeln('return ${tmpvar};')
			has_semicolon = true
		}
	} else if node.exprs.len >= 1 {
		if node.types.len == 0 {
			g.checker_bug('node.exprs.len == ${node.exprs.len} && node.types.len == 0',
				node.pos)
		}
		// normal return
		return_sym := g.table.sym(g.unwrap_generic(node.types[0]))
		expr0 := node.exprs[0]
		// `return opt_ok(expr)` for functions that expect an option
		expr_type_is_opt := match expr0 {
			ast.CallExpr {
				expr0.return_type.has_flag(.option) && expr0.or_block.kind == .absent
			}
			else {
				node.types[0].has_flag(.option)
			}
		}
		if fn_return_is_option && !expr_type_is_opt && return_sym.name != option_name {
			styp := g.base_type(fn_ret_type)
			g.writeln('${ret_typ} ${tmpvar};')
			g.write('_option_ok(&(${styp}[]) { ')
			if !g.unwrap_generic(fn_ret_type).is_ptr() && node.types[0].is_ptr() {
				if !(node.exprs[0] is ast.Ident && !g.is_amp) {
					g.write('*')
				}
			}
			for i, expr in node.exprs {
				if return_sym.kind == .array_fixed && expr !is ast.ArrayInit {
					info := return_sym.info as ast.ArrayFixed
					g.fixed_array_var_init(g.expr_string(expr), expr.is_auto_deref_var(),
						info.elem_type, info.size)
				} else {
					g.expr_with_cast(expr, node.types[i], fn_ret_type.clear_option_and_result())
				}
				if i < node.exprs.len - 1 {
					g.write(', ')
				}
			}
			g.writeln(' }, (${option_name}*)(&${tmpvar}), sizeof(${styp}));')
			g.write_defer_stmts_when_needed()
			g.autofree_scope_vars(node.pos.pos - 1, node.pos.line_nr, true)
			g.writeln('return ${tmpvar};')
			return
		}
		expr_type_is_result := match expr0 {
			ast.CallExpr {
				expr0.return_type.has_flag(.result) && expr0.or_block.kind == .absent
			}
			else {
				node.types[0].has_flag(.result)
			}
		}
		if fn_return_is_result && !expr_type_is_result && return_sym.name != result_name {
			styp := g.base_type(fn_ret_type)
			g.writeln('${ret_typ} ${tmpvar};')
			g.write('_result_ok(&(${styp}[]) { ')
			if !fn_ret_type.is_ptr() && node.types[0].is_ptr() {
				if !((node.exprs[0] is ast.Ident && !g.is_amp) || sym.kind == .interface) {
					g.write('*')
				}
			}
			for i, expr in node.exprs {
				if fn_ret_type.has_flag(.option) {
					g.expr_with_opt(expr, node.types[i], fn_ret_type.clear_flag(.result))
				} else if return_sym.kind == .array_fixed && expr !is ast.ArrayInit {
					info := return_sym.info as ast.ArrayFixed
					g.fixed_array_var_init(g.expr_string(expr), expr.is_auto_deref_var(),
						info.elem_type, info.size)
				} else {
					g.expr_with_cast(expr, node.types[i], fn_ret_type.clear_flag(.result))
				}
				if i < node.exprs.len - 1 {
					g.write(', ')
				}
			}
			g.writeln(' }, (${result_name}*)(&${tmpvar}), sizeof(${styp}));')
			g.write_defer_stmts_when_needed()
			g.autofree_scope_vars(node.pos.pos - 1, node.pos.line_nr, true)
			g.writeln('return ${tmpvar};')
			return
		}
		// autofree before `return`
		// set free_parent_scopes to true, since all variables defined in parent
		// scopes need to be freed before the return
		if g.is_autofree {
			expr := node.exprs[0]
			if expr is ast.Ident {
				g.returned_var_name = expr.name
			}
		}
		// free := g.is_autofree && !g.is_builtin_mod // node.exprs[0] is ast.CallExpr
		// Create a temporary variable for the return expression
		if use_tmp_var || !g.is_builtin_mod {
			// `return foo(a, b, c)`
			// `tmp := foo(a, b, c); free(a); free(b); free(c); return tmp;`
			// Save return value in a temp var so that all args (a,b,c) can be freed
			// Don't use a tmp var if a variable is simply returned: `return x`
			// Just in case of defer statements exists, that the return values cannot
			// be modified.
			if use_tmp_var || !(node.exprs[0].is_literal() || node.exprs[0] is ast.Ident) {
				use_tmp_var = true
				g.write('${ret_typ} ${tmpvar} = ')
			} else {
				use_tmp_var = false
				if !g.is_builtin_mod {
					g.autofree_scope_vars(node.pos.pos - 1, node.pos.line_nr, true)
				}
				g.write('return ')
			}
		} else {
			g.autofree_scope_vars(node.pos.pos - 1, node.pos.line_nr, true)
			g.write('return ')
		}
		if expr0.is_auto_deref_var() && !fn_return_is_fixed_array {
			if g.fn_decl.return_type.is_ptr() {
				var_str := g.expr_string(expr0)
				g.write(var_str.trim('&'))
			} else if g.fn_decl.return_type.has_flag(.option) {
				g.expr_with_opt(expr0, node.types[0], g.fn_decl.return_type)
			} else if g.table.sym(g.fn_decl.return_type).kind in [.sum_type, .interface] {
				g.expr_with_cast(expr0, node.types[0], g.fn_decl.return_type)
			} else {
				g.write('*')
				g.expr(expr0)
			}
		} else {
			if g.fn_decl.return_type.has_flag(.option) {
				g.expr_with_opt(node.exprs[0], node.types[0], g.fn_decl.return_type)
			} else {
				if fn_return_is_fixed_array && !node.types[0].has_option_or_result() {
					if node.exprs[0] is ast.Ident {
						g.writeln('{0};')
						typ := if expr0.is_auto_deref_var() {
							node.types[0].deref()
						} else {
							node.types[0]
						}
						typ_sym := g.table.final_sym(typ)
						if typ_sym.kind == .array_fixed
							&& (typ_sym.info as ast.ArrayFixed).is_fn_ret {
							g.write('memcpy(${tmpvar}.ret_arr, ${g.expr_string(node.exprs[0])}.ret_arr, sizeof(${g.styp(typ)}))')
						} else {
							g.write('memcpy(${tmpvar}.ret_arr, ${g.expr_string(node.exprs[0])}, sizeof(${g.styp(typ)}))')
						}
					} else if node.exprs[0] in [ast.ArrayInit, ast.StructInit] {
						if node.exprs[0] is ast.ArrayInit && node.exprs[0].is_fixed
							&& node.exprs[0].has_init {
							if (node.exprs[0] as ast.ArrayInit).init_expr.is_literal() {
								g.write('{.ret_arr=')
								g.expr_with_cast(node.exprs[0], node.types[0], g.fn_decl.return_type)
								g.writeln('};')
							} else {
								g.writeln('{0};')
								g.write('memcpy(${tmpvar}.ret_arr, ')
								g.expr_with_cast(node.exprs[0], node.types[0], g.fn_decl.return_type)
								g.write(', sizeof(${g.styp(node.types[0])}))')
							}
						} else {
							g.writeln('{0};')
							tmpvar2 := g.new_tmp_var()
							g.write('${g.styp(node.types[0])} ${tmpvar2} = ')
							g.expr_with_cast(node.exprs[0], node.types[0], g.fn_decl.return_type)
							g.writeln(';')
							g.write('memcpy(${tmpvar}.ret_arr, ${tmpvar2}, sizeof(${g.styp(node.types[0])}))')
						}
					} else {
						g.writeln('{0};')
						g.write('memcpy(${tmpvar}.ret_arr, ')
						g.expr_with_cast(node.exprs[0], node.types[0], g.fn_decl.return_type)
						g.write(', sizeof(${g.styp(node.types[0])}))')
					}
				} else {
					g.expr_with_cast(node.exprs[0], node.types[0], g.fn_decl.return_type)
				}
			}
		}
		if use_tmp_var {
			g.writeln(';')
			has_semicolon = true
			g.write_defer_stmts_when_needed()
			if !g.is_builtin_mod {
				g.autofree_scope_vars(node.pos.pos - 1, node.pos.line_nr, true)
			}
			g.write('return ${tmpvar}')
			has_semicolon = false
		}
	} else {
		println('this should never happen')
		g.write('/*F*/return')
	}
	if !has_semicolon {
		g.writeln(';')
	}
}

// check_expr_is_const checks if the expr is eligible to be used as const initializer on C global scope
fn (mut g Gen) check_expr_is_const(expr ast.Expr) bool {
	match expr {
		ast.StringLiteral, ast.IntegerLiteral, ast.BoolLiteral, ast.FloatLiteral, ast.CharLiteral {
			return true
		}
		ast.ArrayInit {
			return expr.exprs.all(g.check_expr_is_const(it))
		}
		ast.ParExpr {
			return g.check_expr_is_const(expr.expr)
		}
		ast.InfixExpr {
			return g.check_expr_is_const(expr.left) && g.check_expr_is_const(expr.right)
		}
		ast.Ident, ast.StructInit, ast.EnumVal {
			return true
		}
		ast.CastExpr {
			return g.check_expr_is_const(expr.expr)
		}
		ast.PrefixExpr {
			return g.check_expr_is_const(expr.right)
		}
		else {
			return false
		}
	}
}

fn (mut g Gen) const_decl(node ast.ConstDecl) {
	g.inside_const = true
	defer {
		g.inside_const = false
	}
	for field in node.fields {
		if g.pref.skip_unused {
			if field.name !in g.table.used_consts {
				$if trace_skip_unused_consts ? {
					eprintln('>> skipping unused const name: ${field.name}')
				}
				continue
			}
		}
		name := c_name(field.name)
		mut const_name := '_const_' + name
		if g.pref.translated && !g.is_builtin_mod
			&& !util.module_is_builtin(field.name.all_before_last('.')) {
			mut x := util.no_dots(field.name)
			if x.starts_with('main__') {
				const_name = x['main__'.len..]
			}
		}
		if !g.is_builtin_mod {
			if cattr := node.attrs.find_first('export') {
				const_name = cattr.arg
			}
		}
		field_expr := field.expr
		match field.expr {
			ast.ArrayInit {
				elems_are_const := field.expr.exprs.all(g.check_expr_is_const(it))
				if field.expr.is_fixed && !field.expr.has_index
					&& g.pref.build_mode != .build_module
					&& (!g.is_cc_msvc || field.expr.elem_type != ast.string_type) && elems_are_const {
					styp := g.styp(field.expr.typ)
					val := g.expr_string(field.expr)
					g.global_const_defs[util.no_dots(field.name)] = GlobalConstDef{
						mod:       field.mod
						def:       '${styp} ${const_name} = ${val}; // fixed array const'
						dep_names: g.table.dependent_names_in_expr(field_expr)
					}
				} else if field.expr.is_fixed && !field.expr.has_index
					&& ((g.is_cc_msvc && field.expr.elem_type == ast.string_type)
					|| !elems_are_const) {
					g.const_decl_init_later_msvc_string_fixed_array(field.mod, name, field.expr,
						field.typ)
				} else {
					g.const_decl_init_later(field.mod, name, field.expr, field.typ, false,
						false)
				}
			}
			ast.StringLiteral {
				val := g.expr_string(field.expr)
				typ := if field.expr.language == .c { 'char*' } else { 'string' }
				g.global_const_defs[util.no_dots(field.name)] = GlobalConstDef{
					mod:   field.mod
					def:   '${typ} ${const_name}; // a string literal, inited later'
					init:  '\t${const_name} = ${val};'
					order: -1
				}
			}
			ast.CallExpr {
				if field.expr.return_type.has_flag(.option)
					|| field.expr.return_type.has_flag(.result) {
					g.inside_const_opt_or_res = true
					unwrap_opt_res := field.expr.or_block.kind != .absent
					g.const_decl_init_later(field.mod, name, field.expr, field.typ, unwrap_opt_res,
						unwrap_opt_res)
				} else {
					g.const_decl_init_later(field.mod, name, field.expr, field.typ, false,
						false)
				}
				g.inside_const_opt_or_res = false
			}
			else {
				// Note: -usecache uses prebuilt modules, each compiled with:
				// `v build-module vlib/module`
				// combined with a top level program, that is compiled with:
				// `v -usecache toplevel`
				// For it to work, the consts optimisations should be identical, because
				// only the top level program will have the const initialisation code for
				// all the modules.
				// TODO: encapsulate const initialisation for each module in a separate function,
				// that is just called by the top level program in _vinit, instead of generating
				// all the code inside _vinit for each module.
				use_cache_mode := g.pref.build_mode == .build_module || g.pref.use_cache
				if !use_cache_mode {
					if ct_value := field.comptime_expr_value() {
						if g.const_decl_precomputed(field.mod, name, field.name, ct_value,
							field.typ)
						{
							continue
						}
					}
				}
				if field.is_simple_define_const() {
					// "Simple" expressions are not going to need multiple statements,
					// only the ones which are inited later, so it's safe to use expr_string
					g.const_decl_simple_define(field.mod, field.name, g.expr_string(field_expr))
				} else if field.expr is ast.CastExpr {
					if field.expr.expr is ast.ArrayInit {
						if field.expr.expr.is_fixed && g.pref.build_mode != .build_module {
							styp := g.styp(field.expr.typ)
							val := g.expr_string(field.expr.expr)
							g.global_const_defs[util.no_dots(field.name)] = GlobalConstDef{
								mod:       field.mod
								def:       '${styp} ${const_name} = ${val}; // fixed array const'
								dep_names: g.table.dependent_names_in_expr(field_expr)
							}
							continue
						}
					}
					g.const_decl_init_later(field.mod, name, field.expr, field.typ, false,
						false)
				} else if field.expr is ast.InfixExpr {
					mut has_unwrap_opt_res := false
					if field.expr.left is ast.CallExpr {
						has_unwrap_opt_res = field.expr.left.or_block.kind != .absent
					} else if field.expr.right is ast.CallExpr {
						has_unwrap_opt_res = field.expr.right.or_block.kind != .absent
					}
					g.const_decl_init_later(field.mod, name, field.expr, field.typ, false,
						has_unwrap_opt_res)
				} else {
					g.const_decl_init_later(field.mod, name, field.expr, field.typ, false,
						true)
				}
			}
		}
	}
}

fn (mut g Gen) const_decl_precomputed(mod string, name string, field_name string, ct_value ast.ComptTimeConstValue,
	typ ast.Type) bool {
	mut styp := g.styp(typ)
	cname := if g.pref.translated && !g.is_builtin_mod { name } else { '_const_${name}' }
	$if trace_const_precomputed ? {
		eprintln('> styp: ${styp} | cname: ${cname} | ct_value: ${ct_value} | ${ct_value.type_name()}')
	}
	match ct_value {
		i8 {
			g.const_decl_write_precomputed(mod, styp, cname, field_name, ct_value.str())
		}
		i16 {
			g.const_decl_write_precomputed(mod, styp, cname, field_name, ct_value.str())
		}
		i32 {
			g.const_decl_write_precomputed(mod, styp, cname, field_name, ct_value.str())
		}
		// int {
		// XTODO int64
		// g.const_decl_write_precomputed(mod, styp, cname, field_name, ct_value.str())
		//}
		i64 {
			if typ == ast.i64_type {
				return false
			}
			if typ == ast.int_type {
				// TODO: use g.const_decl_write_precomputed here too.
				// For now, use #define macros, so existing code compiles
				// with -cstrict. Add checker errors for overflows instead,
				// so V can catch them earlier, instead of relying on the
				// C compiler for that.
				g.const_decl_simple_define(mod, name, ct_value.str())
				return true
			}
			if typ == ast.u64_type {
				g.const_decl_write_precomputed(mod, styp, cname, field_name, ct_value.str() + 'U')
			} else {
				g.const_decl_write_precomputed(mod, styp, cname, field_name, ct_value.str())
			}
		}
		u8 {
			g.const_decl_write_precomputed(mod, styp, cname, field_name, ct_value.str())
		}
		u16 {
			g.const_decl_write_precomputed(mod, styp, cname, field_name, ct_value.str())
		}
		u32 {
			g.const_decl_write_precomputed(mod, styp, cname, field_name, ct_value.str())
		}
		u64 {
			g.const_decl_write_precomputed(mod, styp, cname, field_name, ct_value.str() + 'U')
		}
		f32 {
			g.const_decl_write_precomputed(mod, styp, cname, field_name, ct_value.str())
		}
		f64 {
			g.const_decl_write_precomputed(mod, styp, cname, field_name, ct_value.str())
		}
		rune {
			rune_code := u32(ct_value)
			if rune_code <= 127 {
				if rune_code in [`"`, `\\`, `'`] {
					return false
				}
				escval := util.smart_quote(u8(rune_code).ascii_str(), false)

				g.global_const_defs[util.no_dots(field_name)] = GlobalConstDef{
					mod:   mod
					def:   "#define ${cname} '${escval}'"
					order: -1
				}
			} else {
				g.const_decl_write_precomputed(mod, styp, cname, field_name, u32(ct_value).str())
			}
		}
		string {
			escaped_val := util.smart_quote(ct_value, false)
			// g.const_decl_write_precomputed(line_nr, styp, cname, '_SLIT("$escaped_val")')
			// TODO: ^ the above for strings, cause:
			// `error C2099: initializer is not a constant` errors in MSVC,
			// so fall back to the delayed initialisation scheme:
			g.global_const_defs[util.no_dots(field_name)] = GlobalConstDef{
				mod:   mod
				def:   '${styp} ${cname}; // str inited later'
				init:  '\t${cname} = _SLIT("${escaped_val}");'
				order: -1
			}
			if g.is_autofree {
				g.cleanups[mod].writeln('\tstring_free(&${cname});')
			}
		}
		voidptr {
			g.const_decl_write_precomputed(mod, styp, cname, field_name, '(voidptr)(0x${ct_value})')
		}
		ast.EmptyExpr {
			return false
		}
	}
	return true
}

fn (mut g Gen) const_decl_write_precomputed(mod string, styp string, cname string, field_name string, ct_value string) {
	if g.pref.is_livemain || g.pref.is_liveshared {
		// Note: tcc has problems reloading .so files with consts in them, when the consts are then used inside the reloaded
		// live functions. As a workaround, just use simple #define macros in this case.
		//
		// If you change it, please also test with `v -live run examples/hot_reload/graph.v` which uses `math.pi` .
		g.global_const_defs[util.no_dots(field_name)] = GlobalConstDef{
			mod:   mod
			def:   '#define ${cname} ${ct_value} // precomputed3, -live mode'
			order: -1
		}
		return
	}
	g.global_const_defs[util.no_dots(field_name)] = GlobalConstDef{
		mod: mod
		def: '${g.static_modifier} const ${styp} ${cname} = ${ct_value}; // precomputed2'
		// is_precomputed: true
	}
}

fn (mut g Gen) const_decl_simple_define(mod string, name string, val string) {
	// Simple expressions should use a #define
	// so that we don't pollute the binary with unnecessary global vars
	// Do not do this when building a module, otherwise the consts
	// will not be accessible.
	mut x := util.no_dots(name)
	if g.pref.translated && !g.is_builtin_mod && !util.module_is_builtin(name.all_before_last('.')) {
		// Don't prepend "_const" to translated C consts,
		// but only in user code, continue prepending "_const" to builtin consts.
		if x.starts_with('main__') {
			x = x['main__'.len..]
		}
	} else {
		x = '_const_${x}'
	}
	if g.pref.translated {
		g.global_const_defs[util.no_dots(name)] = GlobalConstDef{
			mod:   mod
			def:   'const int ${x} = ${val};'
			order: -1
		}
	} else {
		g.global_const_defs[util.no_dots(name)] = GlobalConstDef{
			mod:   mod
			def:   '#define ${x} ${val}'
			order: -1
		}
	}
}

fn (mut g Gen) c_const_name(name string) string {
	return if g.pref.translated && !g.is_builtin_mod { name } else { '_const_${name}' }
}

fn (mut g Gen) const_decl_init_later(mod string, name string, expr ast.Expr, typ ast.Type, unwrap_option bool,
	surround_cbr bool) {
	// Initialize more complex consts in `void _vinit/2{}`
	// (C doesn't allow init expressions that can't be resolved at compile time).
	mut styp := g.styp(typ)
	cname := g.c_const_name(name)
	mut init := strings.new_builder(100)

	if surround_cbr {
		init.writeln('{')
	}
	if unwrap_option {
		init.writeln(g.expr_string_surround('\t${cname} = *(${styp}*)', expr, '.data;'))
	} else if expr is ast.ArrayInit && (expr as ast.ArrayInit).has_index {
		init.writeln(g.expr_string_surround('\tmemcpy(&${cname}, &', expr, ', sizeof(${styp}));'))
	} else if expr is ast.CallExpr
		&& g.table.final_sym(g.unwrap_generic((expr as ast.CallExpr).return_type)).kind == .array_fixed {
		init.writeln(g.expr_string_surround('\tmemcpy(&${cname}, ', expr, ', sizeof(${styp}));'))
	} else {
		init.writeln(g.expr_string_surround('\t${cname} = ', expr, ';'))
	}
	if surround_cbr {
		init.writeln('}')
	}
	mut def := '${styp} ${cname}'
	expr_sym := g.table.sym(typ)
	if expr_sym.kind == .function {
		// allow for: `const xyz = abc`, where `abc` is `fn abc() {}`
		func := (expr_sym.info as ast.FnType).func
		def = g.fn_var_signature(func.return_type, func.params.map(it.typ), cname)
	}
	g.global_const_defs[util.no_dots(name)] = GlobalConstDef{
		mod:       mod
		def:       '${def}; // inited later'
		init:      init.str().trim_right('\n')
		dep_names: g.table.dependent_names_in_expr(expr)
	}
	if g.is_autofree {
		sym := g.table.sym(typ)
		if styp.starts_with('Array_') {
			if sym.has_method_with_generic_parent('free') {
				g.cleanup.writeln('\t${styp}_free(&${cname});')
			} else {
				g.cleanup.writeln('\tarray_free(&${cname});')
			}
		} else if styp == 'string' {
			g.cleanup.writeln('\tstring_free(&${cname});')
		} else if sym.kind == .map {
			g.cleanup.writeln('\tmap_free(&${cname});')
		} else if styp == 'IError' {
			g.cleanup.writeln('\tIError_free(&${cname});')
		}
	}
}

fn (mut g Gen) const_decl_init_later_msvc_string_fixed_array(mod string, name string, expr ast.ArrayInit,
	typ ast.Type) {
	mut styp := g.styp(typ)
	cname := g.c_const_name(name)
	mut init := strings.new_builder(100)
	for i, elem_expr in expr.exprs {
		if elem_expr is ast.ArrayInit && elem_expr.is_fixed {
			elem_typ := g.styp(elem_expr.typ)
			init.writeln(g.expr_string_surround('\tmemcpy(${cname}[${i}], (${elem_typ})',
				elem_expr, ', sizeof(${elem_typ}));'))
		} else {
			init.writeln(g.expr_string_surround('\t${cname}[${i}] = ', elem_expr, ';'))
		}
	}
	mut def := '${styp} ${cname}'
	g.global_const_defs[util.no_dots(name)] = GlobalConstDef{
		mod:       mod
		def:       '${def}; // inited later'
		init:      init.str().trim_right('\n')
		dep_names: g.table.dependent_names_in_expr(expr)
	}
	if g.is_autofree {
		sym := g.table.sym(typ)
		if sym.has_method_with_generic_parent('free') {
			g.cleanup.writeln('\t${styp}_free(&${cname});')
		} else {
			g.cleanup.writeln('\tarray_free(&${cname});')
		}
	}
}

fn (mut g Gen) global_decl(node ast.GlobalDecl) {
	// was static used here to to make code optimizable? it was removed when
	// 'extern' was used to fix the duplicate symbols with usecache && clang
	// visibility_kw := if g.pref.build_mode == .build_module && g.is_builtin_mod { 'static ' }
	visibility_kw := if
		(g.pref.use_cache || (g.pref.build_mode == .build_module && g.module_built != node.mod))
		&& !util.should_bundle_module(node.mod) {
		'extern '
	} else {
		'${g.static_modifier} ' // TODO: used to be '' before parallel_cc, may cause issues
	}
	// should the global be initialized now, not later in `vinit()`
	cinit := node.attrs.contains('cinit')
	g.inside_cinit = cinit
	g.inside_global_decl = true
	defer {
		g.inside_cinit = false
		g.inside_global_decl = false
	}
	cextern := node.attrs.contains('c_extern')
	should_init := (!g.pref.use_cache && g.pref.build_mode != .build_module)
		|| (g.pref.build_mode == .build_module && g.module_built == node.mod)
	mut attributes := ''
	if node.attrs.contains('weak') {
		attributes += 'VWEAK '
	}
	if node.attrs.contains('hidden') {
		attributes += 'VHIDDEN '
	}
	if node.attrs.contains('export') {
		attributes += 'VV_EXPORTED_SYMBOL '
	}
	if attr := node.attrs.find_first('_linker_section') {
		attributes += '__attribute__ ((section ("${attr.arg}"))) '
	}
	for field in node.fields {
		if g.pref.skip_unused {
			if field.name !in g.table.used_globals {
				$if trace_skip_unused_globals ? {
					eprintln('>> skipping unused global name: ${field.name}')
				}
				continue
			}
		}
		styp := g.styp(field.typ)
		mut anon_fn_expr := unsafe { field.expr }
		if field.has_expr && mut anon_fn_expr is ast.AnonFn {
			g.gen_anon_fn_decl(mut anon_fn_expr)
			fn_type_name := g.get_anon_fn_type_name(mut anon_fn_expr, field.name)
			g.global_const_defs[util.no_dots(fn_type_name)] = GlobalConstDef{
				mod:   node.mod
				def:   '${fn_type_name} = ${g.table.sym(field.typ).name}; // global2'
				order: -1
			}
			continue
		}
		mut def_builder := strings.new_builder(100)
		mut init := ''
		extern := if cextern { 'extern ' } else { '' }
		modifier := if field.is_volatile { ' volatile ' } else { '' }
		def_builder.write_string('${extern}${visibility_kw}${modifier}${styp} ${attributes} ${field.name}')
		if cextern {
			def_builder.writeln('; // global5')
			g.global_const_defs[util.no_dots(field.name)] = GlobalConstDef{
				mod:   node.mod
				def:   def_builder.str()
				order: -1
			}
			continue
		}
		if field.has_expr || cinit {
			// `__global x = unsafe { nil }` should still use the simple direct initialisation, `g_main_argv` needs it.
			mut is_simple_unsafe_expr := false
			if field.expr is ast.UnsafeExpr {
				if field.expr.expr is ast.Nil {
					is_simple_unsafe_expr = true
				}
				if field.expr.expr.is_literal() {
					is_simple_unsafe_expr = true
				}
			}
			if g.pref.translated {
				def_builder.write_string(' = ${g.expr_string(field.expr)}')
			} else if (field.expr.is_literal() && should_init) || cinit
				|| (field.expr is ast.ArrayInit && field.expr.is_fixed)
				|| (is_simple_unsafe_expr && should_init) {
				// Simple literals can be initialized right away in global scope in C.
				// e.g. `int myglobal = 10;`
				def_builder.write_string(' = ${g.expr_string(field.expr)}')
			} else {
				// More complex expressions need to be moved to `_vinit()`
				// e.g. `__global ( mygblobal = 'hello ' + world' )`
				if field.name in ['g_main_argc', 'g_main_argv'] {
					init = '\t// skipping ${field.name}, it was initialised in main'
				} else {
					init = '\t${field.name} = ${g.expr_string(field.expr)}; // 3global'
				}
			}
		} else if !g.pref.translated { // don't zero globals from C code
			g.type_default_vars.clear()
			default_initializer := g.type_default(field.typ)
			if default_initializer == '{0}' && should_init {
				def_builder.write_string(' = {0}')
			} else if default_initializer == '{EMPTY_STRUCT_INITIALIZATION}' && should_init {
				init = '\tmemcpy(${field.name}, (${styp}){${default_initializer}}, sizeof(${styp})); // global'
			} else {
				if field.name !in ['as_cast_type_indexes', 'g_memory_block', 'global_allocator'] {
					decls := g.type_default_vars.str()
					if decls != '' {
						init = '\t${decls}'
					}
					init += '\t${field.name} = *(${styp}*)&((${styp}[]){${default_initializer}}[0]); // global'
				}
			}
		}
		def_builder.writeln('; // global4')
		g.global_const_defs[util.no_dots(field.name)] = GlobalConstDef{
			mod:       node.mod
			def:       def_builder.str()
			init:      init
			dep_names: g.table.dependent_names_in_expr(field.expr)
		}
	}
}

fn (mut g Gen) assoc(node ast.Assoc) {
	g.writeln('// assoc')
	if node.typ == 0 {
		return
	}
	styp := g.styp(node.typ)
	g.writeln('(${styp}){')
	mut inited_fields := map[string]int{}
	for i, field in node.fields {
		inited_fields[field] = i
	}
	// Merge inited_fields in the rest of the fields.
	sym := g.table.sym(node.typ)
	info := sym.info as ast.Struct
	for field in info.fields {
		field_name := c_name(field.name)
		if field.name in inited_fields {
			g.write('\t.${field_name} = ')
			g.expr(node.exprs[inited_fields[field.name]])
			g.writeln(', ')
		} else {
			g.writeln('\t.${field_name} = ${node.var_name}.${field_name},')
		}
	}
	g.write('}')
	if g.is_amp {
		g.write(', sizeof(${styp}))')
	}
}

@[noreturn]
fn verror(s string) {
	util.verror('cgen error', s)
}

@[noreturn]
fn (g &Gen) error(s string, pos token.Pos) {
	util.show_compiler_message('cgen error:', pos: pos, file_path: g.file.path, message: s)
	exit(1)
}

fn (g &Gen) checker_bug(s string, pos token.Pos) {
	g.error('checker bug; ${s}', pos)
}

// write_debug_calls_typeof_functions inserts calls to all typeof functions for
// interfaces and sum-types in debug mode so that the compiler does not optimize them.
// These functions are needed to be able to get the name of a specific structure/type in the debugger.
fn (mut g Gen) write_debug_calls_typeof_functions() {
	if !g.pref.is_debug {
		return
	}

	g.writeln2('\t// we call these functions in debug mode so that the C compiler', '\t// does not optimize them and we can access them in the debugger.')
	for _, sym in g.table.type_symbols {
		if sym.kind == .sum_type {
			sum_info := sym.info as ast.SumType
			if sum_info.is_generic {
				continue
			}
			g.writeln('\tv_typeof_sumtype_${sym.cname}(0);')
		}
		if sym.kind == .interface {
			if sym.info !is ast.Interface {
				continue
			}
			inter_info := sym.info as ast.Interface
			if inter_info.is_generic {
				continue
			}
			g.writeln('\tv_typeof_interface_${sym.cname}(0);')
		}
	}
}

fn (mut g Gen) write_init_function() {
	if g.pref.no_builtin || (g.pref.translated && g.pref.is_o) {
		return
	}
	util.timing_start(@METHOD)
	defer {
		util.timing_measure(@METHOD)
	}
	if g.pref.is_liveshared {
		return
	}
	fn_vinit_start_pos := g.out.len

	// ___argv is declared as voidptr here, because that unifies the windows/unix logic
	g.writeln('void _vinit(int ___argc, voidptr ___argv) {')

	g.write_debug_calls_typeof_functions()

	if g.pref.trace_calls && g.pref.should_trace_fn_name('_vinit') {
		g.writeln('\tv__trace_calls__on_call(_SLIT("_vinit"));')
	}

	if g.use_segfault_handler && !g.pref.is_shared {
		// 11 is SIGSEGV. It is hardcoded here, to avoid FreeBSD compilation errors for trivial examples.
		// shared object does not need this
		g.writeln('#if __STDC_HOSTED__ == 1\n\tsignal(11, v_segmentation_fault_handler);\n#endif')
	}
	if g.pref.is_bare {
		g.writeln('init_global_allocator();')
	}

	if g.pref.prealloc {
		g.writeln('prealloc_vinit();')
	}
	// Note: the as_cast table should be *before* the other constant initialize calls,
	// because it may be needed during const initialization of builtin and during
	// calling module init functions too, just in case they do fail...
	g.write('\tas_cast_type_indexes = ')
	g.writeln(g.as_cast_name_table())
	if !g.pref.is_shared {
		// shared object does not need this
		g.writeln('\tbuiltin_init();')
	}

	if g.nr_closures > 0 {
		g.writeln('\t_closure_mtx_init();')
	}

	// reflection bootstrapping
	if g.has_reflection {
		if var := g.global_const_defs['g_reflection'] {
			g.writeln(var.init)
			g.gen_reflection_data()
		}
	}
	mut cleaning_up_array := []string{cap: g.table.modules.len}

	for mod_name in g.table.modules {
		if g.has_reflection && mod_name == 'v.reflection' {
			// ignore v.reflection and v.debug already initialized above
			continue
		}
		mut const_section_header_shown := false
		// write globals and consts init later
		for var_name in g.sorted_global_const_names {
			if var := g.global_const_defs[var_name] {
				if var.mod == mod_name && var.init.len > 0 {
					if !const_section_header_shown {
						g.writeln('\t// Initializations of consts for module ${mod_name}')
						const_section_header_shown = true
					}
					g.writeln(var.init)
				}
			}
		}
		init_fn_name := '${mod_name}.init'
		if initfn := g.table.find_fn(init_fn_name) {
			if initfn.return_type == ast.void_type && initfn.params.len == 0 {
				mut should_be_skipped := false
				if initfn.source_fn != unsafe { nil } {
					fndecl := unsafe { &ast.FnDecl(initfn.source_fn) }
					if fndecl.should_be_skipped {
						should_be_skipped = fndecl.should_be_skipped
					}
				}
				if should_be_skipped {
					g.writeln('\t// Skipping fn init() for module ${mod_name}')
				} else {
					g.writeln('\t// Calling fn init() for module ${mod_name}')
					mod_c_name := util.no_dots(mod_name)
					init_fn_c_name := '${mod_c_name}__init'
					g.writeln('\t${init_fn_c_name}();')
				}
			}
		}
		cleanup_fn_name := '${mod_name}.cleanup'
		if cleanupfn := g.table.find_fn(cleanup_fn_name) {
			if cleanupfn.return_type == ast.void_type && cleanupfn.params.len == 0 {
				mod_c_name := util.no_dots(mod_name)
				cleanup_fn_c_name := '${mod_c_name}__cleanup'
				cleaning_up_array << '\t${cleanup_fn_c_name}();'
				cleaning_up_array << '\t// Cleaning up for module ${mod_name}'
			}
		}
	}

	g.writeln('}')
	if g.pref.printfn_list.len > 0 && '_vinit' in g.pref.printfn_list {
		println(g.out.after(fn_vinit_start_pos))
	}

	fn_vcleanup_start_pos := g.out.len
	g.writeln('void _vcleanup(void) {')
	if g.pref.trace_calls && g.pref.should_trace_fn_name('_vcleanup') {
		g.writeln('\tv__trace_calls__on_call(_SLIT("_vcleanup"));')
	}
	if g.is_autofree {
		// g.writeln('puts("cleaning up...");')
		reversed_table_modules := g.table.modules.reverse()
		for mod_name in reversed_table_modules {
			g.writeln2('\t// Cleanups for module ${mod_name} :', g.cleanups[mod_name].str())
		}
		g.writeln('\tarray_free(&as_cast_type_indexes);')
	}
	for x in cleaning_up_array.reverse() {
		g.writeln(x)
	}
	if g.pref.use_coroutines {
		g.writeln('\tdelete_photon_work_pool();')
	}
	if g.pref.is_coverage {
		g.write_coverage_stats()
		g.writeln('\tvprint_coverage_stats();')
	}
	g.writeln('}')
	if g.pref.printfn_list.len > 0 && '_vcleanup' in g.pref.printfn_list {
		println(g.out.after(fn_vcleanup_start_pos))
	}

	if g.pref.is_shared {
		// shared libraries need a way to call _vinit/2. For that purpose,
		// provide a constructor/destructor pair, ensuring that all constants
		// are initialized just once, and that they will be freed too.
		// Note: os.args in this case will be [].
		if g.pref.os == .windows {
			g.writeln('// workaround for windows, export _vinit_caller, let dl.open() call it')
			g.writeln('// NOTE: This is hardcoded in vlib/dl/dl_windows.c.v!')
			g.writeln('VV_EXPORTED_SYMBOL void _vinit_caller();')
		} else {
			g.writeln('__attribute__ ((constructor))')
		}
		g.writeln('void _vinit_caller() {')
		g.writeln('\tstatic bool once = false; if (once) {return;} once = true;')
		if g.nr_closures > 0 {
			g.writeln('\t__closure_init(); // vinit_caller()')
		}
		g.writeln('\t_vinit(0,0);')
		g.writeln('}')

		if g.pref.os == .windows {
			g.writeln('// workaround for windows, export _vcleanup_caller, let dl.close() call it')
			g.writeln('// NOTE: This is hardcoded in vlib/dl/dl_windows.c.v!')
			g.writeln('VV_EXPORTED_SYMBOL void _vcleanup_caller();')
		} else {
			g.writeln('__attribute__ ((destructor))')
		}
		g.writeln('void _vcleanup_caller() {')
		g.writeln('\tstatic bool once = false; if (once) {return;} once = true;')
		g.writeln('\t_vcleanup();')
		g.writeln('}')
	}
}

fn (mut g Gen) write_builtin_types() {
	if g.pref.no_builtin {
		return
	}
	mut builtin_types := []&ast.TypeSymbol{} // builtin types
	// builtin types need to be on top
	// everything except builtin will get sorted
	for builtin_name in ast.builtins {
		sym := g.table.sym_by_idx(g.table.type_idxs[builtin_name])
		if sym.info is ast.Interface {
			g.write_interface_typedef(sym)
			if !sym.info.is_generic {
				g.write_interface_typesymbol_declaration(sym)
			}
		} else {
			builtin_types << sym
		}
	}
	g.write_types(builtin_types)
}

// C struct definitions, ordered
// Sort the types, make sure types that are referenced by other types
// are added before them.
fn (mut g Gen) write_sorted_types() {
	g.type_definitions.writeln('// #start sorted_symbols')
	defer {
		g.type_definitions.writeln('// #end sorted_symbols')
	}
	unsafe {
		mut symbols := []&ast.TypeSymbol{cap: g.table.type_symbols.len} // structs that need to be sorted
		non_builtin_syms := g.table.type_symbols.filter(!it.is_builtin)
		for sym in non_builtin_syms {
			symbols << sym
		}
		sorted_symbols := g.sort_structs(symbols)
		g.write_types(sorted_symbols)
	}
}

fn (mut g Gen) write_types(symbols []&ast.TypeSymbol) {
	mut struct_names := map[string]bool{}
	for sym in symbols {
		if sym.name.starts_with('C.') {
			continue
		}
		if sym.kind == .none {
			g.type_definitions.writeln('struct none {')
			g.type_definitions.writeln('\tEMPTY_STRUCT_DECLARATION;')
			g.type_definitions.writeln('};')
			g.typedefs.writeln('typedef struct none none;')
		}
		mut name := sym.scoped_cname()
		match sym.info {
			ast.Struct {
				if !struct_names[name] {
					// generate field option types for fixed array of option struct before struct declaration
					opt_fields := sym.info.fields.filter(g.table.final_sym(it.typ).kind == .array_fixed)
					for opt_field in opt_fields {
						field_sym := g.table.final_sym(opt_field.typ)
						arr := field_sym.info as ast.ArrayFixed
						if !arr.elem_type.has_flag(.option) {
							continue
						}
						styp := field_sym.cname
						mut fixed_elem_name := g.styp(arr.elem_type.set_nr_muls(0))
						if arr.elem_type.is_ptr() {
							fixed_elem_name += '*'.repeat(arr.elem_type.nr_muls())
						}
						len := arr.size
						lock g.done_options {
							if styp !in g.done_options {
								g.type_definitions.writeln('typedef ${fixed_elem_name} ${styp} [${len}];')
								g.done_options << styp
							}
						}
					}
					g.struct_decl(sym.info, name, false)
					struct_names[name] = true
				}
			}
			ast.Thread {
				if !g.pref.is_bare && !g.pref.no_builtin {
					if g.pref.os == .windows {
						if name == '__v_thread' {
							g.thread_definitions.writeln('typedef HANDLE ${name};')
						} else {
							// Windows can only return `u32` (no void*) from a thread, so the
							// V gohandle must maintain a pointer to the return value
							g.thread_definitions.writeln('typedef struct {')
							g.thread_definitions.writeln('\tvoid* ret_ptr;')
							g.thread_definitions.writeln('\tHANDLE handle;')
							g.thread_definitions.writeln('} ${name};')
						}
					} else {
						g.thread_definitions.writeln('typedef pthread_t ${name};')
					}
				}
			}
			ast.SumType {
				if sym.info.is_generic || struct_names[name] {
					continue
				}
				struct_names[name] = true
				g.typedefs.writeln('typedef struct ${name} ${name};')
				g.type_definitions.writeln('')
				g.type_definitions.writeln('// Union sum type ${name} = ')
				mut idxs := []int{}
				for variant in sym.info.variants {
					if variant in idxs {
						continue
					}
					g.type_definitions.writeln('//          | ${variant:4d} = ${g.styp(variant.idx_type()):-20s}')
					idxs << variant
				}
				idxs.clear()
				g.type_definitions.writeln('struct ${name} {')
				g.type_definitions.writeln('\tunion {')
				for variant in sym.info.variants {
					if variant in idxs {
						continue
					}
					idxs << variant
					variant_sym := g.table.sym(variant)
					mut var := if variant.has_flag(.option) { variant } else { variant.ref() }
					variant_name := g.get_sumtype_variant_name(variant, variant_sym)
					if variant_sym.info is ast.FnType {
						if variant_sym.info.is_anon {
							var = variant
						}
					}
					var_type := if variant.has_flag(.option) {
						'${g.styp(var)}*'
					} else {
						g.styp(var)
					}
					g.type_definitions.writeln('\t\t${var_type} _${variant_name};')
				}
				g.type_definitions.writeln('\t};')
				g.type_definitions.writeln('\tint _typ;')
				if sym.info.fields.len > 0 {
					g.writeln('\t// pointers to common sumtype fields')
					for field in sym.info.fields {
						g.type_definitions.writeln('\t${g.styp(field.typ.ref())} ${c_name(field.name)};')
					}
				}
				g.type_definitions.writeln('};')
			}
			ast.ArrayFixed {
				elem_sym := g.table.sym(sym.info.elem_type)
				if !elem_sym.is_builtin() && !sym.info.elem_type.has_flag(.generic)
					&& !sym.info.is_fn_ret {
					// .array_fixed {
					styp := sym.cname
					// array_fixed_char_300 => char x[300]
					// [16]&&&EventListener{} => Array_fixed_main__EventListener_16_ptr3
					// => typedef main__EventListener*** Array_fixed_main__EventListener_16_ptr3 [16]
					mut fixed_elem_name := g.styp(sym.info.elem_type.set_nr_muls(0))
					if sym.info.elem_type.is_ptr() {
						fixed_elem_name += '*'.repeat(sym.info.elem_type.nr_muls())
					}
					len := sym.info.size
					if len > 0 {
						if elem_sym.info is ast.FnType {
							pos := g.out.len
							g.write_fn_ptr_decl(&elem_sym.info, '')
							fixed_elem_name = g.out.cut_to(pos)
							mut def_str := 'typedef ${fixed_elem_name};'
							def_str = def_str.replace_once('(*)', '(*${styp}[${len}])')
							g.type_definitions.writeln(def_str)
						} else if elem_sym.info !is ast.ArrayFixed
							|| (elem_sym.info as ast.ArrayFixed).size > 0 {
							// fixed array of option struct must be defined backwards
							if sym.info.elem_type.has_flag(.option) && elem_sym.info is ast.Struct {
								styp_elem, base := g.option_type_name(sym.info.elem_type)
								lock g.done_options {
									if base !in g.done_options {
										g.done_options << base
										g.typedefs.writeln('typedef struct ${styp_elem} ${styp_elem};')
										g.type_definitions.writeln('${g.option_type_text(styp_elem,
											base)};')
									}
								}
							} else {
								g.type_definitions.writeln('typedef ${fixed_elem_name} ${styp} [${len}];')
							}
						}
					}
				}
			}
			else {}
		}
	}
}

fn (mut g Gen) sort_globals_consts() {
	util.timing_start(@METHOD)
	defer {
		util.timing_measure(@METHOD)
	}
	g.sorted_global_const_names.clear()
	mut dep_graph := depgraph.new_dep_graph()
	for var_name, var_info in g.global_const_defs {
		dep_graph.add_with_value(var_name, var_info.dep_names, var_info.order)
	}
	dep_graph_sorted := dep_graph.resolve()
	for order in [-1, 0] {
		for node in dep_graph_sorted.nodes {
			if node.value == order {
				g.sorted_global_const_names << node.name
			}
		}
	}
}

// sort functions by dependent arguments and return value
// As functions may depend on one another, make sure they are
// defined in the correct order: add non dependent ones first.
fn (mut g Gen) write_sorted_fn_typesymbol_declaration() {
	util.timing_start(@METHOD)
	defer {
		util.timing_measure(@METHOD)
	}
	mut syms := []&ast.TypeSymbol{} // functions to be defined
	for sym in g.table.type_symbols {
		if sym.kind == .function && !sym.is_builtin {
			syms << sym
		}
	}
	mut pending := []&ast.TypeSymbol{} // functions with a dependency
	for {
		// Add non dependent functions or functions which
		// dependency has been added.
		next: for sym in syms {
			info := sym.info as ast.FnType
			func := info.func
			return_sym := g.table.sym(func.return_type)
			if return_sym in syms {
				pending << sym
				continue
			}
			for param in func.params {
				param_sym := g.table.sym(param.typ)
				if param_sym in syms {
					pending << sym
					continue next
				}
			}
			g.write_fn_typesymbol_declaration(sym)
		}
		if pending.len == 0 {
			// All functions were added.
			break
		}
		if syms.len == pending.len {
			// Could not add any function: there is a circular
			// dependency.
			mut deps := []string{}
			for sym in pending {
				deps << sym.name
			}
			verror(
				'cgen.write_sorted_fn_typesymbol_declaration(): the following functions form a dependency cycle:\n' +
				deps.join(','))
		}
		unsafe {
			// Swap the to-be-processed and the dependent functions.
			syms, pending = pending, syms[..0]
		}
	}
}

// sort structs by dependent fields
fn (mut g Gen) sort_structs(typesa []&ast.TypeSymbol) []&ast.TypeSymbol {
	util.timing_start(@METHOD)
	defer {
		util.timing_measure(@METHOD)
	}
	mut dep_graph := depgraph.new_dep_graph()
	// types name list
	mut type_names := []string{}
	for sym in typesa {
		type_names << sym.scoped_name()
	}
	// loop over types
	for sym in typesa {
		if sym.kind == .interface {
			dep_graph.add(sym.name, [])
			continue
		}
		// create list of deps
		mut field_deps := []string{}
		match sym.info {
			ast.ArrayFixed {
				mut skip := false
				// allow: `struct Node{ children [4]&Node }`
				// skip adding the struct as a dependency to the fixed array: [4]&Node -> Node
				// the struct must depend on the fixed array for definition order: Node -> [4]&Node
				// NOTE: Is there is a simpler way to do this?
				elem_sym := g.table.final_sym(sym.info.elem_type)
				if elem_sym.info is ast.Struct && sym.info.elem_type.is_ptr() {
					for field in elem_sym.info.fields {
						if sym.idx == field.typ.idx() {
							skip = true
							break
						}
					}
				}
				if !skip {
					dep := g.table.final_sym(sym.info.elem_type).name
					if dep in type_names {
						field_deps << dep
					}
				}
			}
			ast.Struct {
				for embed in sym.info.embeds {
					dep := g.table.sym(embed).name
					// skip if not in types list or already in deps
					if dep !in type_names || dep in field_deps {
						continue
					}
					field_deps << dep
				}
				for field in sym.info.fields {
					if field.typ.is_ptr() {
						continue
					}
					fsym := g.table.sym(field.typ)
					dep := fsym.name
					// skip if not in types list or already in deps
					if dep !in type_names || dep in field_deps {
						continue
					}
					field_deps << dep
					if fsym.info is ast.Alias {
						xdep := g.table.sym(fsym.info.parent_type).name
						if xdep !in type_names || xdep in field_deps {
							continue
						}
						field_deps << xdep
					}
				}
			}
			ast.SumType {
				for variant in sym.info.variants {
					vsym := g.table.sym(variant)
					if vsym.info !is ast.Struct {
						continue
					}
					fields := g.table.struct_fields(vsym)
					for field in fields {
						if field.typ.is_ptr() {
							continue
						}
						fsym := g.table.sym(field.typ)
						if fsym.info is ast.Alias {
							xsym := g.table.sym(fsym.info.parent_type)
							if xsym.info !is ast.ArrayFixed {
								continue
							}
							xdep := xsym.name
							// skip if not in types list or already in deps
							if xdep !in type_names || xdep in field_deps {
								continue
							}
							field_deps << xdep
							continue
						}
						if fsym.info !is ast.ArrayFixed {
							continue
						}
						dep := fsym.name
						// skip if not in types list or already in deps
						if dep !in type_names || dep in field_deps {
							continue
						}
						field_deps << dep
					}
				}
			}
			else {}
		}
		// add type and dependent types to graph
		dep_graph.add(sym.scoped_name(), field_deps)
	}
	// sort graph
	dep_graph_sorted := dep_graph.resolve()
	if !dep_graph_sorted.acyclic {
		// this should no longer be called since it's in the parser
		// TODO: should it be removed?
		verror('cgen.sort_structs(): the following structs form a dependency cycle:\n' +
			dep_graph_sorted.display_cycles() +
			'\nyou can solve this by making one or both of the dependent struct fields references, eg: field &MyStruct' +
			'\nif you feel this is an error, please create a new issue here: https://github.com/vlang/v/issues and tag @joe-conigliaro')
	}
	// sort types
	unsafe {
		mut sorted_symbols := []&ast.TypeSymbol{cap: dep_graph_sorted.nodes.len}
		for node in dep_graph_sorted.nodes {
			sorted_symbols << g.table.sym_by_idx(g.table.type_idxs[node.name])
		}
		return sorted_symbols
	}
}

fn (mut g Gen) gen_or_block_stmts(cvar_name string, cast_typ string, stmts []ast.Stmt, return_type ast.Type,
	is_option bool) {
	g.indent++
	for i, stmt in stmts {
		if i == stmts.len - 1 {
			expr_stmt := stmt as ast.ExprStmt
			g.set_current_pos_as_last_stmt_pos()
			if g.inside_return && (expr_stmt.typ.idx() == ast.error_type_idx
				|| expr_stmt.typ in [ast.none_type, ast.error_type]) {
				// `return foo() or { error('failed') }`
				if g.cur_fn != unsafe { nil } {
					if g.cur_fn.return_type.has_flag(.result) {
						g.write('return ')
						g.gen_result_error(g.cur_fn.return_type, expr_stmt.expr)
						g.writeln(';')
					} else if g.cur_fn.return_type.has_flag(.option) {
						g.write('return ')
						g.gen_option_error(g.cur_fn.return_type, expr_stmt.expr)
						g.writeln(';')
					}
				}
			} else {
				if expr_stmt.typ == ast.none_type_idx {
					g.write('${cvar_name} = ')
					g.gen_option_error(return_type, expr_stmt.expr)
					g.writeln(';')
				} else if return_type == ast.rvoid_type {
					// fn returns !, do not fill var.data
					old_inside_opt_data := g.inside_opt_data
					g.inside_opt_data = true
					g.expr(expr_stmt.expr)
					g.inside_opt_data = old_inside_opt_data
					g.writeln(';')
					g.stmt_path_pos.delete_last()
				} else {
					mut is_array_fixed := false
					mut return_wrapped := false
					if is_option {
						is_array_fixed = expr_stmt.expr is ast.ArrayInit
							&& g.table.final_sym(return_type).kind == .array_fixed
						if !is_array_fixed {
							if g.inside_return && !g.inside_struct_init
								&& expr_stmt.expr is ast.CallExpr&& (expr_stmt.expr as ast.CallExpr).return_type.has_option_or_result()
								&& g.cur_fn.return_type.has_option_or_result()
								&& return_type.has_option_or_result()
								&& expr_stmt.expr.or_block.kind == .absent {
								g.write('${cvar_name} = ')
								return_wrapped = true
							} else if expr_stmt.expr is ast.CallExpr {
								if expr_stmt.expr.is_return_used {
									g.write('*(${cast_typ}*) ${cvar_name}.data = ')
								}
							} else {
								g.write('*(${cast_typ}*) ${cvar_name}.data = ')
							}
						}
					} else {
						g.write('${cvar_name} = ')
					}
					if is_array_fixed {
						g.write('memcpy(${cvar_name}.data, (${cast_typ})')
					}
					// return expr or { fn_returns_option() }
					if is_option && g.inside_return && expr_stmt.expr is ast.CallExpr
						&& return_type.has_option_or_result() {
						g.expr_with_cast(expr_stmt.expr, expr_stmt.typ, return_type)
					} else {
						old_inside_opt_data := g.inside_opt_data
						g.inside_opt_data = true
						g.expr_with_cast(expr_stmt.expr, expr_stmt.typ, return_type.clear_option_and_result())
						g.inside_opt_data = old_inside_opt_data
					}
					if is_array_fixed {
						g.write(', sizeof(${cast_typ}))')
					}
					g.writeln(';')
					g.stmt_path_pos.delete_last()
					if return_wrapped {
						g.writeln('return ${cvar_name};')
					}
				}
			}
		} else {
			g.stmt(stmt)
		}
	}
	g.indent--
}

// If user is accessing the return value eg. in assignment, pass the variable name.
// If the user is not using the option return value. We need to pass a temp var
// to access its fields (`.ok`, `.error` etc)
// `os.cp(...)` => `Option bool tmp = os__cp(...); if (tmp.state != 0) { ... }`
// Returns the type of the last stmt
fn (mut g Gen) or_block(var_name string, or_block ast.OrExpr, return_type ast.Type) {
	cvar_name := c_name(var_name)
	if or_block.kind == .block && or_block.stmts.len == 0 {
		// generate nothing, block is empty
		g.write(';\n${util.tabs(g.indent)}(void)${cvar_name};')
		return
	}
	mut mr_styp := g.base_type(return_type)
	is_none_ok := return_type == ast.ovoid_type
	g.writeln(';')
	if is_none_ok {
		g.writeln('if (${cvar_name}.state != 0) {')
	} else {
		if return_type != 0 && g.table.sym(return_type).kind == .function {
			mr_styp = 'voidptr'
		}
		if return_type.has_flag(.result) {
			g.writeln('if (${cvar_name}.is_error) {') // /*or block*/ ')
		} else {
			g.writeln('if (${cvar_name}.state != 0) {') // /*or block*/ ')
		}
	}
	if or_block.kind == .block {
		g.or_expr_return_type = return_type.clear_option_and_result()
		g.writeln('\tIError err = ${cvar_name}.err;')

		g.inside_or_block = true
		defer {
			g.inside_or_block = false
		}
		stmts := or_block.stmts
		if stmts.len > 0 && stmts.last() is ast.ExprStmt && stmts.last().typ != ast.void_type {
			g.gen_or_block_stmts(cvar_name, mr_styp, stmts, return_type, true)
		} else {
			g.stmts(stmts)
			if stmts.len > 0 && stmts.last() is ast.ExprStmt {
				g.writeln(';')
			}
		}
		g.or_expr_return_type = ast.void_type
	} else if or_block.kind == .propagate_result
		|| (or_block.kind == .propagate_option && return_type.has_flag(.result)) {
		if g.file.mod.name == 'main' && (g.fn_decl == unsafe { nil } || g.fn_decl.is_main) {
			// In main(), an `opt()!` call is sugar for `opt() or { panic(err) }`
			err_msg := 'IError_name_table[${cvar_name}.err._typ]._method_msg(${cvar_name}.err._object)'
			if g.pref.is_debug {
				paline, pafile, pamod, pafn := g.panic_debug_info(or_block.pos)
				g.writeln('panic_debug(${paline}, tos3("${pafile}"), tos3("${pamod}"), tos3("${pafn}"), ${err_msg});')
			} else {
				g.writeln('\tpanic_result_not_set(${err_msg});')
			}
		} else if g.fn_decl != unsafe { nil } && g.fn_decl.is_test {
			g.gen_failing_error_propagation_for_test_fn(or_block, cvar_name)
		} else {
			// In ordinary functions, `opt()!` call is sugar for:
			// `opt() or { return err }`
			// Since we *do* return, first we have to ensure that
			// the deferred statements are generated.
			g.write_defer_stmts()
			// Now that option types are distinct we need a cast here
			if g.fn_decl.return_type == ast.void_type {
				g.writeln('\treturn;')
			} else {
				styp := g.styp(g.fn_decl.return_type)
				err_obj := g.new_tmp_var()
				g.writeln2('\t${styp} ${err_obj};', '\tmemcpy(&${err_obj}, &${cvar_name}, sizeof(${result_name}));')
				g.writeln('\treturn ${err_obj};')
			}
		}
	} else if or_block.kind == .propagate_option {
		if g.file.mod.name == 'main' && (g.fn_decl == unsafe { nil } || g.fn_decl.is_main) {
			// In main(), an `opt()?` call is sugar for `opt() or { panic(err) }`
			err_msg := 'IError_name_table[${cvar_name}.err._typ]._method_msg(${cvar_name}.err._object)'
			if g.pref.is_debug {
				paline, pafile, pamod, pafn := g.panic_debug_info(or_block.pos)
				g.writeln('panic_debug(${paline}, tos3("${pafile}"), tos3("${pamod}"), tos3("${pafn}"), ${err_msg}.len == 0 ? _SLIT("option not set ()") : ${err_msg});')
			} else {
				g.writeln('\tpanic_option_not_set( ${err_msg} );')
			}
		} else if g.fn_decl != unsafe { nil } && g.fn_decl.is_test {
			g.gen_failing_error_propagation_for_test_fn(or_block, cvar_name)
		} else {
			// In ordinary functions, `opt()?` call is sugar for:
			// `opt() or { return err }`
			// Since we *do* return, first we have to ensure that
			// the deferred statements are generated.
			g.write_defer_stmts()
			// Now that option types are distinct we need a cast here
			if g.fn_decl.return_type == ast.void_type {
				g.writeln('\treturn;')
			} else {
				styp := g.styp(g.fn_decl.return_type).replace('*', '_ptr')
				err_obj := g.new_tmp_var()
				g.writeln2('\t${styp} ${err_obj};', '\tmemcpy(&${err_obj}, &${cvar_name}, sizeof(_option));')
				g.writeln('\treturn ${err_obj};')
			}
		}
	}
	g.writeln('}')
	g.set_current_pos_as_last_stmt_pos()
}

@[inline]
fn c_name(name_ string) string {
	name := util.no_dots(name_)
	if c_reserved_chk.matches(name) {
		return '__v_${name}'
	}
	return name
}

@[inline]
fn c_fn_name(name_ string) string {
	name := util.no_dots(name_)
	if c_reserved_chk.matches(name) {
		return '_v_${name}'
	}
	return name
}

fn (mut g Gen) type_default_sumtype(typ_ ast.Type, sym ast.TypeSymbol) string {
	first_typ := g.unwrap_generic((sym.info as ast.SumType).variants[0])
	first_sym := g.table.sym(first_typ)
	first_styp := g.styp(first_typ)
	first_field := g.get_sumtype_variant_name(first_typ, first_sym)
	default_str := if first_typ.has_flag(.option) {
		'(${first_styp}){ .state=2, .err=_const_none__, .data={EMPTY_STRUCT_INITIALIZATION} }'
	} else if first_sym.info is ast.Struct && first_sym.info.is_empty_struct() {
		'{EMPTY_STRUCT_INITIALIZATION}'
	} else {
		g.type_default(first_typ)
	}
	if default_str[0] == `{` {
		return '(${g.styp(typ_)}){._${first_field}=HEAP(${first_styp}, ((${first_styp})${default_str})),._typ=${int(first_typ)}}'
	} else {
		return '(${g.styp(typ_)}){._${first_field}=HEAP(${first_styp}, (${default_str})),._typ=${int(first_typ)}}'
	}
}

fn (mut g Gen) type_default(typ_ ast.Type) string {
	typ := g.unwrap_generic(typ_)
	if typ.has_option_or_result() {
		return '{0}'
	}
	// Always set pointers to 0
	if typ.is_ptr() && !typ.has_flag(.shared_f) {
		return '0'
	}
	if typ.idx() < ast.string_type_idx {
		// Default values for other types are not needed because of mandatory initialization
		return '0'
	}
	sym := g.table.sym(typ)
	match sym.kind {
		.string {
			return '(string){.str=(byteptr)"", .is_lit=1}'
		}
		.array_fixed {
			if sym.is_empty_struct_array() {
				return '{EMPTY_STRUCT_INITIALIZATION}'
			}
			return '{0}'
		}
		.sum_type {
			return '{0}' // g.type_default_sumtype(typ, sym)
		}
		.interface, .multi_return, .thread {
			return '{0}'
		}
		.alias {
			return g.type_default((sym.info as ast.Alias).parent_type)
		}
		.chan {
			elem_type := sym.chan_info().elem_type
			elemtypstr := g.styp(elem_type)
			noscan := g.check_noscan(elem_type)
			return 'sync__new_channel_st${noscan}(0, sizeof(${elemtypstr}))'
		}
		.array {
			elem_typ := sym.array_info().elem_type
			elem_sym := g.styp(elem_typ)
			mut elem_type_str := util.no_dots(elem_sym)
			if elem_type_str.starts_with('C__') {
				elem_type_str = elem_type_str[3..]
			}
			noscan := g.check_noscan(elem_typ)
			init_str := '__new_array${noscan}(0, 0, sizeof(${elem_type_str}))'
			if typ.has_flag(.shared_f) {
				atyp := '__shared__${sym.cname}'
				return '(${atyp}*)__dup_shared_array(&(${atyp}){.mtx = {0}, .val =${init_str}}, sizeof(${atyp}))'
			} else {
				return init_str
			}
		}
		.map {
			info := sym.map_info()
			key_typ := g.table.sym(info.key_type)
			hash_fn, key_eq_fn, clone_fn, free_fn := g.map_fn_ptrs(key_typ)
			noscan_key := g.check_noscan(info.key_type)
			noscan_value := g.check_noscan(info.value_type)
			mut noscan := if noscan_key.len != 0 || noscan_value.len != 0 { '_noscan' } else { '' }
			if noscan.len != 0 {
				if noscan_key.len != 0 {
					noscan += '_key'
				}
				if noscan_value.len != 0 {
					noscan += '_value'
				}
			}
			init_str := 'new_map${noscan}(sizeof(${g.styp(info.key_type)}), sizeof(${g.styp(info.value_type)}), ${hash_fn}, ${key_eq_fn}, ${clone_fn}, ${free_fn})'
			if typ.has_flag(.shared_f) {
				mtyp := '__shared__Map_${key_typ.cname}_${g.styp(info.value_type).replace('*',
					'_ptr')}'
				return '(${mtyp}*)__dup_shared_map(&(${mtyp}){.mtx = {0}, .val =${init_str}}, sizeof(${mtyp}))'
			} else {
				return init_str
			}
		}
		.struct {
			mut has_none_zero := false
			info := sym.info as ast.Struct
			mut init_str := if info.is_anon && !g.inside_global_decl {
				'(${g.styp(typ)}){'
			} else {
				'{'
			}
			$if windows {
				if !typ.has_flag(.shared_f) && g.inside_global_decl {
					init_str = '(${g.styp(typ)}){'
				}
			}
			if sym.language in [.c, .v] {
				for field in info.fields {
					field_sym := g.table.sym(field.typ)
					if field.has_default_expr
						|| field_sym.kind in [.array, .map, .string, .bool, .alias, .i8, .i16, .int, .i64, .u8, .u16, .u32, .u64, .f32, .f64, .char, .voidptr, .byteptr, .charptr, .struct, .chan, .sum_type] {
						if sym.language == .c && !field.has_default_expr {
							continue
						}
						field_name := c_name(field.name)
						if field.has_default_expr {
							mut expr_str := ''
							if field_sym.kind in [.sum_type, .interface] {
								expr_str = g.expr_string_with_cast(field.default_expr,
									field.default_expr_typ, field.typ)
							} else if field_sym.is_array_fixed() && g.inside_global_decl {
								array_info := field_sym.array_fixed_info()
								match field.default_expr {
									ast.CallExpr {
										ret_typ := g.styp(field.default_expr.return_type)
										tmp_var := g.new_tmp_var()
										g.type_default_vars.writeln('${ret_typ} ${tmp_var} = {0};')
										g.type_default_vars.writeln('memcpy(${tmp_var}, ${g.expr_string(field.default_expr)}, sizeof(${ret_typ}));')
										expr_str += '{'
										for i in 0 .. array_info.size {
											expr_str += '${tmp_var}[${i}]'
											if i != array_info.size - 1 {
												expr_str += ', '
											}
										}
										expr_str += '}'
									}
									ast.ArrayInit {
										ret_typ := g.styp(field.default_expr.typ)
										tmp_var := g.new_tmp_var()
										g.type_default_vars.writeln('${ret_typ} ${tmp_var} = ${g.expr_string(field.default_expr)};')
										expr_str += '{'
										for i in 0 .. array_info.size {
											expr_str += '${tmp_var}[${i}]'
											if i != array_info.size - 1 {
												expr_str += ', '
											}
										}
										expr_str += '}'
									}
									else {
										expr_str = g.expr_string(field.default_expr)
									}
								}
							} else {
								expr_str = g.expr_string(field.default_expr)
							}
							init_str += '.${field_name} = ${expr_str},'
						} else {
							zero_str := if field_sym.language == .v && field_sym.info is ast.Struct
								&& field_sym.info.is_empty_struct() {
								'{EMPTY_STRUCT_INITIALIZATION}'
							} else {
								g.type_default(field.typ)
							}
							init_str += '.${field_name} = ${zero_str},'
						}
						has_none_zero = true
					}
				}
			}
			typ_is_shared_f := typ.has_flag(.shared_f)
			if has_none_zero {
				init_str += '}'
				if !typ_is_shared_f {
					type_name := if info.is_anon || g.inside_global_decl {
						// No name needed for anon structs, C figures it out on its own.
						''
					} else {
						'(${g.styp(typ)})'
					}
					init_str = type_name + init_str
				}
			} else {
				init_str += '0}'
			}
			if typ_is_shared_f {
				styp := '__shared__${g.table.sym(typ).cname}'
				return '(${styp}*)__dup${styp}(&(${styp}){.mtx = {0}, .val = ${init_str}}, sizeof(${styp}))'
			} else {
				return init_str
			}
		}
		.enum {
			// returns the enum's first value
			if enum_decl := g.table.enum_decls[sym.name] {
				return if enum_decl.fields[0].expr is ast.EmptyExpr {
					'0'
				} else {
					g.expr_string(enum_decl.fields[0].expr)
				}
			} else {
				return '0'
			}
		}
		else {
			return '0'
		}
	}
}

fn (g &Gen) get_all_test_function_names() []string {
	mut tfuncs := []string{}
	mut tsuite_begin := ''
	mut tsuite_end := ''
	for name in g.test_function_names {
		if name.ends_with('.testsuite_begin') {
			tsuite_begin = name
			continue
		}
		if name.contains('.test_') {
			tfuncs << name
			continue
		}
		if name.ends_with('.testsuite_end') {
			tsuite_end = name
			continue
		}
	}
	mut all_tfuncs := []string{}
	if tsuite_begin != '' {
		all_tfuncs << tsuite_begin
	}
	all_tfuncs << tfuncs
	if tsuite_end != '' {
		all_tfuncs << tsuite_end
	}
	return all_tfuncs
}

@[inline]
fn (mut g Gen) get_type(typ ast.Type) ast.Type {
	return if typ == g.field_data_type { g.comptime.comptime_for_field_value.typ } else { typ }
}

fn (mut g Gen) size_of(node ast.SizeOf) {
	typ := g.resolve_comptime_type(node.expr, g.get_type(node.typ))
	node_typ := g.unwrap_generic(typ)
	sym := g.table.sym(node_typ)
	if sym.language == .v && sym.kind in [.placeholder, .any] {
		g.error('unknown type `${sym.name}`', node.pos)
	}
	if node.expr is ast.StringLiteral {
		if node.expr.language == .c {
			g.write('sizeof("${node.expr.val}")')
			return
		}
	}
	styp := g.styp(node_typ)
	g.write('sizeof(${util.no_dots(styp)})')
}

@[inline]
fn (mut g Gen) gen_enum_prefix(typ ast.Type) string {
	if g.pref.translated && typ.is_number() {
		// Mostly in translated code, when C enums are used as ints in switches
		return '_const_main__'
	} else {
		styp := g.styp(g.table.unaliased_type(typ))
		return '${styp}__'
	}
}

fn (mut g Gen) enum_val(node ast.EnumVal) {
	g.write('${g.gen_enum_prefix(node.typ)}${node.val}')
}

fn (mut g Gen) as_cast(node ast.AsCast) {
	// Make sure the sum type can be cast to this type (the types
	// are the same), otherwise panic.
	unwrapped_node_typ := g.unwrap_generic(node.typ)
	styp := g.styp(unwrapped_node_typ)
	sym := g.table.sym(unwrapped_node_typ)
	mut expr_type_sym := g.table.sym(g.unwrap_generic(node.expr_type))
	if mut expr_type_sym.info is ast.SumType {
		dot := if node.expr_type.is_ptr() { '->' } else { '.' }
		if node.expr.has_fn_call() && !g.is_cc_msvc {
			tmp_var := g.new_tmp_var()
			expr_styp := g.styp(node.expr_type)
			g.write('({ ${expr_styp} ${tmp_var} = ')
			g.expr(node.expr)
			g.write('; ')
			if sym.info is ast.FnType {
				g.write('/* as */ (${styp})__as_cast(')
			} else {
				g.write('/* as */ *(${styp}*)__as_cast(')
			}
			g.write2(tmp_var, dot)
			g.write2('_${sym.cname},', tmp_var)
			g.write(dot)
			sidx := g.type_sidx(unwrapped_node_typ)
			g.write('_typ, ${sidx}); })')
		} else {
			if sym.info is ast.FnType {
				g.write('/* as */ (${styp})__as_cast(')
			} else {
				g.write('/* as */ *(${styp}*)__as_cast(')
			}
			g.write('(')
			g.expr(node.expr)
			g.write2(')', dot)
			g.write2('_${sym.cname},', '(')
			g.expr(node.expr)
			g.write2(')', dot)
			sidx := g.type_sidx(unwrapped_node_typ)
			g.write('_typ, ${sidx})')
		}

		// fill as cast name table
		for variant in expr_type_sym.info.variants {
			idx := u32(variant).str()
			if idx in g.as_cast_type_names {
				continue
			}
			variant_sym := g.table.sym(variant)
			g.as_cast_type_names[idx] = variant_sym.name
		}
	} else if expr_type_sym.kind == .interface && sym.kind == .interface {
		g.write('I_${expr_type_sym.cname}_as_I_${sym.cname}(')
		if node.expr_type.is_ptr() {
			g.write('*')
		}
		g.expr(node.expr)
		g.write(')')

		mut info := expr_type_sym.info as ast.Interface
		lock info.conversions {
			if node.typ !in info.conversions {
				left_variants := g.table.iface_types[expr_type_sym.name]
				right_variants := g.table.iface_types[sym.name]
				info.conversions[node.typ] = left_variants.filter(it in right_variants)
			}
		}
		expr_type_sym.info = info
	} else if mut expr_type_sym.info is ast.Interface && node.expr_type != node.typ {
		dot := if node.expr_type.is_ptr() { '->' } else { '.' }
		if node.expr.has_fn_call() && !g.is_cc_msvc {
			tmp_var := g.new_tmp_var()
			expr_styp := g.styp(node.expr_type)
			g.write('({ ${expr_styp} ${tmp_var} = ')
			g.expr(node.expr)
			g.write('; ')
			if sym.info is ast.FnType {
				g.write('/* as */ (${styp})__as_cast(')
			} else {
				g.write('/* as */ *(${styp}*)__as_cast(')
			}
			g.write2(tmp_var, dot)
			g.write('_${sym.cname},v_typeof_interface_idx_${expr_type_sym.cname}(')
			g.write2(tmp_var, dot)
			sidx := g.type_sidx(unwrapped_node_typ)
			g.write('_typ), ${sidx}); })')
		} else {
			if sym.info is ast.FnType {
				g.write('/* as */ (${styp})__as_cast(')
			} else {
				g.write('/* as */ *(${styp}*)__as_cast(')
			}
			g.write('(')
			g.expr(node.expr)
			g.write2(')', dot)
			g.write2('_${sym.cname},v_typeof_interface_idx_${expr_type_sym.cname}(', '(')
			g.expr(node.expr)
			g.write2(')', dot)
			sidx := g.type_sidx(unwrapped_node_typ)
			g.write('_typ), ${sidx})')
		}

		// fill as cast name table
		for typ in expr_type_sym.info.types {
			idx := u32(typ).str()
			if idx in g.as_cast_type_names {
				continue
			}
			variant_sym := g.table.sym(typ)
			g.as_cast_type_names[idx] = variant_sym.name
		}
	} else {
		g.expr(node.expr)
	}
}

fn (g &Gen) as_cast_name_table() string {
	if g.as_cast_type_names.len == 0 {
		return 'new_array_from_c_array(1, 1, sizeof(VCastTypeIndexName), _MOV((VCastTypeIndexName[1]){(VCastTypeIndexName){.tindex = 0,.tname = _SLIT("unknown")}}));\n'
	}
	mut name_ast := strings.new_builder(1024)
	casts_len := g.as_cast_type_names.len + 1
	name_ast.writeln('new_array_from_c_array(${casts_len}, ${casts_len}, sizeof(VCastTypeIndexName), _MOV((VCastTypeIndexName[${casts_len}]){')
	name_ast.writeln('\t\t  (VCastTypeIndexName){.tindex = 0, .tname = _SLIT("unknown")}')
	for key, value in g.as_cast_type_names {
		name_ast.writeln('\t\t, (VCastTypeIndexName){.tindex = ${key}, .tname = _SLIT("${value}")}')
	}
	name_ast.writeln('\t}));\n')
	return name_ast.str()
}

fn (g &Gen) has_been_referenced(fn_name string) bool {
	mut referenced := false
	lock g.referenced_fns {
		referenced = g.referenced_fns[fn_name]
	}
	return referenced
}

// Generates interface table and interface indexes
fn (mut g Gen) interface_table() string {
	util.timing_start(@METHOD)
	defer {
		util.timing_measure(@METHOD)
	}
	mut sb := strings.new_builder(100)
	mut conversion_functions := strings.new_builder(100)
	interfaces := g.table.type_symbols.filter(it.kind == .interface && it.info is ast.Interface)
	for isym in interfaces {
		inter_info := isym.info as ast.Interface
		if inter_info.is_generic {
			continue
		}
		// interface_name is for example Speaker
		interface_name := isym.cname
		// generate a struct that references interface methods
		methods_struct_name := 'struct _${interface_name}_interface_methods'
		mut methods_struct_def := strings.new_builder(100)
		methods_struct_def.writeln('${methods_struct_name} {')
		inter_methods := inter_info.get_methods()
		mut methodidx := map[string]int{}
		for k, method_name in inter_methods {
			method := isym.find_method_with_generic_parent(method_name) or { continue }
			methodidx[method.name] = k
			ret_styp := g.ret_styp(method.return_type)
			methods_struct_def.write_string('\t${ret_styp} (*_method_${c_fn_name(method.name)})(void* _')
			// the first param is the receiver, it's handled by `void*` above
			for i in 1 .. method.params.len {
				arg := method.params[i]
				methods_struct_def.write_string(', ${g.styp(arg.typ)} ${arg.name}')
			}
			// TODO: g.fn_args(method.args[1..])
			methods_struct_def.writeln(');')
		}
		methods_struct_def.writeln('};')
		// generate an array of the interface methods for the structs using the interface
		// as well as case functions from the struct to the interface
		mut methods_struct := strings.new_builder(100)
		//
		iname_table_length := inter_info.types.len
		if iname_table_length == 0 {
			// msvc can not process `static struct x[0] = {};`
			methods_struct.writeln('${g.static_modifier} ${methods_struct_name} ${interface_name}_name_table[1];')
		} else {
			if g.pref.build_mode != .build_module {
				methods_struct.writeln('${g.static_modifier} ${methods_struct_name} ${interface_name}_name_table[${iname_table_length}] = {')
			} else {
				methods_struct.writeln('${g.static_modifier} ${methods_struct_name} ${interface_name}_name_table[${iname_table_length}];')
			}
		}
		mut cast_functions := strings.new_builder(100)
		mut methods_wrapper := strings.new_builder(100)
		methods_wrapper.writeln('// Methods wrapper for interface "${interface_name}"')
		mut already_generated_mwrappers := map[string]int{}
		iinidx_minimum_base := 1000 // Note: NOT 0, to avoid map entries set to 0 later, so `if already_generated_mwrappers[name] > 0 {` works.
		mut current_iinidx := iinidx_minimum_base
		for st in inter_info.types {
			st_sym_info := g.table.sym(st)
			if st_sym_info.info is ast.Struct && st_sym_info.info.is_unresolved_generic() {
				continue
			}
			st_sym := g.table.sym(ast.mktyp(st))
			// cctype is the Cleaned Concrete Type name, *without ptr*,
			// i.e. cctype is always just Cat, not Cat_ptr:
			cctype := g.cc_type(ast.mktyp(st), true)
			$if debug_interface_table ? {
				eprintln('>> interface name: ${isym.name} | concrete type: ${st.debug()} | st symname: ${st_sym.name}')
			}
			// Speaker_Cat_index = 0
			interface_index_name := '_${interface_name}_${cctype}_index'
			if already_generated_mwrappers[interface_index_name] > 0 {
				continue
			}
			already_generated_mwrappers[interface_index_name] = current_iinidx
			current_iinidx++
			if isym.name != 'vweb.DbInterface' { // TODO: remove this
				sb.writeln('static ${interface_name} I_${cctype}_to_Interface_${interface_name}(${cctype}* x);')
				mut cast_struct := strings.new_builder(100)
				cast_struct.writeln('(${interface_name}) {')
				cast_struct.writeln('\t\t._${cctype} = x,')
				cast_struct.writeln('\t\t._typ = ${interface_index_name},')
				for field in inter_info.fields {
					cname := c_name(field.name)
					field_styp := g.styp(field.typ)
					if _ := st_sym.find_field(field.name) {
						cast_struct.writeln('\t\t.${cname} = (${field_styp}*)((char*)x + __offsetof_ptr(x, ${cctype}, ${cname})),')
					} else if st_sym.kind == .array
						&& field.name in ['element_size', 'data', 'offset', 'len', 'cap', 'flags'] {
						// Manually checking, we already knows array contains above fields
						cast_struct.writeln('\t\t.${cname} = (${field_styp}*)((char*)x + __offsetof_ptr(x, ${cctype}, ${cname})),')
					} else {
						// the field is embedded in another struct
						cast_struct.write_string('\t\t.${cname} = (${field_styp}*)((char*)x')
						if st == ast.voidptr_type || st == ast.nil_type {
							cast_struct.write_string('/*.... ast.voidptr_type */')
						} else {
							if st_sym.kind == .struct {
								if _, embeds := g.table.find_field_from_embeds(st_sym,
									field.name)
								{
									mut typ_name := ''
									for i, embed in embeds {
										esym := g.table.sym(embed)
										if i == 0 {
											cast_struct.write_string(' + __offsetof_ptr(x, ${cctype}, ${esym.embed_name()})')
										} else {
											cast_struct.write_string(' + __offsetof_ptr(x, ${typ_name}, ${esym.embed_name()})')
										}
										typ_name = esym.cname
									}
									if embeds.len > 0 {
										cast_struct.write_string(' + __offsetof_ptr(x, ${typ_name}, ${cname})')
									}
								}
							}
						}
						cast_struct.writeln('),')
					}
				}
				cast_struct.write_string('\t}')
				cast_struct_str := cast_struct.str()

				cast_functions.writeln('
// Casting functions for converting "${cctype}" to interface "${interface_name}"
static inline ${interface_name} I_${cctype}_to_Interface_${interface_name}(${cctype}* x) {
	return ${cast_struct_str};
}')

				shared_fn_name := 'I___shared__${cctype}_to_shared_Interface___shared__${interface_name}'
				// Avoid undefined types errors by only generating the converters that are referenced:
				if g.has_been_referenced(shared_fn_name) {
					mut cast_shared_struct := strings.new_builder(100)
					cast_shared_struct.writeln('(__shared__${interface_name}) {')
					cast_shared_struct.writeln('\t\t.mtx = {0},')
					cast_shared_struct.writeln('\t\t.val = {')
					cast_shared_struct.writeln('\t\t\t._${cctype} = &x->val,')
					cast_shared_struct.writeln('\t\t\t._typ = ${interface_index_name},')
					cast_shared_struct.writeln('\t\t}')
					cast_shared_struct.write_string('\t}')
					cast_shared_struct_str := cast_shared_struct.str()
					cast_functions.writeln('
// Casting functions for converting "__shared__${cctype}" to interface "__shared__${interface_name}"
static inline __shared__${interface_name} ${shared_fn_name}(__shared__${cctype}* x) {
	return ${cast_shared_struct_str};
}')
				}
			}

			if g.pref.build_mode != .build_module {
				methods_struct.writeln('\t{')
			}
			if st == ast.voidptr_type || st == ast.nil_type {
				for mname, _ in methodidx {
					if g.pref.build_mode != .build_module {
						methods_struct.writeln('\t\t._method_${c_fn_name(mname)} = (void*) 0,')
					}
				}
			}
			mut methods := st_sym.methods.clone()
			method_names := methods.map(it.name)
			match st_sym.info {
				ast.Struct, ast.Interface, ast.SumType {
					if st_sym.info.parent_type.has_flag(.generic) {
						parent_sym := g.table.sym(st_sym.info.parent_type)
						for method in parent_sym.methods {
							if method.name in methodidx {
								methods << st_sym.find_method_with_generic_parent(method.name) or {
									continue
								}
							}
						}
					}
				}
				else {}
			}
			t_methods := g.table.get_embed_methods(st_sym)
			for t_method in t_methods {
				if t_method.name !in methods.map(it.name) {
					methods << t_method
				}
			}

			for method in methods {
				mut name := method.name
				if method.generic_names.len > 0 && inter_info.parent_type.has_flag(.generic) {
					parent_sym := g.table.sym(inter_info.parent_type)
					match parent_sym.info {
						ast.Struct, ast.Interface, ast.SumType {
							name = g.generic_fn_name(parent_sym.info.concrete_types, method.name)
						}
						else {}
					}
				}

				if method.name !in methodidx {
					// a method that is not part of the interface should be just skipped
					continue
				}
				// .speak = Cat_speak
				if st_sym.info is ast.Struct {
					if method.generic_names.len > 0 && st_sym.info.parent_type.has_flag(.generic) {
						name = g.generic_fn_name(st_sym.info.concrete_types, method.name)
					}
				}
				styp := g.cc_type(method.params[0].typ, true)
				mut method_call := '${styp}_${name}'
				if !method.params[0].typ.is_ptr() {
					method_call = '${cctype}_${name}'
					// inline void Cat_speak_Interface_Animal_method_wrapper(Cat c) { return Cat_speak(*c); }
					iwpostfix := '_Interface_${interface_name}_method_wrapper'
					methods_wrapper.write_string('static inline ${g.ret_styp(method.return_type)} ${cctype}_${name}${iwpostfix}(')
					params_start_pos := g.out.len
					mut params := method.params.clone()
					// hack to mutate typ
					params[0] = ast.Param{
						...params[0]
						typ: st.set_nr_muls(1)
					}
					fargs, _, _ := g.fn_decl_params(params, unsafe { nil }, false, false)
					mut parameter_name := g.out.cut_last(g.out.len - params_start_pos)

					if st.is_ptr() {
						parameter_name = parameter_name.trim_string_left('__shared__')
					}

					methods_wrapper.write_string(parameter_name)
					methods_wrapper.writeln(') {')
					methods_wrapper.write_string('\t')
					if method.return_type != ast.void_type {
						methods_wrapper.write_string('return ')
					}
					_, embed_types := g.table.find_method_from_embeds(st_sym, method.name) or {
						ast.Fn{}, []ast.Type{}
					}
					if embed_types.len > 0 && method.name !in method_names {
						embed_sym := g.table.sym(embed_types.last())
						method_name := '${embed_sym.cname}_${method.name}'
						methods_wrapper.write_string('${method_name}(${fargs[0]}')
						for idx_embed, embed in embed_types {
							esym := g.table.sym(embed)
							if idx_embed == 0 || embed_types[idx_embed - 1].is_any_kind_of_pointer() {
								methods_wrapper.write_string('->${esym.embed_name()}')
							} else {
								methods_wrapper.write_string('.${esym.embed_name()}')
							}
						}
						if fargs.len > 1 {
							methods_wrapper.write_string(', ')
						}
						args := fargs[1..].join(', ')
						methods_wrapper.writeln('${args});')
					} else {
						if parameter_name.starts_with('__shared__') {
							methods_wrapper.writeln('${method_call}(${fargs.join(', ')}->val);')
						} else {
							methods_wrapper.writeln('${method_call}(*${fargs.join(', ')});')
						}
					}
					methods_wrapper.writeln('}')
					// .speak = Cat_speak_Interface_Animal_method_wrapper
					method_call += iwpostfix
				}
				if g.pref.build_mode != .build_module && st != ast.voidptr_type
					&& st != ast.nil_type {
					methods_struct.writeln('\t\t._method_${c_fn_name(method.name)} = (void*) ${method_call},')
				}
			}

			if g.pref.build_mode != .build_module {
				methods_struct.writeln('\t},')
			}
			iin_idx := already_generated_mwrappers[interface_index_name] - iinidx_minimum_base
			if g.pref.build_mode != .build_module {
				sb.writeln('${g.static_modifier} const int ${interface_index_name} = ${iin_idx};')
			} else {
				sb.writeln('extern const int ${interface_index_name};')
			}
		}
		for vtyp, variants in inter_info.conversions {
			vsym := g.table.sym(ast.idx_to_type(vtyp))

			if variants.len > 0 {
				conversion_functions.write_string('static inline bool I_${interface_name}_is_I_${vsym.cname}(${interface_name} x) {\n\treturn ')
				for i, variant in variants {
					variant_sym := g.table.sym(variant)
					if i > 0 {
						conversion_functions.write_string(' || ')
					}
					conversion_functions.write_string('(x._typ == _${interface_name}_${variant_sym.cname}_index)')
				}
				conversion_functions.writeln(';\n}')
			}

			conversion_functions.writeln('static inline ${vsym.cname} I_${interface_name}_as_I_${vsym.cname}(${interface_name} x) {')
			for variant in variants {
				variant_sym := g.table.sym(variant)
				conversion_functions.writeln('\tif (x._typ == _${interface_name}_${variant_sym.cname}_index) return I_${variant_sym.cname}_to_Interface_${vsym.cname}(x._${variant_sym.cname});')
			}
			pmessage := 'string__plus(string__plus(tos3("`as_cast`: cannot convert "), tos3(v_typeof_interface_${interface_name}(x._typ))), tos3(" to ${util.strip_main_name(vsym.name)}"))'
			if g.pref.is_debug {
				// TODO: actually return a valid position here
				conversion_functions.write_string2('\tpanic_debug(1, tos3("builtin.v"), tos3("builtin"), tos3("__as_cast"), ',
					pmessage)
				conversion_functions.writeln(');')
			} else {
				conversion_functions.write_string2('\t_v_panic(', pmessage)
				conversion_functions.writeln(');')
			}
			conversion_functions.writeln2('\treturn (${vsym.cname}){0};', '}')
		}
		sb.writeln('// ^^^ number of types for interface ${interface_name}: ${current_iinidx - iinidx_minimum_base}')
		if iname_table_length == 0 {
			methods_struct.writeln('')
		} else {
			if g.pref.build_mode != .build_module {
				methods_struct.writeln('};')
			}
		}
		// add line return after interface index declarations
		sb.writeln('')
		if inter_methods.len > 0 {
			sb.writeln2(methods_wrapper.str(), methods_struct_def.str())
			sb.writeln(methods_struct.str())
		}
		sb.writeln(cast_functions.str())
	}
	sb.writeln(conversion_functions.str())
	return sb.str()
}

fn (mut g Gen) panic_debug_info(pos token.Pos) (int, string, string, string) {
	paline := pos.line_nr + 1
	if g.fn_decl == unsafe { nil } {
		return paline, '', 'main', 'C._vinit'
	}
	pafile := g.fn_decl.file.replace('\\', '/')
	pafn := g.fn_decl.name.after('.')
	pamod := g.fn_decl.modname()
	return paline, pafile, pamod, pafn
}

pub fn get_guarded_include_text(iname string, imessage string) string {
	res := '
	|#if defined(__has_include)
	|
	|#if __has_include(${iname})
	|#include ${iname}
	|#else
	|#error VERROR_MESSAGE ${imessage}
	|#endif
	|
	|#else
	|#include ${iname}
	|#endif
	'.strip_margin()
	return res
}

fn (mut g Gen) trace[T](fbase string, x &T) {
	if g.file.path_base == fbase {
		println('> g.trace | ${fbase:-10s} | ${voidptr(x):16} | ${x}')
	}
}

@[params]
pub struct TraceLastLinesParams {
pub:
	nlines int = 2
	msg    string
}

fn (mut g Gen) trace_last_lines(fbase string, params TraceLastLinesParams) {
	if fbase != '' && g.file.path_base != fbase {
		return
	}
	if params.nlines < 1 || params.nlines > 1000 {
		return
	}
	if g.out.len == 0 {
		return
	}
	mut lines := 1
	mut i := g.out.len - 1
	for ; i >= 0; i-- {
		if g.out[i] == `\n` {
			if lines == params.nlines {
				break
			}
			lines++
		}
	}
	println('> g.trace_last_lines g.out last ${params.nlines} lines, pos: ${i + 1} ... g.out.len: ${g.out.len} ${params.msg}')
	println(term.colorize(term.green, g.out.after(i + 1)))
	println('`'.repeat(80))
}

// ret_type generates proper type name for return type context
pub fn (mut g Gen) ret_styp(typ ast.Type) string {
	mut ret_styp := g.styp(typ)
	if !typ.has_option_or_result() {
		ret_sym := g.table.sym(typ)
		if ret_sym.info is ast.ArrayFixed && !ret_sym.info.is_fn_ret {
			ret_styp = '_v_${ret_styp}'
		} else if ret_sym.info is ast.Alias {
			unalias_sym := g.table.sym(ret_sym.info.parent_type)
			if unalias_sym.info is ast.ArrayFixed && !unalias_sym.info.is_fn_ret {
				ret_styp = '_v_${g.styp(ret_sym.info.parent_type)}'
			}
		}
	}
	return ret_styp
}

pub fn (mut g Gen) get_array_depth(el_typ ast.Type) int {
	typ := g.unwrap_generic(el_typ)
	sym := g.table.final_sym(typ)
	if sym.kind == .array {
		info := sym.info as ast.Array
		return 1 + g.get_array_depth(info.elem_type)
	} else {
		return 0
	}
}

// returns true if `t` includes any pointer(s) - during garbage collection heap regions
// that contain no pointers do not have to be scanned
@[direct_array_access]
pub fn (mut g Gen) contains_ptr(el_typ ast.Type) bool {
	if t_typ := g.contains_ptr_cache[el_typ] {
		return t_typ
	}
	if el_typ.is_any_kind_of_pointer() {
		g.contains_ptr_cache[el_typ] = true
		return true
	}
	typ := g.unwrap_generic(el_typ)
	if typ.is_ptr() {
		return true
	}
	sym := g.table.final_sym(typ)
	if sym.language != .v {
		g.contains_ptr_cache[typ] = true
		return true
	}
	match sym.kind {
		.i8, .i16, .int, .i64, .u8, .u16, .u32, .u64, .f32, .f64, .char, .rune, .bool, .enum {
			g.contains_ptr_cache[typ] = false
			return false
		}
		.array_fixed {
			info := sym.info as ast.ArrayFixed
			return g.contains_ptr(info.elem_type)
		}
		.struct {
			info := sym.info as ast.Struct
			for embed in info.embeds {
				if g.contains_ptr(embed) {
					return true
				}
			}
			for field in info.fields {
				if g.contains_ptr(field.typ) {
					return true
				}
			}
			return false
		}
		.aggregate {
			info := sym.info as ast.Aggregate
			for atyp in info.types {
				if g.contains_ptr(atyp) {
					return true
				}
			}
			return false
		}
		.multi_return {
			info := sym.info as ast.MultiReturn
			for mrtyp in info.types {
				if g.contains_ptr(mrtyp) {
					return true
				}
			}
			return false
		}
		else {
			g.contains_ptr_cache[typ] = true
			return true
		}
	}
}

fn (mut g Gen) check_noscan(elem_typ ast.Type) string {
	if g.pref.gc_mode in [.boehm_full_opt, .boehm_incr_opt] {
		if !g.contains_ptr(elem_typ) {
			return '_noscan'
		}
	}
	return ''
}<|MERGE_RESOLUTION|>--- conflicted
+++ resolved
@@ -3897,22 +3897,21 @@
 					// `typeof(expr).idx`
 					g.write(int(g.unwrap_generic(name_type)).str())
 					return
-<<<<<<< HEAD
 				} else if node.field_name == 'unaliased_typ' {
-=======
-				} else if node.field_name == 'indirections' {
->>>>>>> f60d2855
 					mut name_type := node.name_type
 					if node.expr is ast.TypeOf {
 						name_type = g.resolve_comptime_type(node.expr.expr, name_type)
 					}
-<<<<<<< HEAD
 					// `typeof(expr).idx`
 					g.write(int(g.table.unaliased_type(g.unwrap_generic(name_type))).str())
-=======
+					return
+				} else if node.field_name == 'indirections' {
+					mut name_type := node.name_type
+					if node.expr is ast.TypeOf {
+						name_type = g.resolve_comptime_type(node.expr.expr, name_type)
+					}
 					// `typeof(expr).indirections`
 					g.write(int(g.unwrap_generic(name_type).nr_muls()).str())
->>>>>>> f60d2855
 					return
 				}
 				g.error('unknown generic field', node.pos)
