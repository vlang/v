// Copyright (c) 2019-2022 Alexander Medvednikov. All rights reserved.
// Use of this source code is governed by an MIT license
// that can be found in the LICENSE file.
module c

import os
import strings
import hash.fnv1a
import v.ast
import v.pref
import v.token
import v.util
import v.util.version
import v.depgraph
import sync.pool

const (
	// Note: some of the words in c_reserved, are not reserved in C, but are
	// in C++, or have special meaning in V, thus need escaping too. `small`
	// should not be needed, but see:
	// https://stackoverflow.com/questions/5874215/what-is-rpcndr-h
	c_reserved     = ['array', 'auto', 'bool', 'break', 'calloc', 'case', 'char', 'class', 'complex',
		'const', 'continue', 'default', 'delete', 'do', 'double', 'else', 'enum', 'error', 'exit',
		'export', 'extern', 'false', 'float', 'for', 'free', 'goto', 'if', 'inline', 'int', 'link',
		'long', 'malloc', 'namespace', 'new', 'nil', 'panic', 'register', 'restrict', 'return',
		'short', 'signed', 'sizeof', 'static', 'string', 'struct', 'switch', 'typedef', 'typename',
		'union', 'unix', 'unsigned', 'void', 'volatile', 'while', 'template', 'true', 'small',
		'stdout', 'stdin', 'stderr', 'far', 'near', 'huge']
	c_reserved_chk = token.new_keywords_matcher_from_array_trie(c_reserved)
	// same order as in token.Kind
	cmp_str        = ['eq', 'ne', 'gt', 'lt', 'ge', 'le']
	// when operands are switched
	cmp_rev        = ['eq', 'ne', 'lt', 'gt', 'le', 'ge']
	result_name    = '_result'
	option_name    = '_option'
)

fn string_array_to_map(a []string) map[string]bool {
	mut res := map[string]bool{}
	for x in a {
		res[x] = true
	}
	return res
}

pub struct Gen {
	pref                &pref.Preferences = unsafe { nil }
	field_data_type     ast.Type // cache her to avoid map lookups
	module_built        string
	timers_should_print bool
	table               &ast.Table = unsafe { nil }
mut:
	out                       strings.Builder
	cheaders                  strings.Builder
	preincludes               strings.Builder // allows includes to go before `definitions`
	includes                  strings.Builder // all C #includes required by V modules
	typedefs                  strings.Builder
	enum_typedefs             strings.Builder // enum types
	definitions               strings.Builder // typedefs, defines etc (everything that goes to the top of the file)
	type_definitions          strings.Builder // typedefs, defines etc (everything that goes to the top of the file)
	alias_definitions         strings.Builder // alias fixed array of non-builtin
	hotcode_definitions       strings.Builder // -live declarations & functions
	channel_definitions       strings.Builder // channel related code
	thread_definitions        strings.Builder // thread defines
	comptime_definitions      strings.Builder // custom defines, given by -d/-define flags on the CLI
	cleanup                   strings.Builder
	cleanups                  map[string]strings.Builder // contents of `void _vcleanup(){}`
	gowrappers                strings.Builder // all go callsite wrappers
	auto_str_funcs            strings.Builder // function bodies of all auto generated _str funcs
	dump_funcs                strings.Builder // function bodies of all auto generated _str funcs
	pcs_declarations          strings.Builder // -prof profile counter declarations for each function
	embedded_data             strings.Builder // data to embed in the executable/binary
	shared_types              strings.Builder // shared/lock types
	shared_functions          strings.Builder // shared constructors
	out_options_forward       strings.Builder // forward `option_xxxx` types
	out_options               strings.Builder // `option_xxxx` types
	out_results_forward       strings.Builder // forward`result_xxxx` types
	out_results               strings.Builder // `result_xxxx` types
	json_forward_decls        strings.Builder // json type forward decls
	sql_buf                   strings.Builder // for writing exprs to args via `sqlite3_bind_int()` etc
	global_const_defs         map[string]GlobalConstDef
	sorted_global_const_names []string
	file                      &ast.File = unsafe { nil }
	unique_file_path_hash     u64 // a hash of file.path, used for making auxilary fn generation unique (like `compare_xyz`)
	fn_decl                   &ast.FnDecl = unsafe { nil } // pointer to the FnDecl we are currently inside otherwise 0
	last_fn_c_name            string
	tmp_count                 int         // counter for unique tmp vars (_tmp1, _tmp2 etc); resets at the start of each fn.
	tmp_count_af              int  // a separate tmp var counter for autofree fn calls
	tmp_count_declarations    int  // counter for unique tmp names (_d1, _d2 etc); does NOT reset, used for C declarations
	global_tmp_count          int  // like tmp_count but global and not resetted in each function
	discard_or_result         bool // do not safe last ExprStmt of `or` block in tmp variable to defer ongoing expr usage
	is_direct_array_access    bool // inside a `[direct_array_access fn a() {}` function
	is_assign_lhs             bool // inside left part of assign expr (for array_set(), etc)
	is_void_expr_stmt         bool // ExprStmt whos result is discarded
	is_arraymap_set           bool // map or array set value state
	is_amp                    bool // for `&Foo{}` to merge PrefixExpr `&` and StructInit `Foo{}`; also for `&u8(0)` etc
	is_sql                    bool // Inside `sql db{}` statement, generating sql instead of C (e.g. `and` instead of `&&` etc)
	is_shared                 bool // for initialization of hidden mutex in `[rw]shared` literals
	is_vlines_enabled         bool // is it safe to generate #line directives when -g is passed
	is_autofree               bool // false, inside the bodies of fns marked with [manualfree], otherwise === g.pref.autofree
	is_builtin_mod            bool
	is_json_fn                bool // inside json.encode()
	is_js_call                bool // for handling a special type arg #1 `json.decode(User, ...)`
	is_fn_index_call          bool
	is_cc_msvc                bool     // g.pref.ccompiler == 'msvc'
	vlines_path               string   // set to the proper path for generating #line directives
	optionals_pos_forward     int      // insertion point to forward
	options_forward           []string // to forward
	optionals                 map[string]string // to avoid duplicates
	results_forward           []string // to forward
	results                   map[string]string // to avoid duplicates
	done_optionals            shared []string   // to avoid duplicates
	done_results              shared []string   // to avoid duplicates
	chan_pop_optionals        map[string]string // types for `x := <-ch or {...}`
	chan_push_optionals       map[string]string // types for `ch <- x or {...}`
	mtxs                      string // array of mutexes if the `lock` has multiple variables
	labeled_loops             map[string]&ast.Stmt
	inner_loop                &ast.Stmt = unsafe { nil }
	shareds                   map[int]string // types with hidden mutex for which decl has been emitted
	inside_ternary            int  // ?: comma separated statements on a single line
	inside_map_postfix        bool // inside map++/-- postfix expr
	inside_map_infix          bool // inside map<</+=/-= infix expr
	inside_map_index          bool
	inside_opt_or_res         bool
	inside_opt_data           bool
	inside_if_optional        bool
	inside_if_result          bool
	inside_match_optional     bool
	inside_match_result       bool
	inside_vweb_tmpl          bool
	inside_return             bool
	inside_return_tmpl        bool
	inside_struct_init        bool
	inside_or_block           bool
	inside_call               bool
	inside_for_c_stmt         bool
	inside_comptime_for_field bool
	inside_cast_in_heap       int // inside cast to interface type in heap (resolve recursive calls)
	inside_const              bool
	inside_const_opt_or_res   bool
	inside_lambda             bool
	inside_for_in_any_cond    bool
	inside_cinit              bool
	loop_depth                int
	ternary_names             map[string]string
	ternary_level_names       map[string][]string
	arraymap_set_pos          int   // map or array set value position
	stmt_path_pos             []int // positions of each statement start, for inserting C statements before the current statement
	skip_stmt_pos             bool  // for handling if expressions + autofree (since both prepend C statements)
	right_is_opt              bool
	indent                    int
	empty_line                bool
	assign_op                 token.Kind // *=, =, etc (for array_set)
	defer_stmts               []ast.DeferStmt
	defer_ifdef               string
	defer_profile_code        string
	defer_vars                []string
	str_types                 []StrType       // types that need automatic str() generation
	generated_str_fns         []StrType       // types that already have a str() function
	str_fn_names              []string        // remove duplicate function names
	threaded_fns              shared []string // for generating unique wrapper types and fns for `go xxx()`
	waiter_fns                shared []string // functions that wait for `go xxx()` to finish
	needed_equality_fns       []ast.Type
	generated_eq_fns          []ast.Type
	array_sort_fn             shared []string
	array_contains_types      []ast.Type
	array_index_types         []ast.Type
	auto_fn_definitions       []string // auto generated functions definition list
	sumtype_casting_fns       []SumtypeCastingFn
	anon_fn_definitions       []string     // anon generated functions definition list
	sumtype_definitions       map[int]bool // `_TypeA_to_sumtype_TypeB()` fns that have been generated
	json_types                []ast.Type   // to avoid json gen duplicates
	pcs                       []ProfileCounterMeta // -prof profile counter fn_names => fn counter name
	hotcode_fn_names          []string
	hotcode_fpaths            []string
	embedded_files            []ast.EmbeddedFile
	sql_i                     int
	sql_stmt_name             string
	sql_bind_name             string
	sql_idents                []string
	sql_idents_types          []ast.Type
	sql_left_type             ast.Type
	sql_table_name            string
	sql_fkey                  string
	sql_parent_id             string
	sql_side                  SqlExprSide // left or right, to distinguish idents in `name == name`
	strs_to_free0             []string    // strings.Builder
	// strs_to_free          []string // strings.Builder
	// tmp_arg_vars_to_free  []string
	// autofree_pregen       map[string]string
	// autofree_pregen_buf   strings.Builder
	// autofree_tmp_vars     []string // to avoid redefining the same tmp vars in a single function
	// nr_vars_to_free       int
	// doing_autofree_tmp    bool
	comptime_for_method              string // $for method in T.methods {}
	comptime_for_field_var           string // $for field in T.fields {}; the variable name
	comptime_for_field_value         ast.StructField // value of the field variable
	comptime_for_field_type          ast.Type        // type of the field variable inferred from `$if field.typ is T {}`
	comptime_var_type_map            map[string]ast.Type
	comptime_values_stack            []CurrentComptimeValues // stores the values from the above on each $for loop, to make nesting them easier
	prevent_sum_type_unwrapping_once bool // needed for assign new values to sum type
	// used in match multi branch
	// TypeOne, TypeTwo {}
	// where an aggregate (at least two types) is generated
	// sum type deref needs to know which index to deref because unions take care of the correct field
	aggregate_type_idx  int
	branch_parent_pos   int    // used in BranchStmt (continue/break) for autofree stop position
	returned_var_name   string // to detect that a var doesn't need to be freed since it's being returned
	infix_left_var_name string // a && if expr
	called_fn_name      string
	timers              &util.Timers = util.get_timers()
	force_main_console  bool // true when [console] used on fn main()
	as_cast_type_names  map[string]string // table for type name lookup in runtime (for __as_cast)
	obf_table           map[string]string
	referenced_fns      shared map[string]bool // functions that have been referenced
	nr_closures         int
	expected_cast_type  ast.Type // for match expr of sumtypes
	or_expr_return_type ast.Type // or { 0, 1 } return type
	anon_fn             bool
	tests_inited        bool
	has_main            bool
	// main_fn_decl_node  ast.FnDecl
	cur_mod                ast.Module
	cur_concrete_types     []ast.Type  // do not use table.cur_concrete_types because table is global, so should not be accessed by different threads
	cur_fn                 &ast.FnDecl = unsafe { nil } // same here
	cur_lock               ast.LockExpr
	cur_struct_init_typ    ast.Type
	autofree_methods       map[int]bool
	generated_free_methods map[int]bool
	autofree_scope_stmts   []string
	use_segfault_handler   bool = true
	test_function_names    []string
	/////////
	// out_parallel []strings.Builder
	// out_idx      int
	out_fn_start_pos []int  // for generating multiple .c files, stores locations of all fn positions in `out` string builder
	static_modifier  string // for parallel_cc
}

// global or const variable definition string
struct GlobalConstDef {
	mod            string   // module name
	def            string   // definition
	init           string   // init later (in _vinit)
	dep_names      []string // the names of all the consts, that this const depends on
	order          int      // -1 for simple defines, string literals, anonymous function names, extern declarations etc
	is_precomputed bool     // can be declared as a const in C: primitive, and a simple definition
}

pub fn gen(files []&ast.File, table &ast.Table, pref &pref.Preferences) (string, string, string, []int) {
	// println('start cgen2')
	mut module_built := ''
	if pref.build_mode == .build_module {
		for file in files {
			if file.path.contains(pref.path)
				&& file.mod.short_name == pref.path.all_after_last(os.path_separator).trim_right(os.path_separator) {
				module_built = file.mod.name
				break
			}
		}
	}
	mut timers_should_print := false
	$if time_cgening ? {
		timers_should_print = true
	}
	mut global_g := Gen{
		file: 0
		out: strings.new_builder(512000)
		cheaders: strings.new_builder(15000)
		includes: strings.new_builder(100)
		preincludes: strings.new_builder(100)
		typedefs: strings.new_builder(100)
		enum_typedefs: strings.new_builder(100)
		type_definitions: strings.new_builder(100)
		alias_definitions: strings.new_builder(100)
		hotcode_definitions: strings.new_builder(100)
		channel_definitions: strings.new_builder(100)
		thread_definitions: strings.new_builder(100)
		comptime_definitions: strings.new_builder(100)
		definitions: strings.new_builder(100)
		gowrappers: strings.new_builder(100)
		auto_str_funcs: strings.new_builder(100)
		dump_funcs: strings.new_builder(100)
		pcs_declarations: strings.new_builder(100)
		embedded_data: strings.new_builder(1000)
		out_options_forward: strings.new_builder(100)
		out_options: strings.new_builder(100)
		out_results_forward: strings.new_builder(100)
		out_results: strings.new_builder(100)
		shared_types: strings.new_builder(100)
		shared_functions: strings.new_builder(100)
		json_forward_decls: strings.new_builder(100)
		sql_buf: strings.new_builder(100)
		table: table
		pref: pref
		fn_decl: 0
		is_autofree: pref.autofree
		indent: -1
		module_built: module_built
		timers_should_print: timers_should_print
		timers: util.new_timers(should_print: timers_should_print, label: 'global_cgen')
		inner_loop: &ast.empty_stmt
		field_data_type: ast.Type(table.find_type_idx('FieldData'))
		is_cc_msvc: pref.ccompiler == 'msvc'
		use_segfault_handler: !('no_segfault_handler' in pref.compile_defines
			|| pref.os in [.wasm32, .wasm32_emscripten])
		static_modifier: if pref.parallel_cc { 'static' } else { '' }
	}
	/*
	global_g.out_parallel = []strings.Builder{len: nr_cpus}
	for i in 0 .. nr_cpus {
		global_g.out_parallel[i] = strings.new_builder(100000)
		global_g.out_parallel[i].writeln('#include "out.h"\n')
	}
	println('LEN=')
	println(global_g.out_parallel.len)
	*/
	// anon fn may include assert and thus this needs
	// to be included before any test contents are written
	if pref.is_test {
		global_g.write_tests_definitions()
	}

	util.timing_start('cgen init')
	for mod in global_g.table.modules {
		global_g.cleanups[mod] = strings.new_builder(100)
	}
	global_g.init()
	util.timing_measure('cgen init')
	global_g.tests_inited = false
	global_g.file = files.last()
	if !pref.no_parallel {
		util.timing_start('cgen parallel processing')
		mut pp := pool.new_pool_processor(callback: cgen_process_one_file_cb)
		pp.set_shared_context(global_g) // TODO: make global_g shared
		pp.work_on_items(files)
		util.timing_measure('cgen parallel processing')

		util.timing_start('cgen unification')
		// tg = thread gen
		for g in pp.get_results_ref[Gen]() {
			global_g.embedded_files << g.embedded_files
			global_g.out.write(g.out) or { panic(err) }
			global_g.cheaders.write(g.cheaders) or { panic(err) }
			global_g.preincludes.write(g.preincludes) or { panic(err) }
			global_g.includes.write(g.includes) or { panic(err) }
			global_g.typedefs.write(g.typedefs) or { panic(err) }
			global_g.type_definitions.write(g.type_definitions) or { panic(err) }
			global_g.alias_definitions.write(g.alias_definitions) or { panic(err) }
			global_g.definitions.write(g.definitions) or { panic(err) }
			global_g.gowrappers.write(g.gowrappers) or { panic(err) }
			global_g.auto_str_funcs.write(g.auto_str_funcs) or { panic(err) }
			global_g.dump_funcs.write(g.auto_str_funcs) or { panic(err) }
			global_g.comptime_definitions.write(g.comptime_definitions) or { panic(err) }
			global_g.pcs_declarations.write(g.pcs_declarations) or { panic(err) }
			global_g.hotcode_definitions.write(g.hotcode_definitions) or { panic(err) }
			global_g.embedded_data.write(g.embedded_data) or { panic(err) }
			global_g.shared_types.write(g.shared_types) or { panic(err) }
			global_g.shared_functions.write(g.channel_definitions) or { panic(err) }

			global_g.force_main_console = global_g.force_main_console || g.force_main_console

			// merge maps
			for k, v in g.global_const_defs {
				global_g.global_const_defs[k] = v
			}
			for k, v in g.shareds {
				global_g.shareds[k] = v
			}
			for k, v in g.chan_pop_optionals {
				global_g.chan_pop_optionals[k] = v
			}
			for k, v in g.chan_push_optionals {
				global_g.chan_push_optionals[k] = v
			}
			for k, v in g.optionals {
				global_g.optionals[k] = v
			}
			for k, v in g.results {
				global_g.results[k] = v
			}
			for k, v in g.as_cast_type_names {
				global_g.as_cast_type_names[k] = v
			}
			for k, v in g.sumtype_definitions {
				global_g.sumtype_definitions[k] = v
			}
			global_g.json_forward_decls.write(g.json_forward_decls) or { panic(err) }
			global_g.enum_typedefs.write(g.enum_typedefs) or { panic(err) }
			global_g.channel_definitions.write(g.channel_definitions) or { panic(err) }
			global_g.thread_definitions.write(g.thread_definitions) or { panic(err) }
			global_g.sql_buf.write(g.sql_buf) or { panic(err) }

			global_g.cleanups[g.file.mod.name].write(g.cleanup) or { panic(err) } // strings.Builder.write never fails; it is like that in the source

			for str_type in g.str_types {
				global_g.str_types << str_type
			}
			for scf in g.sumtype_casting_fns {
				if scf !in global_g.sumtype_casting_fns {
					global_g.sumtype_casting_fns << scf
				}
			}

			global_g.nr_closures += g.nr_closures
			global_g.has_main = global_g.has_main || g.has_main

			global_g.auto_fn_definitions << g.auto_fn_definitions
			global_g.anon_fn_definitions << g.anon_fn_definitions
			global_g.needed_equality_fns << g.needed_equality_fns // duplicates are resolved later in gen_equality_fns
			global_g.array_contains_types << g.array_contains_types
			global_g.array_index_types << g.array_index_types
			global_g.pcs << g.pcs
			global_g.json_types << g.json_types
			global_g.hotcode_fn_names << g.hotcode_fn_names
			global_g.hotcode_fpaths << g.hotcode_fpaths
			global_g.test_function_names << g.test_function_names
			unsafe { g.free_builders() }
			for k, v in g.autofree_methods {
				global_g.autofree_methods[k] = v
			}
		}
	} else {
		util.timing_start('cgen serial processing')
		for file in files {
			global_g.file = file
			global_g.gen_file()
			global_g.cleanups[file.mod.name].drain_builder(mut global_g.cleanup, 100)
		}
		util.timing_measure('cgen serial processing')

		util.timing_start('cgen unification')
	}

	global_g.gen_jsons()
	global_g.dump_expr_definitions() // this uses global_g.get_str_fn, so it has to go before the below for loop
	for i := 0; i < global_g.str_types.len; i++ {
		global_g.final_gen_str(global_g.str_types[i])
	}
	for sumtype_casting_fn in global_g.sumtype_casting_fns {
		global_g.write_sumtype_casting_fn(sumtype_casting_fn)
	}
	global_g.write_shareds()
	global_g.write_chan_pop_optional_fns()
	global_g.write_chan_push_optional_fns()
	global_g.gen_array_contains_methods()
	global_g.gen_array_index_methods()
	global_g.gen_equality_fns()
	global_g.gen_free_methods()
	global_g.write_results()
	global_g.write_optionals()
	global_g.sort_globals_consts()
	util.timing_measure('cgen unification')

	mut g := global_g
	util.timing_start('cgen common')
	// to make sure type idx's are the same in cached mods
	if g.pref.build_mode == .build_module {
		for idx, sym in g.table.type_symbols {
			if idx in [0, 30] {
				continue
			}
			g.definitions.writeln('int _v_type_idx_${sym.cname}();')
		}
	} else if g.pref.use_cache {
		for idx, sym in g.table.type_symbols {
			if idx in [0, 30] {
				continue
			}
			g.definitions.writeln('int _v_type_idx_${sym.cname}() { return ${idx}; };')
		}
	}
	//
	// v files are finished, what remains is pure C code
	g.gen_vlines_reset()
	if g.pref.build_mode != .build_module {
		// no init in builtin.o
		g.write_init_function()
	}

	// insert for optionals forward
	if g.out_options_forward.len > 0 || g.out_results_forward.len > 0 {
		tail := g.type_definitions.cut_to(g.optionals_pos_forward)
		if g.out_options_forward.len > 0 {
			g.type_definitions.writeln('// #start V forward option_xxx definitions:')
			g.type_definitions.writeln(g.out_options_forward.str())
			g.type_definitions.writeln('// #end V forward option_xxx definitions\n')
		}
		if g.out_results_forward.len > 0 {
			g.type_definitions.writeln('// #start V forward result_xxx definitions:')
			g.type_definitions.writeln(g.out_results_forward.str())
			g.type_definitions.writeln('// #end V forward result_xxx definitions\n')
		}
		g.type_definitions.writeln(tail)
	}

	g.finish()

	mut b := strings.new_builder(640000)
	b.write_string(g.hashes())
	if g.use_segfault_handler {
		b.writeln('\n#define V_USE_SIGNAL_H')
	}
	b.writeln('\n// V comptime_definitions:')
	b.write_string(g.comptime_definitions.str())
	b.writeln('\n// V typedefs:')
	b.write_string(g.typedefs.str())
	b.writeln('\n // V preincludes:')
	b.write_string(g.preincludes.str())
	b.writeln('\n// V cheaders:')
	b.write_string(g.cheaders.str())
	if g.pcs_declarations.len > 0 {
		b.writeln('\n// V profile counters:')
		b.write_string(g.pcs_declarations.str())
	}
	b.writeln('\n// V includes:')
	b.write_string(g.includes.str())
	b.writeln('\n// Enum definitions:')
	b.write_string(g.enum_typedefs.str())
	b.writeln('\n// Thread definitions:')
	b.write_string(g.thread_definitions.str())
	b.writeln('\n// V type definitions:')
	b.write_string(g.type_definitions.str())
	b.writeln('\n// V alias definitions:')
	b.write_string(g.alias_definitions.str())
	b.writeln('\n// V shared types:')
	b.write_string(g.shared_types.str())
	b.writeln('\n// V Option_xxx definitions:')
	b.write_string(g.out_options.str())
	b.writeln('\n// V result_xxx definitions:')
	b.write_string(g.out_results.str())
	b.writeln('\n// V json forward decls:')
	b.write_string(g.json_forward_decls.str())
	b.writeln('\n// V definitions:')
	b.write_string(g.definitions.str())
	b.writeln('\n// V global/const definitions:')
	for var_name in g.sorted_global_const_names {
		if var := g.global_const_defs[var_name] {
			b.writeln(var.def)
		}
	}
	interface_table := g.interface_table()
	if interface_table.len > 0 {
		b.writeln('\n// V interface table:')
		b.write_string(interface_table)
	}
	if g.gowrappers.len > 0 {
		b.writeln('\n// V gowrappers:')
		b.write_string(g.gowrappers.str())
	}
	if g.hotcode_definitions.len > 0 {
		b.writeln('\n// V hotcode definitions:')
		b.write_string(g.hotcode_definitions.str())
	}
	if g.embedded_data.len > 0 {
		b.writeln('\n// V embedded data:')
		b.write_string(g.embedded_data.str())
	}
	if g.shared_functions.len > 0 {
		b.writeln('\n// V shared type functions:')
		b.write_string(g.shared_functions.str())
		b.write_string(c_concurrency_helpers)
	}
	if g.channel_definitions.len > 0 {
		b.writeln('\n// V channel code:')
		b.write_string(g.channel_definitions.str())
	}
	if g.auto_str_funcs.len > 0 {
		b.writeln('\n// V auto str functions:')
		b.write_string(g.auto_str_funcs.str())
	}
	if g.dump_funcs.len > 0 {
		b.writeln('\n// V dump functions:')
		b.write_string(g.dump_funcs.str())
	}
	if g.auto_fn_definitions.len > 0 {
		b.writeln('\n// V auto functions:')
		for fn_def in g.auto_fn_definitions {
			b.writeln(fn_def)
		}
	}
	if g.anon_fn_definitions.len > 0 {
		if g.nr_closures > 0 {
			b.writeln('\n// V closure helpers')
			b.writeln(c_closure_helpers(g.pref))
		}
		b.writeln('\n// V anon functions:')
		for fn_def in g.anon_fn_definitions {
			b.writeln(fn_def)
		}
	}
	b.writeln('\n// end of V out')
	mut header := b.last_n(b.len)
	header = '#ifndef V_HEADER_FILE\n#define V_HEADER_FILE' + header
	header += '\n#endif\n'
	out_str := g.out.str()
	b.write_string(out_str) // g.out.str())
	b.writeln('\n// THE END.')
	util.timing_measure('cgen common')
	res := b.str()
	$if trace_all_generic_fn_keys ? {
		gkeys := g.table.fn_generic_types.keys()
		for gkey in gkeys {
			eprintln('>> g.table.fn_generic_types key: ${gkey}')
		}
	}
	out_fn_start_pos := g.out_fn_start_pos.clone()
	unsafe { b.free() }
	unsafe { g.free_builders() }

	return header, res, out_str, out_fn_start_pos
}

fn cgen_process_one_file_cb(mut p pool.PoolProcessor, idx int, wid int) &Gen {
	file := p.get_item[&ast.File](idx)
	mut global_g := &Gen(p.get_shared_context())
	mut g := &Gen{
		file: file
		out: strings.new_builder(512000)
		cheaders: strings.new_builder(15000)
		includes: strings.new_builder(100)
		typedefs: strings.new_builder(100)
		type_definitions: strings.new_builder(100)
		alias_definitions: strings.new_builder(100)
		definitions: strings.new_builder(100)
		gowrappers: strings.new_builder(100)
		auto_str_funcs: strings.new_builder(100)
		comptime_definitions: strings.new_builder(100)
		pcs_declarations: strings.new_builder(100)
		hotcode_definitions: strings.new_builder(100)
		embedded_data: strings.new_builder(1000)
		out_options_forward: strings.new_builder(100)
		out_options: strings.new_builder(100)
		out_results_forward: strings.new_builder(100)
		out_results: strings.new_builder(100)
		shared_types: strings.new_builder(100)
		shared_functions: strings.new_builder(100)
		channel_definitions: strings.new_builder(100)
		thread_definitions: strings.new_builder(100)
		json_forward_decls: strings.new_builder(100)
		enum_typedefs: strings.new_builder(100)
		sql_buf: strings.new_builder(100)
		cleanup: strings.new_builder(100)
		table: global_g.table
		pref: global_g.pref
		fn_decl: 0
		indent: -1
		module_built: global_g.module_built
		timers: util.new_timers(
			should_print: global_g.timers_should_print
			label: 'cgen_process_one_file_cb idx: ${idx}, wid: ${wid}'
		)
		inner_loop: &ast.empty_stmt
		field_data_type: ast.Type(global_g.table.find_type_idx('FieldData'))
		array_sort_fn: global_g.array_sort_fn
		waiter_fns: global_g.waiter_fns
		threaded_fns: global_g.threaded_fns
		options_forward: global_g.options_forward
		results_forward: global_g.results_forward
		done_optionals: global_g.done_optionals
		done_results: global_g.done_results
		is_autofree: global_g.pref.autofree
		referenced_fns: global_g.referenced_fns
		is_cc_msvc: global_g.is_cc_msvc
		use_segfault_handler: global_g.use_segfault_handler
	}
	g.gen_file()
	return g
}

// free_builders should be called only when a Gen would NOT be used anymore
// it frees the bulk of the memory that is private to the Gen instance
// (the various string builders)
[unsafe]
pub fn (mut g Gen) free_builders() {
	unsafe {
		g.out.free()
		g.cheaders.free()
		g.includes.free()
		g.typedefs.free()
		g.type_definitions.free()
		g.alias_definitions.free()
		g.definitions.free()
		g.cleanup.free()
		g.gowrappers.free()
		g.auto_str_funcs.free()
		g.dump_funcs.free()
		g.comptime_definitions.free()
		g.pcs_declarations.free()
		g.hotcode_definitions.free()
		g.embedded_data.free()
		g.shared_types.free()
		g.shared_functions.free()
		g.channel_definitions.free()
		g.thread_definitions.free()
		g.out_options_forward.free()
		g.out_options.free()
		g.out_results_forward.free()
		g.out_results.free()
		g.json_forward_decls.free()
		g.enum_typedefs.free()
		g.sql_buf.free()
		for _, mut v in g.cleanups {
			v.free()
		}
	}
}

pub fn (mut g Gen) gen_file() {
	g.timers.start('cgen_file ${g.file.path}')
	g.unique_file_path_hash = fnv1a.sum64_string(g.file.path)
	if g.pref.is_vlines {
		g.vlines_path = util.vlines_escape_path(g.file.path, g.pref.ccompiler)
		g.is_vlines_enabled = true
		g.inside_ternary = 0
	}

	g.stmts(g.file.stmts)
	// Transfer embedded files
	for path in g.file.embedded_files {
		if path !in g.embedded_files {
			g.embedded_files << path
		}
	}
	g.timers.show('cgen_file ${g.file.path}')
}

pub fn (g &Gen) hashes() string {
	mut res := c_commit_hash_default.replace('@@@', version.vhash())
	res += c_current_commit_hash_default.replace('@@@', version.githash(g.pref.building_v))
	return res
}

pub fn (mut g Gen) init() {
	if g.pref.custom_prelude != '' {
		g.cheaders.writeln(g.pref.custom_prelude)
	} else if !g.pref.no_preludes {
		g.cheaders.writeln('// Generated by the V compiler')
		if g.pref.os == .wasm32 {
			g.cheaders.writeln('#define VWASM 1')
			// Include <stdint.h> instead of <inttypes.h> for WASM target
			g.cheaders.writeln('#include <stdint.h>')
			g.cheaders.writeln('#include <stddef.h>')
		} else {
			tcc_undef_has_include := '
#if defined(__TINYC__) && defined(__has_include)
// tcc does not support has_include properly yet, turn it off completely
#undef __has_include
#endif'
			g.preincludes.writeln(tcc_undef_has_include)
			g.cheaders.writeln(tcc_undef_has_include)
			g.includes.writeln(tcc_undef_has_include)
			if g.pref.os == .freebsd {
				g.cheaders.writeln('#include <inttypes.h>')
				g.cheaders.writeln('#include <stddef.h>')
			} else {
				g.cheaders.writeln(get_guarded_include_text('<inttypes.h>', 'The C compiler can not find <inttypes.h>. Please install build-essentials')) // int64_t etc
				if g.pref.os == .ios {
					g.cheaders.writeln(get_guarded_include_text('<stdbool.h>', 'The C compiler can not find <stdbool.h>. Please install build-essentials')) // bool, true, false
				}
				g.cheaders.writeln(get_guarded_include_text('<stddef.h>', 'The C compiler can not find <stddef.h>. Please install build-essentials')) // size_t, ptrdiff_t
			}
		}
		if g.pref.nofloat {
			g.cheaders.writeln('#define VNOFLOAT 1')
		}
		g.cheaders.writeln(c_builtin_types)
		if g.pref.is_bare {
			g.cheaders.writeln(c_bare_headers)
		} else {
			g.cheaders.writeln(c_headers)
		}
		if !g.pref.skip_unused || g.table.used_maps > 0 {
			g.cheaders.writeln(c_wyhash_headers)
		}
	}
	if g.pref.os == .ios {
		g.cheaders.writeln('#define __TARGET_IOS__ 1')
		g.cheaders.writeln('#include <spawn.h>')
	}
	g.write_builtin_types()
	g.optionals_pos_forward = g.type_definitions.len
	g.write_typedef_types()
	g.write_typeof_functions()
	g.write_sorted_types()
	g.write_multi_return_types()
	g.definitions.writeln('// end of definitions #endif')
	if g.pref.compile_defines_all.len > 0 {
		g.comptime_definitions.writeln('// V compile time defines by -d or -define flags:')
		g.comptime_definitions.writeln('//     All custom defines      : ' +
			g.pref.compile_defines_all.join(','))
		g.comptime_definitions.writeln('//     Turned ON custom defines: ' +
			g.pref.compile_defines.join(','))
		for cdefine in g.pref.compile_defines {
			g.comptime_definitions.writeln('#define CUSTOM_DEFINE_${cdefine}')
		}
		g.comptime_definitions.writeln('')
	}
	if g.table.gostmts > 0 {
		g.comptime_definitions.writeln('#define __VTHREADS__ (1)')
	}
	if g.pref.gc_mode in [.boehm_full, .boehm_incr, .boehm_full_opt, .boehm_incr_opt, .boehm_leak] {
		g.comptime_definitions.writeln('#define _VGCBOEHM (1)')
	}
	if g.pref.is_debug || 'debug' in g.pref.compile_defines {
		g.comptime_definitions.writeln('#define _VDEBUG (1)')
	}
	if g.pref.is_prod || 'prod' in g.pref.compile_defines {
		g.comptime_definitions.writeln('#define _VPROD (1)')
	}
	if g.pref.is_test || 'test' in g.pref.compile_defines {
		g.comptime_definitions.writeln('#define _VTEST (1)')
	}
	if g.pref.is_prof || 'profile' in g.pref.compile_defines {
		g.comptime_definitions.writeln('#define _VPROFILE (1)')
	}
	if g.pref.autofree {
		g.comptime_definitions.writeln('#define _VAUTOFREE (1)')
	} else {
		g.comptime_definitions.writeln('#define _VAUTOFREE (0)')
	}
	if g.pref.prealloc {
		g.comptime_definitions.writeln('#define _VPREALLOC (1)')
	}
	if g.pref.use_cache {
		g.comptime_definitions.writeln('#define _VUSECACHE (1)')
	}
	if g.pref.build_mode == .build_module {
		g.comptime_definitions.writeln('#define _VBUILDMODULE (1)')
	}
	if g.pref.is_livemain || g.pref.is_liveshared {
		g.generate_hotcode_reloading_declarations()
	}
	// Obfuscate only functions in the main module for now.
	// Generate the obf_ast.
	if g.pref.obfuscate {
		mut i := 0
		// fns
		for key, f in g.table.fns {
			if f.mod != 'main' && key != 'main' { // !key.starts_with('main.') {
				continue
			}
			g.obf_table[key] = '_f${i}'
			i++
		}
		// methods
		for type_sym in g.table.type_symbols {
			if type_sym.mod != 'main' {
				continue
			}
			for method in type_sym.methods {
				g.obf_table[type_sym.name + '.' + method.name] = '_f${i}'
				i++
			}
		}
	}
	// we know that this is being called before the multi-threading starts
	// and this is being called in the main thread, so we can mutate the table
	mut muttable := unsafe { &ast.Table(g.table) }
	if g.use_segfault_handler {
		muttable.used_fns['v_segmentation_fault_handler'] = true
	}
	muttable.used_fns['eprintln'] = true
	muttable.used_fns['print_backtrace'] = true
	muttable.used_fns['exit'] = true
}

pub fn (mut g Gen) finish() {
	if g.pref.is_prof && g.pref.build_mode != .build_module {
		g.gen_vprint_profile_stats()
	}
	if g.pref.is_livemain || g.pref.is_liveshared {
		g.generate_hotcode_reloader_code()
	}
	g.handle_embedded_files_finish()
	if g.pref.is_test {
		g.gen_c_main_for_tests()
	} else {
		g.gen_c_main()
	}
}

pub fn (mut g Gen) write_typeof_functions() {
	g.writeln('')
	g.writeln('// >> typeof() support for sum types / interfaces')
	for ityp, sym in g.table.type_symbols {
		if sym.kind == .sum_type {
			static_prefix := if g.pref.build_mode == .build_module { 'static ' } else { '' }
			sum_info := sym.info as ast.SumType
			if sum_info.is_generic {
				continue
			}
			g.writeln('${static_prefix}char * v_typeof_sumtype_${sym.cname}(int sidx) { /* ${sym.name} */ ')
			// g.writeln('static char * v_typeof_sumtype_${sym.cname}(int sidx) { /* $sym.name */ ')
			if g.pref.build_mode == .build_module {
				g.writeln('\t\tif( sidx == _v_type_idx_${sym.cname}() ) return "${util.strip_main_name(sym.name)}";')
				for v in sum_info.variants {
					subtype := g.table.sym(v)
					g.writeln('\tif( sidx == _v_type_idx_${subtype.cname}() ) return "${util.strip_main_name(subtype.name)}";')
				}
				g.writeln('\treturn "unknown ${util.strip_main_name(sym.name)}";')
			} else {
				tidx := g.table.find_type_idx(sym.name)
				g.writeln('\tswitch(sidx) {')
				g.writeln('\t\tcase ${tidx}: return "${util.strip_main_name(sym.name)}";')
				for v in sum_info.variants {
					subtype := g.table.sym(v)
					g.writeln('\t\tcase ${v.idx()}: return "${util.strip_main_name(subtype.name)}";')
				}
				g.writeln('\t\tdefault: return "unknown ${util.strip_main_name(sym.name)}";')
				g.writeln('\t}')
			}
			g.writeln('}')
			g.writeln('')
			// g.writeln('static int v_typeof_sumtype_idx_${sym.cname}(int sidx) { /* $sym.name */ ')
			g.writeln('${static_prefix}int v_typeof_sumtype_idx_${sym.cname}(int sidx) { /* ${sym.name} */ ')
			if g.pref.build_mode == .build_module {
				g.writeln('\t\tif( sidx == _v_type_idx_${sym.cname}() ) return ${int(ityp)};')
				for v in sum_info.variants {
					subtype := g.table.sym(v)
					g.writeln('\tif( sidx == _v_type_idx_${subtype.cname}() ) return ${int(v)};')
				}
				g.writeln('\treturn ${int(ityp)};')
			} else {
				tidx := g.table.find_type_idx(sym.name)
				g.writeln('\tswitch(sidx) {')
				g.writeln('\t\tcase ${tidx}: return ${int(ityp)};')
				for v in sum_info.variants {
					g.writeln('\t\tcase ${v.idx()}: return ${int(v)};')
				}
				g.writeln('\t\tdefault: return ${int(ityp)};')
				g.writeln('\t}')
			}
			g.writeln('}')
		} else if sym.kind == .interface_ {
			if sym.info !is ast.Interface {
				continue
			}
			inter_info := sym.info as ast.Interface
			if inter_info.is_generic {
				continue
			}
			g.definitions.writeln('static char * v_typeof_interface_${sym.cname}(int sidx);')
			g.writeln('static char * v_typeof_interface_${sym.cname}(int sidx) { /* ${sym.name} */ ')
			for t in inter_info.types {
				sub_sym := g.table.sym(ast.mktyp(t))
				g.writeln('\tif (sidx == _${sym.cname}_${sub_sym.cname}_index) return "${util.strip_main_name(sub_sym.name)}";')
			}
			g.writeln('\treturn "unknown ${util.strip_main_name(sym.name)}";')
			g.writeln('}')
			g.writeln('')
			g.writeln('static int v_typeof_interface_idx_${sym.cname}(int sidx) { /* ${sym.name} */ ')
			for t in inter_info.types {
				sub_sym := g.table.sym(ast.mktyp(t))
				g.writeln('\tif (sidx == _${sym.cname}_${sub_sym.cname}_index) return ${int(t)};')
			}
			g.writeln('\treturn ${int(ityp)};')
			g.writeln('}')
		}
	}
	g.writeln('// << typeof() support for sum types')
	g.writeln('')
}

// V type to C typecc
fn (mut g Gen) typ(t ast.Type) string {
	if t.has_flag(.optional) {
		// Register an optional if it's not registered yet
		return g.register_optional(t)
	} else if t.has_flag(.result) {
		return g.register_result(t)
	} else {
		return g.base_type(t)
	}
}

fn (mut g Gen) base_type(_t ast.Type) string {
	t := g.unwrap_generic(_t)
	if g.pref.nofloat {
		// todo compile time if for perf?
		if t == ast.f32_type {
			return 'u32'
		} else if t == ast.f64_type {
			return 'u64'
		}
	}
	share := t.share()
	mut styp := if share == .atomic_t { t.atomic_typename() } else { g.cc_type(t, true) }
	if t.has_flag(.shared_f) {
		styp = g.find_or_register_shared(t, styp)
	}
	nr_muls := g.unwrap_generic(t).nr_muls()
	if nr_muls > 0 {
		styp += strings.repeat(`*`, nr_muls)
	}
	return styp
}

fn (mut g Gen) generic_fn_name(types []ast.Type, before string) string {
	if types.len == 0 {
		return before
	}
	// Using _T_ to differentiate between get[string] and get_string
	// `foo[int]()` => `foo_T_int()`
	mut name := before + '_T'
	for typ in types {
		name += '_' + strings.repeat_string('__ptr__', typ.nr_muls()) + g.typ(typ.set_nr_muls(0))
	}
	return name
}

fn (mut g Gen) expr_string(expr ast.Expr) string {
	pos := g.out.len
	// pos2 := 	g.out_parallel[g.out_idx].len
	g.expr(expr)
	// g.out_parallel[g.out_idx].cut_to(pos2)
	return g.out.cut_to(pos).trim_space()
}

fn (mut g Gen) expr_string_with_cast(expr ast.Expr, typ ast.Type, exp ast.Type) string {
	pos := g.out.len
	// pos2 := 	g.out_parallel[g.out_idx].len
	g.expr_with_cast(expr, typ, exp)
	// g.out_parallel[g.out_idx].cut_to(pos2)
	return g.out.cut_to(pos).trim_space()
}

// Surround a potentially multi-statement expression safely with `prepend` and `append`.
// (and create a statement)
fn (mut g Gen) expr_string_surround(prepend string, expr ast.Expr, append string) string {
	pos := g.out.len
	// pos2 := 	g.out_parallel[g.out_idx].len
	g.stmt_path_pos << pos
	defer {
		g.stmt_path_pos.delete_last()
	}
	g.write(prepend)
	g.expr(expr)
	g.write(append)
	// g.out_parallel[g.out_idx].cut_to(pos2)
	return g.out.cut_to(pos)
}

// TODO this really shouldnt be seperate from typ
// but I(emily) would rather have this generation
// all unified in one place so that it doesnt break
// if one location changes
fn (mut g Gen) optional_type_name(t ast.Type) (string, string) {
	base := g.base_type(t)
	mut styp := ''
	sym := g.table.sym(t)
	if sym.language == .c && sym.kind == .struct_ {
		styp = '${c.option_name}_${base.replace(' ', '_')}'
	} else {
		styp = '${c.option_name}_${base}'
	}
	if t.is_ptr() {
		styp = styp.replace('*', '_ptr')
	}
	return styp, base
}

fn (mut g Gen) result_type_name(t ast.Type) (string, string) {
	mut base := g.base_type(t)
	if t.has_flag(.optional) {
		g.register_optional(t)
		base = '_option_' + base
	}
	mut styp := ''
	sym := g.table.sym(t)
	if sym.language == .c && sym.kind == .struct_ {
		styp = '${c.result_name}_${base.replace(' ', '_')}'
	} else {
		styp = '${c.result_name}_${base}'
	}
	if t.is_ptr() {
		styp = styp.replace('*', '_ptr')
	}
	return styp, base
}

fn (g Gen) optional_type_text(styp string, base string) string {
	// replace void with something else
	size := if base == 'void' {
		'u8'
	} else if base.starts_with('anon_fn') {
		'void*'
	} else {
		if base.starts_with('struct ') && !base.ends_with('*') { '${base}*' } else { base }
	}
	ret := 'struct ${styp} {
	byte state;
	IError err;
	byte data[sizeof(${size}) > 1 ? sizeof(${size}) : 1];
}'
	return ret
}

fn (g Gen) result_type_text(styp string, base string) string {
	// replace void with something else
	size := if base == 'void' {
		'u8'
	} else if base.starts_with('anon_fn') {
		'void*'
	} else {
		if base.starts_with('struct ') && !base.ends_with('*') { '${base}*' } else { base }
	}
	ret := 'struct ${styp} {
	bool is_error;
	IError err;
	byte data[sizeof(${size}) > 1 ? sizeof(${size}) : 1];
}'
	return ret
}

fn (mut g Gen) register_optional(t ast.Type) string {
	styp, base := g.optional_type_name(t)
	g.optionals[base] = styp
	return styp
}

fn (mut g Gen) register_result(t ast.Type) string {
	styp, base := g.result_type_name(t)
	g.results[base] = styp
	return styp
}

fn (mut g Gen) write_optionals() {
	mut done := []string{}
	rlock g.done_optionals {
		done = g.done_optionals.clone()
	}
	for base, styp in g.optionals {
		if base in done {
			continue
		}
		done << base
		g.typedefs.writeln('typedef struct ${styp} ${styp};')
		if base in g.options_forward {
			g.out_options_forward.write_string(g.optional_type_text(styp, base) + ';\n\n')
		} else {
			g.out_options.write_string(g.optional_type_text(styp, base) + ';\n\n')
		}
	}
}

fn (mut g Gen) write_results() {
	mut done := []string{}
	rlock g.done_results {
		done = g.done_results.clone()
	}
	for base, styp in g.results {
		if base in done {
			continue
		}
		done << base
		g.typedefs.writeln('typedef struct ${styp} ${styp};')
		if base in g.results_forward {
			g.out_results_forward.write_string(g.result_type_text(styp, base) + ';\n\n')
		} else {
			g.out_results.write_string(g.result_type_text(styp, base) + ';\n\n')
		}
	}
	for k, _ in g.table.anon_struct_names {
		ck := c_name(k)
		g.typedefs.writeln('typedef struct ${ck} ${ck};')
	}
}

fn (mut g Gen) find_or_register_shared(t ast.Type, base string) string {
	g.shareds[t.idx()] = base
	return '__shared__${base}'
}

fn (mut g Gen) write_shareds() {
	mut done_types := []int{}
	for typ, base in g.shareds {
		if typ in done_types {
			continue
		}
		done_types << typ
		sh_typ := '__shared__${base}'
		mtx_typ := 'sync__RwMutex'
		g.shared_types.writeln('struct ${sh_typ} {')
		g.shared_types.writeln('\t${mtx_typ} mtx;')
		g.shared_types.writeln('\t${base} val;')
		g.shared_types.writeln('};')
		g.shared_functions.writeln('static inline voidptr __dup${sh_typ}(voidptr src, int sz) {')
		g.shared_functions.writeln('\t${sh_typ}* dest = memdup(src, sz);')
		g.shared_functions.writeln('\tsync__RwMutex_init(&dest->mtx);')
		g.shared_functions.writeln('\treturn dest;')
		g.shared_functions.writeln('}')
		g.typedefs.writeln('typedef struct ${sh_typ} ${sh_typ};')
	}
}

fn (mut g Gen) register_thread_void_wait_call() {
	lock g.waiter_fns {
		if '__v_thread_wait' in g.waiter_fns {
			return
		}
		g.waiter_fns << '__v_thread_wait'
	}
	g.gowrappers.writeln('void __v_thread_wait(__v_thread thread) {')
	if g.pref.os == .windows {
		g.gowrappers.writeln('\tu32 stat = WaitForSingleObject(thread, INFINITE);')
	} else {
		g.gowrappers.writeln('\tint stat = pthread_join(thread, (void **)NULL);')
	}
	g.gowrappers.writeln('\tif (stat != 0) { _v_panic(_SLIT("unable to join thread")); }')
	if g.pref.os == .windows {
		g.gowrappers.writeln('\tCloseHandle(thread);')
	}
	g.gowrappers.writeln('}')
}

fn (mut g Gen) register_thread_array_wait_call(eltyp string) string {
	is_void := eltyp == 'void'
	thread_typ := if is_void { '__v_thread' } else { '__v_thread_${eltyp}' }
	ret_typ := if is_void { 'void' } else { 'Array_${eltyp}' }
	thread_arr_typ := 'Array_${thread_typ}'
	fn_name := '${thread_arr_typ}_wait'
	mut should_register := false
	lock g.waiter_fns {
		if fn_name !in g.waiter_fns {
			g.waiter_fns << fn_name
			should_register = true
		}
	}
	if should_register {
		if is_void {
			g.register_thread_void_wait_call()
			g.gowrappers.writeln('
void ${fn_name}(${thread_arr_typ} a) {
	for (int i = 0; i < a.len; ++i) {
		${thread_typ} t = ((${thread_typ}*)a.data)[i];
		if (t == 0) continue;
		__v_thread_wait(t);
	}
}')
		} else {
			g.gowrappers.writeln('
${ret_typ} ${fn_name}(${thread_arr_typ} a) {
	${ret_typ} res = __new_array_with_default(a.len, a.len, sizeof(${eltyp}), 0);
	for (int i = 0; i < a.len; ++i) {
		${thread_typ} t = ((${thread_typ}*)a.data)[i];')
			if g.pref.os == .windows {
				g.gowrappers.writeln('\t\tif (t.handle == 0) continue;')
			} else {
				g.gowrappers.writeln('\t\tif (t == 0) continue;')
			}
			g.gowrappers.writeln('\t\t((${eltyp}*)res.data)[i] = __v_thread_${eltyp}_wait(t);
	}
	return res;
}')
		}
	}
	return fn_name
}

fn (mut g Gen) register_chan_pop_optional_call(opt_el_type string, styp string) {
	g.chan_pop_optionals[opt_el_type] = styp
}

fn (mut g Gen) write_chan_pop_optional_fns() {
	mut done := []string{}
	for opt_el_type, styp in g.chan_pop_optionals {
		if opt_el_type in done {
			continue
		}
		done << opt_el_type
		g.channel_definitions.writeln('
static inline ${opt_el_type} __Option_${styp}_popval(${styp} ch) {
	${opt_el_type} _tmp = {0};
	if (sync__Channel_try_pop_priv(ch, _tmp.data, false)) {
		return (${opt_el_type}){ .state = 2, .err = _v_error(_SLIT("channel closed")), .data = {EMPTY_STRUCT_INITIALIZATION} };
	}
	return _tmp;
}')
	}
}

fn (mut g Gen) register_chan_push_optional_fn(el_type string, styp string) {
	g.chan_push_optionals[styp] = el_type
}

fn (mut g Gen) write_chan_push_optional_fns() {
	mut done := []string{}
	for styp, el_type in g.chan_push_optionals {
		if styp in done {
			continue
		}
		done << styp
		g.register_optional(ast.void_type.set_flag(.optional))
		g.channel_definitions.writeln('
static inline ${c.option_name}_void __Option_${styp}_pushval(${styp} ch, ${el_type} e) {
	if (sync__Channel_try_push_priv(ch, &e, false)) {
		return (${c.option_name}_void){ .state = 2, .err = _v_error(_SLIT("channel closed")), .data = {EMPTY_STRUCT_INITIALIZATION} };
	}
	return (${c.option_name}_void){0};
}')
	}
}

// cc_type whether to prefix 'struct' or not (C__Foo -> struct Foo)
fn (mut g Gen) cc_type(typ ast.Type, is_prefix_struct bool) string {
	sym := g.table.sym(g.unwrap_generic(typ))
	mut styp := sym.cname
	// TODO: this needs to be removed; cgen shouldn't resolve generic types (job of checker)
	match sym.info {
		ast.Struct, ast.Interface, ast.SumType {
			if sym.info.is_generic {
				mut sgtyps := '_T'
				for gt in sym.info.generic_types {
					gts := g.table.sym(g.unwrap_generic(gt))
					sgtyps += '_${gts.cname}'
				}
				styp += sgtyps
			}
		}
		else {}
	}
	if is_prefix_struct && sym.language == .c {
		styp = styp[3..]
		if sym.kind == .struct_ {
			info := sym.info as ast.Struct
			if !info.is_typedef {
				styp = 'struct ${styp}'
			}
		}
	}
	return styp
}

[inline]
fn (g &Gen) type_sidx(t ast.Type) string {
	if g.pref.build_mode == .build_module {
		sym := g.table.sym(t)
		return '_v_type_idx_${sym.cname}()'
	}
	return t.idx().str()
}

//
pub fn (mut g Gen) write_typedef_types() {
	for sym in g.table.type_symbols {
		if sym.name in c.builtins {
			continue
		}
		match sym.kind {
			.array {
				info := sym.info as ast.Array
				elem_sym := g.table.sym(info.elem_type)
				if elem_sym.kind != .placeholder && !info.elem_type.has_flag(.generic) {
					g.type_definitions.writeln('typedef array ${sym.cname};')
				}
			}
			.array_fixed {
				info := sym.info as ast.ArrayFixed
				elem_sym := g.table.sym(info.elem_type)
				if elem_sym.is_builtin() {
					// .array_fixed {
					styp := sym.cname
					// array_fixed_char_300 => char x[300]
					len := styp.after('_')
					mut fixed := g.typ(info.elem_type)
					if elem_sym.info is ast.FnType {
						pos := g.out.len
						// pos2:=g.out_parallel[g.out_idx].len
						g.write_fn_ptr_decl(&elem_sym.info, '')
						fixed = g.out.cut_to(pos)
						// g.out_parallel[g.out_idx].cut_to(pos2)
						mut def_str := 'typedef ${fixed};'
						def_str = def_str.replace_once('(*)', '(*${styp}[${len}])')
						g.type_definitions.writeln(def_str)
					} else {
						g.type_definitions.writeln('typedef ${fixed} ${styp} [${len}];')
						base := g.typ(info.elem_type.clear_flag(.optional).clear_flag(.result))
						if info.elem_type.has_flag(.optional) && base !in g.options_forward {
							g.options_forward << base
						} else if info.elem_type.has_flag(.result) && base !in g.results_forward {
							g.results_forward << base
						}
					}
				}
			}
			.chan {
				if sym.name != 'chan' {
					g.type_definitions.writeln('typedef chan ${sym.cname};')
					chan_inf := sym.chan_info()
					chan_elem_type := chan_inf.elem_type
					if !chan_elem_type.has_flag(.generic) {
						el_stype := g.typ(chan_elem_type)
						g.channel_definitions.writeln('
static inline ${el_stype} __${sym.cname}_popval(${sym.cname} ch) {
	${el_stype} val;
	sync__Channel_try_pop_priv(ch, &val, false);
	return val;
}')
						g.channel_definitions.writeln('
static inline void __${sym.cname}_pushval(${sym.cname} ch, ${el_stype} val) {
	sync__Channel_try_push_priv(ch, &val, false);
}')
					}
				}
			}
			.map {
				g.type_definitions.writeln('typedef map ${sym.cname};')
			}
			else {
				continue
			}
		}
	}
	for sym in g.table.type_symbols {
		if sym.kind == .alias && sym.name !in c.builtins && sym.name !in ['byte', 'i32'] {
			g.write_alias_typesymbol_declaration(sym)
		}
	}
	for sym in g.table.type_symbols {
		if sym.kind == .function && sym.name !in c.builtins {
			g.write_fn_typesymbol_declaration(sym)
		}
	}
	// Generating interfaces after all the common types have been defined
	// to prevent generating interface struct before definition of field types
	for sym in g.table.type_symbols {
		if sym.kind == .interface_ && sym.name !in c.builtins {
			g.write_interface_typedef(sym)
		}
	}
	for sym in g.table.type_symbols {
		if sym.kind == .interface_ && sym.name !in c.builtins {
			g.write_interface_typesymbol_declaration(sym)
		}
	}
}

pub fn (mut g Gen) write_alias_typesymbol_declaration(sym ast.TypeSymbol) {
	parent := g.table.type_symbols[sym.parent_idx]
	is_c_parent := parent.name.len > 2 && parent.name[0] == `C` && parent.name[1] == `.`
	mut is_typedef := false
	mut is_fixed_array_of_non_builtin := false
	if parent.info is ast.Struct {
		is_typedef = parent.info.is_typedef
	}
	mut parent_styp := parent.cname
	if is_c_parent {
		if !is_typedef {
			parent_styp = 'struct ' + parent.cname[3..]
		} else {
			parent_styp = parent.cname[3..]
		}
	} else {
		if sym.info is ast.Alias {
			parent_styp = g.typ(sym.info.parent_type)
			parent_sym := g.table.sym(sym.info.parent_type)
			if parent_sym.info is ast.ArrayFixed {
				elem_sym := g.table.sym(parent_sym.info.elem_type)
				if !elem_sym.is_builtin() {
					is_fixed_array_of_non_builtin = true
				}
			}
		}
	}
	if parent_styp == 'byte' && sym.cname == 'u8' {
		// TODO: remove this check; it is here just to fix V rebuilding in -cstrict mode with clang-12
		return
	}
	if is_fixed_array_of_non_builtin {
		g.alias_definitions.writeln('typedef ${parent_styp} ${sym.cname};')
	} else {
		g.type_definitions.writeln('typedef ${parent_styp} ${sym.cname};')
	}
}

pub fn (mut g Gen) write_interface_typedef(sym ast.TypeSymbol) {
	struct_name := c_name(sym.cname)
	g.typedefs.writeln('typedef struct ${struct_name} ${struct_name};')
}

pub fn (mut g Gen) write_interface_typesymbol_declaration(sym ast.TypeSymbol) {
	if sym.info !is ast.Interface {
		return
	}
	info := sym.info as ast.Interface
	if info.is_generic {
		return
	}
	struct_name := c_name(sym.cname)
	g.type_definitions.writeln('struct ${struct_name} {')
	g.type_definitions.writeln('\tunion {')
	g.type_definitions.writeln('\t\tvoid* _object;')
	for variant in info.types {
		mk_typ := ast.mktyp(variant)
		if mk_typ != variant && mk_typ in info.types {
			continue
		}
		vcname := g.table.sym(mk_typ).cname
		g.type_definitions.writeln('\t\t${vcname}* _${vcname};')
	}
	g.type_definitions.writeln('\t};')
	g.type_definitions.writeln('\tint _typ;')
	for field in info.fields {
		styp := g.typ(field.typ)
		cname := c_name(field.name)
		g.type_definitions.writeln('\t${styp}* ${cname};')
	}
	g.type_definitions.writeln('};')
}

pub fn (mut g Gen) write_fn_typesymbol_declaration(sym ast.TypeSymbol) {
	info := sym.info as ast.FnType
	func := info.func
	is_fn_sig := func.name == ''
	not_anon := !info.is_anon
	mut has_generic_arg := false
	for param in func.params {
		if param.typ.has_flag(.generic) {
			has_generic_arg = true
			break
		}
	}
	if !info.has_decl && (not_anon || is_fn_sig) && !func.return_type.has_flag(.generic)
		&& !has_generic_arg {
		fn_name := sym.cname

		mut call_conv := ''
		mut msvc_call_conv := ''
		for attr in func.attrs {
			match attr.name {
				'callconv' {
					if g.is_cc_msvc {
						msvc_call_conv = '__${attr.arg} '
					} else {
						call_conv = '${attr.arg}'
					}
				}
				else {}
			}
		}
		call_conv_attribute_suffix := if call_conv.len != 0 {
			'__attribute__((${call_conv}))'
		} else {
			''
		}

		g.type_definitions.write_string('typedef ${g.typ(func.return_type)} (${msvc_call_conv}*${fn_name})(')
		for i, param in func.params {
			g.type_definitions.write_string(g.typ(param.typ))
			if i < func.params.len - 1 {
				g.type_definitions.write_string(',')
			}
		}
		g.type_definitions.writeln(')${call_conv_attribute_suffix};')
	}
}

pub fn (mut g Gen) write_multi_return_types() {
	start_pos := g.type_definitions.len
	g.typedefs.writeln('\n// BEGIN_multi_return_typedefs')
	g.type_definitions.writeln('\n// BEGIN_multi_return_structs')
	for sym in g.table.type_symbols {
		if sym.kind != .multi_return {
			continue
		}
		if sym.cname.contains('[') {
			continue
		}
		info := sym.mr_info()
		if info.types.filter(it.has_flag(.generic)).len > 0 {
			continue
		}
		g.typedefs.writeln('typedef struct ${sym.cname} ${sym.cname};')
		g.type_definitions.writeln('struct ${sym.cname} {')
		for i, mr_typ in info.types {
			type_name := g.typ(mr_typ)
			if mr_typ.has_flag(.optional) {
				// optional in multi_return
				// Dont use g.typ() here because it will register
				// optional and we dont want that
				styp, base := g.optional_type_name(mr_typ)
				lock g.done_optionals {
					if base !in g.done_optionals {
						g.done_optionals << base
						last_text := g.type_definitions.after(start_pos).clone()
						g.type_definitions.go_back_to(start_pos)
						g.typedefs.writeln('typedef struct ${styp} ${styp};')
						g.type_definitions.writeln('${g.optional_type_text(styp, base)};')
						g.type_definitions.write_string(last_text)
					}
				}
			}
			if mr_typ.has_flag(.result) {
				// result in multi_return
				// Dont use g.typ() here because it will register
				// result and we dont want that
				styp, base := g.result_type_name(mr_typ)
				lock g.done_results {
					if base !in g.done_results {
						g.done_results << base
						last_text := g.type_definitions.after(start_pos).clone()
						g.type_definitions.go_back_to(start_pos)
						g.typedefs.writeln('typedef struct ${styp} ${styp};')
						g.type_definitions.writeln('${g.result_type_text(styp, base)};')
						g.type_definitions.write_string(last_text)
					}
				}
			}
			g.type_definitions.writeln('\t${type_name} arg${i};')
		}
		g.type_definitions.writeln('};\n')
	}
	g.typedefs.writeln('// END_multi_return_typedefs\n')
	g.type_definitions.writeln('// END_multi_return_structs\n')
}

pub fn (mut g Gen) new_tmp_var() string {
	g.tmp_count++
	return '_t${g.tmp_count}'
}

pub fn (mut g Gen) new_global_tmp_var() string {
	g.global_tmp_count++
	return '_t${g.global_tmp_count}'
}

pub fn (mut g Gen) new_tmp_declaration_name() string {
	g.tmp_count_declarations++
	return '_d${g.tmp_count_declarations}'
}

pub fn (mut g Gen) current_tmp_var() string {
	return '_t${g.tmp_count}'
}

/*
pub fn (mut g Gen) new_tmp_var2() string {
	g.tmp_count_af++
	return '_tt$g.tmp_count_af'
}
*/
pub fn (mut g Gen) reset_tmp_count() {
	g.tmp_count = 0
}

fn (mut g Gen) decrement_inside_ternary() {
	key := g.inside_ternary.str()
	for name in g.ternary_level_names[key] {
		g.ternary_names.delete(name)
	}
	g.ternary_level_names.delete(key)
	g.inside_ternary--
}

fn (mut g Gen) stmts(stmts []ast.Stmt) {
	g.stmts_with_tmp_var(stmts, '')
}

fn is_noreturn_callexpr(expr ast.Expr) bool {
	if expr is ast.CallExpr {
		return expr.is_noreturn
	}
	return false
}

// stmts_with_tmp_var is used in `if` or `match` branches.
// It returns true, if the last statement was a `return`
fn (mut g Gen) stmts_with_tmp_var(stmts []ast.Stmt, tmp_var string) bool {
	g.indent++
	if g.inside_ternary > 0 {
		g.write('(')
	}
	mut last_stmt_was_return := false
	for i, stmt in stmts {
		if i == stmts.len - 1 {
			if stmt is ast.Return {
				last_stmt_was_return = true
			}
		}
		if i == stmts.len - 1 && tmp_var != '' {
			// Handle if expressions, set the value of the last expression to the temp var.
			if g.inside_if_optional || g.inside_match_optional {
				g.set_current_pos_as_last_stmt_pos()
				g.skip_stmt_pos = true
				if stmt is ast.ExprStmt {
					if stmt.typ == ast.error_type_idx || stmt.expr is ast.None {
						g.writeln('${tmp_var}.state = 2;')
						g.write('${tmp_var}.err = ')
						g.expr(stmt.expr)
						g.writeln(';')
					} else {
						mut styp := g.base_type(stmt.typ)
						$if tinyc && x32 && windows {
							if stmt.typ == ast.int_literal_type {
								styp = 'int'
							} else if stmt.typ == ast.float_literal_type {
								styp = 'f64'
							}
						}
						if stmt.typ.has_flag(.optional) {
							g.writeln('')
							g.write('${tmp_var} = ')
							g.expr(stmt.expr)
							g.writeln(';')
						} else {
							ret_typ := g.fn_decl.return_type.clear_flag(.optional)
							styp = g.base_type(ret_typ)
							g.write('_option_ok(&(${styp}[]) { ')
							g.expr_with_cast(stmt.expr, stmt.typ, ret_typ)
							g.writeln(' }, (${c.option_name}*)(&${tmp_var}), sizeof(${styp}));')
						}
					}
				}
			} else if g.inside_if_result || g.inside_match_result {
				g.set_current_pos_as_last_stmt_pos()
				g.skip_stmt_pos = true
				if stmt is ast.ExprStmt {
					if stmt.typ == ast.error_type_idx {
						g.writeln('${tmp_var}.is_error = true;')
						g.write('${tmp_var}.err = ')
						g.expr(stmt.expr)
						g.writeln(';')
					} else {
						mut styp := g.base_type(stmt.typ)
						$if tinyc && x32 && windows {
							if stmt.typ == ast.int_literal_type {
								styp = 'int'
							} else if stmt.typ == ast.float_literal_type {
								styp = 'f64'
							}
						}
						if stmt.typ.has_flag(.result) {
							g.writeln('')
							g.write('${tmp_var} = ')
							g.expr(stmt.expr)
							g.writeln(';')
						} else {
							ret_typ := g.fn_decl.return_type.clear_flag(.result)
							styp = g.base_type(ret_typ)
							g.write('_result_ok(&(${styp}[]) { ')
							g.expr_with_cast(stmt.expr, stmt.typ, ret_typ)
							g.writeln(' }, (${c.result_name}*)(&${tmp_var}), sizeof(${styp}));')
						}
					}
				}
			} else {
				g.set_current_pos_as_last_stmt_pos()
				g.skip_stmt_pos = true
				mut is_noreturn := false
				if stmt is ast.Return {
					is_noreturn = true
				} else if stmt is ast.ExprStmt {
					is_noreturn = is_noreturn_callexpr(stmt.expr)
				}
				if !is_noreturn {
					g.write('${tmp_var} = ')
				}
				g.stmt(stmt)
				if !g.out.last_n(2).contains(';') {
					g.writeln(';')
				}
			}
		} else {
			g.stmt(stmt)
			if (g.inside_if_optional || g.inside_if_result || g.inside_match_optional
				|| g.inside_match_result) && stmt is ast.ExprStmt {
				g.writeln(';')
			}
		}
		g.skip_stmt_pos = false
		if g.inside_ternary > 0 && i < stmts.len - 1 {
			g.write(',')
		}
	}
	g.indent--
	if g.inside_ternary > 0 {
		g.write('')
		g.write(')')
	}
	if g.is_autofree && !g.inside_vweb_tmpl && stmts.len > 0 {
		// use the first stmt to get the scope
		stmt := stmts[0]
		// stmt := stmts[stmts.len-1]
		if stmt !is ast.FnDecl && g.inside_ternary == 0 {
			// g.trace_autofree('// autofree scope')
			// g.trace_autofree('// autofree_scope_vars($stmt.pos.pos) | ${typeof(stmt)}')
			// go back 1 position is important so we dont get the
			// internal scope of for loops and possibly other nodes
			// g.autofree_scope_vars(stmt.pos.pos - 1)
			mut stmt_pos := stmt.pos
			if stmt_pos.pos == 0 {
				// Do not autofree if the position is 0, since the correct scope won't be found.
				// Report a bug, since position shouldn't be 0 for most nodes.
				if stmt is ast.Module {
					return last_stmt_was_return
				}
				if stmt is ast.ExprStmt {
					// For some reason ExprStmt.pos is 0 when ExprStmt.expr is comp if expr
					// Extract the pos. TODO figure out why and fix.
					stmt_pos = stmt.expr.pos()
				}
				if stmt_pos.pos == 0 {
					$if trace_autofree ? {
						println('autofree: first stmt pos = 0. ${stmt.type_name()}')
					}
					return last_stmt_was_return
				}
			}
			g.autofree_scope_vars(stmt_pos.pos - 1, stmt_pos.line_nr, false)
		}
	}
	return last_stmt_was_return
}

// expr_with_tmp_var is used in assign expr to `optinal` or `result` type.
// applicable to situations where the expr_typ does not have `optinal` and `result`,
// e.g. field default: "foo ?int = 1", field assign: "foo = 1", field init: "foo: 1"
fn (mut g Gen) expr_with_tmp_var(expr ast.Expr, expr_typ ast.Type, ret_typ ast.Type, tmp_var string) {
	if !ret_typ.has_flag(.optional) && !ret_typ.has_flag(.result) {
		panic('cgen: parameter `ret_typ` of function `expr_with_tmp_var()` must have optional or result')
	}

	stmt_str := g.go_before_stmt(0).trim_space()
	styp := g.base_type(ret_typ)
	g.empty_line = true

	if g.table.sym(expr_typ).kind == .none_ {
		g.write('${g.typ(ret_typ)} ${tmp_var} = ')
		g.gen_optional_error(ret_typ, expr)
		g.writeln(';')
	} else {
		g.writeln('${g.typ(ret_typ)} ${tmp_var};')
		if ret_typ.has_flag(.optional) {
			g.write('_option_ok(&(${styp}[]) { ')
		} else {
			g.write('_result_ok(&(${styp}[]) { ')
		}
		g.expr_with_cast(expr, expr_typ, ret_typ)
		if ret_typ.has_flag(.optional) {
			g.writeln(' }, (${c.option_name}*)(&${tmp_var}), sizeof(${styp}));')
		} else {
			g.writeln(' }, (${c.result_name}*)(&${tmp_var}), sizeof(${styp}));')
		}
	}

	g.write(stmt_str)
	g.write(' ')
	g.write(tmp_var)
}

[inline]
fn (mut g Gen) write_v_source_line_info(pos token.Pos) {
	if g.inside_ternary == 0 && g.pref.is_vlines && g.is_vlines_enabled {
		nline := pos.line_nr + 1
		lineinfo := '\n#line ${nline} "${g.vlines_path}"'
		$if trace_gen_source_line_info ? {
			eprintln('> lineinfo: ${lineinfo.replace('\n', '')}')
		}
		g.writeln(lineinfo)
	}
}

fn (mut g Gen) stmt(node ast.Stmt) {
	g.inside_call = false
	if !g.skip_stmt_pos {
		g.set_current_pos_as_last_stmt_pos()
	}
	match node {
		ast.AsmStmt {
			g.write_v_source_line_info(node.pos)
			g.asm_stmt(node)
		}
		ast.AssertStmt {
			g.write_v_source_line_info(node.pos)
			g.assert_stmt(node)
		}
		ast.AssignStmt {
			g.write_v_source_line_info(node.pos)
			g.assign_stmt(node)
		}
		ast.Block {
			g.write_v_source_line_info(node.pos)
			if node.is_unsafe {
				g.writeln('{ // Unsafe block')
			} else {
				g.writeln('{')
			}
			g.stmts(node.stmts)
			g.writeln('}')
		}
		ast.BranchStmt {
			g.write_v_source_line_info(node.pos)

			if node.label != '' {
				x := g.labeled_loops[node.label] or {
					panic('${node.label} doesn\'t exist ${g.file.path}, ${node.pos}')
				}
				match x {
					ast.ForCStmt {
						if x.scope.contains(g.cur_lock.pos.pos) {
							g.unlock_locks()
						}
					}
					ast.ForInStmt {
						if x.scope.contains(g.cur_lock.pos.pos) {
							g.unlock_locks()
						}
					}
					ast.ForStmt {
						if x.scope.contains(g.cur_lock.pos.pos) {
							g.unlock_locks()
						}
					}
					else {}
				}

				if node.kind == .key_break {
					g.writeln('goto ${node.label}__break;')
				} else {
					// assert node.kind == .key_continue
					g.writeln('goto ${node.label}__continue;')
				}
			} else {
				inner_loop := g.inner_loop
				match inner_loop {
					ast.ForCStmt {
						if inner_loop.scope.contains(g.cur_lock.pos.pos) {
							g.unlock_locks()
						}
					}
					ast.ForInStmt {
						if inner_loop.scope.contains(g.cur_lock.pos.pos) {
							g.unlock_locks()
						}
					}
					ast.ForStmt {
						if inner_loop.scope.contains(g.cur_lock.pos.pos) {
							g.unlock_locks()
						}
					}
					else {}
				}
				// continue or break
				if g.is_autofree && !g.is_builtin_mod {
					g.trace_autofree('// free before continue/break')
					g.autofree_scope_vars_stop(node.pos.pos - 1, node.pos.line_nr, true,
						g.branch_parent_pos)
				}
				g.writeln('${node.kind};')
			}
		}
		ast.ConstDecl {
			g.write_v_source_line_info(node.pos)
			// if g.pref.build_mode != .build_module {
			g.const_decl(node)
			// }
		}
		ast.ComptimeFor {
			g.comptime_for(node)
		}
		ast.DeferStmt {
			mut defer_stmt := node
			defer_stmt.ifdef = g.defer_ifdef
			g.writeln('${g.defer_flag_var(defer_stmt)} = true;')
			g.defer_stmts << defer_stmt
		}
		ast.EmptyStmt {}
		ast.EnumDecl {
			g.enum_decl(node)
		}
		ast.ExprStmt {
			g.write_v_source_line_info(node.pos)
			// af := g.autofree && node.expr is ast.CallExpr && !g.is_builtin_mod
			// if af {
			// g.autofree_call_pregen(node.expr as ast.CallExpr)
			// }
			old_is_void_expr_stmt := g.is_void_expr_stmt
			g.is_void_expr_stmt = !node.is_expr
			if node.typ != ast.void_type && g.expected_cast_type != 0
				&& node.expr !in [ast.IfExpr, ast.MatchExpr] {
				g.expr_with_cast(node.expr, node.typ, g.expected_cast_type)
			} else {
				g.expr(node.expr)
			}
			g.is_void_expr_stmt = old_is_void_expr_stmt
			// if af {
			// g.autofree_call_postgen()
			// }
			if g.inside_ternary == 0 && !g.inside_if_optional && !g.inside_match_optional
				&& !g.inside_if_result && !g.inside_match_result && !node.is_expr
				&& node.expr !is ast.IfExpr {
				if node.expr is ast.MatchExpr {
					g.writeln('')
				} else {
					g.writeln(';')
				}
			}
		}
		ast.FnDecl {
			g.fn_decl(node)
		}
		ast.ForCStmt {
			prev_branch_parent_pos := g.branch_parent_pos
			g.branch_parent_pos = node.pos.pos
			save_inner_loop := g.inner_loop
			g.inner_loop = unsafe { &node }
			if node.label != '' {
				g.labeled_loops[node.label] = unsafe { &node }
			}
			g.write_v_source_line_info(node.pos)
			g.for_c_stmt(node)
			g.branch_parent_pos = prev_branch_parent_pos
			g.labeled_loops.delete(node.label)
			g.inner_loop = save_inner_loop
		}
		ast.ForInStmt {
			prev_branch_parent_pos := g.branch_parent_pos
			g.branch_parent_pos = node.pos.pos
			save_inner_loop := g.inner_loop
			g.inner_loop = unsafe { &node }
			if node.label != '' {
				g.labeled_loops[node.label] = unsafe { &node }
			}
			g.write_v_source_line_info(node.pos)
			g.for_in_stmt(node)
			g.branch_parent_pos = prev_branch_parent_pos
			g.labeled_loops.delete(node.label)
			g.inner_loop = save_inner_loop
		}
		ast.ForStmt {
			prev_branch_parent_pos := g.branch_parent_pos
			g.branch_parent_pos = node.pos.pos
			save_inner_loop := g.inner_loop
			g.inner_loop = unsafe { &node }
			if node.label != '' {
				g.labeled_loops[node.label] = unsafe { &node }
			}
			g.write_v_source_line_info(node.pos)
			g.for_stmt(node)
			g.branch_parent_pos = prev_branch_parent_pos
			g.labeled_loops.delete(node.label)
			g.inner_loop = save_inner_loop
		}
		ast.GlobalDecl {
			g.global_decl(node)
		}
		ast.GotoLabel {
			g.writeln('${c_name(node.name)}: {}')
		}
		ast.GotoStmt {
			g.write_v_source_line_info(node.pos)
			g.writeln('goto ${c_name(node.name)};')
		}
		ast.HashStmt {
			line_nr := node.pos.line_nr + 1
			mut ct_condition := ''
			if node.ct_conds.len > 0 {
				ct_condition_start := g.out.len
				for idx, ct_expr in node.ct_conds {
					g.comptime_if_cond(ct_expr, false)
					if idx < node.ct_conds.len - 1 {
						g.write(' && ')
					}
				}
				ct_condition = g.out.cut_to(ct_condition_start).trim_space()
				// dump(node)
				// dump(ct_condition)
			}
			// #include etc
			if node.kind == 'include' {
				mut missing_message := 'Header file ${node.main}, needed for module `${node.mod}` was not found.'
				if node.msg != '' {
					missing_message += ' ${node.msg}.'
				} else {
					missing_message += ' Please install the corresponding development headers.'
				}
				mut guarded_include := get_guarded_include_text(node.main, missing_message)
				if node.main == '<errno.h>' {
					// fails with musl-gcc and msvc; but an unguarded include works:
					guarded_include = '#include ${node.main}'
				}
				if node.main.contains('.m') {
					g.definitions.writeln('\n')
					if ct_condition.len > 0 {
						g.definitions.writeln('#if ${ct_condition}')
					}
					// Objective C code import, include it after V types, so that e.g. `string` is
					// available there
					g.definitions.writeln('// added by module `${node.mod}`, file: ${os.file_name(node.source_file)}:${line_nr}:')
					g.definitions.writeln(guarded_include)
					if ct_condition.len > 0 {
						g.definitions.writeln('#endif // \$if ${ct_condition}')
					}
					g.definitions.writeln('\n')
				} else {
					g.includes.writeln('\n')
					if ct_condition.len > 0 {
						g.includes.writeln('#if ${ct_condition}')
					}
					g.includes.writeln('// added by module `${node.mod}`, file: ${os.file_name(node.source_file)}:${line_nr}:')
					g.includes.writeln(guarded_include)
					if ct_condition.len > 0 {
						g.includes.writeln('#endif // \$if ${ct_condition}')
					}
					g.includes.writeln('\n')
				}
			} else if node.kind == 'preinclude' {
				mut missing_message := 'Header file ${node.main}, needed for module `${node.mod}` was not found.'
				if node.msg != '' {
					missing_message += ' ${node.msg}.'
				} else {
					missing_message += ' Please install the corresponding development headers.'
				}
				mut guarded_include := get_guarded_include_text(node.main, missing_message)
				if node.main == '<errno.h>' {
					// fails with musl-gcc and msvc; but an unguarded include works:
					guarded_include = '#include ${node.main}'
				}
				if node.main.contains('.m') {
					// Might need to support '#preinclude' for .m files as well but for the moment
					// this does the same as '#include' for them
					g.definitions.writeln('\n')
					if ct_condition.len > 0 {
						g.definitions.writeln('#if ${ct_condition}')
					}
					// Objective C code import, include it after V types, so that e.g. `string` is
					// available there
					g.definitions.writeln('// added by module `${node.mod}`, file: ${os.file_name(node.source_file)}:${line_nr}:')
					g.definitions.writeln(guarded_include)
					if ct_condition.len > 0 {
						g.definitions.writeln('#endif // \$if ${ct_condition}')
					}
					g.definitions.writeln('\n')
				} else {
					g.preincludes.writeln('\n')
					if ct_condition.len > 0 {
						g.preincludes.writeln('#if ${ct_condition}')
					}
					g.preincludes.writeln('// added by module `${node.mod}`, file: ${os.file_name(node.source_file)}:${line_nr}:')
					g.preincludes.writeln(guarded_include)
					if ct_condition.len > 0 {
						g.preincludes.writeln('#endif // \$if ${ct_condition}')
					}
					g.preincludes.writeln('\n')
				}
			} else if node.kind == 'insert' {
				if ct_condition.len > 0 {
					g.includes.writeln('#if ${ct_condition}')
				}
				g.includes.writeln('// inserted by module `${node.mod}`, file: ${os.file_name(node.source_file)}:${line_nr}:')
				g.includes.writeln(node.val)
				if ct_condition.len > 0 {
					g.includes.writeln('#endif // \$if ${ct_condition}')
				}
			} else if node.kind == 'define' {
				if ct_condition.len > 0 {
					g.includes.writeln('#if ${ct_condition}')
				}
				g.includes.writeln('// defined by module `${node.mod}`')
				g.includes.writeln('#define ${node.main}')
				if ct_condition.len > 0 {
					g.includes.writeln('#endif // \$if ${ct_condition}')
				}
			}
		}
		ast.Import {}
		ast.InterfaceDecl {
			// definitions are sorted and added in write_types
			ts := g.table.sym(node.typ)
			if !(ts.info as ast.Interface).is_generic {
				for method in node.methods {
					if method.return_type.has_flag(.optional) {
						// Register an optional if it's not registered yet
						g.register_optional(method.return_type)
					}
					if method.return_type.has_flag(.result) {
						// Register a result if it's not registered yet
						g.register_result(method.return_type)
					}
				}
			}
		}
		ast.Module {
			// g.is_builtin_mod = node.name == 'builtin'
			// g.is_builtin_mod = node.name in ['builtin', 'strconv', 'strings', 'dlmalloc']
			g.is_builtin_mod = util.module_is_builtin(node.name)
			// g.cur_mod = node.name
			g.cur_mod = node
		}
		ast.NodeError {}
		ast.Return {
			g.return_stmt(node)
		}
		ast.SqlStmt {
			g.sql_stmt(node)
		}
		ast.StructDecl {
			name := if node.language == .c {
				util.no_dots(node.name)
			} else if node.name in ['array', 'string'] {
				node.name
			} else {
				c_name(node.name)
			}
			// TODO For some reason, build fails with autofree with this line
			// as it's only informative, comment it for now
			// g.gen_attrs(node.attrs)
			// g.writeln('typedef struct {')
			// for field in it.fields {
			// field_type_sym := g.table.sym(field.typ)
			// g.writeln('\t$field_type_sym.name $field.name;')
			// }
			// g.writeln('} $name;')
			if node.language == .c {
				return
			}
			if node.is_union {
				g.typedefs.writeln('typedef union ${name} ${name};')
			} else {
				g.typedefs.writeln('typedef struct ${name} ${name};')
			}
		}
		ast.TypeDecl {
			if !g.pref.skip_unused {
				g.writeln('// TypeDecl')
			}
		}
	}
	if !g.skip_stmt_pos { // && g.stmt_path_pos.len > 0 {
		g.stmt_path_pos.delete_last()
	}
	// If we have temporary string exprs to free after this statement, do it. e.g.:
	// `foo('a' + 'b')` => `tmp := 'a' + 'b'; foo(tmp); string_free(&tmp);`
	if g.is_autofree {
		// if node is ast.ExprStmt {&& node.expr is ast.CallExpr {
		if node !is ast.FnDecl {
			// p := node.pos()
			// g.autofree_call_postgen(p.pos)
		}
	}
}

fn (mut g Gen) write_defer_stmts() {
	g.indent++
	for i := g.defer_stmts.len - 1; i >= 0; i-- {
		defer_stmt := g.defer_stmts[i]
		g.writeln('// Defer begin')
		g.writeln('if (${g.defer_flag_var(defer_stmt)}) {')
		g.indent++
		if defer_stmt.ifdef.len > 0 {
			g.writeln(defer_stmt.ifdef)
			g.stmts(defer_stmt.stmts)
			g.writeln('')
			g.writeln('#endif')
		} else {
			g.indent--
			g.stmts(defer_stmt.stmts)
			g.indent++
		}
		g.indent--
		g.writeln('}')
		g.writeln('// Defer end')
	}
	g.indent--
}

struct SumtypeCastingFn {
	fn_name string
	got     ast.Type
	exp     ast.Type
}

fn (mut g Gen) get_sumtype_casting_fn(got_ ast.Type, exp_ ast.Type) string {
	got, exp := got_.idx(), exp_.idx()
	i := got | int(u32(exp) << 16)
	got_cname, exp_cname := g.table.sym(got).cname, g.table.sym(exp).cname
	fn_name := '${got_cname}_to_sumtype_${exp_cname}'
	if got == exp || g.sumtype_definitions[i] {
		return fn_name
	}
	g.sumtype_definitions[i] = true
	g.sumtype_casting_fns << SumtypeCastingFn{
		fn_name: fn_name
		got: got
		exp: exp
	}
	return fn_name
}

fn (mut g Gen) write_sumtype_casting_fn(fun SumtypeCastingFn) {
	got, exp := fun.got, fun.exp
	got_sym, exp_sym := g.table.sym(got), g.table.sym(exp)
	mut got_cname, exp_cname := got_sym.cname, exp_sym.cname
	mut type_idx := g.type_sidx(got)
	mut sb := strings.new_builder(128)
	mut is_anon_fn := false
	if got_sym.info is ast.FnType {
		got_name := 'fn ${g.table.fn_type_source_signature(got_sym.info.func)}'
		got_cname = 'anon_fn_${g.table.fn_type_signature(got_sym.info.func)}'
		type_idx = g.table.type_idxs[got_name].str()
		exp_info := exp_sym.info as ast.SumType
		for variant in exp_info.variants {
			variant_sym := g.table.sym(variant)
			if variant_sym.info is ast.FnType {
				if g.table.fn_type_source_signature(variant_sym.info.func) == g.table.fn_type_source_signature(got_sym.info.func) {
					got_cname = variant_sym.cname
					type_idx = variant.idx().str()
					break
				}
			}
		}
		sb.writeln('static inline ${exp_cname} ${fun.fn_name}(${got_cname} x) {')
		sb.writeln('\t${got_cname} ptr = x;')
		is_anon_fn = true
	}
	if !is_anon_fn {
		sb.writeln('static inline ${exp_cname} ${fun.fn_name}(${got_cname}* x) {')
		sb.writeln('\t${got_cname}* ptr = memdup(x, sizeof(${got_cname}));')
	}
	for embed_hierarchy in g.table.get_embeds(got_sym) {
		// last embed in the hierarchy
		mut embed_cname := ''
		mut embed_name := ''
		mut accessor := '&x->'
		for j, embed in embed_hierarchy {
			embed_sym := g.table.sym(embed)
			embed_cname = embed_sym.cname
			embed_name = embed_sym.embed_name()
			if j > 0 {
				accessor += '.'
			}
			accessor += embed_name
		}
		// if the variable is not used, the C compiler will optimize it away
		sb.writeln('\t${embed_cname}* ${embed_name}_ptr = memdup(${accessor}, sizeof(${embed_cname}));')
	}
	sb.write_string('\treturn (${exp_cname}){ ._${got_cname} = ptr, ._typ = ${type_idx}')
	for field in (exp_sym.info as ast.SumType).fields {
		mut ptr := 'ptr'
		mut type_cname := got_cname
		_, embed_types := g.table.find_field_from_embeds(got_sym, field.name) or {
			ast.StructField{}, []ast.Type{}
		}
		if embed_types.len > 0 {
			embed_sym := g.table.sym(embed_types.last())
			ptr = '${embed_sym.embed_name()}_ptr'
			type_cname = embed_sym.cname
		}
		field_styp := g.typ(field.typ)
		if got_sym.kind in [.sum_type, .interface_] {
			// the field is already a wrapped pointer; we shouldn't wrap it once again
			sb.write_string(', .${field.name} = ptr->${field.name}')
		} else {
			sb.write_string(', .${field.name} = (${field_styp}*)((char*)${ptr} + __offsetof_ptr(${ptr}, ${type_cname}, ${field.name}))')
		}
	}
	sb.writeln('};\n}')
	g.auto_fn_definitions << sb.str()
}

fn (mut g Gen) call_cfn_for_casting_expr(fname string, expr ast.Expr, exp_is_ptr bool, exp_styp string, got_is_ptr bool, got_is_fn bool, got_styp string) {
	mut rparen_n := 1
	if exp_is_ptr {
		g.write('HEAP(${exp_styp}, ')
		rparen_n++
	}
	g.write('${fname}(')
	if !got_is_ptr && !got_is_fn {
		if !expr.is_lvalue()
			|| (expr is ast.Ident && (expr as ast.Ident).obj.is_simple_define_const()) {
			// Note: the `_to_sumtype_` family of functions do call memdup internally, making
			// another duplicate with the HEAP macro is redundant, so use ADDR instead:
			promotion_macro_name := if fname.contains('_to_sumtype_') { 'ADDR' } else { 'HEAP' }
			g.write('${promotion_macro_name}(${got_styp}, (')
			rparen_n += 2
		} else {
			g.write('&')
		}
	}
	if got_styp == 'none' && !g.cur_fn.return_type.has_flag(.optional) {
		g.write('(none){EMPTY_STRUCT_INITIALIZATION}')
	} else {
		g.expr(expr)
	}
	g.write(')'.repeat(rparen_n))
}

// use instead of expr() when you need to cast to a different type
fn (mut g Gen) expr_with_cast(expr ast.Expr, got_type_raw ast.Type, expected_type ast.Type) {
	got_type := ast.mktyp(got_type_raw)
	exp_sym := g.table.sym(expected_type)
	got_sym := g.table.sym(got_type)
	expected_is_ptr := expected_type.is_ptr()
	got_is_ptr := got_type.is_ptr()
	// allow using the new Error struct as a string, to avoid a breaking change
	// TODO: temporary to allow people to migrate their code; remove soon
	if got_type == ast.error_type_idx && expected_type == ast.string_type_idx {
		g.write('(*(')
		g.expr(expr)
		g.write('.msg))')
		return
	}
	if got_sym.kind == .none_ && exp_sym.idx == ast.error_type_idx {
		g.expr(expr)
		return
	}
	if got_sym.info !is ast.Interface && exp_sym.info is ast.Interface
		&& got_type.idx() != expected_type.idx() && !expected_type.has_flag(.optional)
		&& !expected_type.has_flag(.result) {
		if expr is ast.StructInit && !got_type.is_ptr() {
			g.inside_cast_in_heap++
			got_styp := g.cc_type(got_type.ref(), true)
			// TODO: why does cc_type even add this in the first place?
			exp_styp := exp_sym.cname
			mut fname := 'I_${got_styp}_to_Interface_${exp_styp}'
			if exp_sym.info.is_generic {
				fname = g.generic_fn_name(exp_sym.info.concrete_types, fname)
			}
			g.call_cfn_for_casting_expr(fname, expr, expected_is_ptr, exp_styp, true,
				false, got_styp)
			g.inside_cast_in_heap--
		} else {
			got_styp := g.cc_type(got_type, true)
			got_is_shared := got_type.has_flag(.shared_f)
			exp_styp := if got_is_shared { '__shared__${exp_sym.cname}' } else { exp_sym.cname }
			// If it's shared, we need to use the other caster:
			mut fname := if got_is_shared {
				'I___shared__${got_styp}_to_shared_Interface_${exp_styp}'
			} else {
				'I_${got_styp}_to_Interface_${exp_styp}'
			}
			lock g.referenced_fns {
				g.referenced_fns[fname] = true
			}
			fname = '/*${exp_sym}*/${fname}'
			if exp_sym.info.is_generic {
				fname = g.generic_fn_name(exp_sym.info.concrete_types, fname)
			}
			g.call_cfn_for_casting_expr(fname, expr, expected_is_ptr, exp_styp, got_is_ptr,
				false, got_styp)
		}
		return
	}
	// cast to sum type
	exp_styp := g.typ(expected_type)
<<<<<<< HEAD
	got_styp := g.typ(got_type)
	if expected_type != ast.void_type && !expected_type.has_flag(.optional) {
		expected_deref_type := if expected_is_ptr { expected_type.deref() } else { expected_type }
		got_deref_type := if got_is_ptr { got_type.deref() } else { got_type }
		if g.table.sumtype_has_variant(expected_deref_type, got_deref_type) {
=======
	mut got_styp := g.typ(got_type)
	mut got_is_fn := false
	if got_sym.info is ast.FnType {
		if got_sym.info.is_anon {
			got_styp = 'anon_fn_${g.table.fn_type_signature(got_sym.info.func)}'
		}
		got_is_fn = true
	}
	if expected_type != ast.void_type {
		unwrapped_expected_type := g.unwrap_generic(expected_type)
		unwrapped_exp_sym := g.table.sym(unwrapped_expected_type)
		mut unwrapped_got_type := g.unwrap_generic(got_type)
		mut unwrapped_got_sym := g.table.sym(unwrapped_got_type)

		expected_deref_type := if expected_is_ptr {
			unwrapped_expected_type.deref()
		} else {
			unwrapped_expected_type
		}
		got_deref_type := if got_is_ptr { unwrapped_got_type.deref() } else { unwrapped_got_type }
		if g.table.sumtype_has_variant(expected_deref_type, got_deref_type, false) {
>>>>>>> b8571c96
			mut is_already_sum_type := false
			scope := g.file.scope.innermost(expr.pos().pos)
			if expr is ast.Ident {
				if v := scope.find_var(expr.name) {
					if v.smartcasts.len > 0 && unwrapped_expected_type == v.orig_type {
						is_already_sum_type = true
					}
				}
			} else if expr is ast.SelectorExpr {
				if _ := scope.find_struct_field(expr.expr.str(), expr.expr_type, expr.field_name) {
					is_already_sum_type = true
				}
			}
			if is_already_sum_type && !g.inside_return {
				// Don't create a new sum type wrapper if there is already one
				g.prevent_sum_type_unwrapping_once = true
				g.expr(expr)
			} else {
				if mut unwrapped_got_sym.info is ast.Aggregate {
					unwrapped_got_type = unwrapped_got_sym.info.types[g.aggregate_type_idx]
					unwrapped_got_sym = g.table.sym(unwrapped_got_type)
				}

				fname := g.get_sumtype_casting_fn(unwrapped_got_type, unwrapped_expected_type)

				if expr is ast.ArrayInit && got_sym.kind == .array_fixed {
					stmt_str := g.go_before_stmt(0).trim_space()
					g.empty_line = true
					tmp_var := g.new_tmp_var()
					g.write('${got_styp} ${tmp_var} = ')
					g.expr(expr)
					g.writeln(';')
					g.write(stmt_str)
					g.write(' ')
					g.write('${fname}(&${tmp_var})')
					return
				} else {
					g.call_cfn_for_casting_expr(fname, expr, expected_is_ptr, unwrapped_exp_sym.cname,
						got_is_ptr, got_is_fn, got_styp)
				}
			}
			return
		}
	}
	// Generic dereferencing logic
	neither_void := ast.voidptr_type !in [got_type, expected_type]
		&& ast.nil_type !in [got_type, expected_type]
	if expected_type.has_flag(.shared_f) && !got_type_raw.has_flag(.shared_f)
		&& !expected_type.has_flag(.optional) && !expected_type.has_flag(.result) {
		shared_styp := exp_styp[0..exp_styp.len - 1] // `shared` implies ptr, so eat one `*`
		if got_type_raw.is_ptr() {
			g.error('cannot convert reference to `shared`', expr.pos())
		}
		if exp_sym.kind == .array {
			g.writeln('(${shared_styp}*)__dup_shared_array(&(${shared_styp}){.mtx = {0}, .val =')
		} else if exp_sym.kind == .map {
			g.writeln('(${shared_styp}*)__dup_shared_map(&(${shared_styp}){.mtx = {0}, .val =')
		} else {
			g.writeln('(${shared_styp}*)__dup${shared_styp}(&(${shared_styp}){.mtx = {0}, .val =')
		}
		old_is_shared := g.is_shared
		g.is_shared = false
		g.expr(expr)
		g.is_shared = old_is_shared
		g.writeln('}, sizeof(${shared_styp}))')
		return
	} else if got_type_raw.has_flag(.shared_f) && !expected_type.has_flag(.shared_f) {
		if expected_type.is_ptr() {
			g.write('&')
		}
		g.expr(expr)
		g.write('->val')
		return
	}
	if got_is_ptr && !expected_is_ptr && neither_void && exp_sym.kind != .placeholder
		&& expr !is ast.InfixExpr {
		got_deref_type := got_type.deref()
		deref_sym := g.table.sym(got_deref_type)
		deref_will_match := expected_type in [got_type, got_deref_type, deref_sym.parent_idx]
		got_is_opt_or_res := got_type.has_flag(.optional) || got_type.has_flag(.result)
		if deref_will_match || got_is_opt_or_res || expr.is_auto_deref_var() {
			g.write('*')
		}
	}
<<<<<<< HEAD
	if expected_type.has_flag(.optional) {
		if expr is ast.None {
			g.gen_optional_error(expected_type, expr)
		} else {
			line := g.go_before_stmt(0)
			opt_name := g.gen_optional_value(expected_type, got_type, expr)
			g.write(line.trim_left('\n') + opt_name)
		}
		return
=======
	if expr is ast.IntegerLiteral {
		if expected_type in [ast.u64_type, ast.u32_type, ast.u16_type] && expr.val[0] != `-` {
			g.expr(expr)
			g.write('U')
			return
		}
	}
	if exp_sym.kind == .function {
		g.write('(voidptr)')
>>>>>>> b8571c96
	}
	// no cast
	g.expr(expr)
}

fn write_octal_escape(mut b strings.Builder, c u8) {
	b << 92 // \
	b << 48 + (c >> 6) // oct digit 2
	b << 48 + (c >> 3) & 7 // oct digit 1
	b << 48 + c & 7 // oct digit 0
}

fn cescape_nonascii(original string) string {
	mut b := strings.new_builder(original.len)
	for c in original {
		if c < 32 || c > 126 {
			// Encode with a 3 digit octal escape code, which has the
			// advantage to be limited/non dependent on what character
			// will follow next, unlike hex escapes:
			write_octal_escape(mut b, c)
			continue
		}
		b.write_u8(c)
	}
	res := b.str()
	return res
}

// cestring returns a V string, properly escaped for embeddeding in a C string literal.
fn cestring(s string) string {
	return s.replace('\\', '\\\\').replace('"', "'")
}

// ctoslit returns a '_SLIT("$s")' call, where s is properly escaped.
fn ctoslit(s string) string {
	return '_SLIT("' + cescape_nonascii(cestring(s)) + '")'
}

fn (mut g Gen) gen_attrs(attrs []ast.Attr) {
	if g.pref.skip_unused {
		return
	}
	for attr in attrs {
		g.writeln('// Attr: [${attr.name}]')
	}
}

fn (mut g Gen) asm_stmt(stmt ast.AsmStmt) {
	g.write('__asm__')
	if stmt.is_volatile {
		g.write(' volatile')
	}
	if stmt.is_goto {
		g.write(' goto')
	}
	g.writeln(' (')
	g.indent++
	for template_tmp in stmt.templates {
		mut template := template_tmp
		g.write('"')
		if template.is_directive {
			g.write('.')
		}
		g.write(template.name)
		if template.is_label {
			g.write(':')
		} else {
			g.write(' ')
		}
		// swap destionation and operands for att syntax
		if template.args.len != 0 && !template.is_directive {
			template.args.prepend(template.args.last())
			template.args.delete(template.args.len - 1)
		}

		for i, arg in template.args {
			if stmt.arch == .amd64 && (template.name == 'call' || template.name[0] == `j`)
				&& arg is ast.AsmRegister {
				g.write('*') // indirect branching
			}

			g.asm_arg(arg, stmt)
			if i + 1 < template.args.len {
				g.write(', ')
			}
		}

		if !template.is_label {
			g.write(';')
		}
		g.writeln('"')
	}

	if stmt.output.len != 0 || stmt.input.len != 0 || stmt.clobbered.len != 0 || stmt.is_goto {
		g.write(': ')
	}
	g.gen_asm_ios(stmt.output)
	if stmt.input.len != 0 || stmt.clobbered.len != 0 || stmt.is_goto {
		g.write(': ')
	}
	g.gen_asm_ios(stmt.input)
	if stmt.clobbered.len != 0 || stmt.is_goto {
		g.write(': ')
	}
	for i, clob in stmt.clobbered {
		g.write('"')
		g.write(clob.reg.name)
		g.write('"')
		if i + 1 < stmt.clobbered.len {
			g.writeln(',')
		} else {
			g.writeln('')
		}
	}
	if stmt.is_goto {
		g.write(': ')
	}
	for i, label in stmt.global_labels {
		g.write(label)
		if i + 1 < stmt.clobbered.len {
			g.writeln(',')
		} else {
			g.writeln('')
		}
	}
	g.indent--
	g.writeln(');')
}

fn (mut g Gen) asm_arg(arg ast.AsmArg, stmt ast.AsmStmt) {
	match arg {
		ast.AsmAlias {
			name := arg.name
			if name in stmt.local_labels || name in stmt.global_labels
				|| name in g.file.global_labels || stmt.is_basic
				|| (name !in stmt.input.map(it.alias) && name !in stmt.output.map(it.alias)) {
				asm_formatted_name := if name in stmt.global_labels { '%l[${name}]' } else { name }
				g.write(asm_formatted_name)
			} else {
				g.write('%[${name}]')
			}
		}
		ast.CharLiteral {
			g.write("'${arg.val}'")
		}
		ast.IntegerLiteral {
			g.write('\$${arg.val}')
		}
		ast.FloatLiteral {
			if g.pref.nofloat {
				g.write('\$${arg.val.int()}')
			} else {
				g.write('\$${arg.val}')
			}
		}
		ast.BoolLiteral {
			g.write('\$${arg.val.str()}')
		}
		ast.AsmRegister {
			if !stmt.is_basic {
				g.write('%') // escape percent with percent in extended assembly
			}
			g.write('%${arg.name}')
		}
		ast.AsmAddressing {
			if arg.segment != '' {
				g.write('%%${arg.segment}:')
			}
			base := arg.base
			index := arg.index
			displacement := arg.displacement
			scale := arg.scale
			match arg.mode {
				.base {
					g.write('(')
					g.asm_arg(base, stmt)
					g.write(')')
				}
				.displacement {
					g.asm_arg(displacement, stmt)
				}
				.base_plus_displacement {
					g.asm_arg(displacement, stmt)
					g.write('(')
					g.asm_arg(base, stmt)
					g.write(')')
				}
				.index_times_scale_plus_displacement {
					if displacement is ast.AsmDisp {
						g.asm_arg(displacement, stmt)
						g.write('(, ')
					} else if displacement is ast.AsmRegister {
						g.write('(')
						g.asm_arg(displacement, stmt)
						g.write(',')
					} else {
						panic('unexpected ${displacement.type_name()}')
					}
					g.asm_arg(index, stmt)
					g.write(',${scale})')
				}
				.base_plus_index_plus_displacement {
					g.asm_arg(displacement, stmt)
					g.write('(')
					g.asm_arg(base, stmt)
					g.write(',')
					g.asm_arg(index, stmt)
					g.write(',1)')
				}
				.base_plus_index_times_scale_plus_displacement {
					g.asm_arg(displacement, stmt)
					g.write('(')
					g.asm_arg(base, stmt)
					g.write(',')
					g.asm_arg(index, stmt)
					g.write(',${scale})')
				}
				.rip_plus_displacement {
					g.asm_arg(displacement, stmt)
					g.write('(')
					g.asm_arg(base, stmt)
					g.write(')')
				}
				.invalid {
					g.error('invalid addressing mode', arg.pos)
				}
			}
		}
		ast.AsmDisp {
			g.write(arg.val)
		}
		string {
			g.write(arg)
		}
	}
}

fn (mut g Gen) gen_asm_ios(ios []ast.AsmIO) {
	for i, io in ios {
		if io.alias != '' {
			g.write('[${io.alias}] ')
		}
		g.write('"${io.constraint}" (')
		g.expr(io.expr)
		g.write(')')
		if i + 1 < ios.len {
			g.writeln(',')
		} else {
			g.writeln('')
		}
	}
}

fn cnewlines(s string) string {
	return s.replace('\n', r'\n')
}

fn (mut g Gen) write_fn_ptr_decl(func &ast.FnType, ptr_name string) {
	ret_styp := g.typ(func.func.return_type)
	g.write('${ret_styp} (*${ptr_name}) (')
	arg_len := func.func.params.len
	for i, arg in func.func.params {
		arg_styp := g.typ(arg.typ)
		g.write('${arg_styp} ${arg.name}')
		if i < arg_len - 1 {
			g.write(', ')
		}
	}
	g.write(')')
}

fn (mut g Gen) register_ternary_name(name string) {
	level_key := g.inside_ternary.str()
	if level_key !in g.ternary_level_names {
		g.ternary_level_names[level_key] = []string{}
	}
	new_name := g.new_tmp_var()
	g.ternary_names[name] = new_name
	g.ternary_level_names[level_key] << name
}

fn (mut g Gen) get_ternary_name(name string) string {
	if g.inside_ternary == 0 {
		return name
	}
	if name !in g.ternary_names {
		return name
	}
	return g.ternary_names[name]
}

fn (mut g Gen) gen_clone_assignment(val ast.Expr, typ ast.Type, add_eq bool) bool {
	if val !is ast.Ident && val !is ast.SelectorExpr {
		return false
	}
	right_sym := g.table.sym(typ)
	if g.is_autofree {
		if add_eq {
			g.write('=')
		}
		if right_sym.kind == .array {
			// `arr1 = arr2` => `arr1 = arr2.clone()`
			shared_styp := g.typ(typ.set_nr_muls(0))
			if typ.share() == .shared_t {
				g.write('(${shared_styp}*)__dup_shared_array(&(${shared_styp}){.mtx = {0}, .val =')
			}
			g.write(' array_clone_static_to_depth(')
			g.expr(val)
			if typ.share() == .shared_t {
				g.write('->val')
			}
			elem_type := (right_sym.info as ast.Array).elem_type
			array_depth := g.get_array_depth(elem_type)
			g.write(', ${array_depth})')
			if typ.share() == .shared_t {
				g.write('}, sizeof(${shared_styp}))')
			}
		} else if right_sym.kind == .string {
			// `str1 = str2` => `str1 = str2.clone()`
			g.write(' string_clone_static(')
			g.expr(val)
			g.write(')')
		}
	}
	return true
}

fn (mut g Gen) autofree_scope_vars(pos int, line_nr int, free_parent_scopes bool) {
	g.autofree_scope_vars_stop(pos, line_nr, free_parent_scopes, -1)
}

fn (mut g Gen) autofree_scope_vars_stop(pos int, line_nr int, free_parent_scopes bool, stop_pos int) {
	if g.is_builtin_mod {
		// In `builtin` everything is freed manually.
		return
	}
	if pos == -1 {
		// TODO why can pos be -1?
		return
	}
	// eprintln('> free_scope_vars($pos)')
	scope := g.file.scope.innermost(pos)
	if scope.start_pos == 0 {
		// TODO why can scope.pos be 0? (only outside fns?)
		return
	}
	g.trace_autofree('// autofree_scope_vars(pos=${pos} line_nr=${line_nr} scope.pos=${scope.start_pos} scope.end_pos=${scope.end_pos})')
	g.autofree_scope_vars2(scope, scope.start_pos, scope.end_pos, line_nr, free_parent_scopes,
		stop_pos)
}

[if trace_autofree ?]
fn (mut g Gen) trace_autofree(line string) {
	g.writeln(line)
}

// fn (mut g Gen) autofree_scope_vars2(scope &ast.Scope, end_pos int) {
fn (mut g Gen) autofree_scope_vars2(scope &ast.Scope, start_pos int, end_pos int, line_nr int, free_parent_scopes bool, stop_pos int) {
	if scope == unsafe { nil } {
		return
	}
	for _, obj in scope.objects {
		match obj {
			ast.Var {
				g.trace_autofree('// var "${obj.name}" var.pos=${obj.pos.pos} var.line_nr=${obj.pos.line_nr}')
				if obj.name == g.returned_var_name {
					g.trace_autofree('// skipping returned var')
					continue
				}
				if obj.is_or {
					// Skip vars inited with the `or {}`, since they are generated
					// after the or block in C.
					g.trace_autofree('// skipping `or{}` var "${obj.name}"')
					continue
				}
				if obj.is_tmp {
					// Skip for loop vars
					g.trace_autofree('// skipping tmp var "${obj.name}"')
					continue
				}
				if obj.is_inherited {
					g.trace_autofree('// skipping inherited var "${obj.name}"')
					continue
				}
				// if var.typ == 0 {
				// // TODO why 0?
				// continue
				// }
				// if v.pos.pos > end_pos {
				if obj.pos.pos > end_pos || (obj.pos.pos < start_pos && obj.pos.line_nr == line_nr) {
					// Do not free vars that were declared after this scope
					continue
				}
				is_optional := obj.typ.has_flag(.optional)
				if is_optional {
					// TODO: free optionals
					continue
				}
				g.autofree_variable(obj)
			}
			else {}
		}
	}
	for g.autofree_scope_stmts.len > 0 {
		g.write(g.autofree_scope_stmts.pop())
	}
	// Free all vars in parent scopes as well:
	// ```
	// s := ...
	// if ... {
	// s.free()
	// return
	// }
	// ```
	// if scope.parent != unsafe { nil } && line_nr > 0 {
	if free_parent_scopes && scope.parent != unsafe { nil } && !scope.detached_from_parent
		&& (stop_pos == -1 || scope.parent.start_pos >= stop_pos) {
		g.trace_autofree('// af parent scope:')
		g.autofree_scope_vars2(scope.parent, start_pos, end_pos, line_nr, true, stop_pos)
	}
}

fn (mut g Gen) autofree_variable(v ast.Var) {
	// filter out invalid variables
	if v.typ == 0 {
		return
	}
	sym := g.table.sym(v.typ)
	// if v.name.contains('output2') {
	if g.is_autofree {
		// eprintln('   > var name: ${v.name:-20s} | is_arg: ${v.is_arg.str():6} | var type: ${int(v.typ):8} | type_name: ${sym.name:-33s}')
	}
	// }
	free_fn := g.typ(v.typ.set_nr_muls(0)) + '_free'
	if sym.kind == .array {
		if sym.has_method('free') {
			g.autofree_var_call(free_fn, v)
			return
		}
		g.autofree_var_call('array_free', v)
		return
	}
	if sym.kind == .string {
		// Don't free simple string literals.
		match v.expr {
			ast.StringLiteral {
				g.trace_autofree('// str literal')
			}
			else {
				// NOTE/TODO: assign_stmt multi returns variables have no expr
				// since the type comes from the called fns return type
				/*
				f := v.name[0]
				if
					//!(f >= `a` && f <= `d`) {
					//f != `c` {
					v.name!='cvar_name' {
					t := typeof(v.expr)
				return '// other ' + t + '\n'
				}
				*/
			}
		}
		g.autofree_var_call('string_free', v)
		return
	}
	if g.pref.experimental && v.typ.is_ptr() && sym.name.after('.')[0].is_capital() {
		// Free user reference types
		g.autofree_var_call('free', v)
	}
	if sym.has_method('free') {
		g.autofree_var_call(free_fn, v)
	}
}

fn (mut g Gen) autofree_var_call(free_fn_name string, v ast.Var) {
	if v.is_arg {
		// fn args should not be autofreed
		return
	}
	if v.is_used && v.is_autofree_tmp {
		// tmp expr vars do not need to be freed again here
		return
	}
	if g.is_builtin_mod {
		return
	}
	if !g.is_autofree {
		return
	}
	// if v.is_autofree_tmp && !g.doing_autofree_tmp {
	// return
	// }
	if v.name.contains('expr_write_string_1_') {
		// TODO remove this temporary hack
		return
	}
	mut af := strings.new_builder(128)
	if v.typ.is_ptr() {
		af.write_string('\t')
		if v.typ.share() == .shared_t {
			af.write_string(free_fn_name.replace_each(['__shared__', '']))
		} else {
			af.write_string(free_fn_name)
		}
		af.write_string('(')
		if v.typ.share() == .shared_t {
			af.write_string('&')
		}
		af.write_string(strings.repeat(`*`, v.typ.nr_muls() - 1)) // dereference if it is a pointer to a pointer
		af.write_string(c_name(v.name))
		if v.typ.share() == .shared_t {
			af.write_string('->val')
		}

		af.writeln('); // autofreed ptr var')
	} else {
		if v.typ == ast.error_type && !v.is_autofree_tmp {
			return
		}
		if v.is_auto_heap {
			af.writeln('\t${free_fn_name}(${c_name(v.name)}); // autofreed heap var ${g.cur_mod.name} ${g.is_builtin_mod}')
		} else {
			af.writeln('\t${free_fn_name}(&${c_name(v.name)}); // autofreed var ${g.cur_mod.name} ${g.is_builtin_mod}')
		}
	}
	g.autofree_scope_stmts << af.str()
}

fn (mut g Gen) map_fn_ptrs(key_typ ast.TypeSymbol) (string, string, string, string) {
	mut hash_fn := ''
	mut key_eq_fn := ''
	mut clone_fn := ''
	mut free_fn := '&map_free_nop'
	match key_typ.kind {
		.alias {
			alias_key_type := (key_typ.info as ast.Alias).parent_type
			return g.map_fn_ptrs(g.table.sym(alias_key_type))
		}
		.u8, .i8, .char {
			hash_fn = '&map_hash_int_1'
			key_eq_fn = '&map_eq_int_1'
			clone_fn = '&map_clone_int_1'
		}
		.i16, .u16 {
			hash_fn = '&map_hash_int_2'
			key_eq_fn = '&map_eq_int_2'
			clone_fn = '&map_clone_int_2'
		}
		.int, .u32, .rune, .f32, .enum_ {
			hash_fn = '&map_hash_int_4'
			key_eq_fn = '&map_eq_int_4'
			clone_fn = '&map_clone_int_4'
		}
		.voidptr {
			ts := if g.pref.m64 {
				unsafe { g.table.sym_by_idx(ast.u64_type_idx) }
			} else {
				unsafe { g.table.sym_by_idx(ast.u32_type_idx) }
			}
			return g.map_fn_ptrs(ts)
		}
		.u64, .i64, .f64 {
			hash_fn = '&map_hash_int_8'
			key_eq_fn = '&map_eq_int_8'
			clone_fn = '&map_clone_int_8'
		}
		.string {
			hash_fn = '&map_hash_string'
			key_eq_fn = '&map_eq_string'
			clone_fn = '&map_clone_string'
			free_fn = '&map_free_string'
		}
		else {
			verror('map key type not supported')
		}
	}
	return hash_fn, key_eq_fn, clone_fn, free_fn
}

fn (mut g Gen) expr(node_ ast.Expr) {
	// println('cgen expr() line_nr=$node.pos.line_nr')
	old_discard_or_result := g.discard_or_result
	old_is_void_expr_stmt := g.is_void_expr_stmt
	if g.is_void_expr_stmt {
		g.discard_or_result = true
		g.is_void_expr_stmt = false
	} else {
		g.discard_or_result = false
	}
	// Note: please keep the type names in the match here in alphabetical order:
	mut node := unsafe { node_ }
	match mut node {
		ast.ComptimeType {
			g.error('g.expr(): Unhandled ComptimeType', node.pos)
		}
		ast.EmptyExpr {
			g.error('g.expr(): unhandled EmptyExpr', token.Pos{})
		}
		ast.AnonFn {
			g.gen_anon_fn(mut node)
		}
		ast.ArrayDecompose {
			g.expr(node.expr)
		}
		ast.ArrayInit {
			g.array_init(node, '')
		}
		ast.AsCast {
			g.as_cast(node)
		}
		ast.Assoc {
			g.assoc(node)
		}
		ast.AtExpr {
			g.comptime_at(node)
		}
		ast.BoolLiteral {
			g.write(node.val.str())
		}
		ast.CallExpr {
			// if g.fileis('1.strings') {
			// println('\ncall_expr()()')
			// }
			ret_type := if node.or_block.kind == .absent {
				node.return_type
			} else {
				node.return_type.clear_flag(.optional).clear_flag(.result)
			}
			mut shared_styp := ''
			if g.is_shared && !ret_type.has_flag(.shared_f) && !g.inside_or_block {
				ret_sym := g.table.sym(ret_type)
				shared_typ := ret_type.set_flag(.shared_f)
				shared_styp = g.typ(shared_typ)
				if ret_sym.kind == .array {
					g.writeln('(${shared_styp}*)__dup_shared_array(&(${shared_styp}){.mtx = {0}, .val =')
				} else if ret_sym.kind == .map {
					g.writeln('(${shared_styp}*)__dup_shared_map(&(${shared_styp}){.mtx = {0}, .val =')
				} else {
					g.writeln('(${shared_styp}*)__dup${shared_styp}(&(${shared_styp}){.mtx = {0}, .val =')
				}
			}
			last_stmt_pos := if g.stmt_path_pos.len > 0 { g.stmt_path_pos.last() } else { 0 }
			g.call_expr(node)
			// if g.fileis('1.strings') {
			// println('before:' + node.autofree_pregen)
			// }
			if g.is_autofree && !g.is_builtin_mod && !g.is_js_call && g.strs_to_free0.len == 0
				&& !g.inside_lambda { // && g.inside_ternary ==
				// if len != 0, that means we are handling call expr inside call expr (arg)
				// and it'll get messed up here, since it's handled recursively in autofree_call_pregen()
				// so just skip it
				g.autofree_call_pregen(node)
				if g.strs_to_free0.len > 0 {
					g.insert_at(last_stmt_pos, g.strs_to_free0.join('\n') + '/* inserted before */')
				}
				g.strs_to_free0 = []
				// println('pos=$node.pos.pos')
			}
			if g.is_shared && !ret_type.has_flag(.shared_f) && !g.inside_or_block {
				g.writeln('}, sizeof(${shared_styp}))')
			}
			// if g.autofree && node.autofree_pregen != '' { // g.strs_to_free0.len != 0 {
			/*
			if g.autofree {
				s := g.autofree_pregen[node.pos.pos.str()]
				if s != '' {
					// g.insert_before_stmt('/*START2*/' + g.strs_to_free0.join('\n') + '/*END*/')
					// g.insert_before_stmt('/*START3*/' + node.autofree_pregen + '/*END*/')
					g.insert_before_stmt('/*START3*/' + s + '/*END*/')
					// for s in g.strs_to_free0 {
				}
				// //g.writeln(s)
				// }
				g.strs_to_free0 = []
			}
			*/
		}
		ast.CastExpr {
			g.cast_expr(node)
		}
		ast.ChanInit {
			elem_typ_str := g.typ(node.elem_type)
			noscan := g.check_noscan(node.elem_type)
			g.write('sync__new_channel_st${noscan}(')
			if node.has_cap {
				g.expr(node.cap_expr)
			} else {
				g.write('0')
			}
			g.write(', sizeof(')
			g.write(elem_typ_str)
			g.write('))')
		}
		ast.CharLiteral {
			g.char_literal(node)
		}
		ast.Comment {}
		ast.ComptimeCall {
			g.comptime_call(mut node)
		}
		ast.ComptimeSelector {
			g.comptime_selector(node)
		}
		ast.ConcatExpr {
			g.concat_expr(node)
		}
		ast.CTempVar {
			// g.write('/*ctmp .orig: $node.orig.str() , ._typ: $node.typ, .is_ptr: $node.is_ptr */ ')
			g.write(node.name)
		}
		ast.DumpExpr {
			g.dump_expr(node)
		}
		ast.EnumVal {
			g.enum_val(node)
		}
		ast.FloatLiteral {
			if g.pref.nofloat {
				g.write(node.val.int().str())
			} else {
				g.write(node.val)
			}
		}
		ast.GoExpr {
			g.go_expr(node)
		}
		ast.Ident {
			g.ident(node)
		}
		ast.IfExpr {
			g.if_expr(node)
		}
		ast.IfGuardExpr {
			g.write('/* guard */')
		}
		ast.IndexExpr {
			g.index_expr(node)
		}
		ast.InfixExpr {
			if node.op in [.left_shift, .plus_assign, .minus_assign] {
				g.inside_map_infix = true
				g.infix_expr(node)
				g.inside_map_infix = false
			} else {
				g.infix_expr(node)
			}
		}
		ast.IntegerLiteral {
			if node.val.starts_with('0o') {
				g.write('0')
				g.write(node.val[2..])
			} else if node.val.starts_with('-0o') {
				g.write('-0')
				g.write(node.val[3..])
			} else {
				g.write(node.val) // .int().str())
			}
		}
		ast.IsRefType {
			typ := g.get_type(node.typ)
			node_typ := g.unwrap_generic(typ)
			sym := g.table.sym(node_typ)
			if sym.language == .v && sym.kind in [.placeholder, .any] {
				g.error('unknown type `${sym.name}`', node.pos)
			}
			is_ref_type := g.contains_ptr(node_typ)
			g.write('/*IsRefType*/ ${is_ref_type}')
		}
		ast.Likely {
			if node.is_likely {
				g.write('_likely_')
			} else {
				g.write('_unlikely_')
			}
			g.write('(')
			g.expr(node.expr)
			g.write(')')
		}
		ast.LockExpr {
			g.lock_expr(node)
		}
		ast.MapInit {
			g.map_init(node)
		}
		ast.MatchExpr {
			g.match_expr(node)
		}
		ast.NodeError {}
		ast.Nil {
			g.write('((void*)0)')
		}
		ast.None {
			g.write('_const_none__')
		}
		ast.OffsetOf {
			styp := g.typ(node.struct_type)
			g.write('/*OffsetOf*/ (u32)(__offsetof(${util.no_dots(styp)}, ${node.field}))')
		}
		ast.OrExpr {
			// this should never appear here
		}
		ast.ParExpr {
			g.write('(')
			g.expr(node.expr)
			g.write(')')
		}
		ast.PostfixExpr {
			if node.auto_locked != '' {
				g.writeln('sync__RwMutex_lock(&${node.auto_locked}->mtx);')
			}
			g.inside_map_postfix = true
			if node.is_c2v_prefix {
				g.write(node.op.str())
			}
			if node.expr.is_auto_deref_var() {
				g.write('(*')
				g.expr(node.expr)
				g.write(')')
			} else {
				g.expr(node.expr)
			}
			g.inside_map_postfix = false
			if !node.is_c2v_prefix {
				g.write(node.op.str())
			}
			if node.auto_locked != '' {
				g.writeln(';')
				g.write('sync__RwMutex_unlock(&${node.auto_locked}->mtx)')
			}
		}
		ast.PrefixExpr {
			gen_or := node.op == .arrow && (node.or_block.kind != .absent || node.is_option)
			if node.op == .amp {
				g.is_amp = true
			}
			if node.op == .arrow {
				styp := g.typ(node.right_type)
				right_sym := g.table.sym(node.right_type)
				mut right_inf := right_sym.info as ast.Chan
				elem_type := right_inf.elem_type
				is_gen_or_and_assign_rhs := gen_or && !g.discard_or_result
				cur_line := if is_gen_or_and_assign_rhs {
					line := g.go_before_stmt(0)
					g.out.write_string(util.tabs(g.indent))
					line
				} else {
					''
				}
				tmp_opt := if gen_or { g.new_tmp_var() } else { '' }
				if gen_or {
					opt_elem_type := g.typ(elem_type.set_flag(.optional))
					g.register_chan_pop_optional_call(opt_elem_type, styp)
					g.write('${opt_elem_type} ${tmp_opt} = __Option_${styp}_popval(')
				} else {
					g.write('__${styp}_popval(')
				}
				g.expr(node.right)
				g.write(')')
				if gen_or {
					if !node.is_option {
						g.write('/*JJJ*/')
						g.or_block(tmp_opt, node.or_block, elem_type)
					}
					if is_gen_or_and_assign_rhs {
						elem_styp := g.typ(elem_type)
						g.write(';\n${cur_line}*(${elem_styp}*)${tmp_opt}.data')
					}
				}
			} else {
				// g.write('/*pref*/')
				if !(g.is_amp && node.right.is_auto_deref_var()) {
					g.write(node.op.str())
				}
				// g.write('(')
				g.expr(node.right)
			}
			g.is_amp = false
		}
		ast.RangeExpr {
			// Only used in IndexExpr
		}
		ast.SelectExpr {
			g.select_expr(node)
		}
		ast.SelectorExpr {
			g.selector_expr(node)
		}
		ast.SizeOf {
			g.size_of(node)
		}
		ast.SqlExpr {
			g.sql_select_expr(node)
		}
		ast.StringLiteral {
			g.string_literal(node)
		}
		ast.StringInterLiteral {
			g.string_inter_literal(node)
		}
		ast.StructInit {
			if node.unresolved {
				g.expr(ast.resolve_init(node, g.unwrap_generic(node.typ), g.table))
			} else {
				// `user := User{name: 'Bob'}`
				g.inside_struct_init = true
				g.cur_struct_init_typ = node.typ
				g.struct_init(node)
				g.cur_struct_init_typ = 0
				g.inside_struct_init = false
			}
		}
		ast.TypeNode {
			// match sum Type
			// g.write('/* Type */')
			// type_idx := node.typ.idx()
			typ := g.unwrap_generic(node.typ)
			sym := g.table.sym(typ)
			sidx := g.type_sidx(typ)
			// g.write('$type_idx /* $sym.name */')
			g.write('${sidx} /* ${sym.name} */')
		}
		ast.TypeOf {
			g.typeof_expr(node)
		}
		ast.UnsafeExpr {
			g.expr(node.expr)
		}
	}
	g.discard_or_result = old_discard_or_result
	g.is_void_expr_stmt = old_is_void_expr_stmt
}

fn (mut g Gen) char_literal(node ast.CharLiteral) {
	if node.val == r'\`' {
		g.write("'`'")
		return
	}
	// TODO: optimize use L-char instead of u32 when possible
	if node.val.len_utf8() < node.val.len {
		g.write('((rune)0x${node.val.utf32_code().hex()} /* `${node.val}` */)')
		return
	}
	if node.val.len == 1 {
		clit := node.val[0]
		if clit < 32 || clit == 92 || clit > 126 {
			g.write("'")
			write_octal_escape(mut g.out, clit)
			g.write("'")
			return
		}
	}
	g.write("'${node.val}'")
}

// T.name, typeof(expr).name
fn (mut g Gen) type_name(raw_type ast.Type) {
	typ := g.get_type(raw_type)
	sym := g.table.sym(typ)
	mut s := ''
	if sym.kind == .function {
		if typ.is_ptr() {
			s = '&' + g.fn_decl_str(sym.info as ast.FnType)
		} else {
			s = g.fn_decl_str(sym.info as ast.FnType)
		}
	} else {
		s = g.table.type_to_str(g.unwrap_generic(typ))
	}
	g.write('_SLIT("${util.strip_main_name(s)}")')
}

fn (mut g Gen) typeof_expr(node ast.TypeOf) {
	typ := g.get_type(node.typ)
	sym := g.table.sym(typ)
	if sym.kind == .sum_type {
		// When encountering a .sum_type, typeof() should be done at runtime,
		// because the subtype of the expression may change:
		g.write('charptr_vstring_literal( /* ${sym.name} */ v_typeof_sumtype_${sym.cname}( (')
		g.expr(node.expr)
		g.write(')._typ ))')
	} else if sym.kind == .array_fixed {
		fixed_info := sym.info as ast.ArrayFixed
		typ_name := g.table.get_type_name(fixed_info.elem_type)
		g.write('_SLIT("[${fixed_info.size}]${util.strip_main_name(typ_name)}")')
	} else if sym.kind == .function {
		info := sym.info as ast.FnType
		g.write('_SLIT("${g.fn_decl_str(info)}")')
	} else if typ.has_flag(.variadic) {
		varg_elem_type_sym := g.table.sym(g.table.value_type(typ))
		g.write('_SLIT("...${util.strip_main_name(varg_elem_type_sym.name)}")')
	} else {
		g.type_name(typ)
	}
}

fn (mut g Gen) comptime_typeof(node ast.TypeOf, default_type ast.Type) ast.Type {
	if node.expr is ast.ComptimeSelector {
		if node.expr.field_expr is ast.SelectorExpr {
			if node.expr.field_expr.expr is ast.Ident {
				key_str := '${node.expr.field_expr.expr.name}.typ'
				return g.comptime_var_type_map[key_str] or { default_type }
			}
		}
	} else if g.inside_comptime_for_field && node.expr is ast.Ident
		&& (node.expr as ast.Ident).obj is ast.Var && ((node.expr as ast.Ident).obj as ast.Var).is_comptime_field == true {
		// typeof(var) from T.fields
		return g.comptime_for_field_type
	}
	return default_type
}

fn (mut g Gen) selector_expr(node ast.SelectorExpr) {
	prevent_sum_type_unwrapping_once := g.prevent_sum_type_unwrapping_once
	g.prevent_sum_type_unwrapping_once = false
	if node.name_type > 0 {
		match node.gkind_field {
			.name {
				g.type_name(node.name_type)
				return
			}
			.typ {
				g.write(int(g.unwrap_generic(node.name_type)).str())
				return
			}
			.unknown {
				// ast.TypeOf of `typeof(string).idx` etc
				if node.field_name == 'name' {
					// typeof(expr).name
					mut name_type := node.name_type
					if node.expr is ast.TypeOf {
						name_type = g.comptime_typeof(node.expr, name_type)
					}
					g.type_name(name_type)
					return
				} else if node.field_name == 'idx' {
					mut name_type := node.name_type
					if node.expr is ast.TypeOf {
						name_type = g.comptime_typeof(node.expr, name_type)
					}
					// `typeof(expr).idx`
					g.write(int(g.unwrap_generic(name_type)).str())
					return
				}
				g.error('unknown generic field', node.pos)
			}
		}
	}
	if node.expr_type == 0 {
		g.checker_bug('unexpected SelectorExpr.expr_type = 0', node.pos)
	}

	if node.or_block.kind != .absent && !g.is_assign_lhs && g.table.sym(node.typ).kind != .chan {
		is_ptr := g.table.sym(g.unwrap_generic(node.expr_type)).kind in [.interface_, .sum_type]
		stmt_str := g.go_before_stmt(0).trim_space()
		styp := g.typ(node.typ)
		g.empty_line = true
		tmp_var := g.new_tmp_var()
		g.write('${styp} ${tmp_var} = ')
		if is_ptr {
			g.write('*(')
		}
		g.expr(node.expr)
		g.write('.${node.field_name}')
		if is_ptr {
			g.write(')')
		}
		g.or_block(tmp_var, node.or_block, node.typ)
		g.write(stmt_str)
		g.write(' ')
		unwrapped_typ := node.typ.clear_flag(.optional).clear_flag(.result)
		unwrapped_styp := g.typ(unwrapped_typ)
		g.write('(*(${unwrapped_styp}*)${tmp_var}.data)')
		return
	}

	sym := g.table.sym(g.unwrap_generic(node.expr_type))
	// if node expr is a root ident and an optional
	mut is_opt_or_res := node.expr is ast.Ident
		&& (node.expr_type.has_flag(.optional) || node.expr_type.has_flag(.result))
	if is_opt_or_res {
		opt_base_typ := g.base_type(node.expr_type)
		g.writeln('(*(${opt_base_typ}*)')
	}
	if sym.kind in [.interface_, .sum_type] {
		g.write('(*(')
	}
	if sym.kind == .array_fixed {
		if node.field_name != 'len' {
			g.error('field_name should be `len`', node.pos)
		}
		info := sym.info as ast.ArrayFixed
		g.write('${info.size}')
		return
	} else if sym.kind == .chan && (node.field_name == 'len' || node.field_name == 'closed') {
		g.write('sync__Channel_${node.field_name}(')
		g.expr(node.expr)
		g.write(')')
		return
	}
	mut sum_type_deref_field := ''
	mut sum_type_dot := '.'
	if f := g.table.find_field(sym, node.field_name) {
		field_sym := g.table.sym(f.typ)
		if field_sym.kind in [.sum_type, .interface_] {
			if !prevent_sum_type_unwrapping_once {
				// check first if field is sum type because scope searching is expensive
				scope := g.file.scope.innermost(node.pos.pos)
				if field := scope.find_struct_field(node.expr.str(), node.expr_type, node.field_name) {
					if field.orig_type.is_ptr() {
						sum_type_dot = '->'
					}
					for i, typ in field.smartcasts {
						g.write('(')
						if field_sym.kind == .sum_type {
							g.write('*')
						}
						cast_sym := g.table.sym(g.unwrap_generic(typ))
						if field_sym.kind == .interface_ && cast_sym.kind == .interface_ {
							ptr := '*'.repeat(field.typ.nr_muls())
							dot := if node.expr_type.is_ptr() { '->' } else { '.' }
							g.write('I_${field_sym.cname}_as_I_${cast_sym.cname}(${ptr}${node.expr}${dot}${node.field_name}))')
							return
						} else {
							if i != 0 {
								dot := if field.typ.is_ptr() { '->' } else { '.' }
								sum_type_deref_field += ')${dot}'
							}
							if cast_sym.info is ast.Aggregate {
								agg_sym := g.table.sym(cast_sym.info.types[g.aggregate_type_idx])
								sum_type_deref_field += '_${agg_sym.cname}'
							} else {
								sum_type_deref_field += '_${cast_sym.cname}'
							}
						}
					}
				}
			}
		}
	} else if m := g.table.find_method(sym, node.field_name) {
		mut has_embeds := false
		if sym.info in [ast.Struct, ast.Aggregate] {
			if node.from_embed_types.len > 0 {
				has_embeds = true
			}
		}
		if !has_embeds {
			if !node.has_hidden_receiver {
				g.write('${g.typ(node.expr_type.idx())}_${m.name}')
				return
			}
			receiver := m.params[0]
			expr_styp := g.typ(node.expr_type.idx())
			data_styp := g.typ(receiver.typ.idx())
			mut sb := strings.new_builder(256)
			name := '_V_closure_${expr_styp}_${m.name}_${node.pos.pos}'
			sb.write_string('${g.typ(m.return_type)} ${name}(')
			for i in 1 .. m.params.len {
				param := m.params[i]
				if i != 1 {
					sb.write_string(', ')
				}
				sb.write_string('${g.typ(param.typ)} a${i}')
			}
			sb.writeln(') {')
			sb.writeln('\t${data_styp}* a0 = __CLOSURE_GET_DATA();')
			if m.return_type != ast.void_type {
				sb.write_string('\treturn ')
			} else {
				sb.write_string('\t')
			}
			sb.write_string('${expr_styp}_${m.name}(')
			if !receiver.typ.is_ptr() {
				sb.write_string('*')
			}
			for i in 0 .. m.params.len {
				if i != 0 {
					sb.write_string(', ')
				}
				sb.write_string('a${i}')
			}
			sb.writeln(');')
			sb.writeln('}')

			g.anon_fn_definitions << sb.str()
			g.nr_closures++

			g.write('__closure_create(${name}, ')
			if !receiver.typ.is_ptr() {
				g.write('memdup_uncollectable(')
			}
			if !node.expr_type.is_ptr() {
				g.write('&')
			}
			g.expr(node.expr)
			if !receiver.typ.is_ptr() {
				g.write(', sizeof(${expr_styp}))')
			}
			g.write(')')
			return
		}
	}
	n_ptr := node.expr_type.nr_muls() - 1
	if n_ptr > 0 {
		g.write('(')
		g.write('*'.repeat(n_ptr))
		g.expr(node.expr)
		g.write(')')
	} else {
		g.expr(node.expr)
	}
	if is_opt_or_res {
		g.write('.data)')
	}
	// struct embedding
	if sym.info in [ast.Struct, ast.Aggregate] {
		for i, embed in node.from_embed_types {
			embed_sym := g.table.sym(embed)
			embed_name := embed_sym.embed_name()
			is_left_ptr := if i == 0 {
				node.expr_type.is_ptr()
			} else {
				node.from_embed_types[i - 1].is_ptr()
			}
			if is_left_ptr {
				g.write('->')
			} else {
				g.write('.')
			}
			g.write(embed_name)
		}
	}
	if (node.expr_type.is_ptr() || sym.kind == .chan) && node.from_embed_types.len == 0 {
		g.write('->')
	} else {
		// g.write('. /*typ=  $it.expr_type */') // ${g.typ(it.expr_type)} /')
		g.write('.')
	}
	if node.expr_type.has_flag(.shared_f) {
		g.write('val.')
	}
	if node.expr_type == 0 {
		verror('cgen: SelectorExpr | expr_type: 0 | it.expr: `${node.expr}` | field: `${node.field_name}` | file: ${g.file.path} | line: ${node.pos.line_nr}')
	}
	field_name := if sym.language == .v { c_name(node.field_name) } else { node.field_name }
	g.write(field_name)
	if sum_type_deref_field != '' {
		g.write('${sum_type_dot}${sum_type_deref_field})')
	}
	if sym.kind in [.interface_, .sum_type] {
		g.write('))')
	}
}

fn (mut g Gen) enum_decl(node ast.EnumDecl) {
	enum_name := util.no_dots(node.name)
	is_flag := node.is_flag
	if g.pref.ccompiler == 'msvc' {
		mut last_value := '0'
		enum_typ_name := g.table.get_type_name(node.typ)
		g.enum_typedefs.writeln('typedef ${enum_typ_name} ${enum_name};')
		for i, field in node.fields {
			g.enum_typedefs.write_string('\t#define ${enum_name}__${field.name} ')
			g.enum_typedefs.write_string('(')
			if is_flag {
				g.enum_typedefs.write_string((u64(1) << i).str())
				g.enum_typedefs.write_string('ULL')
			} else if field.has_expr {
				expr_str := g.expr_string(field.expr)
				g.enum_typedefs.write_string(expr_str)
				last_value = expr_str
			} else {
				if i != 0 {
					last_value += '+1'
				}
				g.enum_typedefs.write_string(last_value)
			}
			g.enum_typedefs.writeln(')')
		}
		return
	}
	if node.typ != ast.int_type {
		g.enum_typedefs.writeln('#pragma pack(push, 1)')
	}
	g.enum_typedefs.writeln('typedef enum {')
	mut cur_enum_expr := ''
	mut cur_enum_offset := 0
	for i, field in node.fields {
		g.enum_typedefs.write_string('\t${enum_name}__${field.name}')
		if field.has_expr {
			g.enum_typedefs.write_string(' = ')
			expr_str := g.expr_string(field.expr)
			g.enum_typedefs.write_string(expr_str)
			cur_enum_expr = expr_str
			cur_enum_offset = 0
		} else if is_flag {
			g.enum_typedefs.write_string(' = ')
			cur_enum_expr = 'u64(1) << ${i}'
			g.enum_typedefs.write_string((u64(1) << i).str())
			g.enum_typedefs.write_string('U')
			cur_enum_offset = 0
		}
		cur_value := if cur_enum_offset > 0 {
			'${cur_enum_expr}+${cur_enum_offset}'
		} else {
			cur_enum_expr
		}
		g.enum_typedefs.writeln(', // ${cur_value}')
		cur_enum_offset++
	}
	packed_attribute := if node.typ != ast.int_type { '__attribute__((packed))' } else { '' }
	g.enum_typedefs.writeln('} ${packed_attribute} ${enum_name};')
	if node.typ != ast.int_type {
		g.enum_typedefs.writeln('#pragma pack(pop)\n')
	}
}

fn (mut g Gen) enum_expr(node ast.Expr) {
	match node {
		ast.EnumVal {
			g.write(node.val)
		}
		else {
			g.expr(node)
		}
	}
}

fn (mut g Gen) lock_expr(node ast.LockExpr) {
	g.cur_lock = unsafe { node } // is ok because it is discarded at end of fn
	defer {
		g.cur_lock = ast.LockExpr{
			scope: 0
		}
	}
	tmp_result := if node.is_expr { g.new_tmp_var() } else { '' }
	mut cur_line := ''
	if node.is_expr {
		styp := g.typ(node.typ)
		cur_line = g.go_before_stmt(0)
		g.writeln('${styp} ${tmp_result};')
	}
	mut mtxs := ''
	if node.lockeds.len == 0 {
		// this should not happen
	} else if node.lockeds.len == 1 {
		lock_prefix := if node.is_rlock[0] { 'r' } else { '' }
		g.write('sync__RwMutex_${lock_prefix}lock(&')
		g.expr(node.lockeds[0])
		g.writeln('->mtx);')
	} else {
		mtxs = g.new_tmp_var()
		g.writeln('uintptr_t _arr_${mtxs}[${node.lockeds.len}];')
		g.writeln('bool _isrlck_${mtxs}[${node.lockeds.len}];')
		mut j := 0
		for i, is_rlock in node.is_rlock {
			if !is_rlock {
				g.write('_arr_${mtxs}[${j}] = (uintptr_t)&')
				g.expr(node.lockeds[i])
				g.writeln('->mtx;')
				g.writeln('_isrlck_${mtxs}[${j}] = false;')
				j++
			}
		}
		for i, is_rlock in node.is_rlock {
			if is_rlock {
				g.write('_arr_${mtxs}[${j}] = (uintptr_t)&')
				g.expr(node.lockeds[i])
				g.writeln('->mtx;')
				g.writeln('_isrlck_${mtxs}[${j}] = true;')
				j++
			}
		}
		if node.lockeds.len == 2 {
			g.writeln('if (_arr_${mtxs}[0] > _arr_${mtxs}[1]) {')
			g.writeln('\tuintptr_t _ptr_${mtxs} = _arr_${mtxs}[0];')
			g.writeln('\t_arr_${mtxs}[0] = _arr_${mtxs}[1];')
			g.writeln('\t_arr_${mtxs}[1] = _ptr_${mtxs};')
			g.writeln('\tbool _bool_${mtxs} = _isrlck_${mtxs}[0];')
			g.writeln('\t_isrlck_${mtxs}[0] = _isrlck_${mtxs}[1];')
			g.writeln('\t_isrlck_${mtxs}[1] = _bool_${mtxs};')
			g.writeln('}')
		} else {
			g.writeln('__sort_ptr(_arr_${mtxs}, _isrlck_${mtxs}, ${node.lockeds.len});')
		}
		g.writeln('for (int ${mtxs}=0; ${mtxs}<${node.lockeds.len}; ${mtxs}++) {')
		g.writeln('\tif (${mtxs} && _arr_${mtxs}[${mtxs}] == _arr_${mtxs}[${mtxs}-1]) continue;')
		g.writeln('\tif (_isrlck_${mtxs}[${mtxs}])')
		g.writeln('\t\tsync__RwMutex_rlock((sync__RwMutex*)_arr_${mtxs}[${mtxs}]);')
		g.writeln('\telse')
		g.writeln('\t\tsync__RwMutex_lock((sync__RwMutex*)_arr_${mtxs}[${mtxs}]);')
		g.writeln('}')
	}
	g.mtxs = mtxs
	defer {
		g.mtxs = ''
	}
	g.writeln('/*lock*/ {')
	g.stmts_with_tmp_var(node.stmts, tmp_result)
	if node.is_expr {
		g.writeln(';')
	}
	g.writeln('}')
	g.unlock_locks()
	if node.is_expr {
		g.writeln('')
		g.write(cur_line)
		g.write('${tmp_result}')
	}
}

fn (mut g Gen) unlock_locks() {
	if g.cur_lock.lockeds.len == 0 {
	} else if g.cur_lock.lockeds.len == 1 {
		lock_prefix := if g.cur_lock.is_rlock[0] { 'r' } else { '' }
		g.write('sync__RwMutex_${lock_prefix}unlock(&')
		g.expr(g.cur_lock.lockeds[0])
		g.write('->mtx);')
	} else {
		g.writeln('for (int ${g.mtxs}=${g.cur_lock.lockeds.len - 1}; ${g.mtxs}>=0; ${g.mtxs}--) {')
		g.writeln('\tif (${g.mtxs} && _arr_${g.mtxs}[${g.mtxs}] == _arr_${g.mtxs}[${g.mtxs}-1]) continue;')
		g.writeln('\tif (_isrlck_${g.mtxs}[${g.mtxs}])')
		g.writeln('\t\tsync__RwMutex_runlock((sync__RwMutex*)_arr_${g.mtxs}[${g.mtxs}]);')
		g.writeln('\telse')
		g.writeln('\t\tsync__RwMutex_unlock((sync__RwMutex*)_arr_${g.mtxs}[${g.mtxs}]);')
		g.write('}')
	}
}

fn (mut g Gen) map_init(node ast.MapInit) {
	unwrap_key_typ := g.unwrap_generic(node.key_type)
	unwrap_val_typ := g.unwrap_generic(node.value_type).clear_flag(.optional).clear_flag(.result)
	key_typ_str := g.typ(unwrap_key_typ)
	value_typ_str := g.typ(unwrap_val_typ)
	value_sym := g.table.sym(unwrap_val_typ)
	key_sym := g.table.final_sym(unwrap_key_typ)
	hash_fn, key_eq_fn, clone_fn, free_fn := g.map_fn_ptrs(key_sym)
	size := node.vals.len
	mut shared_styp := '' // only needed for shared &[]{...}
	mut styp := ''
	is_amp := g.is_amp
	g.is_amp = false
	if is_amp {
		g.go_back(1) // delete the `&` already generated in `prefix_expr()
	}
	if g.is_shared {
		mut shared_typ := node.typ.set_flag(.shared_f)
		shared_styp = g.typ(shared_typ)
		g.writeln('(${shared_styp}*)__dup_shared_map(&(${shared_styp}){.mtx = {0}, .val =')
	} else if is_amp {
		styp = g.typ(node.typ)
		g.write('(${styp}*)memdup(ADDR(${styp}, ')
	}
	noscan_key := g.check_noscan(node.key_type)
	noscan_value := g.check_noscan(node.value_type)
	mut noscan := if noscan_key.len != 0 || noscan_value.len != 0 { '_noscan' } else { '' }
	if noscan.len != 0 {
		if noscan_key.len != 0 {
			noscan += '_key'
		}
		if noscan_value.len != 0 {
			noscan += '_value'
		}
	}
	if size > 0 {
		if value_sym.kind == .function {
			g.writeln('new_map_init${noscan}(${hash_fn}, ${key_eq_fn}, ${clone_fn}, ${free_fn}, ${size}, sizeof(${key_typ_str}), sizeof(voidptr),')
		} else {
			g.writeln('new_map_init${noscan}(${hash_fn}, ${key_eq_fn}, ${clone_fn}, ${free_fn}, ${size}, sizeof(${key_typ_str}), sizeof(${value_typ_str}),')
		}
		g.writeln('\t\t_MOV((${key_typ_str}[${size}]){')
		for expr in node.keys {
			g.write('\t\t\t')
			g.expr(expr)
			g.writeln(', ')
		}
		g.writeln('\t\t}),')
		if value_sym.kind == .function {
			g.writeln('\t\t_MOV((voidptr[${size}]){')
		} else {
			g.writeln('\t\t_MOV((${value_typ_str}[${size}]){')
		}
		for i, expr in node.vals {
			g.write('\t\t\t')
			if expr.is_auto_deref_var() {
				g.write('*')
			}
			if value_sym.kind == .sum_type {
				g.expr_with_cast(expr, node.val_types[i], unwrap_val_typ)
			} else {
				g.expr(expr)
			}
			g.writeln(', ')
		}
		g.writeln('\t\t})')
		g.writeln('\t)')
	} else {
		g.write('new_map${noscan}(sizeof(${key_typ_str}), sizeof(${value_typ_str}), ${hash_fn}, ${key_eq_fn}, ${clone_fn}, ${free_fn})')
	}
	g.writeln('')
	if g.is_shared {
		g.write('}, sizeof(${shared_styp}))')
	} else if is_amp {
		g.write('), sizeof(${styp}))')
	}
}

fn (mut g Gen) select_expr(node ast.SelectExpr) {
	is_expr := node.is_expr || g.inside_ternary > 0
	cur_line := if is_expr {
		g.empty_line = true
		g.go_before_stmt(0)
	} else {
		''
	}
	n_channels := if node.has_exception { node.branches.len - 1 } else { node.branches.len }
	mut channels := []ast.Expr{cap: n_channels}
	mut objs := []ast.Expr{cap: n_channels}
	mut tmp_objs := []string{cap: n_channels}
	mut elem_types := []string{cap: n_channels}
	mut is_push := []bool{cap: n_channels}
	mut has_else := false
	mut has_timeout := false
	mut timeout_expr := ast.empty_expr
	mut exception_branch := -1
	for j, branch in node.branches {
		if branch.is_else {
			has_else = true
			exception_branch = j
		} else if branch.is_timeout {
			has_timeout = true
			exception_branch = j
			timeout_expr = (branch.stmt as ast.ExprStmt).expr
		} else {
			match branch.stmt {
				ast.ExprStmt {
					// send expression
					expr := branch.stmt.expr as ast.InfixExpr
					channels << expr.left
					if expr.right in [ast.Ident, ast.IndexExpr, ast.SelectorExpr, ast.StructInit] {
						// addressable objects in the `C` output
						objs << expr.right
						tmp_objs << ''
						elem_types << ''
					} else {
						// must be evaluated to tmp var before real `select` is performed
						objs << ast.empty_expr
						tmp_obj := g.new_tmp_var()
						tmp_objs << tmp_obj
						el_stype := g.typ(ast.mktyp(expr.right_type))
						g.writeln('${el_stype} ${tmp_obj};')
					}
					is_push << true
				}
				ast.AssignStmt {
					rec_expr := branch.stmt.right[0] as ast.PrefixExpr
					channels << rec_expr.right
					is_push << false
					// create tmp unless the object with *exactly* the type we need exists already
					if branch.stmt.op == .decl_assign
						|| branch.stmt.right_types[0] != branch.stmt.left_types[0] {
						tmp_obj := g.new_tmp_var()
						tmp_objs << tmp_obj
						el_stype := g.typ(branch.stmt.right_types[0])
						elem_types << if branch.stmt.op == .decl_assign {
							el_stype + ' '
						} else {
							''
						}
						g.writeln('${el_stype} ${tmp_obj};')
					} else {
						tmp_objs << ''
						elem_types << ''
					}
					objs << branch.stmt.left[0]
				}
				else {}
			}
		}
	}
	chan_array := g.new_tmp_var()
	g.write('Array_sync__Channel_ptr ${chan_array} = new_array_from_c_array(${n_channels}, ${n_channels}, sizeof(sync__Channel*), _MOV((sync__Channel*[${n_channels}]){')
	for i in 0 .. n_channels {
		if i > 0 {
			g.write(', ')
		}
		g.write('(sync__Channel*)(')
		g.expr(channels[i])
		g.write(')')
	}
	g.writeln('}));\n')
	directions_array := g.new_tmp_var()
	g.write('Array_sync__Direction ${directions_array} = new_array_from_c_array(${n_channels}, ${n_channels}, sizeof(sync__Direction), _MOV((sync__Direction[${n_channels}]){')
	for i in 0 .. n_channels {
		if i > 0 {
			g.write(', ')
		}
		if is_push[i] {
			g.write('sync__Direction__push')
		} else {
			g.write('sync__Direction__pop')
		}
	}
	g.writeln('}));\n')
	objs_array := g.new_tmp_var()
	g.write('Array_voidptr ${objs_array} = new_array_from_c_array(${n_channels}, ${n_channels}, sizeof(voidptr), _MOV((voidptr[${n_channels}]){')
	for i in 0 .. n_channels {
		if i > 0 {
			g.write(', &')
		} else {
			g.write('&')
		}
		if tmp_objs[i] == '' {
			g.expr(objs[i])
		} else {
			g.write(tmp_objs[i])
		}
	}
	g.writeln('}));\n')
	select_result := g.new_tmp_var()
	g.write('int ${select_result} = sync__channel_select(&/*arr*/${chan_array}, ${directions_array}, &/*arr*/${objs_array}, ')
	if has_timeout {
		g.expr(timeout_expr)
	} else if has_else {
		g.write('0')
	} else {
		g.write('_const_time__infinite')
	}
	g.writeln(');')
	// free the temps that were created
	g.writeln('array_free(&${objs_array});')
	g.writeln('array_free(&${directions_array});')
	g.writeln('array_free(&${chan_array});')
	mut i := 0
	for j in 0 .. node.branches.len {
		if j > 0 {
			g.write('} else ')
		}
		g.write('if (${select_result} == ')
		if j == exception_branch {
			g.writeln('-1) {')
		} else {
			g.writeln('${i}) {')
			if !is_push[i] && tmp_objs[i] != '' {
				g.write('\t${elem_types[i]}')
				g.expr(objs[i])
				g.writeln(' = ${tmp_objs[i]};')
			}
			i++
		}
		g.stmts(node.branches[j].stmts)
	}
	g.writeln('}')
	if is_expr {
		g.empty_line = false
		g.write(cur_line)
		g.write('(${select_result} != -2)')
	}
}

fn (mut g Gen) ident(node ast.Ident) {
	prevent_sum_type_unwrapping_once := g.prevent_sum_type_unwrapping_once
	g.prevent_sum_type_unwrapping_once = false
	if node.name == 'lld' {
		return
	}
	if node.name.starts_with('C.') {
		g.write(util.no_dots(node.name[2..]))
		return
	}
	mut name := c_name(node.name)
	if node.kind == .constant {
		if g.pref.translated && !g.is_builtin_mod
			&& !util.module_is_builtin(node.name.all_before_last('.')) {
			// Don't prepend "_const" to translated C consts,
			// but only in user code, continue prepending "_const" to builtin consts.
			mut x := util.no_dots(node.name)
			if x.starts_with('main__') {
				x = x['main__'.len..]
			}
			g.write(x)
			return
		} else {
			// TODO globals hack
			g.write('_const_')
		}
	}
	mut is_auto_heap := false
	if node.info is ast.IdentVar {
		// x ?int
		// `x = 10` => `x.data = 10` (g.right_is_opt == false)
		// `x = new_opt()` => `x = new_opt()` (g.right_is_opt == true)
		// `println(x)` => `println(*(int*)x.data)`
		if node.info.is_optional && !(g.is_assign_lhs && g.right_is_opt) {
			if g.inside_opt_or_res {
				g.write('${name}')
			} else {
				g.write('/*opt*/')
				styp := g.base_type(node.info.typ)
				g.write('(*(${styp}*)${name}.data)')
			}
			return
		}
		if !g.is_assign_lhs && node.info.share == .shared_t {
			g.write('${name}.val')
			return
		}
		if node.obj is ast.Var {
			is_auto_heap = node.obj.is_auto_heap
				&& (!g.is_assign_lhs || g.assign_op != .decl_assign)
			if is_auto_heap {
				g.write('(*(')
			}
			if node.obj.smartcasts.len > 0 {
				obj_sym := g.table.sym(node.obj.typ)
				if !prevent_sum_type_unwrapping_once {
					for _ in node.obj.smartcasts {
						g.write('(')
						if obj_sym.kind == .sum_type && !is_auto_heap {
							g.write('*')
						}
					}
					for i, typ in node.obj.smartcasts {
						cast_sym := g.table.sym(g.unwrap_generic(typ))
						if obj_sym.kind == .interface_ && cast_sym.kind == .interface_ {
							ptr := '*'.repeat(node.obj.typ.nr_muls())
							g.write('I_${obj_sym.cname}_as_I_${cast_sym.cname}(${ptr}${node.name})')
						} else {
							mut is_ptr := false
							if i == 0 {
								g.write(name)
								if node.obj.orig_type.is_ptr() {
									is_ptr = true
								}
							}
							dot := if is_ptr || is_auto_heap { '->' } else { '.' }
							if cast_sym.info is ast.Aggregate {
								sym := g.table.sym(cast_sym.info.types[g.aggregate_type_idx])
								g.write('${dot}_${sym.cname}')
							} else {
								g.write('${dot}_${cast_sym.cname}')
							}
						}
						g.write(')')
					}
					if is_auto_heap {
						g.write('))')
					}
					return
				}
			}
			if node.obj.is_inherited {
				g.write(closure_ctx + '->')
			}
		}
	} else if node.info is ast.IdentFn {
		if g.pref.translated || g.file.is_translated {
			// `p_mobjthinker` => `P_MobjThinker`
			if func := g.table.find_fn(node.name) {
				// TODO PERF fn lookup for each fn call in translated mode
				if cattr := func.attrs.find_first('c') {
					name = cattr.arg
				}
			}
		}
		if g.pref.obfuscate && g.cur_mod.name == 'main' && name.starts_with('main__') {
			key := node.name
			g.write('/* obf identfn: ${key} */')
			name = g.obf_table[key] or {
				panic('cgen: obf name "${key}" not found, this should never happen')
			}
		}
	}
	g.write(g.get_ternary_name(name))
	if is_auto_heap {
		g.write('))')
	}
}

fn (mut g Gen) cast_expr(node ast.CastExpr) {
	node_typ := g.unwrap_generic(node.typ)
	sym := g.table.sym(node_typ)
	if sym.kind in [.sum_type, .interface_] {
		g.expr_with_cast(node.expr, node.expr_type, node_typ)
	} else if sym.kind == .struct_ && !node.typ.is_ptr() && !(sym.info as ast.Struct).is_typedef {
		// deprecated, replaced by Struct{...exr}
		styp := g.typ(node.typ)
		g.write('*((${styp} *)(&')
		g.expr(node.expr)
		g.write('))')
	} else if sym.kind == .alias && g.table.final_sym(node.typ).kind == .array_fixed {
		if node.expr is ast.ArrayInit && g.assign_op != .decl_assign {
			g.write('(${g.typ(node.expr.typ)})')
		}
		g.expr(node.expr)
	} else if node.expr_type == ast.bool_type && node.typ.is_int() {
		styp := g.typ(node_typ)
		g.write('(${styp}[]){(')
		g.expr(node.expr)
		g.write(')?1:0}[0]')
	} else {
		styp := g.typ(node.typ)
		if (g.pref.translated || g.file.is_translated) && sym.kind == .function {
			// TODO handle the type in fn casts, not just exprs
			/*
			info := sym.info as ast.FnType
			if cattr := info.func.attrs.find_first('c') {
				name = cattr.arg
			}
			*/
		}
		mut cast_label := ''
		// `ast.string_type` is done for MSVC's bug
		if sym.kind != .alias
			|| (sym.info as ast.Alias).parent_type !in [node.expr_type, ast.string_type] {
			cast_label = '(${styp})'
		}
		if node.typ.has_flag(.optional) {
			if node.expr is ast.None {
				g.gen_optional_error(node.typ, node.expr)
			} else {
				line := g.go_before_stmt(0)
				opt_name := g.gen_optional_value(node.typ, node.expr_type, node.expr)
				g.write(line.trim_left('\t') + opt_name)
			}
		} else {
			g.write('(${cast_label}(')
			if sym.kind == .alias && g.table.final_sym(node.typ).kind == .string {
				ptr_cnt := node.typ.nr_muls() - node.expr_type.nr_muls()
				if ptr_cnt > 0 {
					g.write('&'.repeat(ptr_cnt))
				}
			}
			g.expr(node.expr)
			if node.expr is ast.IntegerLiteral {
				if node_typ in [ast.u64_type, ast.u32_type, ast.u16_type] {
					if !node.expr.val.starts_with('-') {
						g.write('U')
					}
				}
			}
			g.write('))')
		}
	}
}

fn (mut g Gen) concat_expr(node ast.ConcatExpr) {
	mut styp := g.typ(node.return_type.clear_flag(.optional).clear_flag(.result))
	if g.inside_return {
		styp = g.typ(g.fn_decl.return_type.clear_flag(.optional).clear_flag(.result))
	} else if g.inside_or_block {
		styp = g.typ(g.or_expr_return_type.clear_flag(.optional).clear_flag(.result))
	}
	sym := g.table.sym(node.return_type)
	is_multi := sym.kind == .multi_return
	if !is_multi {
		g.expr(node.vals[0])
	} else {
		g.write('(${styp}){')
		for i, expr in node.vals {
			g.write('.arg${i}=')
			g.expr(expr)
			if i < node.vals.len - 1 {
				g.write(',')
			}
		}
		g.write('}')
	}
}

[inline]
fn (g &Gen) expr_is_multi_return_call(expr ast.Expr) bool {
	if expr is ast.CallExpr {
		return g.table.sym(expr.return_type).kind == .multi_return
	}
	return false
}

fn (mut g Gen) gen_result_error(target_type ast.Type, expr ast.Expr) {
	styp := g.typ(g.unwrap_generic(target_type))
	g.write('(${styp}){ .is_error=true, .err=')
	g.expr(expr)
	g.write(', .data={EMPTY_STRUCT_INITIALIZATION} }')
}

// NB: remove this when optional has no errors anymore
fn (mut g Gen) gen_optional_error(target_type ast.Type, expr ast.Expr) {
	styp := g.typ(g.unwrap_generic(target_type))
	g.write('(${styp}){ .state=2, .err=')
	g.expr(expr)
	g.write(', .data={EMPTY_STRUCT_INITIALIZATION} }')
}

<<<<<<< HEAD
fn (mut g Gen) gen_optional_value(target_type ast.Type, typ ast.Type, expr ast.Expr) string {
	opt_type := g.typ(target_type)
	styp := g.typ(typ)
	opt_tmp := g.new_tmp_var()
	g.write('$opt_type $opt_tmp; opt_ok(&($styp[]) { ')
	g.expr(expr)
	g.writeln(' }, (Option*)(&$opt_tmp), sizeof($styp));')
	return opt_tmp
}

fn (mut g Gen) return_statement(node ast.Return) {
=======
fn (mut g Gen) return_stmt(node ast.Return) {
>>>>>>> b8571c96
	g.write_v_source_line_info(node.pos)

	g.inside_return = true
	defer {
		g.inside_return = false
	}

	if node.exprs.len > 0 {
		// skip `return $vweb.html()`
		if node.exprs[0] is ast.ComptimeCall && (node.exprs[0] as ast.ComptimeCall).is_vweb {
			g.inside_return_tmpl = true
			g.expr(node.exprs[0])
			g.inside_return_tmpl = false
			g.writeln(';')
			return
		}
	}

	// got to do a correct check for multireturn
	sym := g.table.sym(g.fn_decl.return_type)
	fn_return_is_multi := sym.kind == .multi_return
	fn_return_is_optional := g.fn_decl.return_type.has_flag(.optional)
	fn_return_is_result := g.fn_decl.return_type.has_flag(.result)
	mut has_semicolon := false
	if node.exprs.len == 0 {
		g.write_defer_stmts_when_needed()
		if fn_return_is_optional || fn_return_is_result {
			styp := g.typ(g.fn_decl.return_type)
			g.writeln('return (${styp}){0};')
		} else {
			if g.is_autofree {
				g.trace_autofree('// free before return (no values returned)')
				g.autofree_scope_vars(node.pos.pos - 1, node.pos.line_nr, true)
			}
			g.writeln('return;')
		}
		return
	}
	tmpvar := g.new_tmp_var()
	ret_typ := g.typ(g.unwrap_generic(g.fn_decl.return_type))
	mut use_tmp_var := g.defer_stmts.len > 0 || g.defer_profile_code.len > 0
		|| g.cur_lock.lockeds.len > 0
	// handle promoting none/error/function returning _option'
	if fn_return_is_optional {
		optional_none := node.exprs[0] is ast.None
		ftyp := g.typ(node.types[0])
		mut is_regular_option := ftyp == '_option'
		if optional_none || is_regular_option || node.types[0] == ast.error_type_idx {
			if g.fn_decl != unsafe { nil } && g.fn_decl.is_test {
				test_error_var := g.new_tmp_var()
				g.write('${ret_typ} ${test_error_var} = ')
				g.gen_optional_error(g.fn_decl.return_type, node.exprs[0])
				g.writeln(';')
				g.write_defer_stmts_when_needed()
				g.gen_failing_return_error_for_test_fn(node, test_error_var)
				return
			}
			if use_tmp_var {
				g.write('${ret_typ} ${tmpvar} = ')
			} else {
				g.write('return ')
			}
			g.gen_optional_error(g.fn_decl.return_type, node.exprs[0])
			g.writeln(';')
			if use_tmp_var {
				g.write_defer_stmts_when_needed()
				g.writeln('return ${tmpvar};')
			}
			return
		}
	}
	// handle promoting error/function returning result
	if fn_return_is_result {
		ftyp := g.typ(node.types[0])
		mut is_regular_result := ftyp == c.result_name
		if is_regular_result || node.types[0] == ast.error_type_idx {
			if g.fn_decl != unsafe { nil } && g.fn_decl.is_test {
				test_error_var := g.new_tmp_var()
				g.write('${ret_typ} ${test_error_var} = ')
				g.gen_result_error(g.fn_decl.return_type, node.exprs[0])
				g.writeln(';')
				g.write_defer_stmts_when_needed()
				g.gen_failing_return_error_for_test_fn(node, test_error_var)
				return
			}
			if use_tmp_var {
				g.write('${ret_typ} ${tmpvar} = ')
			} else {
				g.write('return ')
			}
			g.gen_result_error(g.fn_decl.return_type, node.exprs[0])
			g.writeln(';')
			if use_tmp_var {
				g.write_defer_stmts_when_needed()
				g.writeln('return ${tmpvar};')
			}
			return
		}
	}
	// regular cases
	if fn_return_is_multi && node.exprs.len > 0 && !g.expr_is_multi_return_call(node.exprs[0]) {
		if node.exprs.len == 1 && (node.exprs[0] is ast.IfExpr || node.exprs[0] is ast.MatchExpr) {
			// use a temporary for `return if cond { x,y } else { a,b }` or `return match expr { abc { x, y } else { z, w } }`
			g.write('${ret_typ} ${tmpvar} = ')
			g.expr(node.exprs[0])
			g.writeln(';')
			g.write_defer_stmts_when_needed()
			g.writeln('return ${tmpvar};')
			return
		}
		typ_sym := g.table.sym(g.fn_decl.return_type)
		mr_info := typ_sym.info as ast.MultiReturn
		mut styp := ''
		if fn_return_is_optional {
			g.writeln('${ret_typ} ${tmpvar};')
			styp = g.base_type(g.fn_decl.return_type)
			g.write('_option_ok(&(${styp}[]) { ')
		} else if fn_return_is_result {
			g.writeln('${ret_typ} ${tmpvar};')
			styp = g.base_type(g.fn_decl.return_type)
			g.write('_result_ok(&(${styp}[]) { ')
		} else {
			if use_tmp_var {
				g.write('${ret_typ} ${tmpvar} = ')
			} else {
				g.write('return ')
			}
			styp = g.typ(g.fn_decl.return_type)
		}
		// Use this to keep the tmp assignments in order
		mut multi_unpack := ''
		g.write('(${styp}){')
		mut arg_idx := 0
		for i, expr in node.exprs {
			// Check if we are dealing with a multi return and handle it seperately
			if g.expr_is_multi_return_call(expr) {
				call_expr := expr as ast.CallExpr
				expr_sym := g.table.sym(call_expr.return_type)
				mut tmp := g.new_tmp_var()
				if !call_expr.return_type.has_flag(.optional)
					&& !call_expr.return_type.has_flag(.result) {
					line := g.go_before_stmt(0)
					expr_styp := g.typ(call_expr.return_type)
					g.write('${expr_styp} ${tmp}=')
					g.expr(expr)
					g.writeln(';')
					multi_unpack += g.go_before_stmt(0)
					g.write(line)
				} else {
					line := g.go_before_stmt(0)
					g.tmp_count--
					g.expr(expr)
					multi_unpack += g.go_before_stmt(0)
					g.write(line)
					expr_styp := g.base_type(call_expr.return_type)
					tmp = ('(*(${expr_styp}*)${tmp}.data)')
				}
				expr_types := expr_sym.mr_info().types
				for j, _ in expr_types {
					g.write('.arg${arg_idx}=${tmp}.arg${j}')
					if j < expr_types.len || i < node.exprs.len - 1 {
						g.write(',')
					}
					arg_idx++
				}
				continue
			}
			g.write('.arg${arg_idx}=')
			if expr.is_auto_deref_var() {
				g.write('*')
			}
			if g.table.sym(mr_info.types[i]).kind in [.sum_type, .interface_] {
				g.expr_with_cast(expr, node.types[i], mr_info.types[i])
			} else {
				g.expr(expr)
			}
			arg_idx++
			if i < node.exprs.len - 1 {
				g.write(', ')
			}
		}
		g.write('}')
		if fn_return_is_optional {
			g.writeln(' }, (${c.option_name}*)(&${tmpvar}), sizeof(${styp}));')
			g.write_defer_stmts_when_needed()
			g.write('return ${tmpvar}')
		} else if fn_return_is_result {
			g.writeln(' }, (${c.result_name}*)(&${tmpvar}), sizeof(${styp}));')
			g.write_defer_stmts_when_needed()
			g.write('return ${tmpvar}')
		}
		// Make sure to add our unpacks
		if multi_unpack.len > 0 {
			g.insert_before_stmt(multi_unpack)
		}
		if use_tmp_var && !fn_return_is_optional && !fn_return_is_result {
			if !has_semicolon {
				g.writeln(';')
			}
			g.write_defer_stmts_when_needed()
			g.writeln('return ${tmpvar};')
			has_semicolon = true
		}
	} else if node.exprs.len >= 1 {
		if node.types.len == 0 {
			g.checker_bug('node.exprs.len == ${node.exprs.len} && node.types.len == 0',
				node.pos)
		}
		// normal return
		return_sym := g.table.sym(node.types[0])
		expr0 := node.exprs[0]
		// `return opt_ok(expr)` for functions that expect an optional
		expr_type_is_opt := match expr0 {
			ast.CallExpr {
				expr0.return_type.has_flag(.optional) && expr0.or_block.kind == .absent
			}
			else {
				node.types[0].has_flag(.optional)
			}
		}
		if fn_return_is_optional && !expr_type_is_opt && return_sym.name != c.option_name {
			styp := g.base_type(g.fn_decl.return_type)
			g.writeln('${ret_typ} ${tmpvar};')
			g.write('_option_ok(&(${styp}[]) { ')
			if !g.fn_decl.return_type.is_ptr() && node.types[0].is_ptr() {
				if !(node.exprs[0] is ast.Ident && !g.is_amp) {
					g.write('*')
				}
			}
			for i, expr in node.exprs {
				g.expr_with_cast(expr, node.types[i], g.fn_decl.return_type.clear_flag(.optional).clear_flag(.result))
				if i < node.exprs.len - 1 {
					g.write(', ')
				}
			}
			g.writeln(' }, (${c.option_name}*)(&${tmpvar}), sizeof(${styp}));')
			g.write_defer_stmts_when_needed()
			g.autofree_scope_vars(node.pos.pos - 1, node.pos.line_nr, true)
			g.writeln('return ${tmpvar};')
			return
		}
		expr_type_is_result := match expr0 {
			ast.CallExpr {
				expr0.return_type.has_flag(.result) && expr0.or_block.kind == .absent
			}
			else {
				node.types[0].has_flag(.result)
			}
		}
		if fn_return_is_result && !expr_type_is_result && return_sym.name != c.result_name {
			styp := g.base_type(g.fn_decl.return_type)
			g.writeln('${ret_typ} ${tmpvar};')
			g.write('_result_ok(&(${styp}[]) { ')
			if !g.fn_decl.return_type.is_ptr() && node.types[0].is_ptr() {
				if !(node.exprs[0] is ast.Ident && !g.is_amp) {
					g.write('*')
				}
			}
			for i, expr in node.exprs {
				g.expr_with_cast(expr, node.types[i], g.fn_decl.return_type.clear_flag(.result))
				if i < node.exprs.len - 1 {
					g.write(', ')
				}
			}
			g.writeln(' }, (${c.result_name}*)(&${tmpvar}), sizeof(${styp}));')
			g.write_defer_stmts_when_needed()
			g.autofree_scope_vars(node.pos.pos - 1, node.pos.line_nr, true)
			g.writeln('return ${tmpvar};')
			return
		}
		// autofree before `return`
		// set free_parent_scopes to true, since all variables defined in parent
		// scopes need to be freed before the return
		if g.is_autofree {
			expr := node.exprs[0]
			if expr is ast.Ident {
				g.returned_var_name = expr.name
			}
		}
		// free := g.is_autofree && !g.is_builtin_mod // node.exprs[0] is ast.CallExpr
		// Create a temporary variable for the return expression
		if use_tmp_var || !g.is_builtin_mod {
			// `return foo(a, b, c)`
			// `tmp := foo(a, b, c); free(a); free(b); free(c); return tmp;`
			// Save return value in a temp var so that all args (a,b,c) can be freed
			// Don't use a tmp var if a variable is simply returned: `return x`
			// Just in case of defer statements exists, that the return values cannot
			// be modified.
			if node.exprs[0] !is ast.Ident || use_tmp_var {
				use_tmp_var = true
				g.write('${ret_typ} ${tmpvar} = ')
			} else {
				use_tmp_var = false
				if !g.is_builtin_mod {
					g.autofree_scope_vars(node.pos.pos - 1, node.pos.line_nr, true)
				}
				g.write('return ')
			}
		} else {
			g.autofree_scope_vars(node.pos.pos - 1, node.pos.line_nr, true)
			g.write('return ')
		}
		if expr0.is_auto_deref_var() {
			if g.fn_decl.return_type.is_ptr() {
				var_str := g.expr_string(expr0)
				g.write(var_str.trim('&'))
			} else if g.table.sym(g.fn_decl.return_type).kind in [.sum_type, .interface_] {
				g.expr_with_cast(expr0, node.types[0], g.fn_decl.return_type)
			} else {
				g.write('*')
				g.expr(expr0)
			}
		} else {
			g.expr_with_cast(node.exprs[0], node.types[0], g.fn_decl.return_type)
		}
		if use_tmp_var {
			g.writeln(';')
			has_semicolon = true
			g.write_defer_stmts_when_needed()
			if !g.is_builtin_mod {
				g.autofree_scope_vars(node.pos.pos - 1, node.pos.line_nr, true)
			}
			g.write('return ${tmpvar}')
			has_semicolon = false
		}
	} else { // if node.exprs.len == 0 {
		println('this should never happen')
		g.write('/*F*/return')
	}
	if !has_semicolon {
		g.writeln(';')
	}
}

fn (mut g Gen) const_decl(node ast.ConstDecl) {
	g.inside_const = true
	defer {
		g.inside_const = false
	}
	for field in node.fields {
		if g.pref.skip_unused {
			if field.name !in g.table.used_consts {
				$if trace_skip_unused_consts ? {
					eprintln('>> skipping unused const name: ${field.name}')
				}
				continue
			}
		}
		name := c_name(field.name)
		mut const_name := '_const_' + name
		if !g.is_builtin_mod {
			if cattr := node.attrs.find_first('export') {
				const_name = cattr.arg
			}
		}
		field_expr := field.expr
		match field.expr {
			ast.ArrayInit {
				if field.expr.is_fixed {
					styp := g.typ(field.expr.typ)
					val := g.expr_string(field.expr)
					g.global_const_defs[util.no_dots(field.name)] = GlobalConstDef{
						mod: field.mod
						def: '${styp} ${const_name} = ${val}; // fixed array const'
						dep_names: g.table.dependent_names_in_expr(field_expr)
					}
				} else {
					g.const_decl_init_later(field.mod, name, field.expr, field.typ, false)
				}
			}
			ast.StringLiteral {
				val := g.expr_string(field.expr)
				g.global_const_defs[util.no_dots(field.name)] = GlobalConstDef{
					mod: field.mod
					def: 'string ${const_name}; // a string literal, inited later'
					init: '\t${const_name} = ${val};'
					order: -1
				}
			}
			ast.CallExpr {
				if field.expr.return_type.has_flag(.optional)
					|| field.expr.return_type.has_flag(.result) {
					g.inside_const_opt_or_res = true
					unwrap_opt_res := field.expr.or_block.kind != .absent
					g.const_decl_init_later(field.mod, name, field.expr, field.typ, unwrap_opt_res)
				} else {
					g.const_decl_init_later(field.mod, name, field.expr, field.typ, false)
				}
				g.inside_const_opt_or_res = false
			}
			else {
				// Note: -usecache uses prebuilt modules, each compiled with:
				// `v build-module vlib/module`
				// combined with a top level program, that is compiled with:
				// `v -usecache toplevel`
				// For it to work, the consts optimisations should be identical, because
				// only the top level program will have the const initialisation code for
				// all the modules.
				// TODO: encapsulate const initialisation for each module in a separate function,
				// that is just called by the top level program in _vinit, instead of generating
				// all the code inside _vinit for each module.
				use_cache_mode := g.pref.build_mode == .build_module || g.pref.use_cache
				if !use_cache_mode {
					if ct_value := field.comptime_expr_value() {
						if g.const_decl_precomputed(field.mod, name, field.name, ct_value,
							field.typ)
						{
							continue
						}
					}
				}
				if field.is_simple_define_const() {
					// "Simple" expressions are not going to need multiple statements,
					// only the ones which are inited later, so it's safe to use expr_string
					g.const_decl_simple_define(field.mod, field.name, g.expr_string(field_expr))
				} else if field.expr is ast.CastExpr {
					if field.expr.expr is ast.ArrayInit {
						if field.expr.expr.is_fixed {
							styp := g.typ(field.expr.typ)
							val := g.expr_string(field.expr.expr)
							g.global_const_defs[util.no_dots(field.name)] = GlobalConstDef{
								mod: field.mod
								def: '${styp} ${const_name} = ${val}; // fixed array const'
								dep_names: g.table.dependent_names_in_expr(field_expr)
							}
							continue
						}
					}
					g.const_decl_init_later(field.mod, name, field.expr, field.typ, false)
				} else {
					g.const_decl_init_later(field.mod, name, field.expr, field.typ, false)
				}
			}
		}
	}
}

fn (mut g Gen) const_decl_precomputed(mod string, name string, field_name string, ct_value ast.ComptTimeConstValue, typ ast.Type) bool {
	mut styp := g.typ(typ)
	cname := if g.pref.translated && !g.is_builtin_mod { name } else { '_const_${name}' }
	$if trace_const_precomputed ? {
		eprintln('> styp: ${styp} | cname: ${cname} | ct_value: ${ct_value} | ${ct_value.type_name()}')
	}
	match ct_value {
		i8 {
			g.const_decl_write_precomputed(mod, styp, cname, field_name, ct_value.str())
		}
		i16 {
			g.const_decl_write_precomputed(mod, styp, cname, field_name, ct_value.str())
		}
		int {
			g.const_decl_write_precomputed(mod, styp, cname, field_name, ct_value.str())
		}
		i64 {
			if typ == ast.i64_type {
				return false
			}
			if typ == ast.int_type {
				// TODO: use g.const_decl_write_precomputed here too.
				// For now, use #define macros, so existing code compiles
				// with -cstrict. Add checker errors for overflows instead,
				// so V can catch them earlier, instead of relying on the
				// C compiler for that.
				g.const_decl_simple_define(mod, name, ct_value.str())
				return true
			}
			if typ == ast.u64_type {
				g.const_decl_write_precomputed(mod, styp, cname, field_name, ct_value.str() + 'U')
			} else {
				g.const_decl_write_precomputed(mod, styp, cname, field_name, ct_value.str())
			}
		}
		u8 {
			g.const_decl_write_precomputed(mod, styp, cname, field_name, ct_value.str())
		}
		u16 {
			g.const_decl_write_precomputed(mod, styp, cname, field_name, ct_value.str())
		}
		u32 {
			g.const_decl_write_precomputed(mod, styp, cname, field_name, ct_value.str())
		}
		u64 {
			g.const_decl_write_precomputed(mod, styp, cname, field_name, ct_value.str() + 'U')
		}
		f32 {
			g.const_decl_write_precomputed(mod, styp, cname, field_name, ct_value.str())
		}
		f64 {
			g.const_decl_write_precomputed(mod, styp, cname, field_name, ct_value.str())
		}
		rune {
			rune_code := u32(ct_value)
			if rune_code <= 127 {
				if rune_code in [`"`, `\\`, `'`] {
					return false
				}
				escval := util.smart_quote(u8(rune_code).ascii_str(), false)
				g.const_decl_write_precomputed(mod, styp, cname, field_name, "'${escval}'")
			} else {
				g.const_decl_write_precomputed(mod, styp, cname, field_name, u32(ct_value).str())
			}
		}
		string {
			escaped_val := util.smart_quote(ct_value, false)
			// g.const_decl_write_precomputed(line_nr, styp, cname, '_SLIT("$escaped_val")')
			// TODO: ^ the above for strings, cause:
			// `error C2099: initializer is not a constant` errors in MSVC,
			// so fall back to the delayed initialisation scheme:
			g.global_const_defs[util.no_dots(field_name)] = GlobalConstDef{
				mod: mod
				def: '${styp} ${cname}; // str inited later'
				init: '\t${cname} = _SLIT("${escaped_val}");'
				order: -1
			}
			if g.is_autofree {
				g.cleanups[mod].writeln('\tstring_free(&${cname});')
			}
		}
		voidptr {
			g.const_decl_write_precomputed(mod, styp, cname, field_name, '(voidptr)(0x${ct_value})')
		}
		ast.EmptyExpr {
			return false
		}
	}
	return true
}

fn (mut g Gen) const_decl_write_precomputed(mod string, styp string, cname string, field_name string, ct_value string) {
	if g.pref.is_livemain || g.pref.is_liveshared {
		// Note: tcc has problems reloading .so files with consts in them, when the consts are then used inside the reloaded
		// live functions. As a workaround, just use simple #define macros in this case.
		//
		// If you change it, please also test with `v -live run examples/hot_reload/graph.v` which uses `math.pi` .
		g.global_const_defs[util.no_dots(field_name)] = GlobalConstDef{
			mod: mod
			def: '#define ${cname} ${ct_value} // precomputed3, -live mode'
			order: -1
		}
		return
	}
	g.global_const_defs[util.no_dots(field_name)] = GlobalConstDef{
		mod: mod
		def: '${g.static_modifier} const ${styp} ${cname} = ${ct_value}; // precomputed2'
		// is_precomputed: true
	}
}

fn (mut g Gen) const_decl_simple_define(mod string, name string, val string) {
	// Simple expressions should use a #define
	// so that we don't pollute the binary with unnecessary global vars
	// Do not do this when building a module, otherwise the consts
	// will not be accessible.
	mut x := util.no_dots(name)
	if g.pref.translated && !g.is_builtin_mod && !util.module_is_builtin(name.all_before_last('.')) {
		// Don't prepend "_const" to translated C consts,
		// but only in user code, continue prepending "_const" to builtin consts.
		if x.starts_with('main__') {
			x = x['main__'.len..]
		}
	} else {
		x = '_const_${x}'
	}
	if g.pref.translated {
		g.global_const_defs[util.no_dots(name)] = GlobalConstDef{
			mod: mod
			def: 'const int ${x} = ${val};'
			order: -1
		}
	} else {
		g.global_const_defs[util.no_dots(name)] = GlobalConstDef{
			mod: mod
			def: '#define ${x} ${val}'
			order: -1
		}
	}
}

fn (mut g Gen) c_const_name(name string) string {
	return if g.pref.translated && !g.is_builtin_mod { name } else { '_const_${name}' }
}

fn (mut g Gen) const_decl_init_later(mod string, name string, expr ast.Expr, typ ast.Type, unwrap_option bool) {
	// Initialize more complex consts in `void _vinit/2{}`
	// (C doesn't allow init expressions that can't be resolved at compile time).
	mut styp := g.typ(typ)
	cname := g.c_const_name(name)
	mut init := strings.new_builder(100)
	if cname == '_const_os__args' {
		if g.pref.os == .windows {
			init.writeln('\t_const_os__args = os__init_os_args_wide(___argc, (byteptr*)___argv);')
		} else {
			init.writeln('\t_const_os__args = os__init_os_args(___argc, (byte**)___argv);')
		}
	} else {
		if unwrap_option {
			init.writeln('{')
			init.writeln(g.expr_string_surround('\t${cname} = *(${styp}*)', expr, '.data;'))
			init.writeln('}')
		} else {
			init.writeln(g.expr_string_surround('\t${cname} = ', expr, ';'))
		}
	}
	mut def := '${styp} ${cname}'
	expr_sym := g.table.sym(typ)
	if expr_sym.kind == .function {
		// allow for: `const xyz = abc`, where `abc` is `fn abc() {}`
		func := (expr_sym.info as ast.FnType).func
		def = g.fn_var_signature(func.return_type, func.params.map(it.typ), cname)
	}
	g.global_const_defs[util.no_dots(name)] = GlobalConstDef{
		mod: mod
		def: '${def}; // inited later'
		init: init.str().trim_right('\n')
		dep_names: g.table.dependent_names_in_expr(expr)
	}
	if g.is_autofree {
		sym := g.table.sym(typ)
		if styp.starts_with('Array_') {
			if sym.has_method_with_generic_parent('free') {
				g.cleanup.writeln('\t${styp}_free(&${cname});')
			} else {
				g.cleanup.writeln('\tarray_free(&${cname});')
			}
		} else if styp == 'string' {
			g.cleanup.writeln('\tstring_free(&${cname});')
		} else if sym.kind == .map {
			g.cleanup.writeln('\tmap_free(&${cname});')
		} else if styp == 'IError' {
			g.cleanup.writeln('\tIError_free(&${cname});')
		}
	}
}

fn (mut g Gen) global_decl(node ast.GlobalDecl) {
	// was static used here to to make code optimizable? it was removed when
	// 'extern' was used to fix the duplicate symbols with usecache && clang
	// visibility_kw := if g.pref.build_mode == .build_module && g.is_builtin_mod { 'static ' }
	visibility_kw := if
		(g.pref.use_cache || (g.pref.build_mode == .build_module && g.module_built != node.mod))
		&& !util.should_bundle_module(node.mod) {
		'extern '
	} else {
		//''
		'${g.static_modifier} ' // TODO used to be '' before parallel_cc, may cause issues
	}
	// should the global be initialized now, not later in `vinit()`
	cinit := node.attrs.contains('cinit')
	g.inside_cinit = cinit
	defer {
		g.inside_cinit = false
	}
	cextern := node.attrs.contains('c_extern')
	should_init := (!g.pref.use_cache && g.pref.build_mode != .build_module)
		|| (g.pref.build_mode == .build_module && g.module_built == node.mod)
	mut attributes := ''
	if node.attrs.contains('weak') {
		attributes += 'VWEAK '
	}
	for field in node.fields {
		if g.pref.skip_unused {
			if field.name !in g.table.used_globals {
				$if trace_skip_unused_globals ? {
					eprintln('>> skipping unused global name: ${field.name}')
				}
				continue
			}
		}
		styp := g.typ(field.typ)
		mut anon_fn_expr := unsafe { field.expr }
		if field.has_expr && mut anon_fn_expr is ast.AnonFn {
			g.gen_anon_fn_decl(mut anon_fn_expr)
			fn_type_name := g.get_anon_fn_type_name(mut anon_fn_expr, field.name)
			g.global_const_defs[util.no_dots(fn_type_name)] = GlobalConstDef{
				mod: node.mod
				def: '${fn_type_name} = ${g.table.sym(field.typ).name}; // global2'
				order: -1
			}
			continue
		}
		mut def_builder := strings.new_builder(100)
		mut init := ''
		extern := if cextern { 'extern ' } else { '' }
		modifier := if field.is_volatile { ' volatile ' } else { '' }
		def_builder.write_string('${extern}${visibility_kw}${modifier}${styp} ${attributes} ${field.name}')
		if cextern {
			def_builder.writeln('; // global5')
			g.global_const_defs[util.no_dots(field.name)] = GlobalConstDef{
				mod: node.mod
				def: def_builder.str()
				order: -1
			}
			continue
		}
		if field.has_expr || cinit {
			// `__global x = unsafe { nil }` should still use the simple direct initialisation, `g_main_argv` needs it.
			mut is_simple_unsafe_expr := false
			if field.expr is ast.UnsafeExpr {
				if field.expr.expr is ast.Nil {
					is_simple_unsafe_expr = true
				}
				if field.expr.expr.is_literal() {
					is_simple_unsafe_expr = true
				}
			}
			if g.pref.translated {
				def_builder.write_string(' = ${g.expr_string(field.expr)}')
			} else if (field.expr.is_literal() && should_init) || cinit
				|| (field.expr is ast.ArrayInit && (field.expr as ast.ArrayInit).is_fixed)
				|| (is_simple_unsafe_expr && should_init) {
				// Simple literals can be initialized right away in global scope in C.
				// e.g. `int myglobal = 10;`
				def_builder.write_string(' = ${g.expr_string(field.expr)}')
			} else {
				// More complex expressions need to be moved to `_vinit()`
				// e.g. `__global ( mygblobal = 'hello ' + world' )`
				init = '\t${field.name} = ${g.expr_string(field.expr)}; // 3global'
			}
		} else if !g.pref.translated { // don't zero globals from C code
			default_initializer := g.type_default(field.typ)
			if default_initializer == '{0}' && should_init {
				def_builder.write_string(' = {0}')
			} else {
				if field.name !in ['as_cast_type_indexes', 'g_memory_block', 'global_allocator'] {
					init = '\t${field.name} = *(${styp}*)&((${styp}[]){${g.type_default(field.typ)}}[0]); // global'
				}
			}
		}
		def_builder.writeln('; // global4')
		g.global_const_defs[util.no_dots(field.name)] = GlobalConstDef{
			mod: node.mod
			def: def_builder.str()
			init: init
			dep_names: g.table.dependent_names_in_expr(field.expr)
		}
	}
}

fn (mut g Gen) assoc(node ast.Assoc) {
	g.writeln('// assoc')
	if node.typ == 0 {
		return
	}
	styp := g.typ(node.typ)
	g.writeln('(${styp}){')
	mut inited_fields := map[string]int{}
	for i, field in node.fields {
		inited_fields[field] = i
	}
	// Merge inited_fields in the rest of the fields.
	sym := g.table.sym(node.typ)
	info := sym.info as ast.Struct
	for field in info.fields {
		field_name := c_name(field.name)
		if field.name in inited_fields {
			g.write('\t.${field_name} = ')
			g.expr(node.exprs[inited_fields[field.name]])
			g.writeln(', ')
		} else {
			g.writeln('\t.${field_name} = ${node.var_name}.${field_name},')
		}
	}
	g.write('}')
	if g.is_amp {
		g.write(', sizeof(${styp}))')
	}
}

[noreturn]
fn verror(s string) {
	util.verror('cgen error', s)
}

[noreturn]
fn (g &Gen) error(s string, pos token.Pos) {
	util.show_compiler_message('cgen error:', pos: pos, file_path: g.file.path, message: s)
	exit(1)
}

fn (g &Gen) checker_bug(s string, pos token.Pos) {
	g.error('checker bug; ${s}', pos)
}

fn (mut g Gen) write_init_function() {
	if g.pref.no_builtin || (g.pref.translated && g.pref.is_o) {
		return
	}
	util.timing_start(@METHOD)
	defer {
		util.timing_measure(@METHOD)
	}
	if g.pref.is_liveshared {
		return
	}
	fn_vinit_start_pos := g.out.len

	// ___argv is declared as voidptr here, because that unifies the windows/unix logic
	g.writeln('void _vinit(int ___argc, voidptr ___argv) {')
	if g.pref.trace_calls {
		g.writeln('\tv__trace_calls__on_call(_SLIT("_vinit"));')
	}

	if g.use_segfault_handler {
		// 11 is SIGSEGV. It is hardcoded here, to avoid FreeBSD compilation errors for trivial examples.
		g.writeln('#if __STDC_HOSTED__ == 1\n\tsignal(11, v_segmentation_fault_handler);\n#endif')
	}
	if g.pref.is_bare {
		g.writeln('init_global_allocator();')
	}

	if g.pref.prealloc {
		g.writeln('prealloc_vinit();')
	}
	// Note: the as_cast table should be *before* the other constant initialize calls,
	// because it may be needed during const initialization of builtin and during
	// calling module init functions too, just in case they do fail...
	g.write('\tas_cast_type_indexes = ')
	g.writeln(g.as_cast_name_table())
	g.writeln('\tbuiltin_init();')

	if g.nr_closures > 0 {
		g.writeln('\t_closure_mtx_init();')
	}
	for mod_name in g.table.modules {
		mut is_empty := true
		// write globals and consts init later
		for var_name in g.sorted_global_const_names {
			if var := g.global_const_defs[var_name] {
				if var.mod == mod_name && var.init.len > 0 {
					if is_empty {
						is_empty = false
						g.writeln('\t// Initializations for module ${mod_name}')
					}
					g.writeln(var.init)
				}
			}
		}
		init_fn_name := '${mod_name}.init'
		if initfn := g.table.find_fn(init_fn_name) {
			if initfn.return_type == ast.void_type && initfn.params.len == 0 {
				if is_empty {
					g.writeln('\t// Initializations for module ${mod_name}')
				}
				mod_c_name := util.no_dots(mod_name)
				init_fn_c_name := '${mod_c_name}__init'
				g.writeln('\t${init_fn_c_name}();')
			}
		}
	}
	g.writeln('}')
	if g.pref.printfn_list.len > 0 && '_vinit' in g.pref.printfn_list {
		println(g.out.after(fn_vinit_start_pos))
	}
	//
	fn_vcleanup_start_pos := g.out.len
	g.writeln('void _vcleanup(void) {')
	if g.pref.trace_calls {
		g.writeln('\tv__trace_calls__on_call(_SLIT("_vcleanup"));')
	}
	if g.is_autofree {
		// g.writeln('puts("cleaning up...");')
		reversed_table_modules := g.table.modules.reverse()
		for mod_name in reversed_table_modules {
			g.writeln('\t// Cleanups for module ${mod_name} :')
			g.writeln(g.cleanups[mod_name].str())
		}
		g.writeln('\tarray_free(&as_cast_type_indexes);')
	}
	g.writeln('}')
	if g.pref.printfn_list.len > 0 && '_vcleanup' in g.pref.printfn_list {
		println(g.out.after(fn_vcleanup_start_pos))
	}
	//
	needs_constructor := g.pref.is_shared && g.pref.os != .windows
	if needs_constructor {
		// shared libraries need a way to call _vinit/2. For that purpose,
		// provide a constructor/destructor pair, ensuring that all constants
		// are initialized just once, and that they will be freed too.
		// Note: os.args in this case will be [].
		g.writeln('__attribute__ ((constructor))')
		g.writeln('void _vinit_caller() {')
		g.writeln('\tstatic bool once = false; if (once) {return;} once = true;')
		g.writeln('\t_vinit(0,0);')
		g.writeln('}')

		g.writeln('__attribute__ ((destructor))')
		g.writeln('void _vcleanup_caller() {')
		g.writeln('\tstatic bool once = false; if (once) {return;} once = true;')
		g.writeln('\t_vcleanup();')
		g.writeln('}')
	}
}

const (
	builtins = ['string', 'array', 'DenseArray', 'map', 'Error', 'IError', option_name, result_name]
)

fn (mut g Gen) write_builtin_types() {
	if g.pref.no_builtin {
		return
	}
	mut builtin_types := []&ast.TypeSymbol{} // builtin types
	// builtin types need to be on top
	// everything except builtin will get sorted
	for builtin_name in c.builtins {
		sym := g.table.sym_by_idx(g.table.type_idxs[builtin_name])
		if sym.kind == .interface_ {
			g.write_interface_typedef(sym)
			g.write_interface_typesymbol_declaration(sym)
		} else {
			builtin_types << sym
		}
	}
	g.write_types(builtin_types)
}

// C struct definitions, ordered
// Sort the types, make sure types that are referenced by other types
// are added before them.
fn (mut g Gen) write_sorted_types() {
	g.type_definitions.writeln('// #start sorted_symbols')
	defer {
		g.type_definitions.writeln('// #end sorted_symbols')
	}
	unsafe {
		mut symbols := []&ast.TypeSymbol{cap: g.table.type_symbols.len} // structs that need to be sorted
		for sym in g.table.type_symbols {
			if sym.name !in c.builtins {
				symbols << sym
			}
		}
		sorted_symbols := g.sort_structs(symbols)
		g.write_types(sorted_symbols)
	}
}

fn (mut g Gen) write_types(symbols []&ast.TypeSymbol) {
	mut struct_names := map[string]bool{}
	for sym in symbols {
		if sym.name.starts_with('C.') {
			continue
		}
		if sym.kind == .none_ {
			g.type_definitions.writeln('struct none {')
			g.type_definitions.writeln('\tEMPTY_STRUCT_DECLARATION;')
			g.type_definitions.writeln('};')
			g.typedefs.writeln('typedef struct none none;')
		}
		// sym := g.table.sym(typ)
		mut name := sym.cname
		match sym.info {
			ast.Struct {
				if !struct_names[name] {
					g.struct_decl(sym.info, name, false)
					struct_names[name] = true
				}
			}
			ast.Alias {
				// ast.Alias { TODO
			}
			ast.Thread {
				if !g.pref.is_bare && !g.pref.no_builtin {
					if g.pref.os == .windows {
						if name == '__v_thread' {
							g.thread_definitions.writeln('typedef HANDLE ${name};')
						} else {
							// Windows can only return `u32` (no void*) from a thread, so the
							// V gohandle must maintain a pointer to the return value
							g.thread_definitions.writeln('typedef struct {')
							g.thread_definitions.writeln('\tvoid* ret_ptr;')
							g.thread_definitions.writeln('\tHANDLE handle;')
							g.thread_definitions.writeln('} ${name};')
						}
					} else {
						g.thread_definitions.writeln('typedef pthread_t ${name};')
					}
				}
			}
			ast.SumType {
				if sym.info.is_generic || struct_names[name] {
					continue
				}
				struct_names[name] = true
				g.typedefs.writeln('typedef struct ${name} ${name};')
				g.type_definitions.writeln('')
				g.type_definitions.writeln('// Union sum type ${name} = ')
				for variant in sym.info.variants {
					g.type_definitions.writeln('//          | ${variant:4d} = ${g.typ(variant.idx()):-20s}')
				}
				g.type_definitions.writeln('struct ${name} {')
				g.type_definitions.writeln('\tunion {')
				for variant in sym.info.variants {
					variant_sym := g.table.sym(variant)
					mut var := variant.ref()
					if variant_sym.info is ast.FnType {
						if variant_sym.info.is_anon {
							var = variant
						}
					}
					g.type_definitions.writeln('\t\t${g.typ(var)} _${variant_sym.cname};')
				}
				g.type_definitions.writeln('\t};')
				g.type_definitions.writeln('\tint _typ;')
				if sym.info.fields.len > 0 {
					g.writeln('\t// pointers to common sumtype fields')
					for field in sym.info.fields {
						g.type_definitions.writeln('\t${g.typ(field.typ.ref())} ${field.name};')
					}
				}
				g.type_definitions.writeln('};')
				g.type_definitions.writeln('')
			}
			ast.ArrayFixed {
				elem_sym := g.table.sym(sym.info.elem_type)
				if !elem_sym.is_builtin() && !sym.info.elem_type.has_flag(.generic) {
					// .array_fixed {
					styp := sym.cname
					// array_fixed_char_300 => char x[300]
					// [16]&&&EventListener{} => Array_fixed_main__EventListener_16_ptr3
					// => typedef main__EventListener*** Array_fixed_main__EventListener_16_ptr3 [16]
					mut fixed_elem_name := g.typ(sym.info.elem_type.set_nr_muls(0))
					if sym.info.elem_type.is_ptr() {
						fixed_elem_name += '*'.repeat(sym.info.elem_type.nr_muls())
					}
					len := sym.info.size
					if fixed_elem_name.starts_with('C__') {
						fixed_elem_name = fixed_elem_name[3..]
					}
					if elem_sym.info is ast.FnType {
						pos := g.out.len
						g.write_fn_ptr_decl(&elem_sym.info, '')
						fixed_elem_name = g.out.cut_to(pos)
						mut def_str := 'typedef ${fixed_elem_name};'
						def_str = def_str.replace_once('(*)', '(*${styp}[${len}])')
						g.type_definitions.writeln(def_str)
					} else {
						g.type_definitions.writeln('typedef ${fixed_elem_name} ${styp} [${len}];')
					}
				}
			}
			else {}
		}
	}
}

fn (mut g Gen) sort_globals_consts() {
	util.timing_start(@METHOD)
	defer {
		util.timing_measure(@METHOD)
	}
	g.sorted_global_const_names.clear()
	mut dep_graph := depgraph.new_dep_graph()
	for var_name, var_info in g.global_const_defs {
		dep_graph.add_with_value(var_name, var_info.dep_names, var_info.order)
	}
	dep_graph_sorted := dep_graph.resolve()
	for order in [-1, 0] {
		for node in dep_graph_sorted.nodes {
			if node.value == order {
				g.sorted_global_const_names << node.name
			}
		}
	}
}

// sort structs by dependent fields
fn (mut g Gen) sort_structs(typesa []&ast.TypeSymbol) []&ast.TypeSymbol {
	util.timing_start(@METHOD)
	defer {
		util.timing_measure(@METHOD)
	}
	mut dep_graph := depgraph.new_dep_graph()
	// types name list
	mut type_names := []string{}
	for sym in typesa {
		type_names << sym.name
	}
	// loop over types
	for sym in typesa {
		if sym.kind == .interface_ {
			dep_graph.add(sym.name, [])
			continue
		}
		// create list of deps
		mut field_deps := []string{}
		match sym.info {
			ast.ArrayFixed {
				mut skip := false
				// allow: `struct Node{ children [4]&Node }`
				// skip adding the struct as a dependency to the fixed array: [4]&Node -> Node
				// the struct must depend on the fixed array for definition order: Node -> [4]&Node
				// NOTE: Is there is a simpler way to do this?
				elem_sym := g.table.final_sym(sym.info.elem_type)
				if elem_sym.info is ast.Struct && sym.info.elem_type.is_ptr() {
					for field in elem_sym.info.fields {
						if sym.idx == field.typ.idx() {
							skip = true
							break
						}
					}
				}
				if !skip {
					dep := g.table.final_sym(sym.info.elem_type).name
					if dep in type_names {
						field_deps << dep
					}
				}
			}
			ast.Struct {
				for embed in sym.info.embeds {
					dep := g.table.sym(embed).name
					// skip if not in types list or already in deps
					if dep !in type_names || dep in field_deps {
						continue
					}
					field_deps << dep
				}
				for field in sym.info.fields {
					if field.typ.is_ptr() {
						continue
					}
					fsym := g.table.sym(field.typ)
					dep := fsym.name
					// skip if not in types list or already in deps
					if dep !in type_names || dep in field_deps {
						continue
					}
					field_deps << dep
					if fsym.info is ast.Alias {
						xdep := g.table.sym(fsym.info.parent_type).name
						if xdep !in type_names || xdep in field_deps {
							continue
						}
						field_deps << xdep
					}
				}
			}
			ast.SumType {
				for variant in sym.info.variants {
					vsym := g.table.sym(variant)
					if vsym.info !is ast.Struct {
						continue
					}
					fields := g.table.struct_fields(vsym)
					for field in fields {
						if field.typ.is_ptr() {
							continue
						}
						fsym := g.table.sym(field.typ)
						if fsym.info is ast.Alias {
							xsym := g.table.sym(fsym.info.parent_type)
							if xsym.info !is ast.ArrayFixed {
								continue
							}
							xdep := xsym.name
							// skip if not in types list or already in deps
							if xdep !in type_names || xdep in field_deps {
								continue
							}
							field_deps << xdep
							continue
						}
						if fsym.info !is ast.ArrayFixed {
							continue
						}
						dep := fsym.name
						// skip if not in types list or already in deps
						if dep !in type_names || dep in field_deps {
							continue
						}
						field_deps << dep
					}
				}
			}
			// ast.Interface {}
			else {}
		}
		// add type and dependent types to graph
		dep_graph.add(sym.name, field_deps)
	}
	// sort graph
	dep_graph_sorted := dep_graph.resolve()
	if !dep_graph_sorted.acyclic {
		// this should no longer be called since it's catched in the parser
		// TODO: should it be removed?
		verror('cgen.sort_structs(): the following structs form a dependency cycle:\n' +
			dep_graph_sorted.display_cycles() +
			'\nyou can solve this by making one or both of the dependent struct fields references, eg: field &MyStruct' +
			'\nif you feel this is an error, please create a new issue here: https://github.com/vlang/v/issues and tag @joe-conigliaro')
	}
	// sort types
	unsafe {
		mut sorted_symbols := []&ast.TypeSymbol{cap: dep_graph_sorted.nodes.len}
		for node in dep_graph_sorted.nodes {
			sorted_symbols << g.table.sym_by_idx(g.table.type_idxs[node.name])
		}
		return sorted_symbols
	}
}

// fn (mut g Gen) start_tmp() {
// }
// If user is accessing the return value eg. in assigment, pass the variable name.
// If the user is not using the optional return value. We need to pass a temp var
// to access its fields (`.ok`, `.error` etc)
// `os.cp(...)` => `Option bool tmp = os__cp(...); if (tmp.state != 0) { ... }`
// Returns the type of the last stmt
fn (mut g Gen) or_block(var_name string, or_block ast.OrExpr, return_type ast.Type) {
	cvar_name := c_name(var_name)
	// if var_name == '_t1' && g.cur_fn.name.contains('load') {
	// print_backtrace()
	//}
	mut mr_styp := g.base_type(return_type)
	is_none_ok := return_type == ast.ovoid_type
	g.writeln(';')
	if is_none_ok {
		g.writeln('if (${cvar_name}.state != 0 && ${cvar_name}.err._typ != _IError_None___index) {')
	} else {
		if return_type != 0 && g.table.sym(return_type).kind == .function {
			mr_styp = 'voidptr'
		}
		if return_type.has_flag(.result) {
			g.writeln('if (${cvar_name}.is_error) {') // /*or block*/ ')
		} else {
			g.writeln('if (${cvar_name}.state != 0) {') // /*or block*/ ')
		}
	}
	if or_block.kind == .block {
		g.or_expr_return_type = return_type.clear_flag(.optional).clear_flag(.result)
		if g.inside_or_block {
			g.writeln('\terr = ${cvar_name}.err;')
		} else {
			g.writeln('\tIError err = ${cvar_name}.err;')
		}
		g.inside_or_block = true
		defer {
			g.inside_or_block = false
		}
		stmts := or_block.stmts
		if stmts.len > 0 && stmts.last() is ast.ExprStmt
			&& (stmts.last() as ast.ExprStmt).typ != ast.void_type {
			g.indent++
			for i, stmt in stmts {
				if i == stmts.len - 1 {
					expr_stmt := stmt as ast.ExprStmt
					g.set_current_pos_as_last_stmt_pos()
					if g.inside_return && (expr_stmt.typ.idx() == ast.error_type_idx
						|| expr_stmt.typ in [ast.none_type, ast.error_type]) {
						// `return foo() or { error('failed') }`
						if g.cur_fn != unsafe { nil } {
							if g.cur_fn.return_type.has_flag(.result) {
								g.write('return ')
								g.gen_result_error(g.cur_fn.return_type, expr_stmt.expr)
								g.writeln(';')
							} else if g.cur_fn.return_type.has_flag(.optional) {
								g.write('return ')
								g.gen_optional_error(g.cur_fn.return_type, expr_stmt.expr)
								g.writeln(';')
							}
						}
					} else {
						g.write('*(${mr_styp}*) ${cvar_name}.data = ')
						old_inside_opt_data := g.inside_opt_data
						g.inside_opt_data = true
						g.expr_with_cast(expr_stmt.expr, expr_stmt.typ, return_type.clear_flag(.optional).clear_flag(.result))
						g.inside_opt_data = old_inside_opt_data
						g.writeln(';')
						g.stmt_path_pos.delete_last()
					}
				} else {
					g.stmt(stmt)
				}
			}
			g.indent--
		} else {
			g.stmts(stmts)
			if stmts.len > 0 && stmts.last() is ast.ExprStmt {
				g.writeln(';')
			}
		}
		g.or_expr_return_type = ast.void_type
	} else if or_block.kind == .propagate_result
		|| (or_block.kind == .propagate_option && return_type.has_flag(.result)) {
		if g.file.mod.name == 'main' && (g.fn_decl == unsafe { nil } || g.fn_decl.is_main) {
			// In main(), an `opt()!` call is sugar for `opt() or { panic(err) }`
			err_msg := 'IError_name_table[${cvar_name}.err._typ]._method_msg(${cvar_name}.err._object)'
			if g.pref.is_debug {
				paline, pafile, pamod, pafn := g.panic_debug_info(or_block.pos)
				g.writeln('panic_debug(${paline}, tos3("${pafile}"), tos3("${pamod}"), tos3("${pafn}"), ${err_msg});')
			} else {
				g.writeln('\tpanic_result_not_set(${err_msg});')
			}
		} else if g.fn_decl != unsafe { nil } && g.fn_decl.is_test {
			g.gen_failing_error_propagation_for_test_fn(or_block, cvar_name)
		} else {
			// In ordinary functions, `opt()!` call is sugar for:
			// `opt() or { return err }`
			// Since we *do* return, first we have to ensure that
			// the deferred statements are generated.
			g.write_defer_stmts()
			// Now that option types are distinct we need a cast here
			if g.fn_decl.return_type == ast.void_type {
				g.writeln('\treturn;')
			} else {
				styp := g.typ(g.fn_decl.return_type)
				err_obj := g.new_tmp_var()
				g.writeln('\t${styp} ${err_obj};')
				g.writeln('\tmemcpy(&${err_obj}, &${cvar_name}, sizeof(${c.result_name}));')
				g.writeln('\treturn ${err_obj};')
			}
		}
	} else if or_block.kind == .propagate_option {
		if g.file.mod.name == 'main' && (g.fn_decl == unsafe { nil } || g.fn_decl.is_main) {
			// In main(), an `opt()?` call is sugar for `opt() or { panic(err) }`
			err_msg := 'IError_name_table[${cvar_name}.err._typ]._method_msg(${cvar_name}.err._object)'
			if g.pref.is_debug {
				paline, pafile, pamod, pafn := g.panic_debug_info(or_block.pos)
				g.writeln('panic_debug(${paline}, tos3("${pafile}"), tos3("${pamod}"), tos3("${pafn}"), ${err_msg} );')
			} else {
				g.writeln('\tpanic_optional_not_set( ${err_msg} );')
			}
		} else if g.fn_decl != unsafe { nil } && g.fn_decl.is_test {
			g.gen_failing_error_propagation_for_test_fn(or_block, cvar_name)
		} else {
			// In ordinary functions, `opt()?` call is sugar for:
			// `opt() or { return err }`
			// Since we *do* return, first we have to ensure that
			// the deferred statements are generated.
			g.write_defer_stmts()
			// Now that option types are distinct we need a cast here
			if g.fn_decl.return_type == ast.void_type {
				g.writeln('\treturn;')
			} else {
				styp := g.typ(g.fn_decl.return_type)
				err_obj := g.new_tmp_var()
				g.writeln('\t${styp} ${err_obj};')
				g.writeln('\tmemcpy(&${err_obj}, &${cvar_name}, sizeof(_option));')
				g.writeln('\treturn ${err_obj};')
			}
		}
	}
	g.writeln('}')
	g.set_current_pos_as_last_stmt_pos()
}

[inline]
fn c_name(name_ string) string {
	name := util.no_dots(name_)
	if c.c_reserved_chk.matches(name) {
		return '_v_${name}'
	}
	return name
}

fn (mut g Gen) type_default(typ_ ast.Type) string {
	typ := g.unwrap_generic(typ_)
	if typ.has_flag(.optional) || typ.has_flag(.result) {
		return '{0}'
	}
	// Always set pointers to 0
	if typ.is_ptr() && !typ.has_flag(.shared_f) {
		return '0'
	}
	if typ.idx() < ast.string_type_idx {
		// Default values for other types are not needed because of mandatory initialization
		return '0'
	}
	sym := g.table.sym(typ)
	match sym.kind {
		.string {
			return '(string){.str=(byteptr)"", .is_lit=1}'
		}
		.interface_, .sum_type, .array_fixed, .multi_return {
			return '{0}'
		}
		.alias {
			return g.type_default((sym.info as ast.Alias).parent_type)
		}
		.chan {
			elem_type := sym.chan_info().elem_type
			elemtypstr := g.typ(elem_type)
			noscan := g.check_noscan(elem_type)
			return 'sync__new_channel_st${noscan}(0, sizeof(${elemtypstr}))'
		}
		.array {
			elem_typ := sym.array_info().elem_type
			elem_sym := g.typ(elem_typ)
			mut elem_type_str := util.no_dots(elem_sym)
			if elem_type_str.starts_with('C__') {
				elem_type_str = elem_type_str[3..]
			}
			noscan := g.check_noscan(elem_typ)
			init_str := '__new_array${noscan}(0, 0, sizeof(${elem_type_str}))'
			if typ.has_flag(.shared_f) {
				atyp := '__shared__${sym.cname}'
				return '(${atyp}*)__dup_shared_array(&(${atyp}){.mtx = {0}, .val =${init_str}}, sizeof(${atyp}))'
			} else {
				return init_str
			}
		}
		.map {
			info := sym.map_info()
			key_typ := g.table.sym(info.key_type)
			hash_fn, key_eq_fn, clone_fn, free_fn := g.map_fn_ptrs(key_typ)
			noscan_key := g.check_noscan(info.key_type)
			noscan_value := g.check_noscan(info.value_type)
			mut noscan := if noscan_key.len != 0 || noscan_value.len != 0 { '_noscan' } else { '' }
			if noscan.len != 0 {
				if noscan_key.len != 0 {
					noscan += '_key'
				}
				if noscan_value.len != 0 {
					noscan += '_value'
				}
			}
			init_str := 'new_map${noscan}(sizeof(${g.typ(info.key_type)}), sizeof(${g.typ(info.value_type)}), ${hash_fn}, ${key_eq_fn}, ${clone_fn}, ${free_fn})'
			if typ.has_flag(.shared_f) {
				mtyp := '__shared__Map_${key_typ.cname}_${g.table.sym(info.value_type).cname}'
				return '(${mtyp}*)__dup_shared_map(&(${mtyp}){.mtx = {0}, .val =${init_str}}, sizeof(${mtyp}))'
			} else {
				return init_str
			}
		}
		.struct_ {
			mut has_none_zero := false
			mut init_str := '{'
			info := sym.info as ast.Struct
			if sym.language == .v {
				for field in info.fields {
					field_sym := g.table.sym(field.typ)
					if field.has_default_expr
						|| field_sym.kind in [.array, .map, .string, .bool, .alias, .i8, .i16, .int, .i64, .u8, .u16, .u32, .u64, .char, .voidptr, .byteptr, .charptr, .struct_] {
						field_name := c_name(field.name)
						if field.has_default_expr {
							mut expr_str := ''
							if g.table.sym(field.typ).kind in [.sum_type, .interface_] {
								expr_str = g.expr_string_with_cast(field.default_expr,
									field.default_expr_typ, field.typ)
							} else {
								expr_str = g.expr_string(field.default_expr)
							}
							init_str += '.${field_name} = ${expr_str},'
						} else {
							mut zero_str := g.type_default(field.typ)
							if zero_str == '{0}' {
								if field_sym.info is ast.Struct && field_sym.language == .v {
									if field_sym.info.fields.len == 0
										&& field_sym.info.embeds.len == 0 {
										zero_str = '{EMPTY_STRUCT_INITIALIZATION}'
									}
								}
							}
							init_str += '.${field_name} = ${zero_str},'
						}
						has_none_zero = true
					}
				}
			}
			typ_is_shared_f := typ.has_flag(.shared_f)
			if has_none_zero {
				init_str += '}'
				if !typ_is_shared_f {
					type_name := if info.is_anon {
						// No name needed for anon structs, C figures it out on its own.
						''
					} else {
						'(${g.typ(typ)})'
					}
					init_str = type_name + init_str
				}
			} else {
				init_str += '0}'
			}
			if typ_is_shared_f {
				styp := '__shared__${g.table.sym(typ).cname}'
				return '(${styp}*)__dup${styp}(&(${styp}){.mtx = {0}, .val = ${init_str}}, sizeof(${styp}))'
			} else {
				return init_str
			}
		}
		else {
			return '0'
		}
	}
}

fn (g Gen) get_all_test_function_names() []string {
	mut tfuncs := []string{}
	mut tsuite_begin := ''
	mut tsuite_end := ''
	for name in g.test_function_names {
		if name.ends_with('.testsuite_begin') {
			tsuite_begin = name
			continue
		}
		if name.contains('.test_') {
			tfuncs << name
			continue
		}
		if name.ends_with('.testsuite_end') {
			tsuite_end = name
			continue
		}
	}
	mut all_tfuncs := []string{}
	if tsuite_begin.len > 0 {
		all_tfuncs << tsuite_begin
	}
	all_tfuncs << tfuncs
	if tsuite_end.len > 0 {
		all_tfuncs << tsuite_end
	}
	return all_tfuncs
}

[inline]
fn (mut g Gen) get_type(typ ast.Type) ast.Type {
	return if typ == g.field_data_type { g.comptime_for_field_value.typ } else { typ }
}

fn (mut g Gen) size_of(node ast.SizeOf) {
	typ := g.get_type(node.typ)
	node_typ := g.unwrap_generic(typ)
	sym := g.table.sym(node_typ)
	if sym.language == .v && sym.kind in [.placeholder, .any] {
		g.error('unknown type `${sym.name}`', node.pos)
	}
	if node.expr is ast.StringLiteral {
		if node.expr.language == .c {
			g.write('sizeof("${node.expr.val}")')
			return
		}
	}
	styp := g.typ(node_typ)
	g.write('sizeof(${util.no_dots(styp)})')
}

fn (mut g Gen) enum_val(node ast.EnumVal) {
	// g.write('${it.mod}${it.enum_name}_$it.val')
	// g.enum_expr(node)
	styp := g.typ(g.table.unaliased_type(node.typ))
	// && g.inside_switch
	if g.pref.translated && node.typ.is_number() {
		// Mostly in translated code, when C enums are used as ints in switches
		// sym := g.table.sym(node.typ)
		// g.write('/* $node enum val is_number $node.mod styp=$styp sym=$sym*/_const_main__$node.val')
		g.write('_const_main__${node.val}')
	} else {
		g.write('${styp}__${node.val}')
	}
}

fn (mut g Gen) as_cast(node ast.AsCast) {
	// Make sure the sum type can be cast to this type (the types
	// are the same), otherwise panic.
	// g.insert_before('
	unwrapped_node_typ := g.unwrap_generic(node.typ)
	styp := g.typ(unwrapped_node_typ)
	sym := g.table.sym(unwrapped_node_typ)
	mut expr_type_sym := g.table.sym(g.unwrap_generic(node.expr_type))
	if mut expr_type_sym.info is ast.SumType {
		dot := if node.expr_type.is_ptr() { '->' } else { '.' }
		if sym.info is ast.FnType {
			g.write('/* as */ (${styp})__as_cast(')
		} else {
			g.write('/* as */ *(${styp}*)__as_cast(')
		}
		g.write('(')
		g.expr(node.expr)
		g.write(')')
		g.write(dot)
		g.write('_${sym.cname},')
		g.write('(')
		g.expr(node.expr)
		g.write(')')
		g.write(dot)
		// g.write('typ, /*expected:*/$node.typ)')
		sidx := g.type_sidx(unwrapped_node_typ)
		g.write('_typ, ${sidx}) /*expected idx: ${sidx}, name: ${sym.name} */ ')

		// fill as cast name table
		for variant in expr_type_sym.info.variants {
			idx := u32(variant).str()
			if idx in g.as_cast_type_names {
				continue
			}
			variant_sym := g.table.sym(variant)
			g.as_cast_type_names[idx] = variant_sym.name
		}
	} else if expr_type_sym.kind == .interface_ && sym.kind == .interface_ {
		g.write('I_${expr_type_sym.cname}_as_I_${sym.cname}(')
		if node.expr_type.is_ptr() {
			g.write('*')
		}
		g.expr(node.expr)
		g.write(')')

		mut info := expr_type_sym.info as ast.Interface
		if node.typ !in info.conversions {
			left_variants := g.table.iface_types[expr_type_sym.name]
			right_variants := g.table.iface_types[sym.name]
			info.conversions[node.typ] = left_variants.filter(it in right_variants)
		}
		expr_type_sym.info = info
	} else {
		g.expr(node.expr)
	}
}

fn (g Gen) as_cast_name_table() string {
	if g.as_cast_type_names.len == 0 {
		return 'new_array_from_c_array(1, 1, sizeof(VCastTypeIndexName), _MOV((VCastTypeIndexName[1]){(VCastTypeIndexName){.tindex = 0,.tname = _SLIT("unknown")}}));\n'
	}
	mut name_ast := strings.new_builder(1024)
	casts_len := g.as_cast_type_names.len + 1
	name_ast.writeln('new_array_from_c_array(${casts_len}, ${casts_len}, sizeof(VCastTypeIndexName), _MOV((VCastTypeIndexName[${casts_len}]){')
	name_ast.writeln('\t\t  (VCastTypeIndexName){.tindex = 0, .tname = _SLIT("unknown")}')
	for key, value in g.as_cast_type_names {
		name_ast.writeln('\t\t, (VCastTypeIndexName){.tindex = ${key}, .tname = _SLIT("${value}")}')
	}
	name_ast.writeln('\t}));\n')
	return name_ast.str()
}

fn (g Gen) has_been_referenced(fn_name string) bool {
	mut referenced := false
	lock g.referenced_fns {
		referenced = g.referenced_fns[fn_name]
	}
	return referenced
}

// Generates interface table and interface indexes
fn (mut g Gen) interface_table() string {
	util.timing_start(@METHOD)
	defer {
		util.timing_measure(@METHOD)
	}
	mut sb := strings.new_builder(100)
	mut conversion_functions := strings.new_builder(100)
	for isym in g.table.type_symbols {
		if isym.kind != .interface_ {
			continue
		}
		if isym.info !is ast.Interface {
			// Do not remove this check, `isym.info` could be `&IError`.
			// dump(isym)
			continue
		}
		inter_info := isym.info as ast.Interface
		if inter_info.is_generic {
			continue
		}
		// interface_name is for example Speaker
		interface_name := isym.cname
		// generate a struct that references interface methods
		methods_struct_name := 'struct _${interface_name}_interface_methods'
		mut methods_struct_def := strings.new_builder(100)
		methods_struct_def.writeln('${methods_struct_name} {')
		mut methodidx := map[string]int{}
		for k, method in inter_info.methods {
			methodidx[method.name] = k
			ret_styp := g.typ(method.return_type)
			methods_struct_def.write_string('\t${ret_styp} (*_method_${c_name(method.name)})(void* _')
			// the first param is the receiver, it's handled by `void*` above
			for i in 1 .. method.params.len {
				arg := method.params[i]
				methods_struct_def.write_string(', ${g.typ(arg.typ)} ${arg.name}')
			}
			// TODO g.fn_args(method.args[1..])
			methods_struct_def.writeln(');')
		}
		methods_struct_def.writeln('};')
		// generate an array of the interface methods for the structs using the interface
		// as well as case functions from the struct to the interface
		mut methods_struct := strings.new_builder(100)
		//
		iname_table_length := inter_info.types.len
		if iname_table_length == 0 {
			// msvc can not process `static struct x[0] = {};`
			methods_struct.writeln('${g.static_modifier} ${methods_struct_name} ${interface_name}_name_table[1];')
		} else {
			if g.pref.build_mode != .build_module {
				methods_struct.writeln('${g.static_modifier} ${methods_struct_name} ${interface_name}_name_table[${iname_table_length}] = {')
			} else {
				methods_struct.writeln('${g.static_modifier} ${methods_struct_name} ${interface_name}_name_table[${iname_table_length}];')
			}
		}
		mut cast_functions := strings.new_builder(100)
		mut methods_wrapper := strings.new_builder(100)
		methods_wrapper.writeln('// Methods wrapper for interface "${interface_name}"')
		mut already_generated_mwrappers := map[string]int{}
		iinidx_minimum_base := 1000 // Note: NOT 0, to avoid map entries set to 0 later, so `if already_generated_mwrappers[name] > 0 {` works.
		mut current_iinidx := iinidx_minimum_base
		for st in inter_info.types {
			st_sym := g.table.sym(ast.mktyp(st))
			// cctype is the Cleaned Concrete Type name, *without ptr*,
			// i.e. cctype is always just Cat, not Cat_ptr:
			cctype := g.cc_type(ast.mktyp(st), true)
			$if debug_interface_table ? {
				eprintln('>> interface name: ${isym.name} | concrete type: ${st.debug()} | st symname: ${st_sym.name}')
			}
			// Speaker_Cat_index = 0
			interface_index_name := '_${interface_name}_${cctype}_index'
			if already_generated_mwrappers[interface_index_name] > 0 {
				continue
			}
			already_generated_mwrappers[interface_index_name] = current_iinidx
			current_iinidx++
			if isym.name != 'vweb.DbInterface' { // TODO remove this
				// eprintln('>>> current_iinidx: ${current_iinidx-iinidx_minimum_base} | interface_index_name: $interface_index_name')
				sb.writeln('static ${interface_name} I_${cctype}_to_Interface_${interface_name}(${cctype}* x);')
				mut cast_struct := strings.new_builder(100)
				cast_struct.writeln('(${interface_name}) {')
				cast_struct.writeln('\t\t._${cctype} = x,')
				cast_struct.writeln('\t\t._typ = ${interface_index_name},')
				for field in inter_info.fields {
					cname := c_name(field.name)
					field_styp := g.typ(field.typ)
					if _ := st_sym.find_field(field.name) {
						cast_struct.writeln('\t\t.${cname} = (${field_styp}*)((char*)x + __offsetof_ptr(x, ${cctype}, ${cname})),')
					} else if st_sym.kind == .array
						&& field.name in ['element_size', 'data', 'offset', 'len', 'cap', 'flags'] {
						// Manaully checking, we already knows array contains above fields
						cast_struct.writeln('\t\t.${cname} = (${field_styp}*)((char*)x + __offsetof_ptr(x, ${cctype}, ${cname})),')
					} else {
						// the field is embedded in another struct
						cast_struct.write_string('\t\t.${cname} = (${field_styp}*)((char*)x')
						if st == ast.voidptr_type || st == ast.nil_type {
							cast_struct.write_string('/*.... ast.voidptr_type */')
						} else {
							if st_sym.kind == .struct_ {
								for embed_type in st_sym.struct_info().embeds {
									embed_sym := g.table.sym(embed_type)
									if _ := embed_sym.find_field(field.name) {
										cast_struct.write_string(' + __offsetof_ptr(x, ${cctype}, ${embed_sym.embed_name()}) + __offsetof_ptr(x, ${embed_sym.cname}, ${cname})')
										break
									}
								}
							}
						}
						cast_struct.writeln('),')
					}
				}
				cast_struct.write_string('\t}')
				cast_struct_str := cast_struct.str()

				cast_functions.writeln('
// Casting functions for converting "${cctype}" to interface "${interface_name}"
static inline ${interface_name} I_${cctype}_to_Interface_${interface_name}(${cctype}* x) {
	return ${cast_struct_str};
}')

				shared_fn_name := 'I___shared__${cctype}_to_shared_Interface___shared__${interface_name}'
				// Avoid undefined types errors by only generating the converters that are referenced:
				if g.has_been_referenced(shared_fn_name) {
					mut cast_shared_struct := strings.new_builder(100)
					cast_shared_struct.writeln('(__shared__${interface_name}) {')
					cast_shared_struct.writeln('\t\t.mtx = {0},')
					cast_shared_struct.writeln('\t\t.val = {')
					cast_shared_struct.writeln('\t\t\t._${cctype} = &x->val,')
					cast_shared_struct.writeln('\t\t\t._typ = ${interface_index_name},')
					cast_shared_struct.writeln('\t\t}')
					cast_shared_struct.write_string('\t}')
					cast_shared_struct_str := cast_shared_struct.str()
					cast_functions.writeln('
// Casting functions for converting "__shared__${cctype}" to interface "__shared__${interface_name}"
static inline __shared__${interface_name} ${shared_fn_name}(__shared__${cctype}* x) {
	return ${cast_shared_struct_str};
}')
				}
			}

			if g.pref.build_mode != .build_module {
				methods_struct.writeln('\t{')
			}
			if st == ast.voidptr_type || st == ast.nil_type {
				for mname, _ in methodidx {
					if g.pref.build_mode != .build_module {
						methods_struct.writeln('\t\t._method_${c_name(mname)} = (void*) 0,')
					}
				}
			}
			mut methods := st_sym.methods.clone()
			method_names := methods.map(it.name)
			match st_sym.info {
				ast.Struct, ast.Interface, ast.SumType {
					if st_sym.info.parent_type.has_flag(.generic) {
						parent_sym := g.table.sym(st_sym.info.parent_type)
						for method in parent_sym.methods {
							if method.name in methodidx {
								methods << st_sym.find_method_with_generic_parent(method.name) or {
									continue
								}
							}
						}
					}
				}
				else {}
			}
			t_methods := g.table.get_embed_methods(st_sym)
			for t_method in t_methods {
				if t_method.name !in methods.map(it.name) {
					methods << t_method
				}
			}

			for method in methods {
				mut name := method.name
				if method.generic_names.len > 0 && inter_info.parent_type.has_flag(.generic) {
					parent_sym := g.table.sym(inter_info.parent_type)
					match parent_sym.info {
						ast.Struct, ast.Interface, ast.SumType {
							name = g.generic_fn_name(parent_sym.info.concrete_types, method.name)
						}
						else {}
					}
				}

				if method.name !in methodidx {
					// a method that is not part of the interface should be just skipped
					continue
				}
				// .speak = Cat_speak
				if st_sym.info is ast.Struct {
					if method.generic_names.len > 0 && st_sym.info.parent_type.has_flag(.generic) {
						name = g.generic_fn_name(st_sym.info.concrete_types, method.name)
					}
				}
				styp := g.cc_type(method.params[0].typ, true)
				mut method_call := '${styp}_${name}'
				if !method.params[0].typ.is_ptr() {
					method_call = '${cctype}_${name}'
					// inline void Cat_speak_Interface_Animal_method_wrapper(Cat c) { return Cat_speak(*c); }
					iwpostfix := '_Interface_${interface_name}_method_wrapper'
					methods_wrapper.write_string('static inline ${g.typ(method.return_type)} ${cctype}_${name}${iwpostfix}(')
					//
					params_start_pos := g.out.len
					mut params := method.params.clone()
					// hack to mutate typ
					params[0] = ast.Param{
						...params[0]
						typ: st.set_nr_muls(1)
					}
					fargs, _, _ := g.fn_decl_params(params, unsafe { nil }, false)
					mut parameter_name := g.out.cut_last(g.out.len - params_start_pos)

					if st.is_ptr() {
						parameter_name = parameter_name.trim_string_left('__shared__')
					}

					methods_wrapper.write_string(parameter_name)
					methods_wrapper.writeln(') {')
					methods_wrapper.write_string('\t')
					if method.return_type != ast.void_type {
						methods_wrapper.write_string('return ')
					}
					_, embed_types := g.table.find_method_from_embeds(st_sym, method.name) or {
						ast.Fn{}, []ast.Type{}
					}
					if embed_types.len > 0 && method.name !in method_names {
						embed_sym := g.table.sym(embed_types.last())
						method_name := '${embed_sym.cname}_${method.name}'
						methods_wrapper.write_string('${method_name}(${fargs[0]}')
						for idx_embed, embed in embed_types {
							esym := g.table.sym(embed)
							if idx_embed == 0 || embed_types[idx_embed - 1].is_any_kind_of_pointer() {
								methods_wrapper.write_string('->${esym.embed_name()}')
							} else {
								methods_wrapper.write_string('.${esym.embed_name()}')
							}
						}
						if fargs.len > 1 {
							methods_wrapper.write_string(', ')
						}
						args := fargs[1..].join(', ')
						methods_wrapper.writeln('${args});')
					} else {
						if parameter_name.starts_with('__shared__') {
							methods_wrapper.writeln('${method_call}(${fargs.join(', ')}->val);')
						} else {
							methods_wrapper.writeln('${method_call}(*${fargs.join(', ')});')
						}
					}
					methods_wrapper.writeln('}')
					// .speak = Cat_speak_Interface_Animal_method_wrapper
					method_call += iwpostfix
				}
				if g.pref.build_mode != .build_module && st != ast.voidptr_type
					&& st != ast.nil_type {
					methods_struct.writeln('\t\t._method_${c_name(method.name)} = (void*) ${method_call},')
				}
			}

			// >> Hack to allow old style custom error implementations
			// TODO: remove once deprecation period for `IError` methods has ended
			// fix MSVC not handling empty struct inits
			if methods.len == 0 && isym.idx == ast.error_type_idx {
				methods_struct.writeln('\t\t._method_msg = NULL,')
				methods_struct.writeln('\t\t._method_code = NULL,')
			}
			// <<

			if g.pref.build_mode != .build_module {
				methods_struct.writeln('\t},')
			}
			iin_idx := already_generated_mwrappers[interface_index_name] - iinidx_minimum_base
			if g.pref.build_mode != .build_module {
				sb.writeln('${g.static_modifier} const int ${interface_index_name} = ${iin_idx};')
			} else {
				sb.writeln('extern const int ${interface_index_name};')
			}
		}
		for vtyp, variants in inter_info.conversions {
			vsym := g.table.sym(vtyp)
			conversion_functions.write_string('static inline bool I_${interface_name}_is_I_${vsym.cname}(${interface_name} x) {\n\treturn ')
			for i, variant in variants {
				variant_sym := g.table.sym(variant)
				if i > 0 {
					conversion_functions.write_string(' || ')
				}
				conversion_functions.write_string('(x._typ == _${interface_name}_${variant_sym.cname}_index)')
			}
			conversion_functions.writeln(';\n}')

			conversion_functions.writeln('static inline ${vsym.cname} I_${interface_name}_as_I_${vsym.cname}(${interface_name} x) {')
			for variant in variants {
				variant_sym := g.table.sym(variant)
				conversion_functions.writeln('\tif (x._typ == _${interface_name}_${variant_sym.cname}_index) return I_${variant_sym.cname}_to_Interface_${vsym.cname}(x._${variant_sym.cname});')
			}
			pmessage := 'string__plus(string__plus(tos3("`as_cast`: cannot convert "), tos3(v_typeof_interface_${interface_name}(x._typ))), tos3(" to ${util.strip_main_name(vsym.name)}"))'
			if g.pref.is_debug {
				// TODO: actually return a valid position here
				conversion_functions.write_string('\tpanic_debug(1, tos3("builtin.v"), tos3("builtin"), tos3("__as_cast"), ')
				conversion_functions.write_string(pmessage)
				conversion_functions.writeln(');')
			} else {
				conversion_functions.write_string('\t_v_panic(')
				conversion_functions.write_string(pmessage)
				conversion_functions.writeln(');')
			}
			conversion_functions.writeln('\treturn (${vsym.cname}){0};')
			conversion_functions.writeln('}')
		}
		sb.writeln('// ^^^ number of types for interface ${interface_name}: ${current_iinidx - iinidx_minimum_base}')
		if iname_table_length == 0 {
			methods_struct.writeln('')
		} else {
			if g.pref.build_mode != .build_module {
				methods_struct.writeln('};')
			}
		}
		// add line return after interface index declarations
		sb.writeln('')
		if inter_info.methods.len > 0 {
			sb.writeln(methods_wrapper.str())
			sb.writeln(methods_struct_def.str())
			sb.writeln(methods_struct.str())
		}
		sb.writeln(cast_functions.str())
	}
	sb.writeln(conversion_functions.str())
	return sb.str()
}

fn (mut g Gen) panic_debug_info(pos token.Pos) (int, string, string, string) {
	paline := pos.line_nr + 1
	if g.fn_decl == unsafe { nil } {
		return paline, '', 'main', 'C._vinit'
	}
	pafile := g.fn_decl.file.replace('\\', '/')
	pafn := g.fn_decl.name.after('.')
	pamod := g.fn_decl.modname()
	return paline, pafile, pamod, pafn
}

pub fn get_guarded_include_text(iname string, imessage string) string {
	res := '
	|#if defined(__has_include)
	|
	|#if __has_include(${iname})
	|#include ${iname}
	|#else
	|#error VERROR_MESSAGE ${imessage}
	|#endif
	|
	|#else
	|#include ${iname}
	|#endif
	'.strip_margin()
	return res
}

fn (mut g Gen) trace(fbase string, message string) {
	if g.file.path_base == fbase {
		println('> g.trace | ${fbase:-10s} | ${message}')
	}
}

pub fn (mut g Gen) get_array_depth(el_typ ast.Type) int {
	typ := g.unwrap_generic(el_typ)
	sym := g.table.final_sym(typ)
	if sym.kind == .array {
		info := sym.info as ast.Array
		return 1 + g.get_array_depth(info.elem_type)
	} else {
		return 0
	}
}

// returns true if `t` includes any pointer(s) - during garbage collection heap regions
// that contain no pointers do not have to be scanned
pub fn (mut g Gen) contains_ptr(el_typ ast.Type) bool {
	if el_typ.is_ptr() || el_typ.is_pointer() {
		return true
	}
	typ := g.unwrap_generic(el_typ)
	if typ.is_ptr() {
		return true
	}
	sym := g.table.final_sym(typ)
	if sym.language != .v {
		return true
	}
	match sym.kind {
		.i8, .i16, .int, .i64, .u8, .u16, .u32, .u64, .f32, .f64, .char, .rune, .bool, .enum_ {
			return false
		}
		.array_fixed {
			info := sym.info as ast.ArrayFixed
			return g.contains_ptr(info.elem_type)
		}
		.struct_ {
			info := sym.info as ast.Struct
			for embed in info.embeds {
				if g.contains_ptr(embed) {
					return true
				}
			}
			for field in info.fields {
				if g.contains_ptr(field.typ) {
					return true
				}
			}
			return false
		}
		.aggregate {
			info := sym.info as ast.Aggregate
			for atyp in info.types {
				if g.contains_ptr(atyp) {
					return true
				}
			}
			return false
		}
		.multi_return {
			info := sym.info as ast.MultiReturn
			for mrtyp in info.types {
				if g.contains_ptr(mrtyp) {
					return true
				}
			}
			return false
		}
		else {
			return true
		}
	}
}

fn (mut g Gen) check_noscan(elem_typ ast.Type) string {
	if g.pref.gc_mode in [.boehm_full_opt, .boehm_incr_opt] {
		if !g.contains_ptr(elem_typ) {
			return '_noscan'
		}
	}
	return ''
}<|MERGE_RESOLUTION|>--- conflicted
+++ resolved
@@ -2444,13 +2444,6 @@
 	}
 	// cast to sum type
 	exp_styp := g.typ(expected_type)
-<<<<<<< HEAD
-	got_styp := g.typ(got_type)
-	if expected_type != ast.void_type && !expected_type.has_flag(.optional) {
-		expected_deref_type := if expected_is_ptr { expected_type.deref() } else { expected_type }
-		got_deref_type := if got_is_ptr { got_type.deref() } else { got_type }
-		if g.table.sumtype_has_variant(expected_deref_type, got_deref_type) {
-=======
 	mut got_styp := g.typ(got_type)
 	mut got_is_fn := false
 	if got_sym.info is ast.FnType {
@@ -2459,7 +2452,7 @@
 		}
 		got_is_fn = true
 	}
-	if expected_type != ast.void_type {
+	if expected_type != ast.void_type && !expected_type.has_flag(.optional) {
 		unwrapped_expected_type := g.unwrap_generic(expected_type)
 		unwrapped_exp_sym := g.table.sym(unwrapped_expected_type)
 		mut unwrapped_got_type := g.unwrap_generic(got_type)
@@ -2472,7 +2465,6 @@
 		}
 		got_deref_type := if got_is_ptr { unwrapped_got_type.deref() } else { unwrapped_got_type }
 		if g.table.sumtype_has_variant(expected_deref_type, got_deref_type, false) {
->>>>>>> b8571c96
 			mut is_already_sum_type := false
 			scope := g.file.scope.innermost(expr.pos().pos)
 			if expr is ast.Ident {
@@ -2557,17 +2549,15 @@
 			g.write('*')
 		}
 	}
-<<<<<<< HEAD
-	if expected_type.has_flag(.optional) {
-		if expr is ast.None {
-			g.gen_optional_error(expected_type, expr)
-		} else {
-			line := g.go_before_stmt(0)
-			opt_name := g.gen_optional_value(expected_type, got_type, expr)
-			g.write(line.trim_left('\n') + opt_name)
-		}
-		return
-=======
+	// if expected_type.has_flag(.optional) {
+	// 	if expr is ast.None {
+	// 		g.gen_optional_error(expected_type, expr)
+	// 	} else {
+	// 		line := g.go_before_stmt(0)
+	// 		opt_name := g.gen_optional_value(expected_type, got_type, expr)
+	// 		g.write(line.trim_left('\n') + opt_name)
+	// 	}
+	// 	return
 	if expr is ast.IntegerLiteral {
 		if expected_type in [ast.u64_type, ast.u32_type, ast.u16_type] && expr.val[0] != `-` {
 			g.expr(expr)
@@ -2577,7 +2567,6 @@
 	}
 	if exp_sym.kind == .function {
 		g.write('(voidptr)')
->>>>>>> b8571c96
 	}
 	// no cast
 	g.expr(expr)
@@ -4463,15 +4452,6 @@
 	g.write(', .data={EMPTY_STRUCT_INITIALIZATION} }')
 }
 
-// NB: remove this when optional has no errors anymore
-fn (mut g Gen) gen_optional_error(target_type ast.Type, expr ast.Expr) {
-	styp := g.typ(g.unwrap_generic(target_type))
-	g.write('(${styp}){ .state=2, .err=')
-	g.expr(expr)
-	g.write(', .data={EMPTY_STRUCT_INITIALIZATION} }')
-}
-
-<<<<<<< HEAD
 fn (mut g Gen) gen_optional_value(target_type ast.Type, typ ast.Type, expr ast.Expr) string {
 	opt_type := g.typ(target_type)
 	styp := g.typ(typ)
@@ -4482,10 +4462,15 @@
 	return opt_tmp
 }
 
-fn (mut g Gen) return_statement(node ast.Return) {
-=======
+// NB: remove this when optional has no errors anymore
+fn (mut g Gen) gen_optional_error(target_type ast.Type, expr ast.Expr) {
+	styp := g.typ(g.unwrap_generic(target_type))
+	g.write('(${styp}){ .state=2, .err=')
+	g.expr(expr)
+	g.write(', .data={EMPTY_STRUCT_INITIALIZATION} }')
+}
+
 fn (mut g Gen) return_stmt(node ast.Return) {
->>>>>>> b8571c96
 	g.write_v_source_line_info(node.pos)
 
 	g.inside_return = true
