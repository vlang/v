// Copyright (c) 2019-2022 Alexander Medvednikov. All rights reserved.
// Use of this source code is governed by an MIT license
// that can be found in the LICENSE file.
module c

import os
import strings
import hash.fnv1a
import v.ast
import v.pref
import v.token
import v.util
import v.util.version
import v.depgraph
import sync.pool

const (
	// Note: some of the words in c_reserved, are not reserved in C, but are
	// in C++, or have special meaning in V, thus need escaping too. `small`
	// should not be needed, but see:
	// https://stackoverflow.com/questions/5874215/what-is-rpcndr-h
	c_reserved     = ['array', 'auto', 'bool', 'break', 'calloc', 'case', 'char', 'class', 'complex',
		'const', 'continue', 'default', 'delete', 'do', 'double', 'else', 'enum', 'error', 'exit',
		'export', 'extern', 'false', 'float', 'for', 'free', 'goto', 'if', 'inline', 'int', 'link',
		'long', 'malloc', 'namespace', 'new', 'nil', 'panic', 'register', 'restrict', 'return',
		'short', 'signed', 'sizeof', 'static', 'string', 'struct', 'switch', 'typedef', 'typename',
		'union', 'unix', 'unsigned', 'void', 'volatile', 'while', 'template', 'true', 'small',
		'stdout', 'stdin', 'stderr', 'far', 'near', 'huge', 'requires']
	c_reserved_chk = token.new_keywords_matcher_from_array_trie(c_reserved)
	// same order as in token.Kind
	cmp_str        = ['eq', 'ne', 'gt', 'lt', 'ge', 'le']
	// when operands are switched
	cmp_rev        = ['eq', 'ne', 'lt', 'gt', 'le', 'ge']
	result_name    = '_result'
	option_name    = '_option'
)

fn string_array_to_map(a []string) map[string]bool {
	mut res := map[string]bool{}
	for x in a {
		res[x] = true
	}
	return res
}

pub struct Gen {
	pref                &pref.Preferences = unsafe { nil }
	field_data_type     ast.Type // cache her to avoid map lookups
	enum_data_type      ast.Type // cache her to avoid map lookups
	module_built        string
	timers_should_print bool
	table               &ast.Table = unsafe { nil }
mut:
	out                       strings.Builder
	cheaders                  strings.Builder
	preincludes               strings.Builder // allows includes to go before `definitions`
	includes                  strings.Builder // all C #includes required by V modules
	typedefs                  strings.Builder
	enum_typedefs             strings.Builder // enum types
	definitions               strings.Builder // typedefs, defines etc (everything that goes to the top of the file)
	type_definitions          strings.Builder // typedefs, defines etc (everything that goes to the top of the file)
	alias_definitions         strings.Builder // alias fixed array of non-builtin
	hotcode_definitions       strings.Builder // -live declarations & functions
	channel_definitions       strings.Builder // channel related code
	thread_definitions        strings.Builder // thread defines
	comptime_definitions      strings.Builder // custom defines, given by -d/-define flags on the CLI
	cleanup                   strings.Builder
	cleanups                  map[string]strings.Builder // contents of `void _vcleanup(){}`
	gowrappers                strings.Builder // all go callsite wrappers
	auto_str_funcs            strings.Builder // function bodies of all auto generated _str funcs
	dump_funcs                strings.Builder // function bodies of all auto generated _str funcs
	pcs_declarations          strings.Builder // -prof profile counter declarations for each function
	embedded_data             strings.Builder // data to embed in the executable/binary
	shared_types              strings.Builder // shared/lock types
	shared_functions          strings.Builder // shared constructors
	out_options_forward       strings.Builder // forward `option_xxxx` types
	out_options               strings.Builder // `option_xxxx` types
	out_results_forward       strings.Builder // forward`result_xxxx` types
	out_results               strings.Builder // `result_xxxx` types
	json_forward_decls        strings.Builder // json type forward decls
	sql_buf                   strings.Builder // for writing exprs to args via `sqlite3_bind_int()` etc
	global_const_defs         map[string]GlobalConstDef
	sorted_global_const_names []string
	file                      &ast.File = unsafe { nil }
	unique_file_path_hash     u64 // a hash of file.path, used for making auxilary fn generation unique (like `compare_xyz`)
	fn_decl                   &ast.FnDecl = unsafe { nil } // pointer to the FnDecl we are currently inside otherwise 0
	last_fn_c_name            string
	tmp_count                 int         // counter for unique tmp vars (_tmp1, _tmp2 etc); resets at the start of each fn.
	tmp_count_af              int  // a separate tmp var counter for autofree fn calls
	tmp_count_declarations    int  // counter for unique tmp names (_d1, _d2 etc); does NOT reset, used for C declarations
	global_tmp_count          int  // like tmp_count but global and not resetted in each function
	discard_or_result         bool // do not safe last ExprStmt of `or` block in tmp variable to defer ongoing expr usage
	is_direct_array_access    bool // inside a `[direct_array_access fn a() {}` function
	is_assign_lhs             bool // inside left part of assign expr (for array_set(), etc)
	is_void_expr_stmt         bool // ExprStmt whos result is discarded
	is_arraymap_set           bool // map or array set value state
	is_amp                    bool // for `&Foo{}` to merge PrefixExpr `&` and StructInit `Foo{}`; also for `&u8(0)` etc
	is_sql                    bool // Inside `sql db{}` statement, generating sql instead of C (e.g. `and` instead of `&&` etc)
	is_shared                 bool // for initialization of hidden mutex in `[rw]shared` literals
	is_vlines_enabled         bool // is it safe to generate #line directives when -g is passed
	is_autofree               bool // false, inside the bodies of fns marked with [manualfree], otherwise === g.pref.autofree
	is_builtin_mod            bool
	is_json_fn                bool // inside json.encode()
	is_js_call                bool // for handling a special type arg #1 `json.decode(User, ...)`
	is_fn_index_call          bool
	is_cc_msvc                bool     // g.pref.ccompiler == 'msvc'
	vlines_path               string   // set to the proper path for generating #line directives
	options_pos_forward       int      // insertion point to forward
	options_forward           []string // to forward
	options                   map[string]string // to avoid duplicates
	results_forward           []string // to forward
	results                   map[string]string // to avoid duplicates
	done_options              shared []string   // to avoid duplicates
	done_results              shared []string   // to avoid duplicates
	chan_pop_options          map[string]string // types for `x := <-ch or {...}`
	chan_push_options         map[string]string // types for `ch <- x or {...}`
	mtxs                      string // array of mutexes if the `lock` has multiple variables
	labeled_loops             map[string]&ast.Stmt
	inner_loop                &ast.Stmt = unsafe { nil }
	shareds                   map[int]string // types with hidden mutex for which decl has been emitted
	inside_ternary            int  // ?: comma separated statements on a single line
	inside_map_postfix        bool // inside map++/-- postfix expr
	inside_map_infix          bool // inside map<</+=/-= infix expr
	inside_assign             bool
	inside_map_index          bool
	inside_array_index        bool
	inside_opt_or_res         bool
	inside_opt_data           bool
	inside_if_option          bool
	inside_if_result          bool
	inside_match_option       bool
	inside_match_result       bool
	inside_vweb_tmpl          bool
	inside_return             bool
	inside_return_tmpl        bool
	inside_struct_init        bool
	inside_or_block           bool
	inside_call               bool
	inside_for_c_stmt         bool
	inside_comptime_for_field bool
	inside_cast_in_heap       int // inside cast to interface type in heap (resolve recursive calls)
	inside_const              bool
	inside_const_opt_or_res   bool
	inside_lambda             bool
	inside_for_in_any_cond    bool
	inside_cinit              bool
	loop_depth                int
	ternary_names             map[string]string
	ternary_level_names       map[string][]string
	arraymap_set_pos          int   // map or array set value position
	stmt_path_pos             []int // positions of each statement start, for inserting C statements before the current statement
	skip_stmt_pos             bool  // for handling if expressions + autofree (since both prepend C statements)
	left_is_opt               bool  // left hand side on assignment is an option
	right_is_opt              bool  // right hand side on assignment is an option
	indent                    int
	empty_line                bool
	assign_op                 token.Kind // *=, =, etc (for array_set)
	defer_stmts               []ast.DeferStmt
	defer_ifdef               string
	defer_profile_code        string
	defer_vars                []string
	str_types                 []StrType       // types that need automatic str() generation
	generated_str_fns         []StrType       // types that already have a str() function
	str_fn_names              []string        // remove duplicate function names
	threaded_fns              shared []string // for generating unique wrapper types and fns for `go xxx()`
	waiter_fns                shared []string // functions that wait for `go xxx()` to finish
	needed_equality_fns       []ast.Type
	generated_eq_fns          []ast.Type
	array_sort_fn             shared []string
	array_contains_types      []ast.Type
	array_index_types         []ast.Type
	auto_fn_definitions       []string // auto generated functions definition list
	sumtype_casting_fns       []SumtypeCastingFn
	anon_fn_definitions       []string     // anon generated functions definition list
	sumtype_definitions       map[int]bool // `_TypeA_to_sumtype_TypeB()` fns that have been generated
	json_types                []ast.Type   // to avoid json gen duplicates
	pcs                       []ProfileCounterMeta // -prof profile counter fn_names => fn counter name
	hotcode_fn_names          []string
	hotcode_fpaths            []string
	embedded_files            []ast.EmbeddedFile
	sql_i                     int
	sql_stmt_name             string
	sql_bind_name             string
	sql_idents                []string
	sql_idents_types          []ast.Type
	sql_left_type             ast.Type
	sql_table_name            string
	sql_fkey                  string
	sql_parent_id             string
	sql_side                  SqlExprSide // left or right, to distinguish idents in `name == name`
	strs_to_free0             []string    // strings.Builder
	// strs_to_free          []string // strings.Builder
	// tmp_arg_vars_to_free  []string
	// autofree_pregen       map[string]string
	// autofree_pregen_buf   strings.Builder
	// autofree_tmp_vars     []string // to avoid redefining the same tmp vars in a single function
	// nr_vars_to_free       int
	// doing_autofree_tmp    bool
	comptime_for_method              string // $for method in T.methods {}
	comptime_for_method_var          string // $for method in T.methods {}; the variable name
	comptime_for_field_var           string // $for field in T.fields {}; the variable name
	comptime_for_field_value         ast.StructField // value of the field variable
	comptime_for_field_type          ast.Type        // type of the field variable inferred from `$if field.typ is T {}`
	comptime_for_field_key_type      ast.Type        // type of key on comptime for on map field
	comptime_for_field_val_type      ast.Type        // type of value on comptime for on map field
	comptime_enum_field_value        string // value of enum name
	comptime_var_type_map            map[string]ast.Type
	comptime_values_stack            []CurrentComptimeValues // stores the values from the above on each $for loop, to make nesting them easier
	prevent_sum_type_unwrapping_once bool // needed for assign new values to sum type
	// used in match multi branch
	// TypeOne, TypeTwo {}
	// where an aggregate (at least two types) is generated
	// sum type deref needs to know which index to deref because unions take care of the correct field
	aggregate_type_idx  int
	branch_parent_pos   int    // used in BranchStmt (continue/break) for autofree stop position
	returned_var_name   string // to detect that a var doesn't need to be freed since it's being returned
	infix_left_var_name string // a && if expr
	called_fn_name      string
	timers              &util.Timers = util.get_timers()
	force_main_console  bool // true when [console] used on fn main()
	as_cast_type_names  map[string]string // table for type name lookup in runtime (for __as_cast)
	obf_table           map[string]string
	referenced_fns      shared map[string]bool // functions that have been referenced
	nr_closures         int
	expected_cast_type  ast.Type // for match expr of sumtypes
	or_expr_return_type ast.Type // or { 0, 1 } return type
	anon_fn             bool
	tests_inited        bool
	has_main            bool
	// main_fn_decl_node  ast.FnDecl
	cur_mod                ast.Module
	cur_concrete_types     []ast.Type  // do not use table.cur_concrete_types because table is global, so should not be accessed by different threads
	cur_fn                 &ast.FnDecl = unsafe { nil } // same here
	cur_lock               ast.LockExpr
	cur_struct_init_typ    ast.Type
	autofree_methods       map[int]bool
	generated_free_methods map[int]bool
	autofree_scope_stmts   []string
	use_segfault_handler   bool = true
	test_function_names    []string
	/////////
	// out_parallel []strings.Builder
	// out_idx      int
	out_fn_start_pos []int  // for generating multiple .c files, stores locations of all fn positions in `out` string builder
	static_modifier  string // for parallel_cc

	has_reflection     bool
	reflection_strings &map[string]int
}

// global or const variable definition string
struct GlobalConstDef {
	mod            string   // module name
	def            string   // definition
	init           string   // init later (in _vinit)
	dep_names      []string // the names of all the consts, that this const depends on
	order          int      // -1 for simple defines, string literals, anonymous function names, extern declarations etc
	is_precomputed bool     // can be declared as a const in C: primitive, and a simple definition
}

pub fn gen(files []&ast.File, table &ast.Table, pref_ &pref.Preferences) (string, string, string, []int) {
	// println('start cgen2')
	mut module_built := ''
	if pref_.build_mode == .build_module {
		for file in files {
			if file.path.contains(pref_.path)
				&& file.mod.short_name == pref_.path.all_after_last(os.path_separator).trim_right(os.path_separator) {
				module_built = file.mod.name
				break
			}
		}
	}
	mut timers_should_print := false
	$if time_cgening ? {
		timers_should_print = true
	}
	mut reflection_strings := map[string]int{}
	mut global_g := Gen{
		file: 0
		out: strings.new_builder(512000)
		cheaders: strings.new_builder(15000)
		includes: strings.new_builder(100)
		preincludes: strings.new_builder(100)
		typedefs: strings.new_builder(100)
		enum_typedefs: strings.new_builder(100)
		type_definitions: strings.new_builder(100)
		alias_definitions: strings.new_builder(100)
		hotcode_definitions: strings.new_builder(100)
		channel_definitions: strings.new_builder(100)
		thread_definitions: strings.new_builder(100)
		comptime_definitions: strings.new_builder(100)
		definitions: strings.new_builder(100)
		gowrappers: strings.new_builder(100)
		auto_str_funcs: strings.new_builder(100)
		dump_funcs: strings.new_builder(100)
		pcs_declarations: strings.new_builder(100)
		embedded_data: strings.new_builder(1000)
		out_options_forward: strings.new_builder(100)
		out_options: strings.new_builder(100)
		out_results_forward: strings.new_builder(100)
		out_results: strings.new_builder(100)
		shared_types: strings.new_builder(100)
		shared_functions: strings.new_builder(100)
		json_forward_decls: strings.new_builder(100)
		sql_buf: strings.new_builder(100)
		table: table
		pref: pref_
		fn_decl: 0
		is_autofree: pref_.autofree
		indent: -1
		module_built: module_built
		timers_should_print: timers_should_print
		timers: util.new_timers(should_print: timers_should_print, label: 'global_cgen')
		inner_loop: &ast.empty_stmt
		field_data_type: ast.Type(table.find_type_idx('FieldData'))
		enum_data_type: ast.Type(table.find_type_idx('EnumData'))
		is_cc_msvc: pref_.ccompiler == 'msvc'
		use_segfault_handler: !('no_segfault_handler' in pref_.compile_defines
			|| pref_.os in [.wasm32, .wasm32_emscripten])
		static_modifier: if pref_.parallel_cc { 'static' } else { '' }
		has_reflection: 'v.reflection' in table.modules
		reflection_strings: &reflection_strings
	}

	/*
	global_g.out_parallel = []strings.Builder{len: nr_cpus}
	for i in 0 .. nr_cpus {
		global_g.out_parallel[i] = strings.new_builder(100000)
		global_g.out_parallel[i].writeln('#include "out.h"\n')
	}
	println('LEN=')
	println(global_g.out_parallel.len)
	*/
	// anon fn may include assert and thus this needs
	// to be included before any test contents are written
	if pref_.is_test {
		global_g.write_tests_definitions()
	}

	util.timing_start('cgen init')
	for mod in global_g.table.modules {
		global_g.cleanups[mod] = strings.new_builder(100)
	}
	global_g.init()
	util.timing_measure('cgen init')
	global_g.tests_inited = false
	global_g.file = files.last()
	if !pref_.no_parallel {
		util.timing_start('cgen parallel processing')
		mut pp := pool.new_pool_processor(callback: cgen_process_one_file_cb)
		pp.set_shared_context(global_g) // TODO: make global_g shared
		pp.work_on_items(files)
		util.timing_measure('cgen parallel processing')

		util.timing_start('cgen unification')
		// tg = thread gen
		for g in pp.get_results_ref[Gen]() {
			global_g.embedded_files << g.embedded_files
			global_g.out.write(g.out) or { panic(err) }
			global_g.cheaders.write(g.cheaders) or { panic(err) }
			global_g.preincludes.write(g.preincludes) or { panic(err) }
			global_g.includes.write(g.includes) or { panic(err) }
			global_g.typedefs.write(g.typedefs) or { panic(err) }
			global_g.type_definitions.write(g.type_definitions) or { panic(err) }
			global_g.alias_definitions.write(g.alias_definitions) or { panic(err) }
			global_g.definitions.write(g.definitions) or { panic(err) }
			global_g.gowrappers.write(g.gowrappers) or { panic(err) }
			global_g.auto_str_funcs.write(g.auto_str_funcs) or { panic(err) }
			global_g.dump_funcs.write(g.auto_str_funcs) or { panic(err) }
			global_g.comptime_definitions.write(g.comptime_definitions) or { panic(err) }
			global_g.pcs_declarations.write(g.pcs_declarations) or { panic(err) }
			global_g.hotcode_definitions.write(g.hotcode_definitions) or { panic(err) }
			global_g.embedded_data.write(g.embedded_data) or { panic(err) }
			global_g.shared_types.write(g.shared_types) or { panic(err) }
			global_g.shared_functions.write(g.channel_definitions) or { panic(err) }

			global_g.force_main_console = global_g.force_main_console || g.force_main_console

			// merge maps
			for k, v in g.global_const_defs {
				global_g.global_const_defs[k] = v
			}
			for k, v in g.shareds {
				global_g.shareds[k] = v
			}
			for k, v in g.chan_pop_options {
				global_g.chan_pop_options[k] = v
			}
			for k, v in g.chan_push_options {
				global_g.chan_push_options[k] = v
			}
			for k, v in g.options {
				global_g.options[k] = v
			}
			for k, v in g.results {
				global_g.results[k] = v
			}
			for k, v in g.as_cast_type_names {
				global_g.as_cast_type_names[k] = v
			}
			for k, v in g.sumtype_definitions {
				global_g.sumtype_definitions[k] = v
			}
			global_g.json_forward_decls.write(g.json_forward_decls) or { panic(err) }
			global_g.enum_typedefs.write(g.enum_typedefs) or { panic(err) }
			global_g.channel_definitions.write(g.channel_definitions) or { panic(err) }
			global_g.thread_definitions.write(g.thread_definitions) or { panic(err) }
			global_g.sql_buf.write(g.sql_buf) or { panic(err) }

			global_g.cleanups[g.file.mod.name].write(g.cleanup) or { panic(err) } // strings.Builder.write never fails; it is like that in the source

			for str_type in g.str_types {
				global_g.str_types << str_type
			}
			for scf in g.sumtype_casting_fns {
				if scf !in global_g.sumtype_casting_fns {
					global_g.sumtype_casting_fns << scf
				}
			}

			global_g.nr_closures += g.nr_closures
			global_g.has_main = global_g.has_main || g.has_main

			global_g.auto_fn_definitions << g.auto_fn_definitions
			global_g.anon_fn_definitions << g.anon_fn_definitions
			global_g.needed_equality_fns << g.needed_equality_fns // duplicates are resolved later in gen_equality_fns
			global_g.array_contains_types << g.array_contains_types
			global_g.array_index_types << g.array_index_types
			global_g.pcs << g.pcs
			global_g.json_types << g.json_types
			global_g.hotcode_fn_names << g.hotcode_fn_names
			global_g.hotcode_fpaths << g.hotcode_fpaths
			global_g.test_function_names << g.test_function_names
			unsafe { g.free_builders() }
			for k, v in g.autofree_methods {
				global_g.autofree_methods[k] = v
			}
		}
	} else {
		util.timing_start('cgen serial processing')
		for file in files {
			global_g.file = file
			global_g.gen_file()
			global_g.cleanups[file.mod.name].drain_builder(mut global_g.cleanup, 100)
		}
		util.timing_measure('cgen serial processing')

		util.timing_start('cgen unification')
	}

	global_g.gen_jsons()
	global_g.dump_expr_definitions() // this uses global_g.get_str_fn, so it has to go before the below for loop
	for i := 0; i < global_g.str_types.len; i++ {
		global_g.final_gen_str(global_g.str_types[i])
	}
	for sumtype_casting_fn in global_g.sumtype_casting_fns {
		global_g.write_sumtype_casting_fn(sumtype_casting_fn)
	}
	global_g.write_shareds()
	global_g.write_chan_pop_option_fns()
	global_g.write_chan_push_option_fns()
	global_g.gen_array_contains_methods()
	global_g.gen_array_index_methods()
	global_g.gen_equality_fns()
	global_g.gen_free_methods()
	global_g.write_results()
	global_g.write_options()
	global_g.sort_globals_consts()
	util.timing_measure('cgen unification')

	mut g := global_g
	util.timing_start('cgen common')

	// to make sure type idx's are the same in cached mods
	if g.pref.build_mode == .build_module {
		for idx, sym in g.table.type_symbols {
			if idx in [0, 30] {
				continue
			}
			g.definitions.writeln('int _v_type_idx_${sym.cname}();')
		}
	} else if g.pref.use_cache {
		for idx, sym in g.table.type_symbols {
			if idx in [0, 30] {
				continue
			}
			g.definitions.writeln('int _v_type_idx_${sym.cname}() { return ${idx}; };')
		}
	}
	//
	// v files are finished, what remains is pure C code
	g.gen_vlines_reset()
	if g.pref.build_mode != .build_module {
		// no init in builtin.o
		g.write_init_function()
	}

	// insert for options forward
	if g.out_options_forward.len > 0 || g.out_results_forward.len > 0 {
		tail := g.type_definitions.cut_to(g.options_pos_forward)
		if g.out_options_forward.len > 0 {
			g.type_definitions.writeln('// #start V forward option_xxx definitions:')
			g.type_definitions.writeln(g.out_options_forward.str())
			g.type_definitions.writeln('// #end V forward option_xxx definitions\n')
		}
		if g.out_results_forward.len > 0 {
			g.type_definitions.writeln('// #start V forward result_xxx definitions:')
			g.type_definitions.writeln(g.out_results_forward.str())
			g.type_definitions.writeln('// #end V forward result_xxx definitions\n')
		}
		g.type_definitions.writeln(tail)
	}

	g.finish()

	mut b := strings.new_builder(640000)
	b.write_string(g.hashes())
	if g.use_segfault_handler {
		b.writeln('\n#define V_USE_SIGNAL_H')
	}
	b.writeln('\n// V comptime_definitions:')
	b.write_string(g.comptime_definitions.str())
	b.writeln('\n// V typedefs:')
	b.write_string(g.typedefs.str())
	b.writeln('\n // V preincludes:')
	b.write_string(g.preincludes.str())
	b.writeln('\n// V cheaders:')
	b.write_string(g.cheaders.str())
	if g.pcs_declarations.len > 0 {
		b.writeln('\n// V profile counters:')
		b.write_string(g.pcs_declarations.str())
	}
	b.writeln('\n// V includes:')
	b.write_string(g.includes.str())
	b.writeln('\n// Enum definitions:')
	b.write_string(g.enum_typedefs.str())
	b.writeln('\n// Thread definitions:')
	b.write_string(g.thread_definitions.str())
	b.writeln('\n// V type definitions:')
	b.write_string(g.type_definitions.str())
	b.writeln('\n// V alias definitions:')
	b.write_string(g.alias_definitions.str())
	b.writeln('\n// V shared types:')
	b.write_string(g.shared_types.str())
	b.writeln('\n// V Option_xxx definitions:')
	b.write_string(g.out_options.str())
	b.writeln('\n// V result_xxx definitions:')
	b.write_string(g.out_results.str())
	b.writeln('\n// V json forward decls:')
	b.write_string(g.json_forward_decls.str())
	b.writeln('\n// V definitions:')
	b.write_string(g.definitions.str())
	b.writeln('\n// V global/const definitions:')
	for var_name in g.sorted_global_const_names {
		if var := g.global_const_defs[var_name] {
			b.writeln(var.def)
		}
	}
	interface_table := g.interface_table()
	if interface_table.len > 0 {
		b.writeln('\n// V interface table:')
		b.write_string(interface_table)
	}
	if g.gowrappers.len > 0 {
		b.writeln('\n// V gowrappers:')
		b.write_string(g.gowrappers.str())
	}
	if g.hotcode_definitions.len > 0 {
		b.writeln('\n// V hotcode definitions:')
		b.write_string(g.hotcode_definitions.str())
	}
	if g.embedded_data.len > 0 {
		b.writeln('\n// V embedded data:')
		b.write_string(g.embedded_data.str())
	}
	if g.shared_functions.len > 0 {
		b.writeln('\n// V shared type functions:')
		b.write_string(g.shared_functions.str())
		b.write_string(c_concurrency_helpers)
	}
	if g.channel_definitions.len > 0 {
		b.writeln('\n// V channel code:')
		b.write_string(g.channel_definitions.str())
	}
	if g.auto_str_funcs.len > 0 {
		b.writeln('\n// V auto str functions:')
		b.write_string(g.auto_str_funcs.str())
	}
	if g.dump_funcs.len > 0 {
		b.writeln('\n// V dump functions:')
		b.write_string(g.dump_funcs.str())
	}
	if g.auto_fn_definitions.len > 0 {
		b.writeln('\n// V auto functions:')
		for fn_def in g.auto_fn_definitions {
			b.writeln(fn_def)
		}
	}
	if g.anon_fn_definitions.len > 0 {
		if g.nr_closures > 0 {
			b.writeln('\n// V closure helpers')
			b.writeln(c_closure_helpers(g.pref))
		}
		b.writeln('\n// V anon functions:')
		for fn_def in g.anon_fn_definitions {
			b.writeln(fn_def)
		}
	}
	b.writeln('\n// end of V out')
	mut header := b.last_n(b.len)
	header = '#ifndef V_HEADER_FILE\n#define V_HEADER_FILE' + header
	header += '\n#endif\n'
	out_str := g.out.str()
	b.write_string(out_str) // g.out.str())
	b.writeln('\n// THE END.')
	util.timing_measure('cgen common')
	res := b.str()
	$if trace_all_generic_fn_keys ? {
		gkeys := g.table.fn_generic_types.keys()
		for gkey in gkeys {
			eprintln('>> g.table.fn_generic_types key: ${gkey}')
		}
	}
	out_fn_start_pos := g.out_fn_start_pos.clone()
	unsafe { b.free() }
	unsafe { g.free_builders() }

	return header, res, out_str, out_fn_start_pos
}

fn cgen_process_one_file_cb(mut p pool.PoolProcessor, idx int, wid int) &Gen {
	file := p.get_item[&ast.File](idx)
	mut global_g := unsafe { &Gen(p.get_shared_context()) }
	mut g := &Gen{
		file: file
		out: strings.new_builder(512000)
		cheaders: strings.new_builder(15000)
		includes: strings.new_builder(100)
		typedefs: strings.new_builder(100)
		type_definitions: strings.new_builder(100)
		alias_definitions: strings.new_builder(100)
		definitions: strings.new_builder(100)
		gowrappers: strings.new_builder(100)
		auto_str_funcs: strings.new_builder(100)
		comptime_definitions: strings.new_builder(100)
		pcs_declarations: strings.new_builder(100)
		hotcode_definitions: strings.new_builder(100)
		embedded_data: strings.new_builder(1000)
		out_options_forward: strings.new_builder(100)
		out_options: strings.new_builder(100)
		out_results_forward: strings.new_builder(100)
		out_results: strings.new_builder(100)
		shared_types: strings.new_builder(100)
		shared_functions: strings.new_builder(100)
		channel_definitions: strings.new_builder(100)
		thread_definitions: strings.new_builder(100)
		json_forward_decls: strings.new_builder(100)
		enum_typedefs: strings.new_builder(100)
		sql_buf: strings.new_builder(100)
		cleanup: strings.new_builder(100)
		table: global_g.table
		pref: global_g.pref
		fn_decl: 0
		indent: -1
		module_built: global_g.module_built
		timers: util.new_timers(
			should_print: global_g.timers_should_print
			label: 'cgen_process_one_file_cb idx: ${idx}, wid: ${wid}'
		)
		inner_loop: &ast.empty_stmt
		field_data_type: ast.Type(global_g.table.find_type_idx('FieldData'))
		enum_data_type: ast.Type(global_g.table.find_type_idx('EnumData'))
		array_sort_fn: global_g.array_sort_fn
		waiter_fns: global_g.waiter_fns
		threaded_fns: global_g.threaded_fns
		options_forward: global_g.options_forward
		results_forward: global_g.results_forward
		done_options: global_g.done_options
		done_results: global_g.done_results
		is_autofree: global_g.pref.autofree
		referenced_fns: global_g.referenced_fns
		is_cc_msvc: global_g.is_cc_msvc
		use_segfault_handler: global_g.use_segfault_handler
		has_reflection: 'v.reflection' in global_g.table.modules
		reflection_strings: global_g.reflection_strings
	}
	g.gen_file()
	return g
}

// free_builders should be called only when a Gen would NOT be used anymore
// it frees the bulk of the memory that is private to the Gen instance
// (the various string builders)
[unsafe]
pub fn (mut g Gen) free_builders() {
	unsafe {
		g.out.free()
		g.cheaders.free()
		g.includes.free()
		g.typedefs.free()
		g.type_definitions.free()
		g.alias_definitions.free()
		g.definitions.free()
		g.cleanup.free()
		g.gowrappers.free()
		g.auto_str_funcs.free()
		g.dump_funcs.free()
		g.comptime_definitions.free()
		g.pcs_declarations.free()
		g.hotcode_definitions.free()
		g.embedded_data.free()
		g.shared_types.free()
		g.shared_functions.free()
		g.channel_definitions.free()
		g.thread_definitions.free()
		g.out_options_forward.free()
		g.out_options.free()
		g.out_results_forward.free()
		g.out_results.free()
		g.json_forward_decls.free()
		g.enum_typedefs.free()
		g.sql_buf.free()
		for _, mut v in g.cleanups {
			v.free()
		}
	}
}

pub fn (mut g Gen) gen_file() {
	g.timers.start('cgen_file ${g.file.path}')
	g.unique_file_path_hash = fnv1a.sum64_string(g.file.path)
	if g.pref.is_vlines {
		g.vlines_path = util.vlines_escape_path(g.file.path, g.pref.ccompiler)
		g.is_vlines_enabled = true
		g.inside_ternary = 0
	}
	g.stmts(g.file.stmts)
	// Transfer embedded files
	for path in g.file.embedded_files {
		if path !in g.embedded_files {
			g.embedded_files << path
		}
	}
	g.timers.show('cgen_file ${g.file.path}')
}

pub fn (g &Gen) hashes() string {
	mut res := c_commit_hash_default.replace('@@@', version.vhash())
	res += c_current_commit_hash_default.replace('@@@', version.githash(g.pref.building_v))
	return res
}

pub fn (mut g Gen) init() {
	if g.pref.custom_prelude != '' {
		g.cheaders.writeln(g.pref.custom_prelude)
	} else if !g.pref.no_preludes {
		g.cheaders.writeln('// Generated by the V compiler')
		if g.pref.os == .wasm32 {
			g.cheaders.writeln('#define VWASM 1')
			// Include <stdint.h> instead of <inttypes.h> for WASM target
			g.cheaders.writeln('#include <stdint.h>')
			g.cheaders.writeln('#include <stddef.h>')
		} else {
			tcc_undef_has_include := '
#if defined(__TINYC__) && defined(__has_include)
// tcc does not support has_include properly yet, turn it off completely
#undef __has_include
#endif'
			g.preincludes.writeln(tcc_undef_has_include)
			g.cheaders.writeln(tcc_undef_has_include)
			g.includes.writeln(tcc_undef_has_include)
			if g.pref.os == .freebsd {
				g.cheaders.writeln('#include <inttypes.h>')
				g.cheaders.writeln('#include <stddef.h>')
			} else {
				g.cheaders.writeln(get_guarded_include_text('<inttypes.h>', 'The C compiler can not find <inttypes.h>. Please install build-essentials')) // int64_t etc
				if g.pref.os == .ios {
					g.cheaders.writeln(get_guarded_include_text('<stdbool.h>', 'The C compiler can not find <stdbool.h>. Please install build-essentials')) // bool, true, false
				}
				g.cheaders.writeln(get_guarded_include_text('<stddef.h>', 'The C compiler can not find <stddef.h>. Please install build-essentials')) // size_t, ptrdiff_t
			}
		}
		if g.pref.nofloat {
			g.cheaders.writeln('#define VNOFLOAT 1')
		}
		g.cheaders.writeln(c_builtin_types)
		if g.pref.is_bare {
			g.cheaders.writeln(c_bare_headers)
		} else {
			g.cheaders.writeln(c_headers)
		}
		if !g.pref.skip_unused || g.table.used_maps > 0 {
			g.cheaders.writeln(c_wyhash_headers)
		}
	}
	if g.pref.os == .ios {
		g.cheaders.writeln('#define __TARGET_IOS__ 1')
		g.cheaders.writeln('#include <spawn.h>')
	}
	g.write_builtin_types()
	g.options_pos_forward = g.type_definitions.len
	g.write_typedef_types()
	g.write_typeof_functions()
	g.write_sorted_types()
	g.write_multi_return_types()
	g.definitions.writeln('// end of definitions #endif')
	if g.pref.compile_defines_all.len > 0 {
		g.comptime_definitions.writeln('// V compile time defines by -d or -define flags:')
		g.comptime_definitions.writeln('//     All custom defines      : ' +
			g.pref.compile_defines_all.join(','))
		g.comptime_definitions.writeln('//     Turned ON custom defines: ' +
			g.pref.compile_defines.join(','))
		for cdefine in g.pref.compile_defines {
			g.comptime_definitions.writeln('#define CUSTOM_DEFINE_${cdefine}')
		}
		g.comptime_definitions.writeln('')
	}
	if g.table.gostmts > 0 {
		g.comptime_definitions.writeln('#define __VTHREADS__ (1)')
	}
	if g.pref.gc_mode in [.boehm_full, .boehm_incr, .boehm_full_opt, .boehm_incr_opt, .boehm_leak] {
		g.comptime_definitions.writeln('#define _VGCBOEHM (1)')
	}
	if g.pref.is_debug || 'debug' in g.pref.compile_defines {
		g.comptime_definitions.writeln('#define _VDEBUG (1)')
	}
	if g.pref.is_prod || 'prod' in g.pref.compile_defines {
		g.comptime_definitions.writeln('#define _VPROD (1)')
	}
	if g.pref.is_test || 'test' in g.pref.compile_defines {
		g.comptime_definitions.writeln('#define _VTEST (1)')
	}
	if g.pref.is_prof || 'profile' in g.pref.compile_defines {
		g.comptime_definitions.writeln('#define _VPROFILE (1)')
	}
	if g.pref.autofree {
		g.comptime_definitions.writeln('#define _VAUTOFREE (1)')
	} else {
		g.comptime_definitions.writeln('#define _VAUTOFREE (0)')
	}
	if g.pref.prealloc {
		g.comptime_definitions.writeln('#define _VPREALLOC (1)')
	}
	if g.pref.use_cache {
		g.comptime_definitions.writeln('#define _VUSECACHE (1)')
	}
	if g.pref.build_mode == .build_module {
		g.comptime_definitions.writeln('#define _VBUILDMODULE (1)')
	}
	if g.pref.is_livemain || g.pref.is_liveshared {
		g.generate_hotcode_reloading_declarations()
	}
	// Obfuscate only functions in the main module for now.
	// Generate the obf_ast.
	if g.pref.obfuscate {
		mut i := 0
		// fns
		for key, f in g.table.fns {
			if f.mod != 'main' && key != 'main' { // !key.starts_with('main.') {
				continue
			}
			g.obf_table[key] = '_f${i}'
			i++
		}
		// methods
		for type_sym in g.table.type_symbols {
			if type_sym.mod != 'main' {
				continue
			}
			for method in type_sym.methods {
				g.obf_table[type_sym.name + '.' + method.name] = '_f${i}'
				i++
			}
		}
	}
	// we know that this is being called before the multi-threading starts
	// and this is being called in the main thread, so we can mutate the table
	mut muttable := unsafe { &ast.Table(g.table) }
	if g.use_segfault_handler {
		muttable.used_fns['v_segmentation_fault_handler'] = true
	}
	muttable.used_fns['eprintln'] = true
	muttable.used_fns['print_backtrace'] = true
	muttable.used_fns['exit'] = true
}

pub fn (mut g Gen) finish() {
	if g.pref.is_prof && g.pref.build_mode != .build_module {
		g.gen_vprint_profile_stats()
	}
	if g.pref.is_livemain || g.pref.is_liveshared {
		g.generate_hotcode_reloader_code()
	}
	g.handle_embedded_files_finish()
	if g.pref.is_test {
		g.gen_c_main_for_tests()
	} else {
		g.gen_c_main()
	}
}

pub fn (mut g Gen) write_typeof_functions() {
	g.writeln('')
	g.writeln('// >> typeof() support for sum types / interfaces')
	for ityp, sym in g.table.type_symbols {
		if sym.kind == .sum_type {
			static_prefix := if g.pref.build_mode == .build_module { 'static ' } else { '' }
			sum_info := sym.info as ast.SumType
			if sum_info.is_generic {
				continue
			}
			g.writeln('${static_prefix}char * v_typeof_sumtype_${sym.cname}(int sidx) { /* ${sym.name} */ ')
			// g.writeln('static char * v_typeof_sumtype_${sym.cname}(int sidx) { /* $sym.name */ ')
			if g.pref.build_mode == .build_module {
				g.writeln('\t\tif( sidx == _v_type_idx_${sym.cname}() ) return "${util.strip_main_name(sym.name)}";')
				for v in sum_info.variants {
					subtype := g.table.sym(v)
					g.writeln('\tif( sidx == _v_type_idx_${subtype.cname}() ) return "${util.strip_main_name(subtype.name)}";')
				}
				g.writeln('\treturn "unknown ${util.strip_main_name(sym.name)}";')
			} else {
				tidx := g.table.find_type_idx(sym.name)
				g.writeln('\tswitch(sidx) {')
				g.writeln('\t\tcase ${tidx}: return "${util.strip_main_name(sym.name)}";')
				for v in sum_info.variants {
					subtype := g.table.sym(v)
					g.writeln('\t\tcase ${v.idx()}: return "${util.strip_main_name(subtype.name)}";')
				}
				g.writeln('\t\tdefault: return "unknown ${util.strip_main_name(sym.name)}";')
				g.writeln('\t}')
			}
			g.writeln('}')
			g.writeln('')
			// g.writeln('static int v_typeof_sumtype_idx_${sym.cname}(int sidx) { /* $sym.name */ ')
			g.writeln('${static_prefix}int v_typeof_sumtype_idx_${sym.cname}(int sidx) { /* ${sym.name} */ ')
			if g.pref.build_mode == .build_module {
				g.writeln('\t\tif( sidx == _v_type_idx_${sym.cname}() ) return ${int(ityp)};')
				for v in sum_info.variants {
					subtype := g.table.sym(v)
					g.writeln('\tif( sidx == _v_type_idx_${subtype.cname}() ) return ${int(v)};')
				}
				g.writeln('\treturn ${int(ityp)};')
			} else {
				tidx := g.table.find_type_idx(sym.name)
				g.writeln('\tswitch(sidx) {')
				g.writeln('\t\tcase ${tidx}: return ${int(ityp)};')
				for v in sum_info.variants {
					g.writeln('\t\tcase ${v.idx()}: return ${int(v)};')
				}
				g.writeln('\t\tdefault: return ${int(ityp)};')
				g.writeln('\t}')
			}
			g.writeln('}')
		} else if sym.kind == .interface_ {
			if sym.info !is ast.Interface {
				continue
			}
			inter_info := sym.info as ast.Interface
			if inter_info.is_generic {
				continue
			}
			g.definitions.writeln('static char * v_typeof_interface_${sym.cname}(int sidx);')
			g.writeln('static char * v_typeof_interface_${sym.cname}(int sidx) { /* ${sym.name} */ ')
			for t in inter_info.types {
				sub_sym := g.table.sym(ast.mktyp(t))
				g.writeln('\tif (sidx == _${sym.cname}_${sub_sym.cname}_index) return "${util.strip_main_name(sub_sym.name)}";')
			}
			g.writeln('\treturn "unknown ${util.strip_main_name(sym.name)}";')
			g.writeln('}')
			g.writeln('')
			g.writeln('static int v_typeof_interface_idx_${sym.cname}(int sidx) { /* ${sym.name} */ ')
			for t in inter_info.types {
				sub_sym := g.table.sym(ast.mktyp(t))
				g.writeln('\tif (sidx == _${sym.cname}_${sub_sym.cname}_index) return ${int(t)};')
			}
			g.writeln('\treturn ${int(ityp)};')
			g.writeln('}')
		}
	}
	g.writeln('// << typeof() support for sum types')
	g.writeln('')
}

// V type to C typecc
fn (mut g Gen) typ(t ast.Type) string {
	if t.has_flag(.option) {
		// Register an optional if it's not registered yet
		return g.register_option(t)
	} else if t.has_flag(.result) {
		return g.register_result(t)
	} else {
		return g.base_type(t)
	}
}

fn (mut g Gen) base_type(_t ast.Type) string {
	t := g.unwrap_generic(_t)
	if g.pref.nofloat {
		// todo compile time if for perf?
		if t == ast.f32_type {
			return 'u32'
		} else if t == ast.f64_type {
			return 'u64'
		}
	}
	share := t.share()
	mut styp := if share == .atomic_t { t.atomic_typename() } else { g.cc_type(t, true) }
	if t.has_flag(.shared_f) {
		styp = g.find_or_register_shared(t, styp)
	}
	nr_muls := g.unwrap_generic(t).nr_muls()
	if nr_muls > 0 {
		styp += strings.repeat(`*`, nr_muls)
	}
	return styp
}

fn (mut g Gen) generic_fn_name(types []ast.Type, before string) string {
	if types.len == 0 {
		return before
	}
	// Using _T_ to differentiate between get[string] and get_string
	// `foo[int]()` => `foo_T_int()`
	mut name := before + '_T'
	for typ in types {
		name += '_' + strings.repeat_string('__ptr__', typ.nr_muls()) + g.typ(typ.set_nr_muls(0))
	}
	return name
}

fn (mut g Gen) expr_string(expr ast.Expr) string {
	pos := g.out.len
	// pos2 := 	g.out_parallel[g.out_idx].len
	g.expr(expr)
	// g.out_parallel[g.out_idx].cut_to(pos2)
	return g.out.cut_to(pos).trim_space()
}

fn (mut g Gen) expr_string_with_cast(expr ast.Expr, typ ast.Type, exp ast.Type) string {
	pos := g.out.len
	// pos2 := 	g.out_parallel[g.out_idx].len
	g.expr_with_cast(expr, typ, exp)
	// g.out_parallel[g.out_idx].cut_to(pos2)
	return g.out.cut_to(pos).trim_space()
}

// Surround a potentially multi-statement expression safely with `prepend` and `append`.
// (and create a statement)
fn (mut g Gen) expr_string_surround(prepend string, expr ast.Expr, append string) string {
	pos := g.out.len
	// pos2 := 	g.out_parallel[g.out_idx].len
	g.stmt_path_pos << pos
	defer {
		g.stmt_path_pos.delete_last()
	}
	g.write(prepend)
	g.expr(expr)
	g.write(append)
	// g.out_parallel[g.out_idx].cut_to(pos2)
	return g.out.cut_to(pos)
}

// TODO this really shouldnt be seperate from typ
// but I(emily) would rather have this generation
// all unified in one place so that it doesnt break
// if one location changes
fn (mut g Gen) option_type_name(t ast.Type) (string, string) {
	base := g.base_type(t)
	mut styp := ''
	sym := g.table.sym(t)
	if sym.language == .c && sym.kind == .struct_ {
		styp = '${c.option_name}_${base.replace(' ', '_')}'
	} else {
		styp = '${c.option_name}_${base}'
	}
	if t.is_ptr() {
		styp = styp.replace('*', '_ptr')
	}
	return styp, base
}

fn (mut g Gen) result_type_name(t ast.Type) (string, string) {
	mut base := g.base_type(t)
	if t.has_flag(.option) {
		g.register_option(t)
		base = '_option_' + base
	}
	mut styp := ''
	sym := g.table.sym(t)
	if sym.language == .c && sym.kind == .struct_ {
		styp = '${c.result_name}_${base.replace(' ', '_')}'
	} else {
		styp = '${c.result_name}_${base}'
	}
	if t.is_ptr() {
		styp = styp.replace('*', '_ptr')
	}
	return styp, base
}

fn (g Gen) option_type_text(styp string, base string) string {
	// replace void with something else
	size := if base == 'void' {
		'u8'
	} else if base.starts_with('anon_fn') {
		'void*'
	} else {
		if base.starts_with('struct ') && !base.ends_with('*') { '${base}*' } else { base }
	}
	ret := 'struct ${styp} {
	byte state;
	IError err;
	byte data[sizeof(${size}) > 1 ? sizeof(${size}) : 1];
}'
	return ret
}

fn (g Gen) result_type_text(styp string, base string) string {
	// replace void with something else
	size := if base == 'void' {
		'u8'
	} else if base.starts_with('anon_fn') {
		'void*'
	} else {
		if base.starts_with('struct ') && !base.ends_with('*') { '${base}*' } else { base }
	}
	ret := 'struct ${styp} {
	bool is_error;
	IError err;
	byte data[sizeof(${size}) > 1 ? sizeof(${size}) : 1];
}'
	return ret
}

fn (mut g Gen) register_option(t ast.Type) string {
	styp, base := g.option_type_name(t)
	g.options[base] = styp
	return styp
}

fn (mut g Gen) register_result(t ast.Type) string {
	styp, base := g.result_type_name(t)
	g.results[base] = styp
	return styp
}

fn (mut g Gen) write_options() {
	mut done := []string{}
	rlock g.done_options {
		done = g.done_options.clone()
	}
	for base, styp in g.options {
		if base in done {
			continue
		}
		done << base
		g.typedefs.writeln('typedef struct ${styp} ${styp};')
		if base in g.options_forward {
			g.out_options_forward.write_string(g.option_type_text(styp, base) + ';\n\n')
		} else {
			g.out_options.write_string(g.option_type_text(styp, base) + ';\n\n')
		}
	}
}

fn (mut g Gen) write_results() {
	mut done := []string{}
	rlock g.done_results {
		done = g.done_results.clone()
	}
	for base, styp in g.results {
		if base in done {
			continue
		}
		done << base
		g.typedefs.writeln('typedef struct ${styp} ${styp};')
		if base in g.results_forward {
			g.out_results_forward.write_string(g.result_type_text(styp, base) + ';\n\n')
		} else {
			g.out_results.write_string(g.result_type_text(styp, base) + ';\n\n')
		}
	}
	for k, _ in g.table.anon_struct_names {
		ck := c_name(k)
		g.typedefs.writeln('typedef struct ${ck} ${ck};')
	}
}

fn (mut g Gen) find_or_register_shared(t ast.Type, base string) string {
	g.shareds[t.idx()] = base
	return '__shared__${base}'
}

fn (mut g Gen) write_shareds() {
	mut done_types := []int{}
	for typ, base in g.shareds {
		if typ in done_types {
			continue
		}
		done_types << typ
		sh_typ := '__shared__${base}'
		mtx_typ := 'sync__RwMutex'
		g.shared_types.writeln('struct ${sh_typ} {')
		g.shared_types.writeln('\t${mtx_typ} mtx;')
		g.shared_types.writeln('\t${base} val;')
		g.shared_types.writeln('};')
		g.shared_functions.writeln('static inline voidptr __dup${sh_typ}(voidptr src, int sz) {')
		g.shared_functions.writeln('\t${sh_typ}* dest = memdup(src, sz);')
		g.shared_functions.writeln('\tsync__RwMutex_init(&dest->mtx);')
		g.shared_functions.writeln('\treturn dest;')
		g.shared_functions.writeln('}')
		g.typedefs.writeln('typedef struct ${sh_typ} ${sh_typ};')
	}
}

fn (mut g Gen) register_thread_void_wait_call() {
	lock g.waiter_fns {
		if '__v_thread_wait' in g.waiter_fns {
			return
		}
		g.waiter_fns << '__v_thread_wait'
	}
	g.gowrappers.writeln('void __v_thread_wait(__v_thread thread) {')
	if g.pref.os == .windows {
		g.gowrappers.writeln('\tu32 stat = WaitForSingleObject(thread, INFINITE);')
	} else {
		g.gowrappers.writeln('\tint stat = pthread_join(thread, (void **)NULL);')
	}
	g.gowrappers.writeln('\tif (stat != 0) { _v_panic(_SLIT("unable to join thread")); }')
	if g.pref.os == .windows {
		g.gowrappers.writeln('\tCloseHandle(thread);')
	}
	g.gowrappers.writeln('}')
}

fn (mut g Gen) register_thread_array_wait_call(eltyp string) string {
	is_void := eltyp == 'void'
	thread_typ := if is_void { '__v_thread' } else { '__v_thread_${eltyp}' }
	ret_typ := if is_void { 'void' } else { 'Array_${eltyp}' }
	thread_arr_typ := 'Array_${thread_typ}'
	fn_name := '${thread_arr_typ}_wait'
	mut should_register := false
	lock g.waiter_fns {
		if fn_name !in g.waiter_fns {
			g.waiter_fns << fn_name
			should_register = true
		}
	}
	if should_register {
		if is_void {
			g.register_thread_void_wait_call()
			g.gowrappers.writeln('
void ${fn_name}(${thread_arr_typ} a) {
	for (int i = 0; i < a.len; ++i) {
		${thread_typ} t = ((${thread_typ}*)a.data)[i];
		if (t == 0) continue;
		__v_thread_wait(t);
	}
}')
		} else {
			g.gowrappers.writeln('
${ret_typ} ${fn_name}(${thread_arr_typ} a) {
	${ret_typ} res = __new_array_with_default(a.len, a.len, sizeof(${eltyp}), 0);
	for (int i = 0; i < a.len; ++i) {
		${thread_typ} t = ((${thread_typ}*)a.data)[i];')
			if g.pref.os == .windows {
				g.gowrappers.writeln('\t\tif (t.handle == 0) continue;')
			} else {
				g.gowrappers.writeln('\t\tif (t == 0) continue;')
			}
			g.gowrappers.writeln('\t\t((${eltyp}*)res.data)[i] = __v_thread_${eltyp}_wait(t);
	}
	return res;
}')
		}
	}
	return fn_name
}

fn (mut g Gen) register_chan_pop_option_call(opt_el_type string, styp string) {
	g.chan_pop_options[opt_el_type] = styp
}

fn (mut g Gen) write_chan_pop_option_fns() {
	mut done := []string{}
	for opt_el_type, styp in g.chan_pop_options {
		if opt_el_type in done {
			continue
		}
		done << opt_el_type
		g.channel_definitions.writeln('
static inline ${opt_el_type} __Option_${styp}_popval(${styp} ch) {
	${opt_el_type} _tmp = {0};
	if (sync__Channel_try_pop_priv(ch, _tmp.data, false)) {
		return (${opt_el_type}){ .state = 2, .err = _v_error(_SLIT("channel closed")), .data = {EMPTY_STRUCT_INITIALIZATION} };
	}
	return _tmp;
}')
	}
}

fn (mut g Gen) register_chan_push_option_fn(el_type string, styp string) {
	g.chan_push_options[styp] = el_type
}

fn (mut g Gen) write_chan_push_option_fns() {
	mut done := []string{}
	for styp, el_type in g.chan_push_options {
		if styp in done {
			continue
		}
		done << styp
		g.register_option(ast.void_type.set_flag(.option))
		g.channel_definitions.writeln('
static inline ${c.option_name}_void __Option_${styp}_pushval(${styp} ch, ${el_type} e) {
	if (sync__Channel_try_push_priv(ch, &e, false)) {
		return (${c.option_name}_void){ .state = 2, .err = _v_error(_SLIT("channel closed")), .data = {EMPTY_STRUCT_INITIALIZATION} };
	}
	return (${c.option_name}_void){0};
}')
	}
}

// cc_type whether to prefix 'struct' or not (C__Foo -> struct Foo)
fn (mut g Gen) cc_type(typ ast.Type, is_prefix_struct bool) string {
	sym := g.table.sym(g.unwrap_generic(typ))
	mut styp := sym.cname
	// TODO: this needs to be removed; cgen shouldn't resolve generic types (job of checker)
	match sym.info {
		ast.Struct, ast.Interface, ast.SumType {
			if sym.info.is_generic && sym.generic_types.len == 0 {
				mut sgtyps := '_T'
				for gt in sym.info.generic_types {
					gts := g.table.sym(g.unwrap_generic(gt))
					sgtyps += '_${gts.cname}'
				}
				styp += sgtyps
			}
		}
		else {}
	}
	if is_prefix_struct && sym.language == .c {
		styp = styp[3..]
		if sym.kind == .struct_ {
			info := sym.info as ast.Struct
			if !info.is_typedef {
				styp = 'struct ${styp}'
			}
		}
	}
	return styp
}

[inline]
fn (g &Gen) type_sidx(t ast.Type) string {
	if g.pref.build_mode == .build_module {
		sym := g.table.sym(t)
		return '_v_type_idx_${sym.cname}()'
	}
	return t.idx().str()
}

//
pub fn (mut g Gen) write_typedef_types() {
	for sym in g.table.type_symbols {
		if sym.name in c.builtins {
			continue
		}
		match sym.kind {
			.array {
				info := sym.info as ast.Array
				elem_sym := g.table.sym(info.elem_type)
				if elem_sym.kind != .placeholder && !info.elem_type.has_flag(.generic) {
					g.type_definitions.writeln('typedef array ${sym.cname};')
				}
			}
			.array_fixed {
				info := sym.info as ast.ArrayFixed
				elem_sym := g.table.sym(info.elem_type)
				if elem_sym.is_builtin() {
					// .array_fixed {
					styp := sym.cname
					// array_fixed_char_300 => char x[300]
					len := styp.after('_')
					mut fixed := g.typ(info.elem_type)
					if elem_sym.info is ast.FnType {
						pos := g.out.len
						// pos2:=g.out_parallel[g.out_idx].len
						g.write_fn_ptr_decl(&elem_sym.info, '')
						fixed = g.out.cut_to(pos)
						// g.out_parallel[g.out_idx].cut_to(pos2)
						mut def_str := 'typedef ${fixed};'
						def_str = def_str.replace_once('(*)', '(*${styp}[${len}])')
						g.type_definitions.writeln(def_str)
					} else {
						g.type_definitions.writeln('typedef ${fixed} ${styp} [${len}];')
						base := g.typ(info.elem_type.clear_flag(.option).clear_flag(.result))
						if info.elem_type.has_flag(.option) && base !in g.options_forward {
							g.options_forward << base
						} else if info.elem_type.has_flag(.result) && base !in g.results_forward {
							g.results_forward << base
						}
					}
				}
			}
			.chan {
				if sym.name != 'chan' {
					g.type_definitions.writeln('typedef chan ${sym.cname};')
					chan_inf := sym.chan_info()
					chan_elem_type := chan_inf.elem_type
					if !chan_elem_type.has_flag(.generic) {
						el_stype := g.typ(chan_elem_type)
						g.channel_definitions.writeln('
static inline ${el_stype} __${sym.cname}_popval(${sym.cname} ch) {
	${el_stype} val;
	sync__Channel_try_pop_priv(ch, &val, false);
	return val;
}')
						g.channel_definitions.writeln('
static inline void __${sym.cname}_pushval(${sym.cname} ch, ${el_stype} val) {
	sync__Channel_try_push_priv(ch, &val, false);
}')
					}
				}
			}
			.map {
				g.type_definitions.writeln('typedef map ${sym.cname};')
			}
			else {
				continue
			}
		}
	}
	for sym in g.table.type_symbols {
		if sym.kind == .alias && sym.name !in c.builtins && sym.name !in ['byte', 'i32'] {
			g.write_alias_typesymbol_declaration(sym)
		}
	}
	for sym in g.table.type_symbols {
		if sym.kind == .function && sym.name !in c.builtins {
			g.write_fn_typesymbol_declaration(sym)
		}
	}
	// Generating interfaces after all the common types have been defined
	// to prevent generating interface struct before definition of field types
	for sym in g.table.type_symbols {
		if sym.kind == .interface_ && sym.name !in c.builtins {
			g.write_interface_typedef(sym)
		}
	}
	for sym in g.table.type_symbols {
		if sym.kind == .interface_ && sym.name !in c.builtins {
			g.write_interface_typesymbol_declaration(sym)
		}
	}
}

pub fn (mut g Gen) write_alias_typesymbol_declaration(sym ast.TypeSymbol) {
	parent := g.table.type_symbols[sym.parent_idx]
	is_c_parent := parent.name.len > 2 && parent.name[0] == `C` && parent.name[1] == `.`
	mut is_typedef := false
	mut is_fixed_array_of_non_builtin := false
	if parent.info is ast.Struct {
		is_typedef = parent.info.is_typedef
	}
	mut parent_styp := parent.cname
	if is_c_parent {
		if !is_typedef {
			parent_styp = 'struct ' + parent.cname[3..]
		} else {
			parent_styp = parent.cname[3..]
		}
	} else {
		if sym.info is ast.Alias {
			parent_styp = g.typ(sym.info.parent_type)
			parent_sym := g.table.sym(sym.info.parent_type)
			if parent_sym.info is ast.ArrayFixed {
				elem_sym := g.table.sym(parent_sym.info.elem_type)
				if !elem_sym.is_builtin() {
					is_fixed_array_of_non_builtin = true
				}
			}
		}
	}
	if parent_styp == 'byte' && sym.cname == 'u8' {
		// TODO: remove this check; it is here just to fix V rebuilding in -cstrict mode with clang-12
		return
	}
	if is_fixed_array_of_non_builtin {
		g.alias_definitions.writeln('typedef ${parent_styp} ${sym.cname};')
	} else {
		g.type_definitions.writeln('typedef ${parent_styp} ${sym.cname};')
	}
}

pub fn (mut g Gen) write_interface_typedef(sym ast.TypeSymbol) {
	struct_name := c_name(sym.cname)
	g.typedefs.writeln('typedef struct ${struct_name} ${struct_name};')
}

pub fn (mut g Gen) write_interface_typesymbol_declaration(sym ast.TypeSymbol) {
	if sym.info !is ast.Interface {
		return
	}
	info := sym.info as ast.Interface
	if info.is_generic {
		return
	}
	struct_name := c_name(sym.cname)
	g.type_definitions.writeln('struct ${struct_name} {')
	g.type_definitions.writeln('\tunion {')
	g.type_definitions.writeln('\t\tvoid* _object;')
	for variant in info.types {
		mk_typ := ast.mktyp(variant)
		if mk_typ != variant && mk_typ in info.types {
			continue
		}
		vcname := g.table.sym(mk_typ).cname
		g.type_definitions.writeln('\t\t${vcname}* _${vcname};')
	}
	g.type_definitions.writeln('\t};')
	g.type_definitions.writeln('\tint _typ;')
	for field in info.fields {
		styp := g.typ(field.typ)
		cname := c_name(field.name)
		g.type_definitions.writeln('\t${styp}* ${cname};')
	}
	g.type_definitions.writeln('};')
}

pub fn (mut g Gen) write_fn_typesymbol_declaration(sym ast.TypeSymbol) {
	info := sym.info as ast.FnType
	func := info.func
	is_fn_sig := func.name == ''
	not_anon := !info.is_anon
	mut has_generic_arg := false
	for param in func.params {
		if param.typ.has_flag(.generic) {
			has_generic_arg = true
			break
		}
	}
	if !info.has_decl && (not_anon || is_fn_sig) && !func.return_type.has_flag(.generic)
		&& !has_generic_arg {
		fn_name := sym.cname

		mut call_conv := ''
		mut msvc_call_conv := ''
		for attr in func.attrs {
			match attr.name {
				'callconv' {
					if g.is_cc_msvc {
						msvc_call_conv = '__${attr.arg} '
					} else {
						call_conv = '${attr.arg}'
					}
				}
				else {}
			}
		}
		call_conv_attribute_suffix := if call_conv.len != 0 {
			'__attribute__((${call_conv}))'
		} else {
			''
		}

		g.type_definitions.write_string('typedef ${g.typ(func.return_type)} (${msvc_call_conv}*${fn_name})(')
		for i, param in func.params {
			g.type_definitions.write_string(g.typ(param.typ))
			if i < func.params.len - 1 {
				g.type_definitions.write_string(',')
			}
		}
		g.type_definitions.writeln(')${call_conv_attribute_suffix};')
	}
}

pub fn (mut g Gen) write_multi_return_types() {
	start_pos := g.type_definitions.len
	g.typedefs.writeln('\n// BEGIN_multi_return_typedefs')
	g.type_definitions.writeln('\n// BEGIN_multi_return_structs')
	for sym in g.table.type_symbols {
		if sym.kind != .multi_return {
			continue
		}
		if sym.cname.contains('[') {
			continue
		}
		info := sym.mr_info()
		if info.types.filter(it.has_flag(.generic)).len > 0 {
			continue
		}
		g.typedefs.writeln('typedef struct ${sym.cname} ${sym.cname};')
		g.type_definitions.writeln('struct ${sym.cname} {')
		for i, mr_typ in info.types {
			type_name := g.typ(mr_typ)
			if mr_typ.has_flag(.option) {
				// option in multi_return
				// Dont use g.typ() here because it will register
				// option and we dont want that
				styp, base := g.option_type_name(mr_typ)
				lock g.done_options {
					if base !in g.done_options {
						g.done_options << base
						last_text := g.type_definitions.after(start_pos).clone()
						g.type_definitions.go_back_to(start_pos)
						g.typedefs.writeln('typedef struct ${styp} ${styp};')
						g.type_definitions.writeln('${g.option_type_text(styp, base)};')
						g.type_definitions.write_string(last_text)
					}
				}
			}
			if mr_typ.has_flag(.result) {
				// result in multi_return
				// Dont use g.typ() here because it will register
				// result and we dont want that
				styp, base := g.result_type_name(mr_typ)
				lock g.done_results {
					if base !in g.done_results {
						g.done_results << base
						last_text := g.type_definitions.after(start_pos).clone()
						g.type_definitions.go_back_to(start_pos)
						g.typedefs.writeln('typedef struct ${styp} ${styp};')
						g.type_definitions.writeln('${g.result_type_text(styp, base)};')
						g.type_definitions.write_string(last_text)
					}
				}
			}
			g.type_definitions.writeln('\t${type_name} arg${i};')
		}
		g.type_definitions.writeln('};\n')
	}
	g.typedefs.writeln('// END_multi_return_typedefs\n')
	g.type_definitions.writeln('// END_multi_return_structs\n')
}

pub fn (mut g Gen) new_tmp_var() string {
	g.tmp_count++
	return '_t${g.tmp_count}'
}

pub fn (mut g Gen) new_global_tmp_var() string {
	g.global_tmp_count++
	return '_t${g.global_tmp_count}'
}

pub fn (mut g Gen) new_tmp_declaration_name() string {
	g.tmp_count_declarations++
	return '_d${g.tmp_count_declarations}'
}

pub fn (mut g Gen) current_tmp_var() string {
	return '_t${g.tmp_count}'
}

/*
pub fn (mut g Gen) new_tmp_var2() string {
	g.tmp_count_af++
	return '_tt$g.tmp_count_af'
}
*/
pub fn (mut g Gen) reset_tmp_count() {
	g.tmp_count = 0
}

fn (mut g Gen) decrement_inside_ternary() {
	key := g.inside_ternary.str()
	for name in g.ternary_level_names[key] {
		g.ternary_names.delete(name)
	}
	g.ternary_level_names.delete(key)
	g.inside_ternary--
}

fn (mut g Gen) stmts(stmts []ast.Stmt) {
	g.stmts_with_tmp_var(stmts, '')
}

fn is_noreturn_callexpr(expr ast.Expr) bool {
	if expr is ast.CallExpr {
		return expr.is_noreturn
	}
	return false
}

// stmts_with_tmp_var is used in `if` or `match` branches.
// It returns true, if the last statement was a `return`
fn (mut g Gen) stmts_with_tmp_var(stmts []ast.Stmt, tmp_var string) bool {
	g.indent++
	if g.inside_ternary > 0 {
		g.write('(')
	}
	mut last_stmt_was_return := false
	for i, stmt in stmts {
		if i == stmts.len - 1 {
			if stmt is ast.Return {
				last_stmt_was_return = true
			}
		}
		if i == stmts.len - 1 && tmp_var != '' {
			// Handle if expressions, set the value of the last expression to the temp var.
			if g.inside_if_option || g.inside_match_option {
				g.set_current_pos_as_last_stmt_pos()
				g.skip_stmt_pos = true
				if stmt is ast.ExprStmt {
					if stmt.typ == ast.error_type_idx || stmt.expr is ast.None {
						g.writeln('${tmp_var}.state = 2;')
						g.write('${tmp_var}.err = ')
						g.expr(stmt.expr)
						g.writeln(';')
					} else {
						mut styp := g.base_type(stmt.typ)
						$if tinyc && x32 && windows {
							if stmt.typ == ast.int_literal_type {
								styp = 'int'
							} else if stmt.typ == ast.float_literal_type {
								styp = 'f64'
							}
						}
						if stmt.typ.has_flag(.option) {
							g.writeln('')
							g.write('${tmp_var} = ')
							g.expr(stmt.expr)
							g.writeln(';')
						} else {
							ret_typ := g.fn_decl.return_type.clear_flag(.option)
							styp = g.base_type(ret_typ)
							g.write('_option_ok(&(${styp}[]) { ')
							g.expr_with_cast(stmt.expr, stmt.typ, ret_typ)
							g.writeln(' }, (${c.option_name}*)(&${tmp_var}), sizeof(${styp}));')
						}
					}
				}
			} else if g.inside_if_result || g.inside_match_result {
				g.set_current_pos_as_last_stmt_pos()
				g.skip_stmt_pos = true
				if stmt is ast.ExprStmt {
					if stmt.typ == ast.error_type_idx {
						g.writeln('${tmp_var}.is_error = true;')
						g.write('${tmp_var}.err = ')
						g.expr(stmt.expr)
						g.writeln(';')
					} else {
						mut styp := g.base_type(stmt.typ)
						$if tinyc && x32 && windows {
							if stmt.typ == ast.int_literal_type {
								styp = 'int'
							} else if stmt.typ == ast.float_literal_type {
								styp = 'f64'
							}
						}
						if stmt.typ.has_flag(.result) {
							g.writeln('')
							g.write('${tmp_var} = ')
							g.expr(stmt.expr)
							g.writeln(';')
						} else {
							ret_typ := g.fn_decl.return_type.clear_flag(.result)
							styp = g.base_type(ret_typ)
							g.write('_result_ok(&(${styp}[]) { ')
							g.expr_with_cast(stmt.expr, stmt.typ, ret_typ)
							g.writeln(' }, (${c.result_name}*)(&${tmp_var}), sizeof(${styp}));')
						}
					}
				}
			} else {
				g.set_current_pos_as_last_stmt_pos()
				g.skip_stmt_pos = true
				mut is_noreturn := false
				if stmt is ast.Return {
					is_noreturn = true
				} else if stmt is ast.ExprStmt {
					is_noreturn = is_noreturn_callexpr(stmt.expr)
				}
				if !is_noreturn {
					g.write('${tmp_var} = ')
				}
				g.stmt(stmt)
				if !g.out.last_n(2).contains(';') {
					g.writeln(';')
				}
			}
		} else {
			g.stmt(stmt)
			if (g.inside_if_option || g.inside_if_result || g.inside_match_option
				|| g.inside_match_result) && stmt is ast.ExprStmt {
				g.writeln(';')
			}
		}
		g.skip_stmt_pos = false
		if g.inside_ternary > 0 && i < stmts.len - 1 {
			g.write(',')
		}
	}
	g.indent--
	if g.inside_ternary > 0 {
		g.write('')
		g.write(')')
	}
	if g.is_autofree && !g.inside_vweb_tmpl && stmts.len > 0 {
		// use the first stmt to get the scope
		stmt := stmts[0]
		// stmt := stmts[stmts.len-1]
		if stmt !is ast.FnDecl && g.inside_ternary == 0 {
			// g.trace_autofree('// autofree scope')
			// g.trace_autofree('// autofree_scope_vars($stmt.pos.pos) | ${typeof(stmt)}')
			// go back 1 position is important so we dont get the
			// internal scope of for loops and possibly other nodes
			// g.autofree_scope_vars(stmt.pos.pos - 1)
			mut stmt_pos := stmt.pos
			if stmt_pos.pos == 0 {
				// Do not autofree if the position is 0, since the correct scope won't be found.
				// Report a bug, since position shouldn't be 0 for most nodes.
				if stmt is ast.Module {
					return last_stmt_was_return
				}
				if stmt is ast.ExprStmt {
					// For some reason ExprStmt.pos is 0 when ExprStmt.expr is comp if expr
					// Extract the pos. TODO figure out why and fix.
					stmt_pos = stmt.expr.pos()
				}
				if stmt_pos.pos == 0 {
					$if trace_autofree ? {
						println('autofree: first stmt pos = 0. ${stmt.type_name()}')
					}
					return last_stmt_was_return
				}
			}
			g.autofree_scope_vars(stmt_pos.pos - 1, stmt_pos.line_nr, false)
		}
	}
	return last_stmt_was_return
}

// expr_with_tmp_var is used in assign expr to `option` or `result` type.
// applicable to situations where the expr_typ does not have `option` and `result`,
// e.g. field default: "foo ?int = 1", field assign: "foo = 1", field init: "foo: 1"
fn (mut g Gen) expr_with_tmp_var(expr ast.Expr, expr_typ ast.Type, ret_typ ast.Type, tmp_var string) {
	if !ret_typ.has_flag(.option) && !ret_typ.has_flag(.result) {
		panic('cgen: parameter `ret_typ` of function `expr_with_tmp_var()` must be an Option or Result')
	}

	stmt_str := g.go_before_stmt(0).trim_space()
	styp := g.base_type(ret_typ)
	g.empty_line = true

	if g.table.sym(expr_typ).kind == .none_ {
		g.write('${g.typ(ret_typ)} ${tmp_var} = ')
		g.gen_option_error(ret_typ, expr)
		g.writeln(';')
	} else {
		g.writeln('${g.typ(ret_typ)} ${tmp_var};')
		if ret_typ.has_flag(.option) {
			if expr_typ.has_flag(.option) && expr in [ast.StructInit, ast.ArrayInit, ast.MapInit] {
				g.write('_option_none(&(${styp}[]) { ')
			} else {
				g.write('_option_ok(&(${styp}[]) { ')
			}
		} else {
			g.write('_result_ok(&(${styp}[]) { ')
		}
		g.expr_with_cast(expr, expr_typ, ret_typ)
		if ret_typ.has_flag(.option) {
			g.writeln(' }, (${c.option_name}*)(&${tmp_var}), sizeof(${styp}));')
		} else {
			g.writeln(' }, (${c.result_name}*)(&${tmp_var}), sizeof(${styp}));')
		}
	}

	g.write(stmt_str)
	g.write(' ')
	g.write(tmp_var)
}

[inline]
fn (mut g Gen) write_v_source_line_info(pos token.Pos) {
	if g.inside_ternary == 0 && g.pref.is_vlines && g.is_vlines_enabled {
		nline := pos.line_nr + 1
		lineinfo := '\n#line ${nline} "${g.vlines_path}"'
		$if trace_gen_source_line_info ? {
			eprintln('> lineinfo: ${lineinfo.replace('\n', '')}')
		}
		g.writeln(lineinfo)
	}
}

fn (mut g Gen) stmt(node ast.Stmt) {
	g.inside_call = false
	if !g.skip_stmt_pos {
		g.set_current_pos_as_last_stmt_pos()
	}
	match node {
		ast.AsmStmt {
			g.write_v_source_line_info(node.pos)
			g.asm_stmt(node)
		}
		ast.AssertStmt {
			g.write_v_source_line_info(node.pos)
			g.assert_stmt(node)
		}
		ast.AssignStmt {
			g.write_v_source_line_info(node.pos)
			g.assign_stmt(node)
		}
		ast.Block {
			g.write_v_source_line_info(node.pos)
			if node.is_unsafe {
				g.writeln('{ // Unsafe block')
			} else {
				g.writeln('{')
			}
			g.stmts(node.stmts)
			g.writeln('}')
		}
		ast.BranchStmt {
			g.write_v_source_line_info(node.pos)
			g.branch_stmt(node)
		}
		ast.ConstDecl {
			g.write_v_source_line_info(node.pos)
			g.const_decl(node)
		}
		ast.ComptimeFor {
			g.comptime_for(node)
		}
		ast.DeferStmt {
			mut defer_stmt := node
			defer_stmt.ifdef = g.defer_ifdef
			g.writeln('${g.defer_flag_var(defer_stmt)} = true;')
			g.defer_stmts << defer_stmt
		}
		ast.EmptyStmt {}
		ast.EnumDecl {
			g.enum_decl(node)
		}
		ast.ExprStmt {
			g.write_v_source_line_info(node.pos)
			// af := g.autofree && node.expr is ast.CallExpr && !g.is_builtin_mod
			// if af {
			// g.autofree_call_pregen(node.expr as ast.CallExpr)
			// }
			old_is_void_expr_stmt := g.is_void_expr_stmt
			g.is_void_expr_stmt = !node.is_expr
			if node.typ != ast.void_type && g.expected_cast_type != 0
				&& node.expr !in [ast.IfExpr, ast.MatchExpr] {
				g.expr_with_cast(node.expr, node.typ, g.expected_cast_type)
			} else {
				g.expr(node.expr)
			}
			g.is_void_expr_stmt = old_is_void_expr_stmt
			// if af {
			// g.autofree_call_postgen()
			// }
			if g.inside_ternary == 0 && !g.inside_if_option && !g.inside_match_option
				&& !g.inside_if_result && !g.inside_match_result && !node.is_expr
				&& node.expr !is ast.IfExpr {
				if node.expr is ast.MatchExpr {
					g.writeln('')
				} else {
					g.writeln(';')
				}
			}
		}
		ast.FnDecl {
			g.fn_decl(node)
		}
		ast.ForCStmt {
			prev_branch_parent_pos := g.branch_parent_pos
			g.branch_parent_pos = node.pos.pos
			save_inner_loop := g.inner_loop
			g.inner_loop = unsafe { &node }
			if node.label != '' {
				unsafe {
					g.labeled_loops[node.label] = &node
				}
			}
			g.write_v_source_line_info(node.pos)
			g.for_c_stmt(node)
			g.branch_parent_pos = prev_branch_parent_pos
			g.labeled_loops.delete(node.label)
			g.inner_loop = save_inner_loop
		}
		ast.ForInStmt {
			prev_branch_parent_pos := g.branch_parent_pos
			g.branch_parent_pos = node.pos.pos
			save_inner_loop := g.inner_loop
			g.inner_loop = unsafe { &node }
			if node.label != '' {
				unsafe {
					g.labeled_loops[node.label] = &node
				}
			}
			g.write_v_source_line_info(node.pos)
			g.for_in_stmt(node)
			g.branch_parent_pos = prev_branch_parent_pos
			g.labeled_loops.delete(node.label)
			g.inner_loop = save_inner_loop
		}
		ast.ForStmt {
			prev_branch_parent_pos := g.branch_parent_pos
			g.branch_parent_pos = node.pos.pos
			save_inner_loop := g.inner_loop
			g.inner_loop = unsafe { &node }
			if node.label != '' {
				unsafe {
					g.labeled_loops[node.label] = &node
				}
			}
			g.write_v_source_line_info(node.pos)
			g.for_stmt(node)
			g.branch_parent_pos = prev_branch_parent_pos
			g.labeled_loops.delete(node.label)
			g.inner_loop = save_inner_loop
		}
		ast.GlobalDecl {
			g.global_decl(node)
		}
		ast.GotoLabel {
			g.writeln('${c_name(node.name)}: {}')
		}
		ast.GotoStmt {
			g.write_v_source_line_info(node.pos)
			g.writeln('goto ${c_name(node.name)};')
		}
		ast.HashStmt {
			g.hash_stmt(node)
		}
		ast.Import {}
		ast.InterfaceDecl {
			// definitions are sorted and added in write_types
			ts := g.table.sym(node.typ)
			if !(ts.info as ast.Interface).is_generic {
				for method in node.methods {
					if method.return_type.has_flag(.option) {
						// Register an option if it's not registered yet
						g.register_option(method.return_type)
					}
					if method.return_type.has_flag(.result) {
						// Register a result if it's not registered yet
						g.register_result(method.return_type)
					}
				}
			}
		}
		ast.Module {
			// g.is_builtin_mod = node.name == 'builtin'
			// g.is_builtin_mod = node.name in ['builtin', 'strconv', 'strings', 'dlmalloc']
			g.is_builtin_mod = util.module_is_builtin(node.name)
			// g.cur_mod = node.name
			g.cur_mod = node
		}
		ast.NodeError {}
		ast.Return {
			g.return_stmt(node)
		}
		ast.SqlStmt {
			g.sql_stmt(node)
		}
		ast.StructDecl {
			name := if node.language == .c {
				util.no_dots(node.name)
			} else if node.name in ['array', 'string'] {
				node.name
			} else {
				c_name(node.name)
			}
			// TODO For some reason, build fails with autofree with this line
			// as it's only informative, comment it for now
			// g.gen_attrs(node.attrs)
			// g.writeln('typedef struct {')
			// for field in it.fields {
			// field_type_sym := g.table.sym(field.typ)
			// g.writeln('\t$field_type_sym.name $field.name;')
			// }
			// g.writeln('} $name;')
			if node.language == .c {
				return
			}
			if node.is_union {
				g.typedefs.writeln('typedef union ${name} ${name};')
			} else {
				g.typedefs.writeln('typedef struct ${name} ${name};')
			}
		}
		ast.TypeDecl {
			if !g.pref.skip_unused {
				g.writeln('// TypeDecl')
			}
		}
	}
	if !g.skip_stmt_pos { // && g.stmt_path_pos.len > 0 {
		g.stmt_path_pos.delete_last()
	}
	// If we have temporary string exprs to free after this statement, do it. e.g.:
	// `foo('a' + 'b')` => `tmp := 'a' + 'b'; foo(tmp); string_free(&tmp);`
	if g.is_autofree {
		// if node is ast.ExprStmt {&& node.expr is ast.CallExpr {
		if node !is ast.FnDecl {
			// p := node.pos()
			// g.autofree_call_postgen(p.pos)
		}
	}
}

fn (mut g Gen) write_defer_stmts() {
	g.indent++
	for i := g.defer_stmts.len - 1; i >= 0; i-- {
		defer_stmt := g.defer_stmts[i]
		g.writeln('// Defer begin')
		g.writeln('if (${g.defer_flag_var(defer_stmt)}) {')
		g.indent++
		if defer_stmt.ifdef.len > 0 {
			g.writeln(defer_stmt.ifdef)
			g.stmts(defer_stmt.stmts)
			g.writeln('')
			g.writeln('#endif')
		} else {
			g.indent--
			g.stmts(defer_stmt.stmts)
			g.indent++
		}
		g.indent--
		g.writeln('}')
		g.writeln('// Defer end')
	}
	g.indent--
}

struct SumtypeCastingFn {
	fn_name string
	got     ast.Type
	exp     ast.Type
}

fn (mut g Gen) get_sumtype_casting_fn(got_ ast.Type, exp_ ast.Type) string {
	got, exp := got_.idx(), exp_.idx()
	i := got | int(u32(exp) << 16)
	got_cname, exp_cname := g.table.sym(got).cname, g.table.sym(exp).cname
	fn_name := '${got_cname}_to_sumtype_${exp_cname}'
	if got == exp || g.sumtype_definitions[i] {
		return fn_name
	}
	g.sumtype_definitions[i] = true
	g.sumtype_casting_fns << SumtypeCastingFn{
		fn_name: fn_name
		got: got
		exp: exp
	}
	return fn_name
}

fn (mut g Gen) write_sumtype_casting_fn(fun SumtypeCastingFn) {
	got, exp := fun.got, fun.exp
	got_sym, exp_sym := g.table.sym(got), g.table.sym(exp)
	mut got_cname, exp_cname := got_sym.cname, exp_sym.cname
	mut type_idx := g.type_sidx(got)
	mut sb := strings.new_builder(128)
	mut is_anon_fn := false
	if got_sym.info is ast.FnType {
		got_name := 'fn ${g.table.fn_type_source_signature(got_sym.info.func)}'
		got_cname = 'anon_fn_${g.table.fn_type_signature(got_sym.info.func)}'
		type_idx = g.table.type_idxs[got_name].str()
		exp_info := exp_sym.info as ast.SumType
		for variant in exp_info.variants {
			variant_sym := g.table.sym(variant)
			if variant_sym.info is ast.FnType {
				if g.table.fn_type_source_signature(variant_sym.info.func) == g.table.fn_type_source_signature(got_sym.info.func) {
					got_cname = variant_sym.cname
					type_idx = variant.idx().str()
					break
				}
			}
		}
		sb.writeln('static inline ${exp_cname} ${fun.fn_name}(${got_cname} x) {')
		sb.writeln('\t${got_cname} ptr = x;')
		is_anon_fn = true
	}
	if !is_anon_fn {
		sb.writeln('static inline ${exp_cname} ${fun.fn_name}(${got_cname}* x) {')
		sb.writeln('\t${got_cname}* ptr = memdup(x, sizeof(${got_cname}));')
	}
	for embed_hierarchy in g.table.get_embeds(got_sym) {
		// last embed in the hierarchy
		mut embed_cname := ''
		mut embed_name := ''
		mut accessor := '&x->'
		for j, embed in embed_hierarchy {
			embed_sym := g.table.sym(embed)
			embed_cname = embed_sym.cname
			embed_name = embed_sym.embed_name()
			if j > 0 {
				accessor += '.'
			}
			accessor += embed_name
		}
		// if the variable is not used, the C compiler will optimize it away
		sb.writeln('\t${embed_cname}* ${embed_name}_ptr = memdup(${accessor}, sizeof(${embed_cname}));')
	}
	sb.write_string('\treturn (${exp_cname}){ ._${got_cname} = ptr, ._typ = ${type_idx}')
	for field in (exp_sym.info as ast.SumType).fields {
		mut ptr := 'ptr'
		mut type_cname := got_cname
		_, embed_types := g.table.find_field_from_embeds(got_sym, field.name) or {
			ast.StructField{}, []ast.Type{}
		}
		if embed_types.len > 0 {
			embed_sym := g.table.sym(embed_types.last())
			ptr = '${embed_sym.embed_name()}_ptr'
			type_cname = embed_sym.cname
		}
		field_styp := g.typ(field.typ)
		if got_sym.kind in [.sum_type, .interface_] {
			// the field is already a wrapped pointer; we shouldn't wrap it once again
			sb.write_string(', .${field.name} = ptr->${field.name}')
		} else {
			sb.write_string(', .${field.name} = (${field_styp}*)((char*)${ptr} + __offsetof_ptr(${ptr}, ${type_cname}, ${field.name}))')
		}
	}
	sb.writeln('};\n}')
	g.auto_fn_definitions << sb.str()
}

fn (mut g Gen) call_cfn_for_casting_expr(fname string, expr ast.Expr, exp_is_ptr bool, exp_styp string, got_is_ptr bool, got_is_fn bool, got_styp string) {
	mut rparen_n := 1
	if exp_is_ptr {
		g.write('HEAP(${exp_styp}, ')
		rparen_n++
	}
	g.write('${fname}(')
	if !got_is_ptr && !got_is_fn {
		if !expr.is_lvalue()
			|| (expr is ast.Ident && (expr as ast.Ident).obj.is_simple_define_const()) {
			// Note: the `_to_sumtype_` family of functions do call memdup internally, making
			// another duplicate with the HEAP macro is redundant, so use ADDR instead:
			promotion_macro_name := if fname.contains('_to_sumtype_') { 'ADDR' } else { 'HEAP' }
			g.write('${promotion_macro_name}(${got_styp}, (')
			rparen_n += 2
		} else {
			g.write('&')
		}
	}
	if got_styp == 'none' && !g.cur_fn.return_type.has_flag(.option) {
		g.write('(none){EMPTY_STRUCT_INITIALIZATION}')
	} else {
		g.expr(expr)
	}
	g.write(')'.repeat(rparen_n))
}

// use instead of expr() when you need to cast to a different type
fn (mut g Gen) expr_with_cast(expr ast.Expr, got_type_raw ast.Type, expected_type ast.Type) {
	got_type := ast.mktyp(got_type_raw)
	exp_sym := g.table.sym(expected_type)
	got_sym := g.table.sym(got_type)
	expected_is_ptr := expected_type.is_ptr()
	got_is_ptr := got_type.is_ptr()
	// allow using the new Error struct as a string, to avoid a breaking change
	// TODO: temporary to allow people to migrate their code; remove soon
	if got_type == ast.error_type_idx && expected_type == ast.string_type_idx {
		g.write('(*(')
		g.expr(expr)
		g.write('.msg))')
		return
	}
	if got_sym.kind == .none_ && exp_sym.idx == ast.error_type_idx {
		g.expr(expr)
		return
	}
	if got_sym.info !is ast.Interface && exp_sym.info is ast.Interface
		&& got_type.idx() != expected_type.idx() && !expected_type.has_flag(.result) {
		if expr is ast.StructInit && !got_type.is_ptr() {
			g.inside_cast_in_heap++
			got_styp := g.cc_type(got_type.ref(), true)
			// TODO: why does cc_type even add this in the first place?
			exp_styp := exp_sym.cname
			mut fname := 'I_${got_styp}_to_Interface_${exp_styp}'
			if exp_sym.info.is_generic {
				fname = g.generic_fn_name(exp_sym.info.concrete_types, fname)
			}
			g.call_cfn_for_casting_expr(fname, expr, expected_is_ptr, exp_styp, true,
				false, got_styp)
			g.inside_cast_in_heap--
		} else {
			got_styp := g.cc_type(got_type, true)
			got_is_shared := got_type.has_flag(.shared_f)
			exp_styp := if got_is_shared { '__shared__${exp_sym.cname}' } else { exp_sym.cname }
			// If it's shared, we need to use the other caster:
			mut fname := if got_is_shared {
				'I___shared__${got_styp}_to_shared_Interface_${exp_styp}'
			} else {
				'I_${got_styp}_to_Interface_${exp_styp}'
			}
			lock g.referenced_fns {
				g.referenced_fns[fname] = true
			}
			fname = '/*${exp_sym}*/${fname}'
			if exp_sym.info.is_generic {
				fname = g.generic_fn_name(exp_sym.info.concrete_types, fname)
			}
			g.call_cfn_for_casting_expr(fname, expr, expected_is_ptr, exp_styp, got_is_ptr,
				false, got_styp)
		}
		return
	}
	// cast to sum type
	exp_styp := g.typ(expected_type)
	mut got_styp := g.typ(got_type)
	mut got_is_fn := false
	if got_sym.info is ast.FnType {
		if got_sym.info.is_anon {
			got_styp = 'anon_fn_${g.table.fn_type_signature(got_sym.info.func)}'
		}
		got_is_fn = true
	}
	if expected_type != ast.void_type {
		unwrapped_expected_type := g.unwrap_generic(expected_type)
		unwrapped_exp_sym := g.table.sym(unwrapped_expected_type)
		mut unwrapped_got_type := g.unwrap_generic(got_type)
		mut unwrapped_got_sym := g.table.sym(unwrapped_got_type)

		expected_deref_type := if expected_is_ptr {
			unwrapped_expected_type.deref()
		} else {
			unwrapped_expected_type
		}
		got_deref_type := if got_is_ptr { unwrapped_got_type.deref() } else { unwrapped_got_type }
		if g.table.sumtype_has_variant(expected_deref_type, got_deref_type, false) {
			mut is_already_sum_type := false
			scope := g.file.scope.innermost(expr.pos().pos)
			if expr is ast.Ident {
				if v := scope.find_var(expr.name) {
					if v.smartcasts.len > 0 && unwrapped_expected_type == v.orig_type {
						is_already_sum_type = true
					}
				}
			} else if expr is ast.SelectorExpr {
				if _ := scope.find_struct_field(expr.expr.str(), expr.expr_type, expr.field_name) {
					is_already_sum_type = true
				}
			}
			if is_already_sum_type && !g.inside_return {
				// Don't create a new sum type wrapper if there is already one
				g.prevent_sum_type_unwrapping_once = true
				g.expr(expr)
			} else {
				if mut unwrapped_got_sym.info is ast.Aggregate {
					unwrapped_got_type = unwrapped_got_sym.info.types[g.aggregate_type_idx]
					unwrapped_got_sym = g.table.sym(unwrapped_got_type)
				}

				fname := g.get_sumtype_casting_fn(unwrapped_got_type, unwrapped_expected_type)

				if expr is ast.ArrayInit && got_sym.kind == .array_fixed {
					stmt_str := g.go_before_stmt(0).trim_space()
					g.empty_line = true
					tmp_var := g.new_tmp_var()
					g.write('${got_styp} ${tmp_var} = ')
					g.expr(expr)
					g.writeln(';')
					g.write(stmt_str)
					g.write(' ')
					g.write('${fname}(&${tmp_var})')
					return
				} else {
					g.call_cfn_for_casting_expr(fname, expr, expected_is_ptr, unwrapped_exp_sym.cname,
						got_is_ptr, got_is_fn, got_styp)
				}
			}
			return
		}
	}
	// Generic dereferencing logic
	neither_void := ast.voidptr_type !in [got_type, expected_type]
		&& ast.nil_type !in [got_type, expected_type]
	if expected_type.has_flag(.shared_f) && !got_type_raw.has_flag(.shared_f)
		&& !expected_type.has_flag(.option) && !expected_type.has_flag(.result) {
		shared_styp := exp_styp[0..exp_styp.len - 1] // `shared` implies ptr, so eat one `*`
		if got_type_raw.is_ptr() {
			g.error('cannot convert reference to `shared`', expr.pos())
		}
		if exp_sym.kind == .array {
			g.writeln('(${shared_styp}*)__dup_shared_array(&(${shared_styp}){.mtx = {0}, .val =')
		} else if exp_sym.kind == .map {
			g.writeln('(${shared_styp}*)__dup_shared_map(&(${shared_styp}){.mtx = {0}, .val =')
		} else {
			g.writeln('(${shared_styp}*)__dup${shared_styp}(&(${shared_styp}){.mtx = {0}, .val =')
		}
		old_is_shared := g.is_shared
		g.is_shared = false
		g.expr(expr)
		g.is_shared = old_is_shared
		g.writeln('}, sizeof(${shared_styp}))')
		return
	} else if got_type_raw.has_flag(.shared_f) && !expected_type.has_flag(.shared_f) {
		if expected_type.is_ptr() {
			g.write('&')
		}
		g.expr(expr)
		g.write('->val')
		return
	}
	if got_is_ptr && !expected_is_ptr && neither_void && exp_sym.kind != .placeholder
		&& expr !is ast.InfixExpr {
		got_deref_type := got_type.deref()
		deref_sym := g.table.sym(got_deref_type)
		deref_will_match := expected_type in [got_type, got_deref_type, deref_sym.parent_idx]
		got_is_opt_or_res := got_type.has_flag(.option) || got_type.has_flag(.result)
		if deref_will_match || got_is_opt_or_res || expr.is_auto_deref_var() {
			g.write('*')
		}
	}
	if expr is ast.IntegerLiteral {
		if expected_type in [ast.u64_type, ast.u32_type, ast.u16_type] && expr.val[0] != `-` {
			g.expr(expr)
			g.write('U')
			return
		}
	}
	if exp_sym.kind == .function && !expected_type.has_flag(.option)
		&& !expected_type.has_flag(.result) {
		g.write('(voidptr)')
	}
	// no cast
	g.expr(expr)
}

fn write_octal_escape(mut b strings.Builder, c u8) {
	b << 92 // \
	b << 48 + (c >> 6) // oct digit 2
	b << 48 + (c >> 3) & 7 // oct digit 1
	b << 48 + c & 7 // oct digit 0
}

fn cescape_nonascii(original string) string {
	mut b := strings.new_builder(original.len)
	for c in original {
		if c < 32 || c > 126 {
			// Encode with a 3 digit octal escape code, which has the
			// advantage to be limited/non dependent on what character
			// will follow next, unlike hex escapes:
			write_octal_escape(mut b, c)
			continue
		}
		b.write_u8(c)
	}
	res := b.str()
	return res
}

// cestring returns a V string, properly escaped for embeddeding in a C string literal.
fn cestring(s string) string {
	return s.replace('\\', '\\\\').replace('"', "'")
}

// ctoslit returns a '_SLIT("$s")' call, where s is properly escaped.
fn ctoslit(s string) string {
	return '_SLIT("' + cescape_nonascii(cestring(s)) + '")'
}

fn (mut g Gen) gen_attrs(attrs []ast.Attr) {
	if g.pref.skip_unused {
		return
	}
	for attr in attrs {
		g.writeln('// Attr: [${attr.name}]')
	}
}

fn (mut g Gen) asm_stmt(stmt ast.AsmStmt) {
	g.write('__asm__')
	if stmt.is_volatile {
		g.write(' volatile')
	}
	if stmt.is_goto {
		g.write(' goto')
	}
	g.writeln(' (')
	g.indent++
	for template_tmp in stmt.templates {
		mut template := template_tmp
		g.write('"')
		if template.is_directive {
			g.write('.')
		}
		g.write(template.name)
		if template.is_label {
			g.write(':')
		} else {
			g.write(' ')
		}
		// swap destionation and operands for att syntax
		if template.args.len != 0 && !template.is_directive {
			template.args.prepend(template.args.last())
			template.args.delete(template.args.len - 1)
		}

		for i, arg in template.args {
			if stmt.arch == .amd64 && (template.name == 'call' || template.name[0] == `j`)
				&& arg is ast.AsmRegister {
				g.write('*') // indirect branching
			}

			g.asm_arg(arg, stmt)
			if i + 1 < template.args.len {
				g.write(', ')
			}
		}

		if !template.is_label {
			g.write(';')
		}
		g.writeln('"')
	}

	if stmt.output.len != 0 || stmt.input.len != 0 || stmt.clobbered.len != 0 || stmt.is_goto {
		g.write(': ')
	}
	g.gen_asm_ios(stmt.output)
	if stmt.input.len != 0 || stmt.clobbered.len != 0 || stmt.is_goto {
		g.write(': ')
	}
	g.gen_asm_ios(stmt.input)
	if stmt.clobbered.len != 0 || stmt.is_goto {
		g.write(': ')
	}
	for i, clob in stmt.clobbered {
		g.write('"')
		g.write(clob.reg.name)
		g.write('"')
		if i + 1 < stmt.clobbered.len {
			g.writeln(',')
		} else {
			g.writeln('')
		}
	}
	if stmt.is_goto {
		g.write(': ')
	}
	for i, label in stmt.global_labels {
		g.write(label)
		if i + 1 < stmt.clobbered.len {
			g.writeln(',')
		} else {
			g.writeln('')
		}
	}
	g.indent--
	g.writeln(');')
}

fn (mut g Gen) asm_arg(arg ast.AsmArg, stmt ast.AsmStmt) {
	match arg {
		ast.AsmAlias {
			name := arg.name
			if name in stmt.local_labels || name in stmt.global_labels
				|| name in g.file.global_labels || stmt.is_basic
				|| (name !in stmt.input.map(it.alias) && name !in stmt.output.map(it.alias)) {
				asm_formatted_name := if name in stmt.global_labels { '%l[${name}]' } else { name }
				g.write(asm_formatted_name)
			} else {
				g.write('%[${name}]')
			}
		}
		ast.CharLiteral {
			g.write("'${arg.val}'")
		}
		ast.IntegerLiteral {
			g.write('\$${arg.val}')
		}
		ast.FloatLiteral {
			if g.pref.nofloat {
				g.write('\$${arg.val.int()}')
			} else {
				g.write('\$${arg.val}')
			}
		}
		ast.BoolLiteral {
			g.write('\$${arg.val.str()}')
		}
		ast.AsmRegister {
			if !stmt.is_basic {
				g.write('%') // escape percent with percent in extended assembly
			}
			g.write('%${arg.name}')
		}
		ast.AsmAddressing {
			if arg.segment != '' {
				g.write('%%${arg.segment}:')
			}
			base := arg.base
			index := arg.index
			displacement := arg.displacement
			scale := arg.scale
			match arg.mode {
				.base {
					g.write('(')
					g.asm_arg(base, stmt)
					g.write(')')
				}
				.displacement {
					g.asm_arg(displacement, stmt)
				}
				.base_plus_displacement {
					g.asm_arg(displacement, stmt)
					g.write('(')
					g.asm_arg(base, stmt)
					g.write(')')
				}
				.index_times_scale_plus_displacement {
					if displacement is ast.AsmDisp {
						g.asm_arg(displacement, stmt)
						g.write('(, ')
					} else if displacement is ast.AsmRegister {
						g.write('(')
						g.asm_arg(displacement, stmt)
						g.write(',')
					} else {
						panic('unexpected ${displacement.type_name()}')
					}
					g.asm_arg(index, stmt)
					g.write(',${scale})')
				}
				.base_plus_index_plus_displacement {
					g.asm_arg(displacement, stmt)
					g.write('(')
					g.asm_arg(base, stmt)
					g.write(',')
					g.asm_arg(index, stmt)
					g.write(',1)')
				}
				.base_plus_index_times_scale_plus_displacement {
					g.asm_arg(displacement, stmt)
					g.write('(')
					g.asm_arg(base, stmt)
					g.write(',')
					g.asm_arg(index, stmt)
					g.write(',${scale})')
				}
				.rip_plus_displacement {
					g.asm_arg(displacement, stmt)
					g.write('(')
					g.asm_arg(base, stmt)
					g.write(')')
				}
				.invalid {
					g.error('invalid addressing mode', arg.pos)
				}
			}
		}
		ast.AsmDisp {
			g.write(arg.val)
		}
		string {
			g.write(arg)
		}
	}
}

fn (mut g Gen) gen_asm_ios(ios []ast.AsmIO) {
	for i, io in ios {
		if io.alias != '' {
			g.write('[${io.alias}] ')
		}
		g.write('"${io.constraint}" (')
		g.expr(io.expr)
		g.write(')')
		if i + 1 < ios.len {
			g.writeln(',')
		} else {
			g.writeln('')
		}
	}
}

fn cnewlines(s string) string {
	return s.replace('\n', r'\n')
}

fn (mut g Gen) write_fn_ptr_decl(func &ast.FnType, ptr_name string) {
	ret_styp := g.typ(func.func.return_type)
	g.write('${ret_styp} (*${ptr_name}) (')
	arg_len := func.func.params.len
	for i, arg in func.func.params {
		arg_styp := g.typ(arg.typ)
		g.write('${arg_styp} ${arg.name}')
		if i < arg_len - 1 {
			g.write(', ')
		}
	}
	g.write(')')
}

fn (mut g Gen) register_ternary_name(name string) {
	level_key := g.inside_ternary.str()
	if level_key !in g.ternary_level_names {
		g.ternary_level_names[level_key] = []string{}
	}
	new_name := g.new_tmp_var()
	g.ternary_names[name] = new_name
	g.ternary_level_names[level_key] << name
}

fn (mut g Gen) get_ternary_name(name string) string {
	if g.inside_ternary == 0 {
		return name
	}
	if name !in g.ternary_names {
		return name
	}
	return g.ternary_names[name]
}

fn (mut g Gen) gen_clone_assignment(val ast.Expr, typ ast.Type, add_eq bool) bool {
	if val !in [ast.Ident, ast.SelectorExpr] {
		return false
	}
	right_sym := g.table.sym(typ)
	if g.is_autofree {
		if add_eq {
			g.write('=')
		}
		if right_sym.kind == .array {
			// `arr1 = arr2` => `arr1 = arr2.clone()`
			shared_styp := g.typ(typ.set_nr_muls(0))
			if typ.share() == .shared_t {
				g.write('(${shared_styp}*)__dup_shared_array(&(${shared_styp}){.mtx = {0}, .val =')
			}
			g.write(' array_clone_static_to_depth(')
			g.expr(val)
			if typ.share() == .shared_t {
				g.write('->val')
			}
			elem_type := (right_sym.info as ast.Array).elem_type
			array_depth := g.get_array_depth(elem_type)
			g.write(', ${array_depth})')
			if typ.share() == .shared_t {
				g.write('}, sizeof(${shared_styp}))')
			}
		} else if right_sym.kind == .string {
			// `str1 = str2` => `str1 = str2.clone()`
			g.write(' string_clone_static(')
			g.expr(val)
			g.write(')')
		}
	}
	return true
}

fn (mut g Gen) autofree_scope_vars(pos int, line_nr int, free_parent_scopes bool) {
	g.autofree_scope_vars_stop(pos, line_nr, free_parent_scopes, -1)
}

fn (mut g Gen) autofree_scope_vars_stop(pos int, line_nr int, free_parent_scopes bool, stop_pos int) {
	if g.is_builtin_mod {
		// In `builtin` everything is freed manually.
		return
	}
	if pos == -1 {
		// TODO why can pos be -1?
		return
	}
	// eprintln('> free_scope_vars($pos)')
	scope := g.file.scope.innermost(pos)
	if scope.start_pos == 0 {
		// TODO why can scope.pos be 0? (only outside fns?)
		return
	}
	g.trace_autofree('// autofree_scope_vars(pos=${pos} line_nr=${line_nr} scope.pos=${scope.start_pos} scope.end_pos=${scope.end_pos})')
	g.autofree_scope_vars2(scope, scope.start_pos, scope.end_pos, line_nr, free_parent_scopes,
		stop_pos)
}

[if trace_autofree ?]
fn (mut g Gen) trace_autofree(line string) {
	g.writeln(line)
}

// fn (mut g Gen) autofree_scope_vars2(scope &ast.Scope, end_pos int) {
fn (mut g Gen) autofree_scope_vars2(scope &ast.Scope, start_pos int, end_pos int, line_nr int, free_parent_scopes bool, stop_pos int) {
	if scope == unsafe { nil } {
		return
	}
	for _, obj in scope.objects {
		match obj {
			ast.Var {
				g.trace_autofree('// var "${obj.name}" var.pos=${obj.pos.pos} var.line_nr=${obj.pos.line_nr}')
				if obj.name == g.returned_var_name {
					g.trace_autofree('// skipping returned var')
					continue
				}
				if obj.is_or {
					// Skip vars inited with the `or {}`, since they are generated
					// after the or block in C.
					g.trace_autofree('// skipping `or {}` var "${obj.name}"')
					continue
				}
				if obj.is_tmp {
					// Skip for loop vars
					g.trace_autofree('// skipping tmp var "${obj.name}"')
					continue
				}
				if obj.is_inherited {
					g.trace_autofree('// skipping inherited var "${obj.name}"')
					continue
				}
				// if var.typ == 0 {
				// // TODO why 0?
				// continue
				// }
				// if v.pos.pos > end_pos {
				if obj.pos.pos > end_pos || (obj.pos.pos < start_pos && obj.pos.line_nr == line_nr) {
					// Do not free vars that were declared after this scope
					continue
				}
				is_option := obj.typ.has_flag(.option)
				if is_option {
					// TODO: free options
					continue
				}
				g.autofree_variable(obj)
			}
			else {}
		}
	}
	for g.autofree_scope_stmts.len > 0 {
		g.write(g.autofree_scope_stmts.pop())
	}
	// Free all vars in parent scopes as well:
	// ```
	// s := ...
	// if ... {
	// s.free()
	// return
	// }
	// ```
	// if scope.parent != unsafe { nil } && line_nr > 0 {
	if free_parent_scopes && scope.parent != unsafe { nil } && !scope.detached_from_parent
		&& (stop_pos == -1 || scope.parent.start_pos >= stop_pos) {
		g.trace_autofree('// af parent scope:')
		g.autofree_scope_vars2(scope.parent, start_pos, end_pos, line_nr, true, stop_pos)
	}
}

fn (mut g Gen) autofree_variable(v ast.Var) {
	// filter out invalid variables
	if v.typ == 0 {
		return
	}
	sym := g.table.sym(v.typ)
	// if v.name.contains('output2') {
	if g.is_autofree {
		// eprintln('   > var name: ${v.name:-20s} | is_arg: ${v.is_arg.str():6} | var type: ${int(v.typ):8} | type_name: ${sym.name:-33s}')
	}
	// }
	free_fn := g.typ(v.typ.set_nr_muls(0)) + '_free'
	if sym.kind == .array {
		if sym.has_method('free') {
			g.autofree_var_call(free_fn, v)
			return
		}
		g.autofree_var_call('array_free', v)
		return
	}
	if sym.kind == .string {
		// Don't free simple string literals.
		match v.expr {
			ast.StringLiteral {
				g.trace_autofree('// str literal')
			}
			else {
				// NOTE/TODO: assign_stmt multi returns variables have no expr
				// since the type comes from the called fns return type
				/*
				f := v.name[0]
				if
					//!(f >= `a` && f <= `d`) {
					//f != `c` {
					v.name!='cvar_name' {
					t := typeof(v.expr)
				return '// other ' + t + '\n'
				}
				*/
			}
		}
		g.autofree_var_call('string_free', v)
		return
	}
	if g.pref.experimental && v.typ.is_ptr() && sym.name.after('.')[0].is_capital() {
		// Free user reference types
		g.autofree_var_call('free', v)
	}
	if sym.has_method('free') {
		g.autofree_var_call(free_fn, v)
	}
}

fn (mut g Gen) autofree_var_call(free_fn_name string, v ast.Var) {
	if v.is_arg {
		// fn args should not be autofreed
		return
	}
	if v.is_used && v.is_autofree_tmp {
		// tmp expr vars do not need to be freed again here
		return
	}
	if g.is_builtin_mod {
		return
	}
	if !g.is_autofree {
		return
	}
	// if v.is_autofree_tmp && !g.doing_autofree_tmp {
	// return
	// }
	if v.name.contains('expr_write_string_1_') {
		// TODO remove this temporary hack
		return
	}
	mut af := strings.new_builder(128)
	if v.typ.is_ptr() {
		af.write_string('\t')
		if v.typ.share() == .shared_t {
			af.write_string(free_fn_name.replace_each(['__shared__', '']))
		} else {
			af.write_string(free_fn_name)
		}
		af.write_string('(')
		if v.typ.share() == .shared_t {
			af.write_string('&')
		}
		af.write_string(strings.repeat(`*`, v.typ.nr_muls() - 1)) // dereference if it is a pointer to a pointer
		af.write_string(c_name(v.name))
		if v.typ.share() == .shared_t {
			af.write_string('->val')
		}

		af.writeln('); // autofreed ptr var')
	} else {
		if v.typ == ast.error_type && !v.is_autofree_tmp {
			return
		}
		if v.is_auto_heap {
			af.writeln('\t${free_fn_name}(${c_name(v.name)}); // autofreed heap var ${g.cur_mod.name} ${g.is_builtin_mod}')
		} else {
			af.writeln('\t${free_fn_name}(&${c_name(v.name)}); // autofreed var ${g.cur_mod.name} ${g.is_builtin_mod}')
		}
	}
	g.autofree_scope_stmts << af.str()
}

fn (mut g Gen) map_fn_ptrs(key_typ ast.TypeSymbol) (string, string, string, string) {
	mut hash_fn := ''
	mut key_eq_fn := ''
	mut clone_fn := ''
	mut free_fn := '&map_free_nop'
	match key_typ.kind {
		.alias {
			alias_key_type := (key_typ.info as ast.Alias).parent_type
			return g.map_fn_ptrs(g.table.sym(alias_key_type))
		}
		.u8, .i8, .char {
			hash_fn = '&map_hash_int_1'
			key_eq_fn = '&map_eq_int_1'
			clone_fn = '&map_clone_int_1'
		}
		.i16, .u16 {
			hash_fn = '&map_hash_int_2'
			key_eq_fn = '&map_eq_int_2'
			clone_fn = '&map_clone_int_2'
		}
		.int, .u32, .rune, .f32, .enum_ {
			hash_fn = '&map_hash_int_4'
			key_eq_fn = '&map_eq_int_4'
			clone_fn = '&map_clone_int_4'
		}
		.voidptr {
			ts := if g.pref.m64 {
				unsafe { g.table.sym_by_idx(ast.u64_type_idx) }
			} else {
				unsafe { g.table.sym_by_idx(ast.u32_type_idx) }
			}
			return g.map_fn_ptrs(ts)
		}
		.u64, .i64, .f64 {
			hash_fn = '&map_hash_int_8'
			key_eq_fn = '&map_eq_int_8'
			clone_fn = '&map_clone_int_8'
		}
		.string {
			hash_fn = '&map_hash_string'
			key_eq_fn = '&map_eq_string'
			clone_fn = '&map_clone_string'
			free_fn = '&map_free_string'
		}
		else {
			verror('map key type not supported')
		}
	}
	return hash_fn, key_eq_fn, clone_fn, free_fn
}

fn (mut g Gen) expr(node_ ast.Expr) {
	old_discard_or_result := g.discard_or_result
	old_is_void_expr_stmt := g.is_void_expr_stmt
	if g.is_void_expr_stmt {
		g.discard_or_result = true
		g.is_void_expr_stmt = false
	} else {
		g.discard_or_result = false
	}
	// Note: please keep the type names in the match here in alphabetical order:
	mut node := unsafe { node_ }
	match mut node {
		ast.ComptimeType {
			g.error('g.expr(): Unhandled ComptimeType', node.pos)
		}
		ast.EmptyExpr {
			g.error('g.expr(): unhandled EmptyExpr', token.Pos{})
		}
		ast.AnonFn {
			g.gen_anon_fn(mut node)
		}
		ast.ArrayDecompose {
			g.expr(node.expr)
		}
		ast.ArrayInit {
			g.array_init(node, '')
		}
		ast.AsCast {
			g.as_cast(node)
		}
		ast.Assoc {
			g.assoc(node)
		}
		ast.AtExpr {
			g.comptime_at(node)
		}
		ast.BoolLiteral {
			g.write(node.val.str())
		}
		ast.CallExpr {
			ret_type := if node.or_block.kind == .absent {
				node.return_type
			} else {
				node.return_type.clear_flag(.option).clear_flag(.result)
			}
			mut shared_styp := ''
			if g.is_shared && !ret_type.has_flag(.shared_f) && !g.inside_or_block {
				ret_sym := g.table.sym(ret_type)
				shared_typ := ret_type.set_flag(.shared_f)
				shared_styp = g.typ(shared_typ)
				if ret_sym.kind == .array {
					g.writeln('(${shared_styp}*)__dup_shared_array(&(${shared_styp}){.mtx = {0}, .val =')
				} else if ret_sym.kind == .map {
					g.writeln('(${shared_styp}*)__dup_shared_map(&(${shared_styp}){.mtx = {0}, .val =')
				} else {
					g.writeln('(${shared_styp}*)__dup${shared_styp}(&(${shared_styp}){.mtx = {0}, .val =')
				}
			}
			last_stmt_pos := if g.stmt_path_pos.len > 0 { g.stmt_path_pos.last() } else { 0 }
			g.call_expr(node)
			if g.is_autofree && !g.is_builtin_mod && !g.is_js_call && g.strs_to_free0.len == 0
				&& !g.inside_lambda {
				// if len != 0, that means we are handling call expr inside call expr (arg)
				// and it'll get messed up here, since it's handled recursively in autofree_call_pregen()
				// so just skip it
				g.autofree_call_pregen(node)
				if g.strs_to_free0.len > 0 {
					g.insert_at(last_stmt_pos, g.strs_to_free0.join('\n') + '/* inserted before */')
				}
				g.strs_to_free0 = []
			}
			if g.is_shared && !ret_type.has_flag(.shared_f) && !g.inside_or_block {
				g.writeln('}, sizeof(${shared_styp}))')
			}
			/*
			if g.autofree {
				s := g.autofree_pregen[node.pos.pos.str()]
				if s != '' {
					// g.insert_before_stmt('/*START2*/' + g.strs_to_free0.join('\n') + '/*END*/')
					// g.insert_before_stmt('/*START3*/' + node.autofree_pregen + '/*END*/')
					g.insert_before_stmt('/*START3*/' + s + '/*END*/')
					// for s in g.strs_to_free0 {
				}
				// //g.writeln(s)
				// }
				g.strs_to_free0 = []
			}
			*/
		}
		ast.CastExpr {
			g.cast_expr(node)
		}
		ast.ChanInit {
			elem_typ_str := g.typ(node.elem_type)
			noscan := g.check_noscan(node.elem_type)
			g.write('sync__new_channel_st${noscan}(')
			if node.has_cap {
				g.expr(node.cap_expr)
			} else {
				g.write('0')
			}
			g.write(', sizeof(')
			g.write(elem_typ_str)
			g.write(')>0 ? sizeof(')
			g.write(elem_typ_str)
			g.write(') : 1)')
		}
		ast.CharLiteral {
			g.char_literal(node)
		}
		ast.Comment {}
		ast.ComptimeCall {
			g.comptime_call(mut node)
		}
		ast.ComptimeSelector {
			g.comptime_selector(node)
		}
		ast.ConcatExpr {
			g.concat_expr(node)
		}
		ast.CTempVar {
			g.write(node.name)
		}
		ast.DumpExpr {
			g.dump_expr(node)
		}
		ast.EnumVal {
			g.enum_val(node)
		}
		ast.FloatLiteral {
			if g.pref.nofloat {
				g.write(node.val.int().str())
			} else {
				g.write(node.val)
			}
		}
		ast.GoExpr {
			g.go_expr(node)
		}
		ast.Ident {
			g.ident(node)
		}
		ast.IfExpr {
			g.if_expr(node)
		}
		ast.IfGuardExpr {
			g.write('/* guard */')
		}
		ast.IndexExpr {
			g.index_expr(node)
		}
		ast.InfixExpr {
			if node.op in [.left_shift, .plus_assign, .minus_assign] {
				g.inside_map_infix = true
				g.infix_expr(node)
				g.inside_map_infix = false
			} else {
				g.infix_expr(node)
			}
		}
		ast.IntegerLiteral {
			if node.val.starts_with('0o') {
				g.write('0')
				g.write(node.val[2..])
			} else if node.val.starts_with('-0o') {
				g.write('-0')
				g.write(node.val[3..])
			} else {
				g.write(node.val)
			}
		}
		ast.IsRefType {
			typ := g.resolve_comptime_type(node.expr, g.get_type(node.typ))
			node_typ := g.unwrap_generic(typ)
			sym := g.table.sym(node_typ)
			if sym.language == .v && sym.kind in [.placeholder, .any] {
				g.error('unknown type `${sym.name}`', node.pos)
			}
			is_ref_type := g.contains_ptr(node_typ)
			g.write('/*IsRefType*/ ${is_ref_type}')
		}
		ast.Likely {
			if node.is_likely {
				g.write('_likely_')
			} else {
				g.write('_unlikely_')
			}
			g.write('(')
			g.expr(node.expr)
			g.write(')')
		}
		ast.LockExpr {
			g.lock_expr(node)
		}
		ast.MapInit {
			g.map_init(node)
		}
		ast.MatchExpr {
			g.match_expr(node)
		}
		ast.NodeError {}
		ast.Nil {
			g.write('((void*)0)')
		}
		ast.None {
			g.write('_const_none__')
		}
		ast.OffsetOf {
			styp := g.typ(node.struct_type)
			g.write('/*OffsetOf*/ (u32)(__offsetof(${util.no_dots(styp)}, ${node.field}))')
		}
		ast.OrExpr {
			// this should never appear here
		}
		ast.ParExpr {
			g.write('(')
			g.expr(node.expr)
			g.write(')')
		}
		ast.PostfixExpr {
			if node.auto_locked != '' {
				g.writeln('sync__RwMutex_lock(&${node.auto_locked}->mtx);')
			}
			g.inside_map_postfix = true
			if node.is_c2v_prefix {
				g.write(node.op.str())
			}
			if node.expr.is_auto_deref_var() {
				g.write('(*')
				g.expr(node.expr)
				g.write(')')
			} else {
				g.expr(node.expr)
			}
			g.inside_map_postfix = false
			if !node.is_c2v_prefix {
				g.write(node.op.str())
			}
			if node.auto_locked != '' {
				g.writeln(';')
				g.write('sync__RwMutex_unlock(&${node.auto_locked}->mtx)')
			}
		}
		ast.PrefixExpr {
			gen_or := node.op == .arrow && (node.or_block.kind != .absent || node.is_option)
			if node.op == .amp {
				g.is_amp = true
			}
			if node.op == .arrow {
				styp := g.typ(node.right_type)
				right_sym := g.table.sym(node.right_type)
				mut right_inf := right_sym.info as ast.Chan
				elem_type := right_inf.elem_type
				is_gen_or_and_assign_rhs := gen_or && !g.discard_or_result
				cur_line := if is_gen_or_and_assign_rhs {
					line := g.go_before_stmt(0)
					g.out.write_string(util.tabs(g.indent))
					line
				} else {
					''
				}
				tmp_opt := if gen_or { g.new_tmp_var() } else { '' }
				if gen_or {
					opt_elem_type := g.typ(elem_type.set_flag(.option))
					g.register_chan_pop_option_call(opt_elem_type, styp)
					g.write('${opt_elem_type} ${tmp_opt} = __Option_${styp}_popval(')
				} else {
					g.write('__${styp}_popval(')
				}
				g.expr(node.right)
				g.write(')')
				if gen_or {
					if !node.is_option {
						g.write('/*JJJ*/')
						g.or_block(tmp_opt, node.or_block, elem_type)
					}
					if is_gen_or_and_assign_rhs {
						elem_styp := g.typ(elem_type)
						g.write(';\n${cur_line}*(${elem_styp}*)${tmp_opt}.data')
					}
				}
			} else {
				if !(g.is_amp && node.right.is_auto_deref_var()) {
					g.write(node.op.str())
				}
				g.expr(node.right)
			}
			g.is_amp = false
		}
		ast.RangeExpr {
			// Only used in IndexExpr
		}
		ast.SelectExpr {
			g.select_expr(node)
		}
		ast.SelectorExpr {
			g.selector_expr(node)
		}
		ast.SizeOf {
			g.size_of(node)
		}
		ast.SqlExpr {
			g.sql_select_expr(node)
		}
		ast.StringLiteral {
			g.string_literal(node)
		}
		ast.StringInterLiteral {
			g.string_inter_literal(node)
		}
		ast.StructInit {
			if node.unresolved {
				g.expr(g.table.resolve_init(node, g.unwrap_generic(node.typ)))
			} else {
				// `user := User{name: 'Bob'}`
				g.inside_struct_init = true
				g.cur_struct_init_typ = node.typ
				g.struct_init(node)
				g.cur_struct_init_typ = 0
				g.inside_struct_init = false
			}
		}
		ast.TypeNode {
			// match sum Type
			typ := g.unwrap_generic(node.typ)
			sym := g.table.sym(typ)
			sidx := g.type_sidx(typ)
			g.write('${sidx} /* ${sym.name} */')
		}
		ast.TypeOf {
			g.typeof_expr(node)
		}
		ast.UnsafeExpr {
			g.expr(node.expr)
		}
	}
	g.discard_or_result = old_discard_or_result
	g.is_void_expr_stmt = old_is_void_expr_stmt
}

fn (mut g Gen) char_literal(node ast.CharLiteral) {
	if node.val == r'\`' {
		g.write("'`'")
		return
	}
	// TODO: optimize use L-char instead of u32 when possible
	if node.val.len_utf8() < node.val.len {
		g.write('((rune)0x${node.val.utf32_code().hex()} /* `${node.val}` */)')
		return
	}
	if node.val.len == 1 {
		clit := node.val[0]
		if clit < 32 || clit == 92 || clit > 126 {
			g.write("'")
			write_octal_escape(mut g.out, clit)
			g.write("'")
			return
		}
	}
	g.write("'${node.val}'")
}

// T.name, typeof(expr).name
fn (mut g Gen) type_name(raw_type ast.Type) {
	typ := g.get_type(raw_type)
	sym := g.table.sym(typ)
	mut s := ''
	if sym.kind == .function {
		if typ.is_ptr() {
			s = '&' + g.fn_decl_str(sym.info as ast.FnType)
		} else {
			s = g.fn_decl_str(sym.info as ast.FnType)
		}
	} else {
		s = g.table.type_to_str(g.unwrap_generic(typ))
	}
	g.write('_SLIT("${util.strip_main_name(s)}")')
}

fn (mut g Gen) typeof_expr(node ast.TypeOf) {
	typ := g.resolve_comptime_type(node.expr, g.get_type(node.typ))
	sym := g.table.sym(typ)
	if sym.kind == .sum_type {
		// When encountering a .sum_type, typeof() should be done at runtime,
		// because the subtype of the expression may change:
		g.write('charptr_vstring_literal( /* ${sym.name} */ v_typeof_sumtype_${sym.cname}( (')
		g.expr(node.expr)
		g.write(')._typ ))')
	} else if sym.kind == .array_fixed {
		fixed_info := sym.info as ast.ArrayFixed
		typ_name := g.table.get_type_name(fixed_info.elem_type)
		g.write('_SLIT("[${fixed_info.size}]${util.strip_main_name(typ_name)}")')
	} else if sym.kind == .function {
		info := sym.info as ast.FnType
		g.write('_SLIT("${g.fn_decl_str(info)}")')
	} else if typ.has_flag(.variadic) {
		varg_elem_type_sym := g.table.sym(g.table.value_type(typ))
		g.write('_SLIT("...${util.strip_main_name(varg_elem_type_sym.name)}")')
	} else {
		g.type_name(typ)
	}
}

fn (mut g Gen) selector_expr(node ast.SelectorExpr) {
	prevent_sum_type_unwrapping_once := g.prevent_sum_type_unwrapping_once
	g.prevent_sum_type_unwrapping_once = false
	if node.name_type > 0 {
		match node.gkind_field {
			.name {
				g.type_name(node.name_type)
				return
			}
			.typ {
				g.write(int(g.unwrap_generic(node.name_type)).str())
				return
			}
			.unknown {
				// ast.TypeOf of `typeof(string).idx` etc
				if node.field_name == 'name' {
					// typeof(expr).name
					mut name_type := node.name_type
					if node.expr is ast.TypeOf {
						name_type = g.resolve_comptime_type(node.expr.expr, name_type)
					}
					g.type_name(name_type)
					return
				} else if node.field_name == 'idx' {
					mut name_type := node.name_type
					if node.expr is ast.TypeOf {
						name_type = g.resolve_comptime_type(node.expr.expr, name_type)
					}
					// `typeof(expr).idx`
					g.write(int(g.unwrap_generic(name_type)).str())
					return
				}
				g.error('unknown generic field', node.pos)
			}
		}
	} else {
		// for comp-time enum value evaluation
		if node.expr_type == g.enum_data_type && node.expr is ast.Ident
			&& (node.expr as ast.Ident).name == 'value' {
			g.write(node.str())
			return
		}
	}
	if node.expr_type == 0 {
		g.checker_bug('unexpected SelectorExpr.expr_type = 0', node.pos)
	}

	unwrapped_type := g.table.unaliased_type(g.unwrap_generic(node.expr_type))
	sym := g.table.sym(unwrapped_type)
	field_name := if sym.language == .v { c_name(node.field_name) } else { node.field_name }

	if node.or_block.kind != .absent && !g.is_assign_lhs && g.table.sym(node.typ).kind != .chan {
		is_ptr := sym.kind in [.interface_, .sum_type]
		stmt_str := g.go_before_stmt(0).trim_space()
		styp := g.typ(node.typ)
		g.empty_line = true
		tmp_var := g.new_tmp_var()
		g.write('${styp} ${tmp_var} = ')
		if is_ptr {
			g.write('*(')
		}
		g.expr(node.expr)
		if node.expr_type.is_ptr() {
			g.write('->')
		} else {
			g.write('.')
		}
		g.write(field_name)
		if is_ptr {
			g.write(')')
		}
		g.or_block(tmp_var, node.or_block, node.typ)
		g.write(stmt_str)
		g.write(' ')
		unwrapped_typ := node.typ.clear_flag(.option).clear_flag(.result)
		unwrapped_styp := g.typ(unwrapped_typ)
		g.write('(*(${unwrapped_styp}*)${tmp_var}.data)')
		return
	}

	// if node expr is a root ident and an optional
	mut is_opt_or_res := node.expr is ast.Ident
		&& (node.expr_type.has_flag(.option) || node.expr_type.has_flag(.result))
	if is_opt_or_res {
		opt_base_typ := g.base_type(node.expr_type)
		g.write('(*(${opt_base_typ}*)')
	}
	if sym.kind in [.interface_, .sum_type] {
		g.write('(*(')
	}
	if sym.kind == .array_fixed {
		if node.field_name != 'len' {
			g.error('field_name should be `len`', node.pos)
		}
		info := sym.info as ast.ArrayFixed
		g.write('${info.size}')
		return
	} else if sym.kind == .chan && (node.field_name == 'len' || node.field_name == 'closed') {
		g.write('sync__Channel_${node.field_name}(')
		g.expr(node.expr)
		g.write(')')
		return
	}
	mut sum_type_deref_field := ''
	mut sum_type_dot := '.'
	if f := g.table.find_field(sym, node.field_name) {
		field_sym := g.table.sym(f.typ)
		if field_sym.kind in [.sum_type, .interface_] {
			if !prevent_sum_type_unwrapping_once {
				// check first if field is sum type because scope searching is expensive
				scope := g.file.scope.innermost(node.pos.pos)
				if field := scope.find_struct_field(node.expr.str(), node.expr_type, node.field_name) {
					if field.orig_type.is_ptr() {
						sum_type_dot = '->'
					}
					for i, typ in field.smartcasts {
						g.write('(')
						if field_sym.kind == .sum_type {
							g.write('*')
						}
						cast_sym := g.table.sym(g.unwrap_generic(typ))
						if field_sym.kind == .interface_ && cast_sym.kind == .interface_ {
							ptr := '*'.repeat(field.typ.nr_muls())
							dot := if node.expr_type.is_ptr() { '->' } else { '.' }
							g.write('I_${field_sym.cname}_as_I_${cast_sym.cname}(${ptr}${node.expr}${dot}${node.field_name}))')
							return
						} else {
							if i != 0 {
								dot := if field.typ.is_ptr() { '->' } else { '.' }
								sum_type_deref_field += ')${dot}'
							}
							if cast_sym.info is ast.Aggregate {
								agg_sym := g.table.sym(cast_sym.info.types[g.aggregate_type_idx])
								sum_type_deref_field += '_${agg_sym.cname}'
							} else {
								sum_type_deref_field += '_${cast_sym.cname}'
							}
						}
					}
				}
			}
		}
	} else if m := g.table.find_method(sym, node.field_name) {
		mut has_embeds := false
		if sym.info in [ast.Struct, ast.Aggregate] {
			if node.from_embed_types.len > 0 {
				has_embeds = true
			}
		}
		if !has_embeds {
			if !node.has_hidden_receiver {
				g.write('${g.typ(node.expr_type.idx())}_${m.name}')
				return
			}
			receiver := m.params[0]
			expr_styp := g.typ(node.expr_type.idx())
			data_styp := g.typ(receiver.typ.idx())
			mut sb := strings.new_builder(256)
			name := '_V_closure_${expr_styp}_${m.name}_${node.pos.pos}'
			sb.write_string('${g.typ(m.return_type)} ${name}(')
			for i in 1 .. m.params.len {
				param := m.params[i]
				if i != 1 {
					sb.write_string(', ')
				}
				sb.write_string('${g.typ(param.typ)} a${i}')
			}
			sb.writeln(') {')
			sb.writeln('\t${data_styp}* a0 = __CLOSURE_GET_DATA();')
			if m.return_type != ast.void_type {
				sb.write_string('\treturn ')
			} else {
				sb.write_string('\t')
			}
			sb.write_string('${expr_styp}_${m.name}(')
			if !receiver.typ.is_ptr() {
				sb.write_string('*')
			}
			for i in 0 .. m.params.len {
				if i != 0 {
					sb.write_string(', ')
				}
				sb.write_string('a${i}')
			}
			sb.writeln(');')
			sb.writeln('}')

			g.anon_fn_definitions << sb.str()
			g.nr_closures++

			g.write('__closure_create(${name}, ')
			if !receiver.typ.is_ptr() {
				g.write('memdup_uncollectable(')
			}
			if !node.expr_type.is_ptr() {
				g.write('&')
			}
			g.expr(node.expr)
			if !receiver.typ.is_ptr() {
				g.write(', sizeof(${expr_styp}))')
			}
			g.write(')')
			return
		}
	}
	n_ptr := node.expr_type.nr_muls() - 1
	if n_ptr > 0 {
		g.write('(')
		g.write('*'.repeat(n_ptr))
		g.expr(node.expr)
		g.write(')')
	} else {
		g.expr(node.expr)
	}
	if is_opt_or_res {
		g.write('.data)')
	}
	// struct embedding
	if sym.info in [ast.Struct, ast.Aggregate] {
		for i, embed in node.from_embed_types {
			embed_sym := g.table.sym(embed)
			embed_name := embed_sym.embed_name()
			is_left_ptr := if i == 0 {
				node.expr_type.is_ptr()
			} else {
				node.from_embed_types[i - 1].is_ptr()
			}
			if is_left_ptr {
				g.write('->')
			} else {
				g.write('.')
			}
			g.write(embed_name)
		}
	}
<<<<<<< HEAD
	if (node.expr_type.is_ptr() || unwrapped_type.is_ptr() || sym.kind == .chan)
=======
	alias_to_ptr := sym.info is ast.Alias && (sym.info as ast.Alias).parent_type.is_ptr()
	if (node.expr_type.is_ptr() || sym.kind == .chan || alias_to_ptr)
>>>>>>> e7996a07
		&& node.from_embed_types.len == 0 {
		g.write('->')
	} else {
		g.write('.')
	}
	if node.expr_type.has_flag(.shared_f) {
		g.write('val.')
	}
	if node.expr_type == 0 {
		verror('cgen: SelectorExpr | expr_type: 0 | it.expr: `${node.expr}` | field: `${node.field_name}` | file: ${g.file.path} | line: ${node.pos.line_nr}')
	}
	g.write(field_name)
	if sum_type_deref_field != '' {
		g.write('${sum_type_dot}${sum_type_deref_field})')
	}
	if sym.kind in [.interface_, .sum_type] {
		g.write('))')
	}
}

fn (mut g Gen) enum_decl(node ast.EnumDecl) {
	enum_name := util.no_dots(node.name)
	is_flag := node.is_flag
	if g.pref.ccompiler == 'msvc' {
		mut last_value := '0'
		enum_typ_name := g.table.get_type_name(node.typ)
		g.enum_typedefs.writeln('typedef ${enum_typ_name} ${enum_name};')
		for i, field in node.fields {
			g.enum_typedefs.write_string('\t#define ${enum_name}__${field.name} ')
			g.enum_typedefs.write_string('(')
			if is_flag {
				g.enum_typedefs.write_string((u64(1) << i).str())
				g.enum_typedefs.write_string('ULL')
			} else if field.has_expr {
				expr_str := g.expr_string(field.expr)
				g.enum_typedefs.write_string(expr_str)
				last_value = expr_str
			} else {
				if i != 0 {
					last_value += '+1'
				}
				g.enum_typedefs.write_string(last_value)
			}
			g.enum_typedefs.writeln(')')
		}
		return
	}
	if node.typ != ast.int_type {
		g.enum_typedefs.writeln('#pragma pack(push, 1)')
	}
	g.enum_typedefs.writeln('typedef enum {')
	mut cur_enum_expr := ''
	mut cur_enum_offset := 0
	for i, field in node.fields {
		g.enum_typedefs.write_string('\t${enum_name}__${field.name}')
		if field.has_expr {
			g.enum_typedefs.write_string(' = ')
			expr_str := g.expr_string(field.expr)
			g.enum_typedefs.write_string(expr_str)
			cur_enum_expr = expr_str
			cur_enum_offset = 0
		} else if is_flag {
			g.enum_typedefs.write_string(' = ')
			cur_enum_expr = 'u64(1) << ${i}'
			g.enum_typedefs.write_string((u64(1) << i).str())
			g.enum_typedefs.write_string('U')
			cur_enum_offset = 0
		}
		cur_value := if cur_enum_offset > 0 {
			'${cur_enum_expr}+${cur_enum_offset}'
		} else {
			cur_enum_expr
		}
		g.enum_typedefs.writeln(', // ${cur_value}')
		cur_enum_offset++
	}
	packed_attribute := if node.typ != ast.int_type { '__attribute__((packed))' } else { '' }
	g.enum_typedefs.writeln('} ${packed_attribute} ${enum_name};')
	if node.typ != ast.int_type {
		g.enum_typedefs.writeln('#pragma pack(pop)\n')
	}
}

fn (mut g Gen) enum_expr(node ast.Expr) {
	match node {
		ast.EnumVal {
			g.write(node.val)
		}
		else {
			g.expr(node)
		}
	}
}

fn (mut g Gen) lock_expr(node ast.LockExpr) {
	g.cur_lock = unsafe { node } // is ok because it is discarded at end of fn
	defer {
		g.cur_lock = ast.LockExpr{
			scope: 0
		}
	}
	tmp_result := if node.is_expr { g.new_tmp_var() } else { '' }
	mut cur_line := ''
	if node.is_expr {
		styp := g.typ(node.typ)
		cur_line = g.go_before_stmt(0)
		g.writeln('${styp} ${tmp_result};')
	}
	mut mtxs := ''
	if node.lockeds.len == 0 {
		// this should not happen
	} else if node.lockeds.len == 1 {
		lock_prefix := if node.is_rlock[0] { 'r' } else { '' }
		g.write('sync__RwMutex_${lock_prefix}lock(&')
		g.expr(node.lockeds[0])
		g.writeln('->mtx);')
	} else {
		mtxs = g.new_tmp_var()
		g.writeln('uintptr_t _arr_${mtxs}[${node.lockeds.len}];')
		g.writeln('bool _isrlck_${mtxs}[${node.lockeds.len}];')
		mut j := 0
		for i, is_rlock in node.is_rlock {
			if !is_rlock {
				g.write('_arr_${mtxs}[${j}] = (uintptr_t)&')
				g.expr(node.lockeds[i])
				g.writeln('->mtx;')
				g.writeln('_isrlck_${mtxs}[${j}] = false;')
				j++
			}
		}
		for i, is_rlock in node.is_rlock {
			if is_rlock {
				g.write('_arr_${mtxs}[${j}] = (uintptr_t)&')
				g.expr(node.lockeds[i])
				g.writeln('->mtx;')
				g.writeln('_isrlck_${mtxs}[${j}] = true;')
				j++
			}
		}
		if node.lockeds.len == 2 {
			g.writeln('if (_arr_${mtxs}[0] > _arr_${mtxs}[1]) {')
			g.writeln('\tuintptr_t _ptr_${mtxs} = _arr_${mtxs}[0];')
			g.writeln('\t_arr_${mtxs}[0] = _arr_${mtxs}[1];')
			g.writeln('\t_arr_${mtxs}[1] = _ptr_${mtxs};')
			g.writeln('\tbool _bool_${mtxs} = _isrlck_${mtxs}[0];')
			g.writeln('\t_isrlck_${mtxs}[0] = _isrlck_${mtxs}[1];')
			g.writeln('\t_isrlck_${mtxs}[1] = _bool_${mtxs};')
			g.writeln('}')
		} else {
			g.writeln('__sort_ptr(_arr_${mtxs}, _isrlck_${mtxs}, ${node.lockeds.len});')
		}
		g.writeln('for (int ${mtxs}=0; ${mtxs}<${node.lockeds.len}; ${mtxs}++) {')
		g.writeln('\tif (${mtxs} && _arr_${mtxs}[${mtxs}] == _arr_${mtxs}[${mtxs}-1]) continue;')
		g.writeln('\tif (_isrlck_${mtxs}[${mtxs}])')
		g.writeln('\t\tsync__RwMutex_rlock((sync__RwMutex*)_arr_${mtxs}[${mtxs}]);')
		g.writeln('\telse')
		g.writeln('\t\tsync__RwMutex_lock((sync__RwMutex*)_arr_${mtxs}[${mtxs}]);')
		g.writeln('}')
	}
	g.mtxs = mtxs
	defer {
		g.mtxs = ''
	}
	g.writeln('/*lock*/ {')
	g.stmts_with_tmp_var(node.stmts, tmp_result)
	if node.is_expr {
		g.writeln(';')
	}
	g.writeln('}')
	g.unlock_locks()
	if node.is_expr {
		g.writeln('')
		g.write(cur_line)
		g.write('${tmp_result}')
	}
}

fn (mut g Gen) unlock_locks() {
	if g.cur_lock.lockeds.len == 0 {
	} else if g.cur_lock.lockeds.len == 1 {
		lock_prefix := if g.cur_lock.is_rlock[0] { 'r' } else { '' }
		g.write('sync__RwMutex_${lock_prefix}unlock(&')
		g.expr(g.cur_lock.lockeds[0])
		g.write('->mtx);')
	} else {
		g.writeln('for (int ${g.mtxs}=${g.cur_lock.lockeds.len - 1}; ${g.mtxs}>=0; ${g.mtxs}--) {')
		g.writeln('\tif (${g.mtxs} && _arr_${g.mtxs}[${g.mtxs}] == _arr_${g.mtxs}[${g.mtxs}-1]) continue;')
		g.writeln('\tif (_isrlck_${g.mtxs}[${g.mtxs}])')
		g.writeln('\t\tsync__RwMutex_runlock((sync__RwMutex*)_arr_${g.mtxs}[${g.mtxs}]);')
		g.writeln('\telse')
		g.writeln('\t\tsync__RwMutex_unlock((sync__RwMutex*)_arr_${g.mtxs}[${g.mtxs}]);')
		g.write('}')
	}
}

fn (mut g Gen) map_init(node ast.MapInit) {
	unwrap_key_typ := g.unwrap_generic(node.key_type)
	unwrap_val_typ := g.unwrap_generic(node.value_type).clear_flag(.option).clear_flag(.result)
	key_typ_str := g.typ(unwrap_key_typ)
	value_typ_str := g.typ(unwrap_val_typ)
	value_sym := g.table.sym(unwrap_val_typ)
	key_sym := g.table.final_sym(unwrap_key_typ)
	hash_fn, key_eq_fn, clone_fn, free_fn := g.map_fn_ptrs(key_sym)
	size := node.vals.len
	mut shared_styp := '' // only needed for shared &[]{...}
	mut styp := ''
	is_amp := g.is_amp
	g.is_amp = false
	if is_amp {
		g.go_back(1) // delete the `&` already generated in `prefix_expr()
	}
	if g.is_shared {
		mut shared_typ := node.typ.set_flag(.shared_f)
		shared_styp = g.typ(shared_typ)
		g.writeln('(${shared_styp}*)__dup_shared_map(&(${shared_styp}){.mtx = {0}, .val =')
	} else if is_amp {
		styp = g.typ(node.typ)
		g.write('(${styp}*)memdup(ADDR(${styp}, ')
	}
	noscan_key := g.check_noscan(node.key_type)
	noscan_value := g.check_noscan(node.value_type)
	mut noscan := if noscan_key.len != 0 || noscan_value.len != 0 { '_noscan' } else { '' }
	if noscan.len != 0 {
		if noscan_key.len != 0 {
			noscan += '_key'
		}
		if noscan_value.len != 0 {
			noscan += '_value'
		}
	}
	if size > 0 {
		if value_sym.kind == .function {
			g.writeln('new_map_init${noscan}(${hash_fn}, ${key_eq_fn}, ${clone_fn}, ${free_fn}, ${size}, sizeof(${key_typ_str}), sizeof(voidptr),')
		} else {
			g.writeln('new_map_init${noscan}(${hash_fn}, ${key_eq_fn}, ${clone_fn}, ${free_fn}, ${size}, sizeof(${key_typ_str}), sizeof(${value_typ_str}),')
		}
		g.writeln('\t\t_MOV((${key_typ_str}[${size}]){')
		for expr in node.keys {
			g.write('\t\t\t')
			g.expr(expr)
			g.writeln(', ')
		}
		g.writeln('\t\t}),')
		if value_sym.kind == .function {
			g.writeln('\t\t_MOV((voidptr[${size}]){')
		} else {
			g.writeln('\t\t_MOV((${value_typ_str}[${size}]){')
		}
		for i, expr in node.vals {
			g.write('\t\t\t')
			if expr.is_auto_deref_var() {
				g.write('*')
			}
			if value_sym.kind == .sum_type {
				g.expr_with_cast(expr, node.val_types[i], unwrap_val_typ)
			} else {
				g.expr(expr)
			}
			g.writeln(', ')
		}
		g.writeln('\t\t})')
		g.writeln('\t)')
	} else {
		g.write('new_map${noscan}(sizeof(${key_typ_str}), sizeof(${value_typ_str}), ${hash_fn}, ${key_eq_fn}, ${clone_fn}, ${free_fn})')
	}
	g.writeln('')
	if g.is_shared {
		g.write('}, sizeof(${shared_styp}))')
	} else if is_amp {
		g.write('), sizeof(${styp}))')
	}
}

fn (mut g Gen) select_expr(node ast.SelectExpr) {
	is_expr := node.is_expr || g.inside_ternary > 0
	cur_line := if is_expr {
		g.empty_line = true
		g.go_before_stmt(0)
	} else {
		''
	}
	n_channels := if node.has_exception { node.branches.len - 1 } else { node.branches.len }
	mut channels := []ast.Expr{cap: n_channels}
	mut objs := []ast.Expr{cap: n_channels}
	mut tmp_objs := []string{cap: n_channels}
	mut elem_types := []string{cap: n_channels}
	mut is_push := []bool{cap: n_channels}
	mut has_else := false
	mut has_timeout := false
	mut timeout_expr := ast.empty_expr
	mut exception_branch := -1
	for j, branch in node.branches {
		if branch.is_else {
			has_else = true
			exception_branch = j
		} else if branch.is_timeout {
			has_timeout = true
			exception_branch = j
			timeout_expr = (branch.stmt as ast.ExprStmt).expr
		} else {
			match branch.stmt {
				ast.ExprStmt {
					// send expression
					expr := branch.stmt.expr as ast.InfixExpr
					channels << expr.left
					if expr.right in [ast.Ident, ast.IndexExpr, ast.SelectorExpr, ast.StructInit] {
						// addressable objects in the `C` output
						objs << expr.right
						tmp_objs << ''
						elem_types << ''
					} else {
						// must be evaluated to tmp var before real `select` is performed
						objs << ast.empty_expr
						tmp_obj := g.new_tmp_var()
						tmp_objs << tmp_obj
						el_stype := g.typ(ast.mktyp(expr.right_type))
						g.writeln('${el_stype} ${tmp_obj};')
					}
					is_push << true
				}
				ast.AssignStmt {
					rec_expr := branch.stmt.right[0] as ast.PrefixExpr
					channels << rec_expr.right
					is_push << false
					// create tmp unless the object with *exactly* the type we need exists already
					if branch.stmt.op == .decl_assign
						|| branch.stmt.right_types[0] != branch.stmt.left_types[0] {
						tmp_obj := g.new_tmp_var()
						tmp_objs << tmp_obj
						el_stype := g.typ(branch.stmt.right_types[0])
						elem_types << if branch.stmt.op == .decl_assign {
							el_stype + ' '
						} else {
							''
						}
						g.writeln('${el_stype} ${tmp_obj};')
					} else {
						tmp_objs << ''
						elem_types << ''
					}
					objs << branch.stmt.left[0]
				}
				else {}
			}
		}
	}
	chan_array := g.new_tmp_var()
	g.write('Array_sync__Channel_ptr ${chan_array} = new_array_from_c_array(${n_channels}, ${n_channels}, sizeof(sync__Channel*), _MOV((sync__Channel*[${n_channels}]){')
	for i in 0 .. n_channels {
		if i > 0 {
			g.write(', ')
		}
		g.write('(sync__Channel*)(')
		g.expr(channels[i])
		g.write(')')
	}
	g.writeln('}));\n')
	directions_array := g.new_tmp_var()
	g.write('Array_sync__Direction ${directions_array} = new_array_from_c_array(${n_channels}, ${n_channels}, sizeof(sync__Direction), _MOV((sync__Direction[${n_channels}]){')
	for i in 0 .. n_channels {
		if i > 0 {
			g.write(', ')
		}
		if is_push[i] {
			g.write('sync__Direction__push')
		} else {
			g.write('sync__Direction__pop')
		}
	}
	g.writeln('}));\n')
	objs_array := g.new_tmp_var()
	g.write('Array_voidptr ${objs_array} = new_array_from_c_array(${n_channels}, ${n_channels}, sizeof(voidptr), _MOV((voidptr[${n_channels}]){')
	for i in 0 .. n_channels {
		if i > 0 {
			g.write(', &')
		} else {
			g.write('&')
		}
		if tmp_objs[i] == '' {
			g.expr(objs[i])
		} else {
			g.write(tmp_objs[i])
		}
	}
	g.writeln('}));\n')
	select_result := g.new_tmp_var()
	g.write('int ${select_result} = sync__channel_select(&/*arr*/${chan_array}, ${directions_array}, &/*arr*/${objs_array}, ')
	if has_timeout {
		g.expr(timeout_expr)
	} else if has_else {
		g.write('0')
	} else {
		g.write('_const_time__infinite')
	}
	g.writeln(');')
	// free the temps that were created
	g.writeln('array_free(&${objs_array});')
	g.writeln('array_free(&${directions_array});')
	g.writeln('array_free(&${chan_array});')
	mut i := 0
	for j in 0 .. node.branches.len {
		if j > 0 {
			g.write('} else ')
		}
		g.write('if (${select_result} == ')
		if j == exception_branch {
			g.writeln('-1) {')
		} else {
			g.writeln('${i}) {')
			if !is_push[i] && tmp_objs[i] != '' {
				g.write('\t${elem_types[i]}')
				g.expr(objs[i])
				g.writeln(' = ${tmp_objs[i]};')
			}
			i++
		}
		g.stmts(node.branches[j].stmts)
	}
	g.writeln('}')
	if is_expr {
		g.empty_line = false
		g.write(cur_line)
		g.write('(${select_result} != -2)')
	}
}

pub fn (mut g Gen) is_comptime_var(node ast.Expr) bool {
	return g.inside_comptime_for_field && node is ast.Ident
		&& (node as ast.Ident).info is ast.IdentVar && ((node as ast.Ident).obj as ast.Var).ct_type_var != .no_comptime
}

fn (mut g Gen) ident(node ast.Ident) {
	prevent_sum_type_unwrapping_once := g.prevent_sum_type_unwrapping_once
	g.prevent_sum_type_unwrapping_once = false
	if node.name == 'lld' {
		return
	}
	if node.name.starts_with('C.') {
		g.write(util.no_dots(node.name[2..]))
		return
	}
	mut name := c_name(node.name)
	if node.kind == .constant {
		if g.pref.translated && !g.is_builtin_mod
			&& !util.module_is_builtin(node.name.all_before_last('.')) {
			// Don't prepend "_const" to translated C consts,
			// but only in user code, continue prepending "_const" to builtin consts.
			mut x := util.no_dots(node.name)
			if x.starts_with('main__') {
				x = x['main__'.len..]
			}
			g.write(x)
			return
		} else {
			// TODO globals hack
			g.write('_const_')
		}
	}
	mut is_auto_heap := false
	if node.info is ast.IdentVar {
		if node.obj is ast.Var {
			if !g.is_assign_lhs && node.obj.ct_type_var != .no_comptime {
				comptime_type := g.get_comptime_var_type(node)
				if comptime_type.has_flag(.option) {
					if (g.inside_opt_or_res || g.left_is_opt) && node.or_expr.kind == .absent {
						g.write('${name}')
					} else {
						g.write('/*opt*/')
						styp := g.base_type(comptime_type)
						g.write('(*(${styp}*)${name}.data)')
					}
				} else {
					g.write('${name}')
				}
				if node.or_expr.kind != .absent && !(g.inside_opt_or_res && g.inside_assign
					&& !g.is_assign_lhs) {
					stmt_str := g.go_before_stmt(0).trim_space()
					g.empty_line = true
					g.or_block(name, node.or_expr, comptime_type)
					g.writeln(stmt_str)
				}
				return
			}
		}
		// x ?int
		// `x = 10` => `x.data = 10` (g.right_is_opt == false)
		// `x = new_opt()` => `x = new_opt()` (g.right_is_opt == true)
		// `println(x)` => `println(*(int*)x.data)`
		if node.info.is_option && !(g.is_assign_lhs && g.right_is_opt) {
			if (g.inside_opt_or_res || g.left_is_opt) && node.or_expr.kind == .absent {
				g.write('${name}')
			} else {
				g.write('/*opt*/')
				styp := g.base_type(node.info.typ)
				g.write('(*(${styp}*)${name}.data)')
			}
			if node.or_expr.kind != .absent && !(g.inside_opt_or_res && g.inside_assign
				&& !g.is_assign_lhs) {
				stmt_str := g.go_before_stmt(0).trim_space()
				g.empty_line = true
				g.or_block(name, node.or_expr, node.info.typ)
				g.write(stmt_str)
			}
			return
		}
		if !g.is_assign_lhs && node.info.share == .shared_t {
			g.write('${name}.val')
			return
		}
		if node.obj is ast.Var {
			is_auto_heap = node.obj.is_auto_heap
				&& (!g.is_assign_lhs || g.assign_op != .decl_assign)
			if is_auto_heap {
				g.write('(*(')
			}
			if node.obj.smartcasts.len > 0 {
				obj_sym := g.table.sym(node.obj.typ)
				if !prevent_sum_type_unwrapping_once {
					for _ in node.obj.smartcasts {
						g.write('(')
						if obj_sym.kind == .sum_type && !is_auto_heap {
							g.write('*')
						}
					}
					for i, typ in node.obj.smartcasts {
						cast_sym := g.table.sym(g.unwrap_generic(typ))
						if obj_sym.kind == .interface_ && cast_sym.kind == .interface_ {
							ptr := '*'.repeat(node.obj.typ.nr_muls())
							g.write('I_${obj_sym.cname}_as_I_${cast_sym.cname}(${ptr}${node.name})')
						} else {
							mut is_ptr := false
							if i == 0 {
								g.write(name)
								if node.obj.orig_type.is_ptr() {
									is_ptr = true
								}
							}
							dot := if is_ptr || is_auto_heap { '->' } else { '.' }
							if cast_sym.info is ast.Aggregate {
								sym := g.table.sym(cast_sym.info.types[g.aggregate_type_idx])
								g.write('${dot}_${sym.cname}')
							} else {
								g.write('${dot}_${cast_sym.cname}')
							}
						}
						g.write(')')
					}
					if is_auto_heap {
						g.write('))')
					}
					return
				}
			}
			if node.obj.is_inherited {
				g.write(closure_ctx + '->')
			}
		}
	} else if node.info is ast.IdentFn {
		// TODO PERF fn lookup for each fn call in translated mode
		if func := g.table.find_fn(node.name) {
			if g.pref.translated || g.file.is_translated || func.is_file_translated {
				// `p_mobjthinker` => `P_MobjThinker`
				if cattr := func.attrs.find_first('c') {
					name = cattr.arg
				}
			}
		}

		if g.pref.obfuscate && g.cur_mod.name == 'main' && name.starts_with('main__') {
			key := node.name
			g.write('/* obf identfn: ${key} */')
			name = g.obf_table[key] or {
				panic('cgen: obf name "${key}" not found, this should never happen')
			}
		}
	}
	g.write(g.get_ternary_name(name))
	if is_auto_heap {
		g.write('))')
	}
}

fn (mut g Gen) cast_expr(node ast.CastExpr) {
	node_typ := g.unwrap_generic(node.typ)
	mut expr_type := node.expr_type
	sym := g.table.sym(node_typ)
	if node.expr is ast.Ident && g.is_comptime_var(node.expr) {
		expr_type = g.unwrap_generic(g.get_comptime_var_type(node.expr))
	}
	if sym.kind in [.sum_type, .interface_] {
		if node.typ.has_flag(.option) && node.expr is ast.None {
			g.gen_option_error(node.typ, node.expr)
		} else if node.typ.has_flag(.option) {
			g.expr_with_opt(node.expr, expr_type, node.typ)
		} else {
			g.expr_with_cast(node.expr, expr_type, node_typ)
		}
	} else if !node.typ.has_flag(.option) && sym.kind == .struct_ && !node.typ.is_ptr()
		&& !(sym.info as ast.Struct).is_typedef {
		// deprecated, replaced by Struct{...exr}
		styp := g.typ(node.typ)
		g.write('*((${styp} *)(&')
		g.expr(node.expr)
		g.write('))')
	} else if sym.kind == .alias && g.table.final_sym(node.typ).kind == .array_fixed {
		if node.expr is ast.ArrayInit && g.assign_op != .decl_assign {
			g.write('(${g.typ(node.expr.typ)})')
		}
		g.expr(node.expr)
	} else if expr_type == ast.bool_type && node.typ.is_int() {
		styp := g.typ(node_typ)
		g.write('(${styp}[]){(')
		g.expr(node.expr)
		g.write(')?1:0}[0]')
	} else {
		styp := g.typ(node.typ)
		if (g.pref.translated || g.file.is_translated) && sym.kind == .function {
			// TODO handle the type in fn casts, not just exprs
			/*
			info := sym.info as ast.FnType
			if cattr := info.func.attrs.find_first('c') {
				name = cattr.arg
			}
			*/
		}
		mut cast_label := ''
		// `ast.string_type` is done for MSVC's bug
		if sym.kind != .alias
			|| (sym.info as ast.Alias).parent_type !in [expr_type, ast.string_type] {
			cast_label = '(${styp})'
		}
		if node.typ.has_flag(.option) && node.expr is ast.None {
			g.gen_option_error(node.typ, node.expr)
		} else if node.typ.has_flag(.option) {
			if sym.kind == .alias && node.expr_type.has_flag(.option) {
				g.expr_opt_with_cast(node.expr, expr_type, node.typ)
			} else {
				g.expr_with_opt(node.expr, expr_type, node.typ)
			}
		} else {
			g.write('(${cast_label}(')
			if sym.kind == .alias && g.table.final_sym(node.typ).kind == .string {
				ptr_cnt := node.typ.nr_muls() - expr_type.nr_muls()
				if ptr_cnt > 0 {
					g.write('&'.repeat(ptr_cnt))
				}
			}
			g.expr(node.expr)
			if node.expr is ast.IntegerLiteral {
				if node_typ in [ast.u64_type, ast.u32_type, ast.u16_type] {
					if !node.expr.val.starts_with('-') {
						g.write('U')
					}
				}
			}
			g.write('))')
		}
	}
}

fn (mut g Gen) concat_expr(node ast.ConcatExpr) {
	mut styp := g.typ(node.return_type.clear_flag(.option).clear_flag(.result))
	if g.inside_return {
		styp = g.typ(g.fn_decl.return_type.clear_flag(.option).clear_flag(.result))
	} else if g.inside_or_block {
		styp = g.typ(g.or_expr_return_type.clear_flag(.option).clear_flag(.result))
	}
	sym := g.table.sym(node.return_type)
	is_multi := sym.kind == .multi_return
	if !is_multi {
		g.expr(node.vals[0])
	} else {
		g.write('(${styp}){')
		for i, expr in node.vals {
			g.write('.arg${i}=')
			g.expr(expr)
			if i < node.vals.len - 1 {
				g.write(',')
			}
		}
		g.write('}')
	}
}

[inline]
fn (g &Gen) expr_is_multi_return_call(expr ast.Expr) bool {
	if expr is ast.CallExpr {
		return g.table.sym(expr.return_type).kind == .multi_return
	}
	return false
}

fn (mut g Gen) gen_result_error(target_type ast.Type, expr ast.Expr) {
	styp := g.typ(g.unwrap_generic(target_type))
	g.write('(${styp}){ .is_error=true, .err=')
	g.expr(expr)
	g.write(', .data={EMPTY_STRUCT_INITIALIZATION} }')
}

// NB: remove this when option has no errors anymore
fn (mut g Gen) gen_option_error(target_type ast.Type, expr ast.Expr) {
	styp := g.typ(g.unwrap_generic(target_type))
	g.write('(${styp}){ .state=2, .err=')
	if target_type.has_flag(.option) && expr is ast.Ident
		&& (expr as ast.Ident).or_expr.kind == .propagate_option {
		g.expr(ast.None{}) // option type unwrapping error
	} else {
		g.expr(expr)
	}
	g.write(', .data={EMPTY_STRUCT_INITIALIZATION} }')
}

fn (mut g Gen) hash_stmt(node ast.HashStmt) {
	line_nr := node.pos.line_nr + 1
	mut ct_condition := ''
	if node.ct_conds.len > 0 {
		ct_condition_start := g.out.len
		for idx, ct_expr in node.ct_conds {
			g.comptime_if_cond(ct_expr, false)
			if idx < node.ct_conds.len - 1 {
				g.write(' && ')
			}
		}
		ct_condition = g.out.cut_to(ct_condition_start).trim_space()
		// dump(node)
		// dump(ct_condition)
	}
	// #include etc
	if node.kind == 'include' {
		mut missing_message := 'Header file ${node.main}, needed for module `${node.mod}` was not found.'
		if node.msg != '' {
			missing_message += ' ${node.msg}.'
		} else {
			missing_message += ' Please install the corresponding development headers.'
		}
		mut guarded_include := get_guarded_include_text(node.main, missing_message)
		if node.main == '<errno.h>' {
			// fails with musl-gcc and msvc; but an unguarded include works:
			guarded_include = '#include ${node.main}'
		}
		if node.main.contains('.m') {
			g.definitions.writeln('\n')
			if ct_condition.len > 0 {
				g.definitions.writeln('#if ${ct_condition}')
			}
			// Objective C code import, include it after V types, so that e.g. `string` is
			// available there
			g.definitions.writeln('// added by module `${node.mod}`, file: ${os.file_name(node.source_file)}:${line_nr}:')
			g.definitions.writeln(guarded_include)
			if ct_condition.len > 0 {
				g.definitions.writeln('#endif // \$if ${ct_condition}')
			}
			g.definitions.writeln('\n')
		} else {
			g.includes.writeln('\n')
			if ct_condition.len > 0 {
				g.includes.writeln('#if ${ct_condition}')
			}
			g.includes.writeln('// added by module `${node.mod}`, file: ${os.file_name(node.source_file)}:${line_nr}:')
			g.includes.writeln(guarded_include)
			if ct_condition.len > 0 {
				g.includes.writeln('#endif // \$if ${ct_condition}')
			}
			g.includes.writeln('\n')
		}
	} else if node.kind == 'preinclude' {
		mut missing_message := 'Header file ${node.main}, needed for module `${node.mod}` was not found.'
		if node.msg != '' {
			missing_message += ' ${node.msg}.'
		} else {
			missing_message += ' Please install the corresponding development headers.'
		}
		mut guarded_include := get_guarded_include_text(node.main, missing_message)
		if node.main == '<errno.h>' {
			// fails with musl-gcc and msvc; but an unguarded include works:
			guarded_include = '#include ${node.main}'
		}
		if node.main.contains('.m') {
			// Might need to support '#preinclude' for .m files as well but for the moment
			// this does the same as '#include' for them
			g.definitions.writeln('\n')
			if ct_condition.len > 0 {
				g.definitions.writeln('#if ${ct_condition}')
			}
			// Objective C code import, include it after V types, so that e.g. `string` is
			// available there
			g.definitions.writeln('// added by module `${node.mod}`, file: ${os.file_name(node.source_file)}:${line_nr}:')
			g.definitions.writeln(guarded_include)
			if ct_condition.len > 0 {
				g.definitions.writeln('#endif // \$if ${ct_condition}')
			}
			g.definitions.writeln('\n')
		} else {
			g.preincludes.writeln('\n')
			if ct_condition.len > 0 {
				g.preincludes.writeln('#if ${ct_condition}')
			}
			g.preincludes.writeln('// added by module `${node.mod}`, file: ${os.file_name(node.source_file)}:${line_nr}:')
			g.preincludes.writeln(guarded_include)
			if ct_condition.len > 0 {
				g.preincludes.writeln('#endif // \$if ${ct_condition}')
			}
			g.preincludes.writeln('\n')
		}
	} else if node.kind == 'insert' {
		if ct_condition.len > 0 {
			g.includes.writeln('#if ${ct_condition}')
		}
		g.includes.writeln('// inserted by module `${node.mod}`, file: ${os.file_name(node.source_file)}:${line_nr}:')
		g.includes.writeln(node.val)
		if ct_condition.len > 0 {
			g.includes.writeln('#endif // \$if ${ct_condition}')
		}
	} else if node.kind == 'define' {
		if ct_condition.len > 0 {
			g.includes.writeln('#if ${ct_condition}')
		}
		g.includes.writeln('// defined by module `${node.mod}`')
		g.includes.writeln('#define ${node.main}')
		if ct_condition.len > 0 {
			g.includes.writeln('#endif // \$if ${ct_condition}')
		}
	}
}

fn (mut g Gen) branch_stmt(node ast.BranchStmt) {
	if node.label != '' {
		x := g.labeled_loops[node.label] or {
			panic('${node.label} doesn\'t exist ${g.file.path}, ${node.pos}')
		}
		match x {
			ast.ForCStmt {
				if x.scope.contains(g.cur_lock.pos.pos) {
					g.unlock_locks()
				}
			}
			ast.ForInStmt {
				if x.scope.contains(g.cur_lock.pos.pos) {
					g.unlock_locks()
				}
			}
			ast.ForStmt {
				if x.scope.contains(g.cur_lock.pos.pos) {
					g.unlock_locks()
				}
			}
			else {}
		}

		if node.kind == .key_break {
			g.writeln('goto ${node.label}__break;')
		} else {
			// assert node.kind == .key_continue
			g.writeln('goto ${node.label}__continue;')
		}
	} else {
		inner_loop := g.inner_loop
		match inner_loop {
			ast.ForCStmt {
				if inner_loop.scope.contains(g.cur_lock.pos.pos) {
					g.unlock_locks()
				}
			}
			ast.ForInStmt {
				if inner_loop.scope.contains(g.cur_lock.pos.pos) {
					g.unlock_locks()
				}
			}
			ast.ForStmt {
				if inner_loop.scope.contains(g.cur_lock.pos.pos) {
					g.unlock_locks()
				}
			}
			else {}
		}
		// continue or break
		if g.is_autofree && !g.is_builtin_mod {
			g.trace_autofree('// free before continue/break')
			g.autofree_scope_vars_stop(node.pos.pos - 1, node.pos.line_nr, true, g.branch_parent_pos)
		}
		g.writeln('${node.kind};')
	}
}

fn (mut g Gen) return_stmt(node ast.Return) {
	g.write_v_source_line_info(node.pos)

	g.inside_return = true
	defer {
		g.inside_return = false
	}

	if node.exprs.len > 0 {
		// skip `return $vweb.html()`
		if node.exprs[0] is ast.ComptimeCall && (node.exprs[0] as ast.ComptimeCall).is_vweb {
			g.inside_return_tmpl = true
			g.expr(node.exprs[0])
			g.inside_return_tmpl = false
			g.writeln(';')
			return
		}
	}

	// got to do a correct check for multireturn
	sym := g.table.sym(g.fn_decl.return_type)
	mut fn_ret_type := g.fn_decl.return_type
	if sym.kind == .alias {
		unaliased_type := g.table.unaliased_type(fn_ret_type)
		if unaliased_type.has_flag(.option) || unaliased_type.has_flag(.result) {
			fn_ret_type = unaliased_type
		}
	}
	fn_return_is_multi := sym.kind == .multi_return
	fn_return_is_option := fn_ret_type.has_flag(.option)
	fn_return_is_result := fn_ret_type.has_flag(.result)

	mut has_semicolon := false
	if node.exprs.len == 0 {
		g.write_defer_stmts_when_needed()
		if fn_return_is_option || fn_return_is_result {
			styp := g.typ(fn_ret_type)
			g.writeln('return (${styp}){0};')
		} else {
			if g.is_autofree {
				g.trace_autofree('// free before return (no values returned)')
				g.autofree_scope_vars(node.pos.pos - 1, node.pos.line_nr, true)
			}
			g.writeln('return;')
		}
		return
	}
	tmpvar := g.new_tmp_var()
	ret_typ := g.typ(g.unwrap_generic(fn_ret_type))
	mut use_tmp_var := g.defer_stmts.len > 0 || g.defer_profile_code.len > 0
		|| g.cur_lock.lockeds.len > 0
		|| (fn_return_is_multi && node.exprs.len >= 1 && fn_return_is_option)
	// handle promoting none/error/function returning _option'
	if fn_return_is_option {
		option_none := node.exprs[0] is ast.None
		ftyp := g.typ(node.types[0])
		mut is_regular_option := ftyp == '_option'
		if option_none || is_regular_option || node.types[0] == ast.error_type_idx {
			if g.fn_decl != unsafe { nil } && g.fn_decl.is_test {
				test_error_var := g.new_tmp_var()
				g.write('${ret_typ} ${test_error_var} = ')
				g.gen_option_error(fn_ret_type, node.exprs[0])
				g.writeln(';')
				g.write_defer_stmts_when_needed()
				g.gen_failing_return_error_for_test_fn(node, test_error_var)
				return
			}
			if use_tmp_var {
				g.write('${ret_typ} ${tmpvar} = ')
			} else {
				g.write('return ')
			}
			g.gen_option_error(fn_ret_type, node.exprs[0])
			g.writeln(';')
			if use_tmp_var {
				// handle options when returning `none` for `?(int, ?int)`
				if fn_return_is_multi && node.exprs.len >= 1 {
					mr_info := sym.info as ast.MultiReturn
					for i in 0 .. mr_info.types.len {
						if mr_info.types[i].has_flag(.option) {
							g.write('(*(${g.base_type(fn_ret_type)}*)${tmpvar}.data).arg${i} = ')
							g.gen_option_error(mr_info.types[i], ast.None{})
							g.writeln(';')
						}
					}
				}
				g.write_defer_stmts_when_needed()
				g.writeln('return ${tmpvar};')
			}
			return
		}
	}
	// handle promoting error/function returning result
	if fn_return_is_result {
		ftyp := g.typ(node.types[0])
		mut is_regular_result := ftyp == c.result_name
		if is_regular_result || node.types[0] == ast.error_type_idx {
			if g.fn_decl != unsafe { nil } && g.fn_decl.is_test {
				test_error_var := g.new_tmp_var()
				g.write('${ret_typ} ${test_error_var} = ')
				g.gen_result_error(fn_ret_type, node.exprs[0])
				g.writeln(';')
				g.write_defer_stmts_when_needed()
				g.gen_failing_return_error_for_test_fn(node, test_error_var)
				return
			}
			if use_tmp_var {
				g.write('${ret_typ} ${tmpvar} = ')
			} else {
				g.write('return ')
			}
			g.gen_result_error(fn_ret_type, node.exprs[0])
			g.writeln(';')
			if use_tmp_var {
				g.write_defer_stmts_when_needed()
				g.writeln('return ${tmpvar};')
			}
			return
		}
	}
	// regular cases
	if fn_return_is_multi && node.exprs.len > 0 && !g.expr_is_multi_return_call(node.exprs[0]) {
		if node.exprs.len == 1 && (node.exprs[0] is ast.IfExpr || node.exprs[0] is ast.MatchExpr) {
			// use a temporary for `return if cond { x,y } else { a,b }` or `return match expr { abc { x, y } else { z, w } }`
			g.write('${ret_typ} ${tmpvar} = ')
			g.expr(node.exprs[0])
			g.writeln(';')
			g.write_defer_stmts_when_needed()
			g.writeln('return ${tmpvar};')
			return
		}
		mr_info := sym.info as ast.MultiReturn
		mut styp := ''
		if fn_return_is_option {
			g.writeln('${ret_typ} ${tmpvar};')
			styp = g.base_type(g.fn_decl.return_type)
			g.write('_option_ok(&(${styp}[]) { ')
		} else if fn_return_is_result {
			g.writeln('${ret_typ} ${tmpvar};')
			styp = g.base_type(g.fn_decl.return_type)
			g.write('_result_ok(&(${styp}[]) { ')
		} else {
			if use_tmp_var {
				g.write('${ret_typ} ${tmpvar} = ')
			} else {
				g.write('return ')
			}
			styp = g.typ(g.fn_decl.return_type)
		}
		// Use this to keep the tmp assignments in order
		mut multi_unpack := ''
		g.write('(${styp}){')
		mut arg_idx := 0
		for i, expr in node.exprs {
			// Check if we are dealing with a multi return and handle it seperately
			if g.expr_is_multi_return_call(expr) {
				call_expr := expr as ast.CallExpr
				expr_sym := g.table.sym(call_expr.return_type)
				mut tmp := g.new_tmp_var()
				if !call_expr.return_type.has_flag(.option)
					&& !call_expr.return_type.has_flag(.result) {
					line := g.go_before_stmt(0)
					expr_styp := g.typ(call_expr.return_type)
					g.write('${expr_styp} ${tmp}=')
					g.expr(expr)
					g.writeln(';')
					multi_unpack += g.go_before_stmt(0)
					g.write(line)
				} else {
					line := g.go_before_stmt(0)
					g.tmp_count--
					g.expr(expr)
					multi_unpack += g.go_before_stmt(0)
					g.write(line)
					expr_styp := g.base_type(call_expr.return_type)
					tmp = ('(*(${expr_styp}*)${tmp}.data)')
				}
				expr_types := expr_sym.mr_info().types
				for j, _ in expr_types {
					g.write('.arg${arg_idx}=${tmp}.arg${j}')
					if j < expr_types.len || i < node.exprs.len - 1 {
						g.write(',')
					}
					arg_idx++
				}
				continue
			}
			g.write('.arg${arg_idx}=')
			if expr.is_auto_deref_var() {
				g.write('*')
			}
			if g.table.sym(mr_info.types[i]).kind in [.sum_type, .interface_] {
				g.expr_with_cast(expr, node.types[i], mr_info.types[i])
			} else if mr_info.types[i].has_flag(.option) {
				g.expr_with_opt(expr, node.types[i], mr_info.types[i])
			} else {
				g.expr(expr)
			}

			if i < node.exprs.len - 1 {
				g.write(', ')
			}
			arg_idx++
		}
		g.write('}')
		if fn_return_is_option {
			g.writeln(' }, (${c.option_name}*)(&${tmpvar}), sizeof(${styp}));')
			g.write_defer_stmts_when_needed()
			g.write('return ${tmpvar}')
		} else if fn_return_is_result {
			g.writeln(' }, (${c.result_name}*)(&${tmpvar}), sizeof(${styp}));')
			g.write_defer_stmts_when_needed()
			g.write('return ${tmpvar}')
		}
		// Make sure to add our unpacks
		if multi_unpack.len > 0 {
			g.insert_before_stmt(multi_unpack)
		}
		if use_tmp_var && !fn_return_is_option && !fn_return_is_result {
			if !has_semicolon {
				g.writeln(';')
			}
			g.write_defer_stmts_when_needed()
			g.writeln('return ${tmpvar};')
			has_semicolon = true
		}
	} else if node.exprs.len >= 1 {
		if node.types.len == 0 {
			g.checker_bug('node.exprs.len == ${node.exprs.len} && node.types.len == 0',
				node.pos)
		}
		// normal return
		return_sym := g.table.sym(node.types[0])
		expr0 := node.exprs[0]
		// `return opt_ok(expr)` for functions that expect an option
		expr_type_is_opt := match expr0 {
			ast.CallExpr {
				expr0.return_type.has_flag(.option) && expr0.or_block.kind == .absent
			}
			else {
				node.types[0].has_flag(.option)
			}
		}
		if fn_return_is_option && !expr_type_is_opt && return_sym.name != c.option_name {
			styp := g.base_type(fn_ret_type)
			g.writeln('${ret_typ} ${tmpvar};')
			g.write('_option_ok(&(${styp}[]) { ')
			if !fn_ret_type.is_ptr() && node.types[0].is_ptr() {
				if !(node.exprs[0] is ast.Ident && !g.is_amp) {
					g.write('*')
				}
			}
			for i, expr in node.exprs {
				g.expr_with_cast(expr, node.types[i], fn_ret_type.clear_flag(.option).clear_flag(.result))
				if i < node.exprs.len - 1 {
					g.write(', ')
				}
			}
			g.writeln(' }, (${c.option_name}*)(&${tmpvar}), sizeof(${styp}));')
			g.write_defer_stmts_when_needed()
			g.autofree_scope_vars(node.pos.pos - 1, node.pos.line_nr, true)
			g.writeln('return ${tmpvar};')
			return
		}
		expr_type_is_result := match expr0 {
			ast.CallExpr {
				expr0.return_type.has_flag(.result) && expr0.or_block.kind == .absent
			}
			else {
				node.types[0].has_flag(.result)
			}
		}
		if fn_return_is_result && !expr_type_is_result && return_sym.name != c.result_name {
			styp := g.base_type(fn_ret_type)
			g.writeln('${ret_typ} ${tmpvar};')
			g.write('_result_ok(&(${styp}[]) { ')
			if !fn_ret_type.is_ptr() && node.types[0].is_ptr() {
				if !(node.exprs[0] is ast.Ident && !g.is_amp) {
					g.write('*')
				}
			}
			for i, expr in node.exprs {
				if fn_ret_type.has_flag(.option) {
					g.expr_with_opt(expr, node.types[i], fn_ret_type.clear_flag(.result))
				} else {
					g.expr_with_cast(expr, node.types[i], fn_ret_type.clear_flag(.result))
				}
				if i < node.exprs.len - 1 {
					g.write(', ')
				}
			}
			g.writeln(' }, (${c.result_name}*)(&${tmpvar}), sizeof(${styp}));')
			g.write_defer_stmts_when_needed()
			g.autofree_scope_vars(node.pos.pos - 1, node.pos.line_nr, true)
			g.writeln('return ${tmpvar};')
			return
		}
		// autofree before `return`
		// set free_parent_scopes to true, since all variables defined in parent
		// scopes need to be freed before the return
		if g.is_autofree {
			expr := node.exprs[0]
			if expr is ast.Ident {
				g.returned_var_name = expr.name
			}
		}
		// free := g.is_autofree && !g.is_builtin_mod // node.exprs[0] is ast.CallExpr
		// Create a temporary variable for the return expression
		if use_tmp_var || !g.is_builtin_mod {
			// `return foo(a, b, c)`
			// `tmp := foo(a, b, c); free(a); free(b); free(c); return tmp;`
			// Save return value in a temp var so that all args (a,b,c) can be freed
			// Don't use a tmp var if a variable is simply returned: `return x`
			// Just in case of defer statements exists, that the return values cannot
			// be modified.
			if node.exprs[0] !is ast.Ident || use_tmp_var {
				use_tmp_var = true
				g.write('${ret_typ} ${tmpvar} = ')
			} else {
				use_tmp_var = false
				if !g.is_builtin_mod {
					g.autofree_scope_vars(node.pos.pos - 1, node.pos.line_nr, true)
				}
				g.write('return ')
			}
		} else {
			g.autofree_scope_vars(node.pos.pos - 1, node.pos.line_nr, true)
			g.write('return ')
		}
		if expr0.is_auto_deref_var() {
			if g.fn_decl.return_type.is_ptr() {
				var_str := g.expr_string(expr0)
				g.write(var_str.trim('&'))
			} else if g.fn_decl.return_type.has_flag(.option) {
				g.expr_with_opt(expr0, node.types[0], g.fn_decl.return_type)
			} else if g.table.sym(g.fn_decl.return_type).kind in [.sum_type, .interface_] {
				g.expr_with_cast(expr0, node.types[0], g.fn_decl.return_type)
			} else {
				g.write('*')
				g.expr(expr0)
			}
		} else {
			if g.fn_decl.return_type.has_flag(.option) {
				g.expr_with_opt(node.exprs[0], node.types[0], g.fn_decl.return_type)
			} else {
				g.expr_with_cast(node.exprs[0], node.types[0], g.fn_decl.return_type)
			}
		}
		if use_tmp_var {
			g.writeln(';')
			has_semicolon = true
			g.write_defer_stmts_when_needed()
			if !g.is_builtin_mod {
				g.autofree_scope_vars(node.pos.pos - 1, node.pos.line_nr, true)
			}
			g.write('return ${tmpvar}')
			has_semicolon = false
		}
	} else { // if node.exprs.len == 0 {
		println('this should never happen')
		g.write('/*F*/return')
	}
	if !has_semicolon {
		g.writeln(';')
	}
}

fn (mut g Gen) const_decl(node ast.ConstDecl) {
	g.inside_const = true
	defer {
		g.inside_const = false
	}
	for field in node.fields {
		if g.pref.skip_unused {
			if field.name !in g.table.used_consts {
				$if trace_skip_unused_consts ? {
					eprintln('>> skipping unused const name: ${field.name}')
				}
				continue
			}
		}
		name := c_name(field.name)
		mut const_name := '_const_' + name
		if !g.is_builtin_mod {
			if cattr := node.attrs.find_first('export') {
				const_name = cattr.arg
			}
		}
		field_expr := field.expr
		match field.expr {
			ast.ArrayInit {
				if field.expr.is_fixed {
					styp := g.typ(field.expr.typ)
					val := g.expr_string(field.expr)
					g.global_const_defs[util.no_dots(field.name)] = GlobalConstDef{
						mod: field.mod
						def: '${styp} ${const_name} = ${val}; // fixed array const'
						dep_names: g.table.dependent_names_in_expr(field_expr)
					}
				} else {
					g.const_decl_init_later(field.mod, name, field.expr, field.typ, false)
				}
			}
			ast.StringLiteral {
				val := g.expr_string(field.expr)
				g.global_const_defs[util.no_dots(field.name)] = GlobalConstDef{
					mod: field.mod
					def: 'string ${const_name}; // a string literal, inited later'
					init: '\t${const_name} = ${val};'
					order: -1
				}
			}
			ast.CallExpr {
				if field.expr.return_type.has_flag(.option)
					|| field.expr.return_type.has_flag(.result) {
					g.inside_const_opt_or_res = true
					unwrap_opt_res := field.expr.or_block.kind != .absent
					g.const_decl_init_later(field.mod, name, field.expr, field.typ, unwrap_opt_res)
				} else {
					g.const_decl_init_later(field.mod, name, field.expr, field.typ, false)
				}
				g.inside_const_opt_or_res = false
			}
			else {
				// Note: -usecache uses prebuilt modules, each compiled with:
				// `v build-module vlib/module`
				// combined with a top level program, that is compiled with:
				// `v -usecache toplevel`
				// For it to work, the consts optimisations should be identical, because
				// only the top level program will have the const initialisation code for
				// all the modules.
				// TODO: encapsulate const initialisation for each module in a separate function,
				// that is just called by the top level program in _vinit, instead of generating
				// all the code inside _vinit for each module.
				use_cache_mode := g.pref.build_mode == .build_module || g.pref.use_cache
				if !use_cache_mode {
					if ct_value := field.comptime_expr_value() {
						if g.const_decl_precomputed(field.mod, name, field.name, ct_value,
							field.typ)
						{
							continue
						}
					}
				}
				if field.is_simple_define_const() {
					// "Simple" expressions are not going to need multiple statements,
					// only the ones which are inited later, so it's safe to use expr_string
					g.const_decl_simple_define(field.mod, field.name, g.expr_string(field_expr))
				} else if field.expr is ast.CastExpr {
					if field.expr.expr is ast.ArrayInit {
						if field.expr.expr.is_fixed {
							styp := g.typ(field.expr.typ)
							val := g.expr_string(field.expr.expr)
							g.global_const_defs[util.no_dots(field.name)] = GlobalConstDef{
								mod: field.mod
								def: '${styp} ${const_name} = ${val}; // fixed array const'
								dep_names: g.table.dependent_names_in_expr(field_expr)
							}
							continue
						}
					}
					g.const_decl_init_later(field.mod, name, field.expr, field.typ, false)
				} else {
					g.const_decl_init_later(field.mod, name, field.expr, field.typ, false)
				}
			}
		}
	}
}

fn (mut g Gen) const_decl_precomputed(mod string, name string, field_name string, ct_value ast.ComptTimeConstValue, typ ast.Type) bool {
	mut styp := g.typ(typ)
	cname := if g.pref.translated && !g.is_builtin_mod { name } else { '_const_${name}' }
	$if trace_const_precomputed ? {
		eprintln('> styp: ${styp} | cname: ${cname} | ct_value: ${ct_value} | ${ct_value.type_name()}')
	}
	match ct_value {
		i8 {
			g.const_decl_write_precomputed(mod, styp, cname, field_name, ct_value.str())
		}
		i16 {
			g.const_decl_write_precomputed(mod, styp, cname, field_name, ct_value.str())
		}
		int {
			g.const_decl_write_precomputed(mod, styp, cname, field_name, ct_value.str())
		}
		i64 {
			if typ == ast.i64_type {
				return false
			}
			if typ == ast.int_type {
				// TODO: use g.const_decl_write_precomputed here too.
				// For now, use #define macros, so existing code compiles
				// with -cstrict. Add checker errors for overflows instead,
				// so V can catch them earlier, instead of relying on the
				// C compiler for that.
				g.const_decl_simple_define(mod, name, ct_value.str())
				return true
			}
			if typ == ast.u64_type {
				g.const_decl_write_precomputed(mod, styp, cname, field_name, ct_value.str() + 'U')
			} else {
				g.const_decl_write_precomputed(mod, styp, cname, field_name, ct_value.str())
			}
		}
		u8 {
			g.const_decl_write_precomputed(mod, styp, cname, field_name, ct_value.str())
		}
		u16 {
			g.const_decl_write_precomputed(mod, styp, cname, field_name, ct_value.str())
		}
		u32 {
			g.const_decl_write_precomputed(mod, styp, cname, field_name, ct_value.str())
		}
		u64 {
			g.const_decl_write_precomputed(mod, styp, cname, field_name, ct_value.str() + 'U')
		}
		f32 {
			g.const_decl_write_precomputed(mod, styp, cname, field_name, ct_value.str())
		}
		f64 {
			g.const_decl_write_precomputed(mod, styp, cname, field_name, ct_value.str())
		}
		rune {
			rune_code := u32(ct_value)
			if rune_code <= 127 {
				if rune_code in [`"`, `\\`, `'`] {
					return false
				}
				escval := util.smart_quote(u8(rune_code).ascii_str(), false)
				g.const_decl_write_precomputed(mod, styp, cname, field_name, "'${escval}'")
			} else {
				g.const_decl_write_precomputed(mod, styp, cname, field_name, u32(ct_value).str())
			}
		}
		string {
			escaped_val := util.smart_quote(ct_value, false)
			// g.const_decl_write_precomputed(line_nr, styp, cname, '_SLIT("$escaped_val")')
			// TODO: ^ the above for strings, cause:
			// `error C2099: initializer is not a constant` errors in MSVC,
			// so fall back to the delayed initialisation scheme:
			g.global_const_defs[util.no_dots(field_name)] = GlobalConstDef{
				mod: mod
				def: '${styp} ${cname}; // str inited later'
				init: '\t${cname} = _SLIT("${escaped_val}");'
				order: -1
			}
			if g.is_autofree {
				g.cleanups[mod].writeln('\tstring_free(&${cname});')
			}
		}
		voidptr {
			g.const_decl_write_precomputed(mod, styp, cname, field_name, '(voidptr)(0x${ct_value})')
		}
		ast.EmptyExpr {
			return false
		}
	}
	return true
}

fn (mut g Gen) const_decl_write_precomputed(mod string, styp string, cname string, field_name string, ct_value string) {
	if g.pref.is_livemain || g.pref.is_liveshared {
		// Note: tcc has problems reloading .so files with consts in them, when the consts are then used inside the reloaded
		// live functions. As a workaround, just use simple #define macros in this case.
		//
		// If you change it, please also test with `v -live run examples/hot_reload/graph.v` which uses `math.pi` .
		g.global_const_defs[util.no_dots(field_name)] = GlobalConstDef{
			mod: mod
			def: '#define ${cname} ${ct_value} // precomputed3, -live mode'
			order: -1
		}
		return
	}
	g.global_const_defs[util.no_dots(field_name)] = GlobalConstDef{
		mod: mod
		def: '${g.static_modifier} const ${styp} ${cname} = ${ct_value}; // precomputed2'
		// is_precomputed: true
	}
}

fn (mut g Gen) const_decl_simple_define(mod string, name string, val string) {
	// Simple expressions should use a #define
	// so that we don't pollute the binary with unnecessary global vars
	// Do not do this when building a module, otherwise the consts
	// will not be accessible.
	mut x := util.no_dots(name)
	if g.pref.translated && !g.is_builtin_mod && !util.module_is_builtin(name.all_before_last('.')) {
		// Don't prepend "_const" to translated C consts,
		// but only in user code, continue prepending "_const" to builtin consts.
		if x.starts_with('main__') {
			x = x['main__'.len..]
		}
	} else {
		x = '_const_${x}'
	}
	if g.pref.translated {
		g.global_const_defs[util.no_dots(name)] = GlobalConstDef{
			mod: mod
			def: 'const int ${x} = ${val};'
			order: -1
		}
	} else {
		g.global_const_defs[util.no_dots(name)] = GlobalConstDef{
			mod: mod
			def: '#define ${x} ${val}'
			order: -1
		}
	}
}

fn (mut g Gen) c_const_name(name string) string {
	return if g.pref.translated && !g.is_builtin_mod { name } else { '_const_${name}' }
}

fn (mut g Gen) const_decl_init_later(mod string, name string, expr ast.Expr, typ ast.Type, unwrap_option bool) {
	// Initialize more complex consts in `void _vinit/2{}`
	// (C doesn't allow init expressions that can't be resolved at compile time).
	mut styp := g.typ(typ)
	cname := g.c_const_name(name)
	mut init := strings.new_builder(100)
	if cname == '_const_os__args' {
		if g.pref.os == .windows {
			init.writeln('\t_const_os__args = os__init_os_args_wide(___argc, (byteptr*)___argv);')
		} else {
			init.writeln('\t_const_os__args = os__init_os_args(___argc, (byte**)___argv);')
		}
	} else {
		if unwrap_option {
			init.writeln('{')
			init.writeln(g.expr_string_surround('\t${cname} = *(${styp}*)', expr, '.data;'))
			init.writeln('}')
		} else {
			init.writeln(g.expr_string_surround('\t${cname} = ', expr, ';'))
		}
	}
	mut def := '${styp} ${cname}'
	expr_sym := g.table.sym(typ)
	if expr_sym.kind == .function {
		// allow for: `const xyz = abc`, where `abc` is `fn abc() {}`
		func := (expr_sym.info as ast.FnType).func
		def = g.fn_var_signature(func.return_type, func.params.map(it.typ), cname)
	}
	g.global_const_defs[util.no_dots(name)] = GlobalConstDef{
		mod: mod
		def: '${def}; // inited later'
		init: init.str().trim_right('\n')
		dep_names: g.table.dependent_names_in_expr(expr)
	}
	if g.is_autofree {
		sym := g.table.sym(typ)
		if styp.starts_with('Array_') {
			if sym.has_method_with_generic_parent('free') {
				g.cleanup.writeln('\t${styp}_free(&${cname});')
			} else {
				g.cleanup.writeln('\tarray_free(&${cname});')
			}
		} else if styp == 'string' {
			g.cleanup.writeln('\tstring_free(&${cname});')
		} else if sym.kind == .map {
			g.cleanup.writeln('\tmap_free(&${cname});')
		} else if styp == 'IError' {
			g.cleanup.writeln('\tIError_free(&${cname});')
		}
	}
}

fn (mut g Gen) global_decl(node ast.GlobalDecl) {
	// was static used here to to make code optimizable? it was removed when
	// 'extern' was used to fix the duplicate symbols with usecache && clang
	// visibility_kw := if g.pref.build_mode == .build_module && g.is_builtin_mod { 'static ' }
	visibility_kw := if
		(g.pref.use_cache || (g.pref.build_mode == .build_module && g.module_built != node.mod))
		&& !util.should_bundle_module(node.mod) {
		'extern '
	} else {
		//''
		'${g.static_modifier} ' // TODO used to be '' before parallel_cc, may cause issues
	}
	// should the global be initialized now, not later in `vinit()`
	cinit := node.attrs.contains('cinit')
	g.inside_cinit = cinit
	defer {
		g.inside_cinit = false
	}
	cextern := node.attrs.contains('c_extern')
	should_init := (!g.pref.use_cache && g.pref.build_mode != .build_module)
		|| (g.pref.build_mode == .build_module && g.module_built == node.mod)
	mut attributes := ''
	if node.attrs.contains('weak') {
		attributes += 'VWEAK '
	}
	for field in node.fields {
		if g.pref.skip_unused {
			if field.name !in g.table.used_globals {
				$if trace_skip_unused_globals ? {
					eprintln('>> skipping unused global name: ${field.name}')
				}
				continue
			}
		}
		styp := g.typ(field.typ)
		mut anon_fn_expr := unsafe { field.expr }
		if field.has_expr && mut anon_fn_expr is ast.AnonFn {
			g.gen_anon_fn_decl(mut anon_fn_expr)
			fn_type_name := g.get_anon_fn_type_name(mut anon_fn_expr, field.name)
			g.global_const_defs[util.no_dots(fn_type_name)] = GlobalConstDef{
				mod: node.mod
				def: '${fn_type_name} = ${g.table.sym(field.typ).name}; // global2'
				order: -1
			}
			continue
		}
		mut def_builder := strings.new_builder(100)
		mut init := ''
		extern := if cextern { 'extern ' } else { '' }
		modifier := if field.is_volatile { ' volatile ' } else { '' }
		def_builder.write_string('${extern}${visibility_kw}${modifier}${styp} ${attributes} ${field.name}')
		if cextern {
			def_builder.writeln('; // global5')
			g.global_const_defs[util.no_dots(field.name)] = GlobalConstDef{
				mod: node.mod
				def: def_builder.str()
				order: -1
			}
			continue
		}
		if field.has_expr || cinit {
			// `__global x = unsafe { nil }` should still use the simple direct initialisation, `g_main_argv` needs it.
			mut is_simple_unsafe_expr := false
			if field.expr is ast.UnsafeExpr {
				if field.expr.expr is ast.Nil {
					is_simple_unsafe_expr = true
				}
				if field.expr.expr.is_literal() {
					is_simple_unsafe_expr = true
				}
			}
			if g.pref.translated {
				def_builder.write_string(' = ${g.expr_string(field.expr)}')
			} else if (field.expr.is_literal() && should_init) || cinit
				|| (field.expr is ast.ArrayInit && (field.expr as ast.ArrayInit).is_fixed)
				|| (is_simple_unsafe_expr && should_init) {
				// Simple literals can be initialized right away in global scope in C.
				// e.g. `int myglobal = 10;`
				def_builder.write_string(' = ${g.expr_string(field.expr)}')
			} else {
				// More complex expressions need to be moved to `_vinit()`
				// e.g. `__global ( mygblobal = 'hello ' + world' )`
				init = '\t${field.name} = ${g.expr_string(field.expr)}; // 3global'
			}
		} else if !g.pref.translated { // don't zero globals from C code
			default_initializer := g.type_default(field.typ)
			if default_initializer == '{0}' && should_init {
				def_builder.write_string(' = {0}')
			} else {
				if field.name !in ['as_cast_type_indexes', 'g_memory_block', 'global_allocator'] {
					init = '\t${field.name} = *(${styp}*)&((${styp}[]){${g.type_default(field.typ)}}[0]); // global'
				}
			}
		}
		def_builder.writeln('; // global4')
		g.global_const_defs[util.no_dots(field.name)] = GlobalConstDef{
			mod: node.mod
			def: def_builder.str()
			init: init
			dep_names: g.table.dependent_names_in_expr(field.expr)
		}
	}
}

fn (mut g Gen) assoc(node ast.Assoc) {
	g.writeln('// assoc')
	if node.typ == 0 {
		return
	}
	styp := g.typ(node.typ)
	g.writeln('(${styp}){')
	mut inited_fields := map[string]int{}
	for i, field in node.fields {
		inited_fields[field] = i
	}
	// Merge inited_fields in the rest of the fields.
	sym := g.table.sym(node.typ)
	info := sym.info as ast.Struct
	for field in info.fields {
		field_name := c_name(field.name)
		if field.name in inited_fields {
			g.write('\t.${field_name} = ')
			g.expr(node.exprs[inited_fields[field.name]])
			g.writeln(', ')
		} else {
			g.writeln('\t.${field_name} = ${node.var_name}.${field_name},')
		}
	}
	g.write('}')
	if g.is_amp {
		g.write(', sizeof(${styp}))')
	}
}

[noreturn]
fn verror(s string) {
	util.verror('cgen error', s)
}

[noreturn]
fn (g &Gen) error(s string, pos token.Pos) {
	util.show_compiler_message('cgen error:', pos: pos, file_path: g.file.path, message: s)
	exit(1)
}

fn (g &Gen) checker_bug(s string, pos token.Pos) {
	g.error('checker bug; ${s}', pos)
}

// write_debug_calls_typeof_functions inserts calls to all typeof functions for
// interfaces and sum-types in debug mode so that the compiler does not optimize them.
// These functions are needed to be able to get the name of a specific structure/type in the debugger.
fn (mut g Gen) write_debug_calls_typeof_functions() {
	if !g.pref.is_debug {
		return
	}

	g.writeln('\t// we call these functions in debug mode so that the C compiler')
	g.writeln('\t// does not optimize them and we can access them in the debugger.')
	for _, sym in g.table.type_symbols {
		if sym.kind == .sum_type {
			sum_info := sym.info as ast.SumType
			if sum_info.is_generic {
				continue
			}
			g.writeln('\tv_typeof_sumtype_${sym.cname}(0);')
		}
		if sym.kind == .interface_ {
			if sym.info !is ast.Interface {
				continue
			}
			inter_info := sym.info as ast.Interface
			if inter_info.is_generic {
				continue
			}
			g.writeln('\tv_typeof_interface_${sym.cname}(0);')
		}
	}
}

fn (mut g Gen) write_init_function() {
	if g.pref.no_builtin || (g.pref.translated && g.pref.is_o) {
		return
	}
	util.timing_start(@METHOD)
	defer {
		util.timing_measure(@METHOD)
	}
	if g.pref.is_liveshared {
		return
	}
	fn_vinit_start_pos := g.out.len

	// ___argv is declared as voidptr here, because that unifies the windows/unix logic
	g.writeln('void _vinit(int ___argc, voidptr ___argv) {')

	g.write_debug_calls_typeof_functions()

	if g.pref.trace_calls {
		g.writeln('\tv__trace_calls__on_call(_SLIT("_vinit"));')
	}

	if g.use_segfault_handler {
		// 11 is SIGSEGV. It is hardcoded here, to avoid FreeBSD compilation errors for trivial examples.
		g.writeln('#if __STDC_HOSTED__ == 1\n\tsignal(11, v_segmentation_fault_handler);\n#endif')
	}
	if g.pref.is_bare {
		g.writeln('init_global_allocator();')
	}

	if g.pref.prealloc {
		g.writeln('prealloc_vinit();')
	}
	// Note: the as_cast table should be *before* the other constant initialize calls,
	// because it may be needed during const initialization of builtin and during
	// calling module init functions too, just in case they do fail...
	g.write('\tas_cast_type_indexes = ')
	g.writeln(g.as_cast_name_table())
	g.writeln('\tbuiltin_init();')

	if g.nr_closures > 0 {
		g.writeln('\t_closure_mtx_init();')
	}

	// reflection bootstraping
	if g.has_reflection {
		if var := g.global_const_defs['g_reflection'] {
			g.writeln(var.init)
			g.gen_reflection_data()
		}
	}

	mut cleaning_up_array := []string{cap: g.table.modules.len}

	for mod_name in g.table.modules {
		if g.has_reflection && mod_name == 'v.reflection' {
			// ignore v.reflection already initialized above
			continue
		}
		mut is_empty := true
		// write globals and consts init later
		for var_name in g.sorted_global_const_names {
			if var := g.global_const_defs[var_name] {
				if var.mod == mod_name && var.init.len > 0 {
					if is_empty {
						is_empty = false
						g.writeln('\t// Initializations for module ${mod_name}')
					}
					g.writeln(var.init)
				}
			}
		}
		init_fn_name := '${mod_name}.init'
		if initfn := g.table.find_fn(init_fn_name) {
			if initfn.return_type == ast.void_type && initfn.params.len == 0 {
				if is_empty {
					g.writeln('\t// Initializations for module ${mod_name}')
				}
				mod_c_name := util.no_dots(mod_name)
				init_fn_c_name := '${mod_c_name}__init'
				g.writeln('\t${init_fn_c_name}();')
			}
		}
		cleanup_fn_name := '${mod_name}.cleanup'
		if cleanupfn := g.table.find_fn(cleanup_fn_name) {
			if cleanupfn.return_type == ast.void_type && cleanupfn.params.len == 0 {
				mod_c_name := util.no_dots(mod_name)
				cleanup_fn_c_name := '${mod_c_name}__cleanup'
				cleaning_up_array << '\t${cleanup_fn_c_name}();'
				cleaning_up_array << '\t// Cleaning up for module ${mod_name}'
			}
		}
	}

	g.writeln('}')
	if g.pref.printfn_list.len > 0 && '_vinit' in g.pref.printfn_list {
		println(g.out.after(fn_vinit_start_pos))
	}
	//
	fn_vcleanup_start_pos := g.out.len
	g.writeln('void _vcleanup(void) {')
	if g.pref.trace_calls {
		g.writeln('\tv__trace_calls__on_call(_SLIT("_vcleanup"));')
	}
	if g.is_autofree {
		// g.writeln('puts("cleaning up...");')
		reversed_table_modules := g.table.modules.reverse()
		for mod_name in reversed_table_modules {
			g.writeln('\t// Cleanups for module ${mod_name} :')
			g.writeln(g.cleanups[mod_name].str())
		}
		g.writeln('\tarray_free(&as_cast_type_indexes);')
	}
	for x in cleaning_up_array.reverse() {
		g.writeln(x)
	}
	g.writeln('}')
	if g.pref.printfn_list.len > 0 && '_vcleanup' in g.pref.printfn_list {
		println(g.out.after(fn_vcleanup_start_pos))
	}
	//
	needs_constructor := g.pref.is_shared && g.pref.os != .windows
	if needs_constructor {
		// shared libraries need a way to call _vinit/2. For that purpose,
		// provide a constructor/destructor pair, ensuring that all constants
		// are initialized just once, and that they will be freed too.
		// Note: os.args in this case will be [].
		g.writeln('__attribute__ ((constructor))')
		g.writeln('void _vinit_caller() {')
		g.writeln('\tstatic bool once = false; if (once) {return;} once = true;')
		g.writeln('\t_vinit(0,0);')
		g.writeln('}')

		g.writeln('__attribute__ ((destructor))')
		g.writeln('void _vcleanup_caller() {')
		g.writeln('\tstatic bool once = false; if (once) {return;} once = true;')
		g.writeln('\t_vcleanup();')
		g.writeln('}')
	}
}

const (
	builtins = ['string', 'array', 'DenseArray', 'map', 'Error', 'IError', option_name, result_name]
)

fn (mut g Gen) write_builtin_types() {
	if g.pref.no_builtin {
		return
	}
	mut builtin_types := []&ast.TypeSymbol{} // builtin types
	// builtin types need to be on top
	// everything except builtin will get sorted
	for builtin_name in c.builtins {
		sym := g.table.sym_by_idx(g.table.type_idxs[builtin_name])
		if sym.kind == .interface_ {
			g.write_interface_typedef(sym)
			g.write_interface_typesymbol_declaration(sym)
		} else {
			builtin_types << sym
		}
	}
	g.write_types(builtin_types)
}

// C struct definitions, ordered
// Sort the types, make sure types that are referenced by other types
// are added before them.
fn (mut g Gen) write_sorted_types() {
	g.type_definitions.writeln('// #start sorted_symbols')
	defer {
		g.type_definitions.writeln('// #end sorted_symbols')
	}
	unsafe {
		mut symbols := []&ast.TypeSymbol{cap: g.table.type_symbols.len} // structs that need to be sorted
		for sym in g.table.type_symbols {
			if sym.name !in c.builtins {
				symbols << sym
			}
		}
		sorted_symbols := g.sort_structs(symbols)
		g.write_types(sorted_symbols)
	}
}

fn (mut g Gen) write_types(symbols []&ast.TypeSymbol) {
	mut struct_names := map[string]bool{}
	for sym in symbols {
		if sym.name.starts_with('C.') {
			continue
		}
		if sym.kind == .none_ {
			g.type_definitions.writeln('struct none {')
			g.type_definitions.writeln('\tEMPTY_STRUCT_DECLARATION;')
			g.type_definitions.writeln('};')
			g.typedefs.writeln('typedef struct none none;')
		}
		// sym := g.table.sym(typ)
		mut name := sym.cname
		match sym.info {
			ast.Struct {
				if !struct_names[name] {
					g.struct_decl(sym.info, name, false)
					struct_names[name] = true
				}
			}
			ast.Alias {
				// ast.Alias { TODO
			}
			ast.Thread {
				if !g.pref.is_bare && !g.pref.no_builtin {
					if g.pref.os == .windows {
						if name == '__v_thread' {
							g.thread_definitions.writeln('typedef HANDLE ${name};')
						} else {
							// Windows can only return `u32` (no void*) from a thread, so the
							// V gohandle must maintain a pointer to the return value
							g.thread_definitions.writeln('typedef struct {')
							g.thread_definitions.writeln('\tvoid* ret_ptr;')
							g.thread_definitions.writeln('\tHANDLE handle;')
							g.thread_definitions.writeln('} ${name};')
						}
					} else {
						g.thread_definitions.writeln('typedef pthread_t ${name};')
					}
				}
			}
			ast.SumType {
				if sym.info.is_generic || struct_names[name] {
					continue
				}
				struct_names[name] = true
				g.typedefs.writeln('typedef struct ${name} ${name};')
				g.type_definitions.writeln('')
				g.type_definitions.writeln('// Union sum type ${name} = ')
				for variant in sym.info.variants {
					g.type_definitions.writeln('//          | ${variant:4d} = ${g.typ(variant.idx()):-20s}')
				}
				g.type_definitions.writeln('struct ${name} {')
				g.type_definitions.writeln('\tunion {')
				for variant in sym.info.variants {
					variant_sym := g.table.sym(variant)
					mut var := variant.ref()
					if variant_sym.info is ast.FnType {
						if variant_sym.info.is_anon {
							var = variant
						}
					}
					g.type_definitions.writeln('\t\t${g.typ(var)} _${variant_sym.cname};')
				}
				g.type_definitions.writeln('\t};')
				g.type_definitions.writeln('\tint _typ;')
				if sym.info.fields.len > 0 {
					g.writeln('\t// pointers to common sumtype fields')
					for field in sym.info.fields {
						g.type_definitions.writeln('\t${g.typ(field.typ.ref())} ${field.name};')
					}
				}
				g.type_definitions.writeln('};')
				g.type_definitions.writeln('')
			}
			ast.ArrayFixed {
				elem_sym := g.table.sym(sym.info.elem_type)
				if !elem_sym.is_builtin() && !sym.info.elem_type.has_flag(.generic) {
					// .array_fixed {
					styp := sym.cname
					// array_fixed_char_300 => char x[300]
					// [16]&&&EventListener{} => Array_fixed_main__EventListener_16_ptr3
					// => typedef main__EventListener*** Array_fixed_main__EventListener_16_ptr3 [16]
					mut fixed_elem_name := g.typ(sym.info.elem_type.set_nr_muls(0))
					if sym.info.elem_type.is_ptr() {
						fixed_elem_name += '*'.repeat(sym.info.elem_type.nr_muls())
					}
					len := sym.info.size
					if fixed_elem_name.starts_with('C__') {
						fixed_elem_name = fixed_elem_name[3..]
					}
					if elem_sym.info is ast.FnType {
						pos := g.out.len
						g.write_fn_ptr_decl(&elem_sym.info, '')
						fixed_elem_name = g.out.cut_to(pos)
						mut def_str := 'typedef ${fixed_elem_name};'
						def_str = def_str.replace_once('(*)', '(*${styp}[${len}])')
						g.type_definitions.writeln(def_str)
					} else {
						g.type_definitions.writeln('typedef ${fixed_elem_name} ${styp} [${len}];')
					}
				}
			}
			else {}
		}
	}
}

fn (mut g Gen) sort_globals_consts() {
	util.timing_start(@METHOD)
	defer {
		util.timing_measure(@METHOD)
	}
	g.sorted_global_const_names.clear()
	mut dep_graph := depgraph.new_dep_graph()
	for var_name, var_info in g.global_const_defs {
		dep_graph.add_with_value(var_name, var_info.dep_names, var_info.order)
	}
	dep_graph_sorted := dep_graph.resolve()
	for order in [-1, 0] {
		for node in dep_graph_sorted.nodes {
			if node.value == order {
				g.sorted_global_const_names << node.name
			}
		}
	}
}

// sort structs by dependent fields
fn (mut g Gen) sort_structs(typesa []&ast.TypeSymbol) []&ast.TypeSymbol {
	util.timing_start(@METHOD)
	defer {
		util.timing_measure(@METHOD)
	}
	mut dep_graph := depgraph.new_dep_graph()
	// types name list
	mut type_names := []string{}
	for sym in typesa {
		type_names << sym.name
	}
	// loop over types
	for sym in typesa {
		if sym.kind == .interface_ {
			dep_graph.add(sym.name, [])
			continue
		}
		// create list of deps
		mut field_deps := []string{}
		match sym.info {
			ast.ArrayFixed {
				mut skip := false
				// allow: `struct Node{ children [4]&Node }`
				// skip adding the struct as a dependency to the fixed array: [4]&Node -> Node
				// the struct must depend on the fixed array for definition order: Node -> [4]&Node
				// NOTE: Is there is a simpler way to do this?
				elem_sym := g.table.final_sym(sym.info.elem_type)
				if elem_sym.info is ast.Struct && sym.info.elem_type.is_ptr() {
					for field in elem_sym.info.fields {
						if sym.idx == field.typ.idx() {
							skip = true
							break
						}
					}
				}
				if !skip {
					dep := g.table.final_sym(sym.info.elem_type).name
					if dep in type_names {
						field_deps << dep
					}
				}
			}
			ast.Struct {
				for embed in sym.info.embeds {
					dep := g.table.sym(embed).name
					// skip if not in types list or already in deps
					if dep !in type_names || dep in field_deps {
						continue
					}
					field_deps << dep
				}
				for field in sym.info.fields {
					if field.typ.is_ptr() {
						continue
					}
					fsym := g.table.sym(field.typ)
					dep := fsym.name
					// skip if not in types list or already in deps
					if dep !in type_names || dep in field_deps {
						continue
					}
					field_deps << dep
					if fsym.info is ast.Alias {
						xdep := g.table.sym(fsym.info.parent_type).name
						if xdep !in type_names || xdep in field_deps {
							continue
						}
						field_deps << xdep
					}
				}
			}
			ast.SumType {
				for variant in sym.info.variants {
					vsym := g.table.sym(variant)
					if vsym.info !is ast.Struct {
						continue
					}
					fields := g.table.struct_fields(vsym)
					for field in fields {
						if field.typ.is_ptr() {
							continue
						}
						fsym := g.table.sym(field.typ)
						if fsym.info is ast.Alias {
							xsym := g.table.sym(fsym.info.parent_type)
							if xsym.info !is ast.ArrayFixed {
								continue
							}
							xdep := xsym.name
							// skip if not in types list or already in deps
							if xdep !in type_names || xdep in field_deps {
								continue
							}
							field_deps << xdep
							continue
						}
						if fsym.info !is ast.ArrayFixed {
							continue
						}
						dep := fsym.name
						// skip if not in types list or already in deps
						if dep !in type_names || dep in field_deps {
							continue
						}
						field_deps << dep
					}
				}
			}
			// ast.Interface {}
			else {}
		}
		// add type and dependent types to graph
		dep_graph.add(sym.name, field_deps)
	}
	// sort graph
	dep_graph_sorted := dep_graph.resolve()
	if !dep_graph_sorted.acyclic {
		// this should no longer be called since it's catched in the parser
		// TODO: should it be removed?
		verror('cgen.sort_structs(): the following structs form a dependency cycle:\n' +
			dep_graph_sorted.display_cycles() +
			'\nyou can solve this by making one or both of the dependent struct fields references, eg: field &MyStruct' +
			'\nif you feel this is an error, please create a new issue here: https://github.com/vlang/v/issues and tag @joe-conigliaro')
	}
	// sort types
	unsafe {
		mut sorted_symbols := []&ast.TypeSymbol{cap: dep_graph_sorted.nodes.len}
		for node in dep_graph_sorted.nodes {
			sorted_symbols << g.table.sym_by_idx(g.table.type_idxs[node.name])
		}
		return sorted_symbols
	}
}

fn (mut g Gen) gen_or_block_stmts(cvar_name string, cast_typ string, stmts []ast.Stmt, return_type ast.Type, is_option bool) {
	g.indent++
	for i, stmt in stmts {
		if i == stmts.len - 1 {
			expr_stmt := stmt as ast.ExprStmt
			g.set_current_pos_as_last_stmt_pos()
			if g.inside_return && (expr_stmt.typ.idx() == ast.error_type_idx
				|| expr_stmt.typ in [ast.none_type, ast.error_type]) {
				// `return foo() or { error('failed') }`
				if g.cur_fn != unsafe { nil } {
					if g.cur_fn.return_type.has_flag(.result) {
						g.write('return ')
						g.gen_result_error(g.cur_fn.return_type, expr_stmt.expr)
						g.writeln(';')
					} else if g.cur_fn.return_type.has_flag(.option) {
						g.write('return ')
						g.gen_option_error(g.cur_fn.return_type, expr_stmt.expr)
						g.writeln(';')
					}
				}
			} else {
				if expr_stmt.typ == ast.none_type_idx {
					g.write('${cvar_name} = ')
					g.gen_option_error(return_type, expr_stmt.expr)
					g.writeln(';')
				} else {
					if is_option {
						g.write('*(${cast_typ}*) ${cvar_name}.data = ')
					} else {
						g.write('${cvar_name} = ')
					}
					old_inside_opt_data := g.inside_opt_data
					g.inside_opt_data = true
					g.expr_with_cast(expr_stmt.expr, expr_stmt.typ, return_type.clear_flag(.option).clear_flag(.result))
					g.inside_opt_data = old_inside_opt_data
					g.writeln(';')
					g.stmt_path_pos.delete_last()
				}
			}
		} else {
			g.stmt(stmt)
		}
	}
	g.indent--
}

// fn (mut g Gen) start_tmp() {
// }
// If user is accessing the return value eg. in assigment, pass the variable name.
// If the user is not using the option return value. We need to pass a temp var
// to access its fields (`.ok`, `.error` etc)
// `os.cp(...)` => `Option bool tmp = os__cp(...); if (tmp.state != 0) { ... }`
// Returns the type of the last stmt
fn (mut g Gen) or_block(var_name string, or_block ast.OrExpr, return_type ast.Type) {
	cvar_name := c_name(var_name)
	// if var_name == '_t1' && g.cur_fn.name.contains('load') {
	// print_backtrace()
	//}
	mut mr_styp := g.base_type(return_type)
	is_none_ok := return_type == ast.ovoid_type
	g.writeln(';')
	if is_none_ok {
		g.writeln('if (${cvar_name}.state != 0 && ${cvar_name}.err._typ != _IError_None___index) {')
	} else {
		if return_type != 0 && g.table.sym(return_type).kind == .function {
			mr_styp = 'voidptr'
		}
		if return_type.has_flag(.result) {
			g.writeln('if (${cvar_name}.is_error) {') // /*or block*/ ')
		} else {
			g.writeln('if (${cvar_name}.state != 0) {') // /*or block*/ ')
		}
	}
	if or_block.kind == .block {
		g.or_expr_return_type = return_type.clear_flag(.option).clear_flag(.result)
		if g.inside_or_block {
			g.writeln('\terr = ${cvar_name}.err;')
		} else {
			g.writeln('\tIError err = ${cvar_name}.err;')
		}
		g.inside_or_block = true
		defer {
			g.inside_or_block = false
		}
		stmts := or_block.stmts
		if stmts.len > 0 && stmts.last() is ast.ExprStmt
			&& (stmts.last() as ast.ExprStmt).typ != ast.void_type {
			g.gen_or_block_stmts(cvar_name, mr_styp, stmts, return_type, true)
		} else {
			g.stmts(stmts)
			if stmts.len > 0 && stmts.last() is ast.ExprStmt {
				g.writeln(';')
			}
		}
		g.or_expr_return_type = ast.void_type
	} else if or_block.kind == .propagate_result
		|| (or_block.kind == .propagate_option && return_type.has_flag(.result)) {
		if g.file.mod.name == 'main' && (g.fn_decl == unsafe { nil } || g.fn_decl.is_main) {
			// In main(), an `opt()!` call is sugar for `opt() or { panic(err) }`
			err_msg := 'IError_name_table[${cvar_name}.err._typ]._method_msg(${cvar_name}.err._object)'
			if g.pref.is_debug {
				paline, pafile, pamod, pafn := g.panic_debug_info(or_block.pos)
				g.writeln('panic_debug(${paline}, tos3("${pafile}"), tos3("${pamod}"), tos3("${pafn}"), ${err_msg});')
			} else {
				g.writeln('\tpanic_result_not_set(${err_msg});')
			}
		} else if g.fn_decl != unsafe { nil } && g.fn_decl.is_test {
			g.gen_failing_error_propagation_for_test_fn(or_block, cvar_name)
		} else {
			// In ordinary functions, `opt()!` call is sugar for:
			// `opt() or { return err }`
			// Since we *do* return, first we have to ensure that
			// the deferred statements are generated.
			g.write_defer_stmts()
			// Now that option types are distinct we need a cast here
			if g.fn_decl.return_type == ast.void_type {
				g.writeln('\treturn;')
			} else {
				styp := g.typ(g.fn_decl.return_type)
				err_obj := g.new_tmp_var()
				g.writeln('\t${styp} ${err_obj};')
				g.writeln('\tmemcpy(&${err_obj}, &${cvar_name}, sizeof(${c.result_name}));')
				g.writeln('\treturn ${err_obj};')
			}
		}
	} else if or_block.kind == .propagate_option {
		if g.file.mod.name == 'main' && (g.fn_decl == unsafe { nil } || g.fn_decl.is_main) {
			// In main(), an `opt()?` call is sugar for `opt() or { panic(err) }`
			err_msg := 'IError_name_table[${cvar_name}.err._typ]._method_msg(${cvar_name}.err._object)'
			if g.pref.is_debug {
				paline, pafile, pamod, pafn := g.panic_debug_info(or_block.pos)
				g.writeln('panic_debug(${paline}, tos3("${pafile}"), tos3("${pamod}"), tos3("${pafn}"), ${err_msg} );')
			} else {
				g.writeln('\tpanic_option_not_set( ${err_msg} );')
			}
		} else if g.fn_decl != unsafe { nil } && g.fn_decl.is_test {
			g.gen_failing_error_propagation_for_test_fn(or_block, cvar_name)
		} else {
			// In ordinary functions, `opt()?` call is sugar for:
			// `opt() or { return err }`
			// Since we *do* return, first we have to ensure that
			// the deferred statements are generated.
			g.write_defer_stmts()
			// Now that option types are distinct we need a cast here
			if g.fn_decl.return_type == ast.void_type {
				g.writeln('\treturn;')
			} else {
				styp := g.typ(g.fn_decl.return_type)
				err_obj := g.new_tmp_var()
				g.writeln('\t${styp} ${err_obj};')
				g.writeln('\tmemcpy(&${err_obj}, &${cvar_name}, sizeof(_option));')
				g.writeln('\treturn ${err_obj};')
			}
		}
	}
	g.writeln('}')
	g.set_current_pos_as_last_stmt_pos()
}

[inline]
fn c_name(name_ string) string {
	name := util.no_dots(name_)
	if c.c_reserved_chk.matches(name) {
		return '_v_${name}'
	}
	return name
}

fn (mut g Gen) type_default(typ_ ast.Type) string {
	typ := g.unwrap_generic(typ_)
	if typ.has_flag(.option) || typ.has_flag(.result) {
		return '{0}'
	}
	// Always set pointers to 0
	if typ.is_ptr() && !typ.has_flag(.shared_f) {
		return '0'
	}
	if typ.idx() < ast.string_type_idx {
		// Default values for other types are not needed because of mandatory initialization
		return '0'
	}
	sym := g.table.sym(typ)
	match sym.kind {
		.string {
			return '(string){.str=(byteptr)"", .is_lit=1}'
		}
		.interface_, .sum_type, .array_fixed, .multi_return {
			return '{0}'
		}
		.alias {
			return g.type_default((sym.info as ast.Alias).parent_type)
		}
		.chan {
			elem_type := sym.chan_info().elem_type
			elemtypstr := g.typ(elem_type)
			noscan := g.check_noscan(elem_type)
			return 'sync__new_channel_st${noscan}(0, sizeof(${elemtypstr}))'
		}
		.array {
			elem_typ := sym.array_info().elem_type
			elem_sym := g.typ(elem_typ)
			mut elem_type_str := util.no_dots(elem_sym)
			if elem_type_str.starts_with('C__') {
				elem_type_str = elem_type_str[3..]
			}
			noscan := g.check_noscan(elem_typ)
			init_str := '__new_array${noscan}(0, 0, sizeof(${elem_type_str}))'
			if typ.has_flag(.shared_f) {
				atyp := '__shared__${sym.cname}'
				return '(${atyp}*)__dup_shared_array(&(${atyp}){.mtx = {0}, .val =${init_str}}, sizeof(${atyp}))'
			} else {
				return init_str
			}
		}
		.map {
			info := sym.map_info()
			key_typ := g.table.sym(info.key_type)
			hash_fn, key_eq_fn, clone_fn, free_fn := g.map_fn_ptrs(key_typ)
			noscan_key := g.check_noscan(info.key_type)
			noscan_value := g.check_noscan(info.value_type)
			mut noscan := if noscan_key.len != 0 || noscan_value.len != 0 { '_noscan' } else { '' }
			if noscan.len != 0 {
				if noscan_key.len != 0 {
					noscan += '_key'
				}
				if noscan_value.len != 0 {
					noscan += '_value'
				}
			}
			init_str := 'new_map${noscan}(sizeof(${g.typ(info.key_type)}), sizeof(${g.typ(info.value_type)}), ${hash_fn}, ${key_eq_fn}, ${clone_fn}, ${free_fn})'
			if typ.has_flag(.shared_f) {
				mtyp := '__shared__Map_${key_typ.cname}_${g.table.sym(info.value_type).cname}'
				return '(${mtyp}*)__dup_shared_map(&(${mtyp}){.mtx = {0}, .val =${init_str}}, sizeof(${mtyp}))'
			} else {
				return init_str
			}
		}
		.struct_ {
			mut has_none_zero := false
			mut init_str := '{'
			info := sym.info as ast.Struct
			if sym.language == .v {
				for field in info.fields {
					field_sym := g.table.sym(field.typ)
					if field.has_default_expr
						|| field_sym.kind in [.array, .map, .string, .bool, .alias, .i8, .i16, .int, .i64, .u8, .u16, .u32, .u64, .char, .voidptr, .byteptr, .charptr, .struct_, .chan] {
						field_name := c_name(field.name)
						if field.has_default_expr {
							mut expr_str := ''
							if g.table.sym(field.typ).kind in [.sum_type, .interface_] {
								expr_str = g.expr_string_with_cast(field.default_expr,
									field.default_expr_typ, field.typ)
							} else {
								expr_str = g.expr_string(field.default_expr)
							}
							init_str += '.${field_name} = ${expr_str},'
						} else {
							mut zero_str := g.type_default(field.typ)
							if zero_str == '{0}' {
								if field_sym.info is ast.Struct && field_sym.language == .v {
									if field_sym.info.fields.len == 0
										&& field_sym.info.embeds.len == 0 {
										zero_str = '{EMPTY_STRUCT_INITIALIZATION}'
									}
								}
							}
							init_str += '.${field_name} = ${zero_str},'
						}
						has_none_zero = true
					}
				}
			}
			typ_is_shared_f := typ.has_flag(.shared_f)
			if has_none_zero {
				init_str += '}'
				if !typ_is_shared_f {
					type_name := if info.is_anon {
						// No name needed for anon structs, C figures it out on its own.
						''
					} else {
						'(${g.typ(typ)})'
					}
					init_str = type_name + init_str
				}
			} else {
				init_str += '0}'
			}
			if typ_is_shared_f {
				styp := '__shared__${g.table.sym(typ).cname}'
				return '(${styp}*)__dup${styp}(&(${styp}){.mtx = {0}, .val = ${init_str}}, sizeof(${styp}))'
			} else {
				return init_str
			}
		}
		else {
			return '0'
		}
	}
}

fn (g Gen) get_all_test_function_names() []string {
	mut tfuncs := []string{}
	mut tsuite_begin := ''
	mut tsuite_end := ''
	for name in g.test_function_names {
		if name.ends_with('.testsuite_begin') {
			tsuite_begin = name
			continue
		}
		if name.contains('.test_') {
			tfuncs << name
			continue
		}
		if name.ends_with('.testsuite_end') {
			tsuite_end = name
			continue
		}
	}
	mut all_tfuncs := []string{}
	if tsuite_begin.len > 0 {
		all_tfuncs << tsuite_begin
	}
	all_tfuncs << tfuncs
	if tsuite_end.len > 0 {
		all_tfuncs << tsuite_end
	}
	return all_tfuncs
}

[inline]
fn (mut g Gen) get_type(typ ast.Type) ast.Type {
	return if typ == g.field_data_type { g.comptime_for_field_value.typ } else { typ }
}

fn (mut g Gen) size_of(node ast.SizeOf) {
	typ := g.resolve_comptime_type(node.expr, g.get_type(node.typ))
	node_typ := g.unwrap_generic(typ)
	sym := g.table.sym(node_typ)
	if sym.language == .v && sym.kind in [.placeholder, .any] {
		g.error('unknown type `${sym.name}`', node.pos)
	}
	if node.expr is ast.StringLiteral {
		if node.expr.language == .c {
			g.write('sizeof("${node.expr.val}")')
			return
		}
	}
	styp := g.typ(node_typ)
	g.write('sizeof(${util.no_dots(styp)})')
}

fn (mut g Gen) enum_val(node ast.EnumVal) {
	// g.write('${it.mod}${it.enum_name}_$it.val')
	// g.enum_expr(node)
	styp := g.typ(g.table.unaliased_type(node.typ))
	// && g.inside_switch
	if g.pref.translated && node.typ.is_number() {
		// Mostly in translated code, when C enums are used as ints in switches
		// sym := g.table.sym(node.typ)
		// g.write('/* $node enum val is_number $node.mod styp=$styp sym=$sym*/_const_main__$node.val')
		g.write('_const_main__${node.val}')
	} else {
		g.write('${styp}__${node.val}')
	}
}

fn (mut g Gen) as_cast(node ast.AsCast) {
	// Make sure the sum type can be cast to this type (the types
	// are the same), otherwise panic.
	// g.insert_before('
	unwrapped_node_typ := g.unwrap_generic(node.typ)
	styp := g.typ(unwrapped_node_typ)
	sym := g.table.sym(unwrapped_node_typ)
	mut expr_type_sym := g.table.sym(g.unwrap_generic(node.expr_type))
	if mut expr_type_sym.info is ast.SumType {
		dot := if node.expr_type.is_ptr() { '->' } else { '.' }
		if node.expr is ast.CallExpr && !g.is_cc_msvc {
			tmp_var := g.new_tmp_var()
			expr_styp := g.typ(node.expr_type)
			g.write('({ ${expr_styp} ${tmp_var} = ')
			g.expr(node.expr)
			g.write('; ')
			if sym.info is ast.FnType {
				g.write('/* as */ (${styp})__as_cast(')
			} else {
				g.write('/* as */ *(${styp}*)__as_cast(')
			}
			g.write(tmp_var)
			g.write(dot)
			g.write('_${sym.cname},')
			g.write(tmp_var)
			g.write(dot)
			sidx := g.type_sidx(unwrapped_node_typ)
			g.write('_typ, ${sidx}); }) /*expected idx: ${sidx}, name: ${sym.name} */ ')
		} else {
			if sym.info is ast.FnType {
				g.write('/* as */ (${styp})__as_cast(')
			} else {
				g.write('/* as */ *(${styp}*)__as_cast(')
			}
			g.write('(')
			g.expr(node.expr)
			g.write(')')
			g.write(dot)
			g.write('_${sym.cname},')
			g.write('(')
			g.expr(node.expr)
			g.write(')')
			g.write(dot)
			// g.write('typ, /*expected:*/$node.typ)')
			sidx := g.type_sidx(unwrapped_node_typ)
			g.write('_typ, ${sidx}) /*expected idx: ${sidx}, name: ${sym.name} */ ')
		}

		// fill as cast name table
		for variant in expr_type_sym.info.variants {
			idx := u32(variant).str()
			if idx in g.as_cast_type_names {
				continue
			}
			variant_sym := g.table.sym(variant)
			g.as_cast_type_names[idx] = variant_sym.name
		}
	} else if expr_type_sym.kind == .interface_ && sym.kind == .interface_ {
		g.write('I_${expr_type_sym.cname}_as_I_${sym.cname}(')
		if node.expr_type.is_ptr() {
			g.write('*')
		}
		g.expr(node.expr)
		g.write(')')

		mut info := expr_type_sym.info as ast.Interface
		if node.typ !in info.conversions {
			left_variants := g.table.iface_types[expr_type_sym.name]
			right_variants := g.table.iface_types[sym.name]
			info.conversions[node.typ] = left_variants.filter(it in right_variants)
		}
		expr_type_sym.info = info
	} else {
		g.expr(node.expr)
	}
}

fn (g Gen) as_cast_name_table() string {
	if g.as_cast_type_names.len == 0 {
		return 'new_array_from_c_array(1, 1, sizeof(VCastTypeIndexName), _MOV((VCastTypeIndexName[1]){(VCastTypeIndexName){.tindex = 0,.tname = _SLIT("unknown")}}));\n'
	}
	mut name_ast := strings.new_builder(1024)
	casts_len := g.as_cast_type_names.len + 1
	name_ast.writeln('new_array_from_c_array(${casts_len}, ${casts_len}, sizeof(VCastTypeIndexName), _MOV((VCastTypeIndexName[${casts_len}]){')
	name_ast.writeln('\t\t  (VCastTypeIndexName){.tindex = 0, .tname = _SLIT("unknown")}')
	for key, value in g.as_cast_type_names {
		name_ast.writeln('\t\t, (VCastTypeIndexName){.tindex = ${key}, .tname = _SLIT("${value}")}')
	}
	name_ast.writeln('\t}));\n')
	return name_ast.str()
}

fn (g Gen) has_been_referenced(fn_name string) bool {
	mut referenced := false
	lock g.referenced_fns {
		referenced = g.referenced_fns[fn_name]
	}
	return referenced
}

// Generates interface table and interface indexes
fn (mut g Gen) interface_table() string {
	util.timing_start(@METHOD)
	defer {
		util.timing_measure(@METHOD)
	}
	mut sb := strings.new_builder(100)
	mut conversion_functions := strings.new_builder(100)
	for isym in g.table.type_symbols {
		if isym.kind != .interface_ {
			continue
		}
		if isym.info !is ast.Interface {
			// Do not remove this check, `isym.info` could be `&IError`.
			// dump(isym)
			continue
		}
		inter_info := isym.info as ast.Interface
		if inter_info.is_generic {
			continue
		}
		// interface_name is for example Speaker
		interface_name := isym.cname
		// generate a struct that references interface methods
		methods_struct_name := 'struct _${interface_name}_interface_methods'
		mut methods_struct_def := strings.new_builder(100)
		methods_struct_def.writeln('${methods_struct_name} {')
		mut methodidx := map[string]int{}
		for k, method in inter_info.methods {
			methodidx[method.name] = k
			ret_styp := g.typ(method.return_type)
			methods_struct_def.write_string('\t${ret_styp} (*_method_${c_name(method.name)})(void* _')
			// the first param is the receiver, it's handled by `void*` above
			for i in 1 .. method.params.len {
				arg := method.params[i]
				methods_struct_def.write_string(', ${g.typ(arg.typ)} ${arg.name}')
			}
			// TODO g.fn_args(method.args[1..])
			methods_struct_def.writeln(');')
		}
		methods_struct_def.writeln('};')
		// generate an array of the interface methods for the structs using the interface
		// as well as case functions from the struct to the interface
		mut methods_struct := strings.new_builder(100)
		//
		iname_table_length := inter_info.types.len
		if iname_table_length == 0 {
			// msvc can not process `static struct x[0] = {};`
			methods_struct.writeln('${g.static_modifier} ${methods_struct_name} ${interface_name}_name_table[1];')
		} else {
			if g.pref.build_mode != .build_module {
				methods_struct.writeln('${g.static_modifier} ${methods_struct_name} ${interface_name}_name_table[${iname_table_length}] = {')
			} else {
				methods_struct.writeln('${g.static_modifier} ${methods_struct_name} ${interface_name}_name_table[${iname_table_length}];')
			}
		}
		mut cast_functions := strings.new_builder(100)
		mut methods_wrapper := strings.new_builder(100)
		methods_wrapper.writeln('// Methods wrapper for interface "${interface_name}"')
		mut already_generated_mwrappers := map[string]int{}
		iinidx_minimum_base := 1000 // Note: NOT 0, to avoid map entries set to 0 later, so `if already_generated_mwrappers[name] > 0 {` works.
		mut current_iinidx := iinidx_minimum_base
		for st in inter_info.types {
			st_sym := g.table.sym(ast.mktyp(st))
			// cctype is the Cleaned Concrete Type name, *without ptr*,
			// i.e. cctype is always just Cat, not Cat_ptr:
			cctype := g.cc_type(ast.mktyp(st), true)
			$if debug_interface_table ? {
				eprintln('>> interface name: ${isym.name} | concrete type: ${st.debug()} | st symname: ${st_sym.name}')
			}
			// Speaker_Cat_index = 0
			interface_index_name := '_${interface_name}_${cctype}_index'
			if already_generated_mwrappers[interface_index_name] > 0 {
				continue
			}
			already_generated_mwrappers[interface_index_name] = current_iinidx
			current_iinidx++
			if isym.name != 'vweb.DbInterface' { // TODO remove this
				// eprintln('>>> current_iinidx: ${current_iinidx-iinidx_minimum_base} | interface_index_name: $interface_index_name')
				sb.writeln('static ${interface_name} I_${cctype}_to_Interface_${interface_name}(${cctype}* x);')
				mut cast_struct := strings.new_builder(100)
				cast_struct.writeln('(${interface_name}) {')
				cast_struct.writeln('\t\t._${cctype} = x,')
				cast_struct.writeln('\t\t._typ = ${interface_index_name},')
				for field in inter_info.fields {
					cname := c_name(field.name)
					field_styp := g.typ(field.typ)
					if _ := st_sym.find_field(field.name) {
						cast_struct.writeln('\t\t.${cname} = (${field_styp}*)((char*)x + __offsetof_ptr(x, ${cctype}, ${cname})),')
					} else if st_sym.kind == .array
						&& field.name in ['element_size', 'data', 'offset', 'len', 'cap', 'flags'] {
						// Manaully checking, we already knows array contains above fields
						cast_struct.writeln('\t\t.${cname} = (${field_styp}*)((char*)x + __offsetof_ptr(x, ${cctype}, ${cname})),')
					} else {
						// the field is embedded in another struct
						cast_struct.write_string('\t\t.${cname} = (${field_styp}*)((char*)x')
						if st == ast.voidptr_type || st == ast.nil_type {
							cast_struct.write_string('/*.... ast.voidptr_type */')
						} else {
							if st_sym.kind == .struct_ {
								for embed_type in st_sym.struct_info().embeds {
									embed_sym := g.table.sym(embed_type)
									if _ := embed_sym.find_field(field.name) {
										cast_struct.write_string(' + __offsetof_ptr(x, ${cctype}, ${embed_sym.embed_name()}) + __offsetof_ptr(x, ${embed_sym.cname}, ${cname})')
										break
									}
								}
							}
						}
						cast_struct.writeln('),')
					}
				}
				cast_struct.write_string('\t}')
				cast_struct_str := cast_struct.str()

				cast_functions.writeln('
// Casting functions for converting "${cctype}" to interface "${interface_name}"
static inline ${interface_name} I_${cctype}_to_Interface_${interface_name}(${cctype}* x) {
	return ${cast_struct_str};
}')

				shared_fn_name := 'I___shared__${cctype}_to_shared_Interface___shared__${interface_name}'
				// Avoid undefined types errors by only generating the converters that are referenced:
				if g.has_been_referenced(shared_fn_name) {
					mut cast_shared_struct := strings.new_builder(100)
					cast_shared_struct.writeln('(__shared__${interface_name}) {')
					cast_shared_struct.writeln('\t\t.mtx = {0},')
					cast_shared_struct.writeln('\t\t.val = {')
					cast_shared_struct.writeln('\t\t\t._${cctype} = &x->val,')
					cast_shared_struct.writeln('\t\t\t._typ = ${interface_index_name},')
					cast_shared_struct.writeln('\t\t}')
					cast_shared_struct.write_string('\t}')
					cast_shared_struct_str := cast_shared_struct.str()
					cast_functions.writeln('
// Casting functions for converting "__shared__${cctype}" to interface "__shared__${interface_name}"
static inline __shared__${interface_name} ${shared_fn_name}(__shared__${cctype}* x) {
	return ${cast_shared_struct_str};
}')
				}
			}

			if g.pref.build_mode != .build_module {
				methods_struct.writeln('\t{')
			}
			if st == ast.voidptr_type || st == ast.nil_type {
				for mname, _ in methodidx {
					if g.pref.build_mode != .build_module {
						methods_struct.writeln('\t\t._method_${c_name(mname)} = (void*) 0,')
					}
				}
			}
			mut methods := st_sym.methods.clone()
			method_names := methods.map(it.name)
			match st_sym.info {
				ast.Struct, ast.Interface, ast.SumType {
					if st_sym.info.parent_type.has_flag(.generic) {
						parent_sym := g.table.sym(st_sym.info.parent_type)
						for method in parent_sym.methods {
							if method.name in methodidx {
								methods << st_sym.find_method_with_generic_parent(method.name) or {
									continue
								}
							}
						}
					}
				}
				else {}
			}
			t_methods := g.table.get_embed_methods(st_sym)
			for t_method in t_methods {
				if t_method.name !in methods.map(it.name) {
					methods << t_method
				}
			}

			for method in methods {
				mut name := method.name
				if method.generic_names.len > 0 && inter_info.parent_type.has_flag(.generic) {
					parent_sym := g.table.sym(inter_info.parent_type)
					match parent_sym.info {
						ast.Struct, ast.Interface, ast.SumType {
							name = g.generic_fn_name(parent_sym.info.concrete_types, method.name)
						}
						else {}
					}
				}

				if method.name !in methodidx {
					// a method that is not part of the interface should be just skipped
					continue
				}
				// .speak = Cat_speak
				if st_sym.info is ast.Struct {
					if method.generic_names.len > 0 && st_sym.info.parent_type.has_flag(.generic) {
						name = g.generic_fn_name(st_sym.info.concrete_types, method.name)
					}
				}
				styp := g.cc_type(method.params[0].typ, true)
				mut method_call := '${styp}_${name}'
				if !method.params[0].typ.is_ptr() {
					method_call = '${cctype}_${name}'
					// inline void Cat_speak_Interface_Animal_method_wrapper(Cat c) { return Cat_speak(*c); }
					iwpostfix := '_Interface_${interface_name}_method_wrapper'
					methods_wrapper.write_string('static inline ${g.typ(method.return_type)} ${cctype}_${name}${iwpostfix}(')
					//
					params_start_pos := g.out.len
					mut params := method.params.clone()
					// hack to mutate typ
					params[0] = ast.Param{
						...params[0]
						typ: st.set_nr_muls(1)
					}
					fargs, _, _ := g.fn_decl_params(params, unsafe { nil }, false)
					mut parameter_name := g.out.cut_last(g.out.len - params_start_pos)

					if st.is_ptr() {
						parameter_name = parameter_name.trim_string_left('__shared__')
					}

					methods_wrapper.write_string(parameter_name)
					methods_wrapper.writeln(') {')
					methods_wrapper.write_string('\t')
					if method.return_type != ast.void_type {
						methods_wrapper.write_string('return ')
					}
					_, embed_types := g.table.find_method_from_embeds(st_sym, method.name) or {
						ast.Fn{}, []ast.Type{}
					}
					if embed_types.len > 0 && method.name !in method_names {
						embed_sym := g.table.sym(embed_types.last())
						method_name := '${embed_sym.cname}_${method.name}'
						methods_wrapper.write_string('${method_name}(${fargs[0]}')
						for idx_embed, embed in embed_types {
							esym := g.table.sym(embed)
							if idx_embed == 0 || embed_types[idx_embed - 1].is_any_kind_of_pointer() {
								methods_wrapper.write_string('->${esym.embed_name()}')
							} else {
								methods_wrapper.write_string('.${esym.embed_name()}')
							}
						}
						if fargs.len > 1 {
							methods_wrapper.write_string(', ')
						}
						args := fargs[1..].join(', ')
						methods_wrapper.writeln('${args});')
					} else {
						if parameter_name.starts_with('__shared__') {
							methods_wrapper.writeln('${method_call}(${fargs.join(', ')}->val);')
						} else {
							methods_wrapper.writeln('${method_call}(*${fargs.join(', ')});')
						}
					}
					methods_wrapper.writeln('}')
					// .speak = Cat_speak_Interface_Animal_method_wrapper
					method_call += iwpostfix
				}
				if g.pref.build_mode != .build_module && st != ast.voidptr_type
					&& st != ast.nil_type {
					methods_struct.writeln('\t\t._method_${c_name(method.name)} = (void*) ${method_call},')
				}
			}

			// >> Hack to allow old style custom error implementations
			// TODO: remove once deprecation period for `IError` methods has ended
			// fix MSVC not handling empty struct inits
			if methods.len == 0 && isym.idx == ast.error_type_idx {
				methods_struct.writeln('\t\t._method_msg = NULL,')
				methods_struct.writeln('\t\t._method_code = NULL,')
			}
			// <<

			if g.pref.build_mode != .build_module {
				methods_struct.writeln('\t},')
			}
			iin_idx := already_generated_mwrappers[interface_index_name] - iinidx_minimum_base
			if g.pref.build_mode != .build_module {
				sb.writeln('${g.static_modifier} const int ${interface_index_name} = ${iin_idx};')
			} else {
				sb.writeln('extern const int ${interface_index_name};')
			}
		}
		for vtyp, variants in inter_info.conversions {
			vsym := g.table.sym(vtyp)

			if variants.len > 0 {
				conversion_functions.write_string('static inline bool I_${interface_name}_is_I_${vsym.cname}(${interface_name} x) {\n\treturn ')
				for i, variant in variants {
					variant_sym := g.table.sym(variant)
					if i > 0 {
						conversion_functions.write_string(' || ')
					}
					conversion_functions.write_string('(x._typ == _${interface_name}_${variant_sym.cname}_index)')
				}
				conversion_functions.writeln(';\n}')
			}

			conversion_functions.writeln('static inline ${vsym.cname} I_${interface_name}_as_I_${vsym.cname}(${interface_name} x) {')
			for variant in variants {
				variant_sym := g.table.sym(variant)
				conversion_functions.writeln('\tif (x._typ == _${interface_name}_${variant_sym.cname}_index) return I_${variant_sym.cname}_to_Interface_${vsym.cname}(x._${variant_sym.cname});')
			}
			pmessage := 'string__plus(string__plus(tos3("`as_cast`: cannot convert "), tos3(v_typeof_interface_${interface_name}(x._typ))), tos3(" to ${util.strip_main_name(vsym.name)}"))'
			if g.pref.is_debug {
				// TODO: actually return a valid position here
				conversion_functions.write_string('\tpanic_debug(1, tos3("builtin.v"), tos3("builtin"), tos3("__as_cast"), ')
				conversion_functions.write_string(pmessage)
				conversion_functions.writeln(');')
			} else {
				conversion_functions.write_string('\t_v_panic(')
				conversion_functions.write_string(pmessage)
				conversion_functions.writeln(');')
			}
			conversion_functions.writeln('\treturn (${vsym.cname}){0};')
			conversion_functions.writeln('}')
		}
		sb.writeln('// ^^^ number of types for interface ${interface_name}: ${current_iinidx - iinidx_minimum_base}')
		if iname_table_length == 0 {
			methods_struct.writeln('')
		} else {
			if g.pref.build_mode != .build_module {
				methods_struct.writeln('};')
			}
		}
		// add line return after interface index declarations
		sb.writeln('')
		if inter_info.methods.len > 0 {
			sb.writeln(methods_wrapper.str())
			sb.writeln(methods_struct_def.str())
			sb.writeln(methods_struct.str())
		}
		sb.writeln(cast_functions.str())
	}
	sb.writeln(conversion_functions.str())
	return sb.str()
}

fn (mut g Gen) panic_debug_info(pos token.Pos) (int, string, string, string) {
	paline := pos.line_nr + 1
	if g.fn_decl == unsafe { nil } {
		return paline, '', 'main', 'C._vinit'
	}
	pafile := g.fn_decl.file.replace('\\', '/')
	pafn := g.fn_decl.name.after('.')
	pamod := g.fn_decl.modname()
	return paline, pafile, pamod, pafn
}

pub fn get_guarded_include_text(iname string, imessage string) string {
	res := '
	|#if defined(__has_include)
	|
	|#if __has_include(${iname})
	|#include ${iname}
	|#else
	|#error VERROR_MESSAGE ${imessage}
	|#endif
	|
	|#else
	|#include ${iname}
	|#endif
	'.strip_margin()
	return res
}

fn (mut g Gen) trace(fbase string, message string) {
	if g.file.path_base == fbase {
		println('> g.trace | ${fbase:-10s} | ${message}')
	}
}

pub fn (mut g Gen) get_array_depth(el_typ ast.Type) int {
	typ := g.unwrap_generic(el_typ)
	sym := g.table.final_sym(typ)
	if sym.kind == .array {
		info := sym.info as ast.Array
		return 1 + g.get_array_depth(info.elem_type)
	} else {
		return 0
	}
}

// returns true if `t` includes any pointer(s) - during garbage collection heap regions
// that contain no pointers do not have to be scanned
pub fn (mut g Gen) contains_ptr(el_typ ast.Type) bool {
	if el_typ.is_ptr() || el_typ.is_pointer() {
		return true
	}
	typ := g.unwrap_generic(el_typ)
	if typ.is_ptr() {
		return true
	}
	sym := g.table.final_sym(typ)
	if sym.language != .v {
		return true
	}
	match sym.kind {
		.i8, .i16, .int, .i64, .u8, .u16, .u32, .u64, .f32, .f64, .char, .rune, .bool, .enum_ {
			return false
		}
		.array_fixed {
			info := sym.info as ast.ArrayFixed
			return g.contains_ptr(info.elem_type)
		}
		.struct_ {
			info := sym.info as ast.Struct
			for embed in info.embeds {
				if g.contains_ptr(embed) {
					return true
				}
			}
			for field in info.fields {
				if g.contains_ptr(field.typ) {
					return true
				}
			}
			return false
		}
		.aggregate {
			info := sym.info as ast.Aggregate
			for atyp in info.types {
				if g.contains_ptr(atyp) {
					return true
				}
			}
			return false
		}
		.multi_return {
			info := sym.info as ast.MultiReturn
			for mrtyp in info.types {
				if g.contains_ptr(mrtyp) {
					return true
				}
			}
			return false
		}
		else {
			return true
		}
	}
}

fn (mut g Gen) check_noscan(elem_typ ast.Type) string {
	if g.pref.gc_mode in [.boehm_full_opt, .boehm_incr_opt] {
		if !g.contains_ptr(elem_typ) {
			return '_noscan'
		}
	}
	return ''
}<|MERGE_RESOLUTION|>--- conflicted
+++ resolved
@@ -3449,8 +3449,7 @@
 		g.checker_bug('unexpected SelectorExpr.expr_type = 0', node.pos)
 	}
 
-	unwrapped_type := g.table.unaliased_type(g.unwrap_generic(node.expr_type))
-	sym := g.table.sym(unwrapped_type)
+	sym := g.table.sym(g.unwrap_generic(node.expr_type))
 	field_name := if sym.language == .v { c_name(node.field_name) } else { node.field_name }
 
 	if node.or_block.kind != .absent && !g.is_assign_lhs && g.table.sym(node.typ).kind != .chan {
@@ -3637,12 +3636,8 @@
 			g.write(embed_name)
 		}
 	}
-<<<<<<< HEAD
-	if (node.expr_type.is_ptr() || unwrapped_type.is_ptr() || sym.kind == .chan)
-=======
 	alias_to_ptr := sym.info is ast.Alias && (sym.info as ast.Alias).parent_type.is_ptr()
 	if (node.expr_type.is_ptr() || sym.kind == .chan || alias_to_ptr)
->>>>>>> e7996a07
 		&& node.from_embed_types.len == 0 {
 		g.write('->')
 	} else {
