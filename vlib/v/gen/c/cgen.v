--- conflicted
+++ resolved
@@ -1883,7 +1883,7 @@
 		g.gen_option_error(ret_typ, expr)
 		g.writeln(';')
 	} else {
-<<<<<<< HEAD
+		mut is_ptr_to_ptr_assign := false
 		if ret_typ.has_flag(.generic) {
 			if expr is ast.SelectorExpr && g.cur_concrete_types.len == 0 {
 				// resolve generic struct on selectorExpr inside non-generic function
@@ -1899,10 +1899,6 @@
 		} else {
 			g.writeln('${g.typ(ret_typ)} ${tmp_var};')
 		}
-=======
-		mut is_ptr_to_ptr_assign := false
-		g.writeln('${g.typ(ret_typ)} ${tmp_var};')
->>>>>>> bbd1027a
 		if ret_typ.has_flag(.option) {
 			if expr_typ.has_flag(.option) && expr in [ast.StructInit, ast.ArrayInit, ast.MapInit] {
 				g.write('_option_none(&(${styp}[]) { ')
