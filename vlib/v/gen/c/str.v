--- conflicted
+++ resolved
@@ -167,15 +167,11 @@
 				g.write('&')
 			}
 		} else if is_ptr && typ.has_flag(.option) {
-<<<<<<< HEAD
 			if typ.has_flag(.option_mut_param_t) {
 				g.write('*')
 			} else {
-				g.write('*(${g.typ(typ)}*)&')
-			}
-=======
-			g.write('*(${g.styp(typ)}*)&')
->>>>>>> e90c0a8e
+				g.write('*(${g.styp(typ)}*)&')
+			}
 		} else if !str_method_expects_ptr && !is_shared && (is_ptr || is_var_mut) {
 			if sym.is_c_struct() {
 				g.write(c_struct_ptr(sym, typ, str_method_expects_ptr))
