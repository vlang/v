// Copyright (c) 2019-2021 Alexander Medvednikov. All rights reserved.
// Use of this source code is governed by an MIT license that can be found in the LICENSE file.
module c

import v.ast
import v.util

fn (mut g Gen) write_str_fn_definitions() {
	g.writeln(c_str_fn_defs)
}

fn (mut g Gen) string_literal(node ast.StringLiteral) {
	if node.is_raw {
		escaped_val := util.smart_quote(node.val, true)
		g.write('_SLIT("$escaped_val")')
		return
	}
	escaped_val := util.smart_quote(node.val, false)
	if g.is_c_call || node.language == .c {
		// In C calls we have to generate C strings
		// `C.printf("hi")` => `printf("hi");`
		g.write('"$escaped_val"')
	} else {
		g.write('_SLIT("$escaped_val")')
	}
}

// optimize string interpolation in string builders:
// `sb.writeln('a=$a')` =>
// `sb.writeln('a='); sb.writeln(a.str())`
fn (mut g Gen) string_inter_literal_sb_optimized(call_expr ast.CallExpr) {
	node := call_expr.args[0].expr as ast.StringInterLiteral
	// sb_name := g.cur_call_expr.left
	// g.go_before_stmt(0)
	g.writeln('// sb inter opt')
	is_nl := call_expr.name == 'writeln'
	// println('optimize sb $call_expr.name')
	for i, val in node.vals {
		escaped_val := util.smart_quote(val, false)
		// if val == '' {
		// break
		// continue
		// }
		g.write('strings__Builder_write_string(&')
		g.expr(call_expr.left)
		g.write(', _SLIT("')
		g.write(escaped_val)
		g.writeln('"));')
		//
		if i >= node.exprs.len {
			break
		}
		// if node.expr_types.len <= i || node.exprs.len <= i {
		// continue
		// }
		if is_nl && i == node.exprs.len - 1 {
			g.write('strings__Builder_writeln(&')
		} else {
			g.write('strings__Builder_write_string(&')
		}
		g.expr(call_expr.left)
		g.write(', ')
		typ := node.expr_types[i]
		g.write(g.typ(typ))
		g.write('_str(')
		sym := g.table.get_type_symbol(typ)
		if sym.kind != .function {
			g.expr(node.exprs[i])
		}
		g.writeln('));')
	}
	g.writeln('')
	// println(node.vals)
	return
}

fn (mut g Gen) gen_expr_to_string(expr ast.Expr, etype ast.Type) {
	is_shared := etype.has_flag(.shared_f)
	mut typ := etype
	if is_shared {
		typ = typ.clear_flag(.shared_f).set_nr_muls(0)
	}
	mut sym := g.table.get_type_symbol(typ)
	// when type is alias, print the aliased value
	if mut sym.info is ast.Alias {
		parent_sym := g.table.get_type_symbol(sym.info.parent_type)
		if parent_sym.has_method('str') {
			typ = sym.info.parent_type
			sym = parent_sym
		}
	}
	sym_has_str_method, str_method_expects_ptr, _ := sym.str_method_info()
	if typ.has_flag(.variadic) {
		str_fn_name := g.gen_str_for_type(typ)
		g.write('${str_fn_name}(')
		g.expr(expr)
		g.write(')')
	} else if typ == ast.string_type {
		g.expr(expr)
	} else if typ == ast.bool_type {
		g.expr(expr)
		g.write(' ? _SLIT("true") : _SLIT("false")')
	} else if sym.kind == .none_ {
		g.write('_SLIT("<none>")')
	} else if sym.kind == .enum_ {
		is_var := match expr {
			ast.SelectorExpr, ast.Ident { true }
			else { false }
		}
		if is_var {
			str_fn_name := g.gen_str_for_type(typ)
			g.write('${str_fn_name}(')
			g.enum_expr(expr)
			g.write(')')
		} else {
			g.write('_SLIT("')
			g.enum_expr(expr)
			g.write('")')
		}
	} else if sym_has_str_method
		|| sym.kind in [.array, .array_fixed, .map, .struct_, .multi_return, .sum_type, .interface_] {
		is_ptr := typ.is_ptr()
		is_var_mut := expr.is_auto_deref_var()
		str_fn_name := g.gen_str_for_type(typ)
		if is_ptr && !is_var_mut {
<<<<<<< HEAD
			if g.inside_defer && expr is ast.Ident
				&& (expr as ast.Ident).name in g.defer_tmp_var_names[g.defer_idx] && ((expr as ast.Ident).info as ast.IdentVar).typ.nr_muls() - 1 == 0 {
				g.write('_STR("%.*s\\000", 2, ')
			} else {
				g.write('_STR("&%.*s\\000", 2, ')
			}
=======
			g.write('str_intp(1, _MOV((StrIntpData[]){_SLIT("&"), $si_s_code ,{.d_s=')
>>>>>>> 2abbbcc0
		}
		g.write('${str_fn_name}(')
		if str_method_expects_ptr && !is_ptr {
			g.write('&')
		} else if ((!str_method_expects_ptr && is_ptr && !is_shared) || is_var_mut)
			&& !g.inside_defer {
			g.write('*')
		}
		if expr is ast.ArrayInit {
			if expr.is_fixed {
				s := g.typ(expr.typ)
				g.write('($s)')
			}
		}
		g.expr_with_cast(expr, typ, typ)
		if is_shared {
			g.write('->val')
		}
		g.write(')')
		if is_ptr && !is_var_mut {
			g.write('}}))')
			// g.write(')')
		}
	} else {
		str_fn_name := g.gen_str_for_type(typ)
		g.write('${str_fn_name}(')
		if sym.kind != .function {
			g.expr_with_cast(expr, typ, typ)
		}
		g.write(')')
	}
}<|MERGE_RESOLUTION|>--- conflicted
+++ resolved
@@ -123,16 +123,12 @@
 		is_var_mut := expr.is_auto_deref_var()
 		str_fn_name := g.gen_str_for_type(typ)
 		if is_ptr && !is_var_mut {
-<<<<<<< HEAD
 			if g.inside_defer && expr is ast.Ident
 				&& (expr as ast.Ident).name in g.defer_tmp_var_names[g.defer_idx] && ((expr as ast.Ident).info as ast.IdentVar).typ.nr_muls() - 1 == 0 {
-				g.write('_STR("%.*s\\000", 2, ')
+				g.write('str_intp(1, _MOV((StrIntpData[]){_SLIT(""), $si_s_code ,{.d_s=')
 			} else {
-				g.write('_STR("&%.*s\\000", 2, ')
+				g.write('str_intp(1, _MOV((StrIntpData[]){_SLIT("&"), $si_s_code ,{.d_s=')
 			}
-=======
-			g.write('str_intp(1, _MOV((StrIntpData[]){_SLIT("&"), $si_s_code ,{.d_s=')
->>>>>>> 2abbbcc0
 		}
 		g.write('${str_fn_name}(')
 		if str_method_expects_ptr && !is_ptr {
