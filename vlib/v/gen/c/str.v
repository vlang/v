--- conflicted
+++ resolved
@@ -369,11 +369,7 @@
 		g.write('${str_fn_name}(')
 		if str_method_expects_ptr && !is_ptr {
 			g.write('&')
-<<<<<<< HEAD
-		} else if !str_method_expects_ptr && is_ptr {
-=======
 		} else if (!str_method_expects_ptr && is_ptr && !is_shared) || is_var_mut {
->>>>>>> 843de104
 			g.write('*')
 		}
 		if expr is ast.ArrayInit {
