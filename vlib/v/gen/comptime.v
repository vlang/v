--- conflicted
+++ resolved
@@ -255,13 +255,14 @@
 						// this is only allowed for generics currently, otherwise blocked by checker
 						exp_type = g.unwrap_generic(left.typ)
 					}
-<<<<<<< HEAD
-					g.write('$exp_type == $got_type')
-					return exp_type == got_type
-=======
-					op := if cond.op == .key_is { '==' } else { '!=' }
-					g.write('$exp_type $op $got_type')
->>>>>>> 0a611494
+					
+					if cond.op == .key_is {
+						g.write('$exp_type == $got_type')
+						return exp_type == got_type
+					} else {
+						g.write('$exp_type !=$got_type')
+						return exp_type != got_type
+					}
 				}
 				.eq, .ne {
 					// TODO Implement `$if method.args.len == 1`
