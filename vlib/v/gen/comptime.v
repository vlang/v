--- conflicted
+++ resolved
@@ -88,7 +88,19 @@
 	}
 }
 
-<<<<<<< HEAD
+fn cgen_attrs(attrs []table.Attr) []string {
+	mut res := []string{cap: attrs.len}
+	for attr in attrs {
+		// we currently don't quote 'arg' (otherwise we could just use `s := attr.str()`)
+		mut s := attr.name
+		if attr.arg.len > 0 {
+			s += ': $attr.arg'
+		}
+		res << 'tos_lit("$s")'
+	}
+	return res
+}
+
 fn (mut g Gen) comp_if(node ast.IfExpr) {
 	for i, branch in node.branches {
 		start_pos := g.out.len
@@ -145,21 +157,6 @@
 }
 
 /*
-=======
-fn cgen_attrs(attrs []table.Attr) []string {
-	mut res := []string{cap: attrs.len}
-	for attr in attrs {
-		// we currently don't quote 'arg' (otherwise we could just use `s := attr.str()`)
-		mut s := attr.name
-		if attr.arg.len > 0 {
-			s += ': $attr.arg'
-		}
-		res << 'tos_lit("$s")'
-	}
-	return res
-}
-
->>>>>>> 99dd72ef
 fn (mut g Gen) comp_if(mut it ast.CompIf) {
 	if it.stmts.len == 0 && it.else_stmts.len == 0 {
 		return
