module js

import strings
import v.ast
import v.token
import v.pref
import v.util
import v.util.version
import v.depgraph
import encoding.base64
import v.gen.js.sourcemap

struct MutArg {
	tmp_var string
	expr    ast.Expr = ast.empty_expr()
}

const (
	// https://ecma-international.org/ecma-262/#sec-reserved-words
	js_reserved        = ['await', 'break', 'case', 'catch', 'class', 'const', 'continue', 'debugger',
		'default', 'delete', 'do', 'else', 'enum', 'export', 'extends', 'finally', 'for', 'function',
		'if', 'implements', 'import', 'in', 'instanceof', 'interface', 'let', 'new', 'package',
		'private', 'protected', 'public', 'return', 'static', 'super', 'switch', 'this', 'throw',
		'try', 'typeof', 'var', 'void', 'while', 'with', 'yield', 'Number', 'String', 'Boolean',
		'Array', 'Map']
	// used to generate type structs
	v_types            = ['i8', 'i16', 'int', 'i64', 'byte', 'u16', 'u32', 'u64', 'f32', 'f64',
		'int_literal', 'float_literal', 'size_t', 'bool', 'string', 'map', 'array', 'any']
	shallow_equatables = [ast.Kind.i8, .i16, .int, .i64, .byte, .u16, .u32, .u64, .f32, .f64,
		.int_literal, .float_literal, .size_t, .bool, .string]
)

struct SourcemapHelper {
	src_path string
	src_line u32
	ns_pos   u32
}

struct Namespace {
	name string
mut:
	out              strings.Builder = strings.new_builder(128)
	pub_vars         []string
	imports          map[string]string
	indent           int
	methods          map[string][]ast.FnDecl
	sourcemap_helper []SourcemapHelper
}

[heap]
struct JsGen {
	pref &pref.Preferences
mut:
	table                 &ast.Table
	definitions           strings.Builder
	ns                    &Namespace
	namespaces            map[string]&Namespace
	doc                   &JsDoc
	enable_doc            bool
	file                  &ast.File
	tmp_count             int
	inside_ternary        bool
	inside_loop           bool
	inside_map_set        bool // map.set(key, value)
	inside_builtin        bool
	inside_if_optional    bool
	generated_builtin     bool
	inside_def_typ_decl   bool
	is_test               bool
	stmt_start_pos        int
	defer_stmts           []ast.DeferStmt
	fn_decl               &ast.FnDecl // pointer to the FnDecl we are currently inside otherwise 0
	str_types             []string    // types that need automatic str() generation
	method_fn_decls       map[string][]ast.FnDecl
	builtin_fns           []string // Functions defined in `builtin`
	empty_line            bool
	cast_stack            []ast.Type
	call_stack            []ast.CallExpr
	is_vlines_enabled     bool // is it safe to generate #line directives when -g is passed
	sourcemap             sourcemap.SourceMap // maps lines in generated javascrip file to original source files and line
	comptime_var_type_map map[string]ast.Type
	defer_ifdef           string
}

fn (mut g JsGen) write_tests_definitions() {
	g.definitions.writeln('globalThis.g_test_oks = 0;')
	g.definitions.writeln('globalThis.g_test_fails = 0;')
}

pub fn gen(files []&ast.File, table &ast.Table, pref &pref.Preferences) string {
	mut g := &JsGen{
		definitions: strings.new_builder(100)
		table: table
		pref: pref
		fn_decl: 0
		empty_line: true
		doc: 0
		ns: 0
		enable_doc: true
		file: 0
	}
	g.doc = new_jsdoc(g)
	// TODO: Add '[-no]-jsdoc' flag
	if pref.is_prod {
		g.enable_doc = false
		g.is_vlines_enabled = false
	}
	g.init()
	mut graph := depgraph.new_dep_graph()
	if g.pref.sourcemap {
		mut sg := sourcemap.generate_empty_map()
		g.sourcemap = sg.add_map('', '', g.pref.sourcemap_src_included, 0, 0)
	}
	mut tests_inited := false

	// Get class methods
	for file in files {
		g.file = file
		g.enter_namespace(g.file.mod.name)
		g.is_test = g.pref.is_test
		g.find_class_methods(file.stmts)
		g.escape_namespace()
	}

	for file in files {
		g.file = file
		g.enter_namespace(g.file.mod.name)
		g.is_test = g.pref.is_test
		// store imports
		mut imports := []string{}
		for imp in g.file.imports {
			imports << imp.mod
		}
		graph.add(g.file.mod.name, imports)
		// builtin types
		if g.file.mod.name == 'builtin' && !g.generated_builtin {
			g.gen_builtin_type_defs()
			g.writeln('Object.defineProperty(array.prototype,"len", { get: function() {return new builtin.int(this.arr.length);}, set: function(l) { this.arr.length = l.valueOf(); } }); ')
			g.writeln('Object.defineProperty(string.prototype,"len", { get: function() {return new builtin.int(this.str.length);}, set: function(l) {/* ignore */ } }); ')
			g.writeln('Object.defineProperty(map.prototype,"len", { get: function() {return new builtin.int(this.map.length);}, set: function(l) { this.map.length = l.valueOf(); } }); ')
			g.writeln('Object.defineProperty(array.prototype,"length", { get: function() {return new builtin.int(this.arr.length);}, set: function(l) { this.arr.length = l.valueOf(); } }); ')
			g.generated_builtin = true
		}
		if g.is_test && !tests_inited {
			g.write_tests_definitions()
			tests_inited = true
		}
		g.stmts(file.stmts)
		g.writeln('try { init() } catch (_) {}')
		// store the current namespace
		g.escape_namespace()
	}
	if g.pref.is_test {
		g.gen_js_main_for_tests()
	}
	// resolve imports
	deps_resolved := graph.resolve()
	nodes := deps_resolved.nodes

	mut out := g.hashes() + g.definitions.str()
	// equality check for js objects
	// TODO: Fix msvc bug that's preventing $embed_file('fast_deep_equal.js')
	// unsafe {
	//	mut eq_fn := $embed_file('fast_deep_equal.js')
	//	out += eq_fn.data().vstring()
	//}
	out += fast_deep_eq_fn
	for node in nodes {
		name := g.js_name(node.name).replace('.', '_')
		if g.enable_doc {
			out += '/** @namespace $name */\n'
		}
		out += 'const $name = (function ('
		mut namespace := g.namespaces[node.name]
		mut first := true
		for _, val in namespace.imports {
			if !first {
				out += ', '
			}
			first = false
			out += val
		}
		out += ') {\n\t'
		namespace_code := namespace.out.str()
		if g.pref.sourcemap {
			// calculate current output start line
			mut current_line := u32(out.count('\n') + 1)
			mut sm_pos := u32(0)
			for sourcemap_ns_entry in namespace.sourcemap_helper {
				// calculate final generated location in output based on position
				current_segment := namespace_code.substr(int(sm_pos), int(sourcemap_ns_entry.ns_pos))
				current_line += u32(current_segment.count('\n'))
				current_column := if last_nl_pos := current_segment.last_index('\n') {
					u32(current_segment.len - last_nl_pos - 1)
				} else {
					u32(0)
				}
				g.sourcemap.add_mapping(sourcemap_ns_entry.src_path, sourcemap.SourcePosition{
					source_line: sourcemap_ns_entry.src_line
					source_column: 0 // sourcemap_ns_entry.src_column
				}, current_line, current_column, '')
				sm_pos = sourcemap_ns_entry.ns_pos
			}
		}
		out += namespace_code

		// public scope
		out += '\n'
		if g.enable_doc {
			out += '\n\t/* module exports */'
		}
		out += '\n\treturn {'
		// export builtin types
		if name == 'builtin' {
			for typ in js.v_types {
				out += '\n\t\t$typ,'
			}
		}
		for i, pub_var in namespace.pub_vars {
			out += '\n\t\t$pub_var'
			if i < namespace.pub_vars.len - 1 {
				out += ','
			}
		}
		if namespace.pub_vars.len > 0 {
			out += '\n\t'
		}
		out += '};'
		out += '\n})('
		first = true
		for key, _ in namespace.imports {
			if !first {
				out += ', '
			}
			first = false
			out += key.replace('.', '_')
		}
		out += ');\n'
		// generate builtin basic type casts
		if name == 'builtin' {
			out += '// builtin type casts\n'
			out += 'const ['
			for i, typ in js.v_types {
				if i > 0 {
					out += ', '
				}
				out += '$typ'
			}
			out += '] = ['
			for i, typ in js.v_types {
				if i > 0 {
					out += ','
				}
				out += '\n\tfunction(val) { return new builtin.${typ}(val) }'
			}
			out += '\n]\n'
		}
	}
	if pref.is_shared {
		// Export, through CommonJS, the module of the entry file if `-shared` was passed
		export := nodes[nodes.len - 1].name
		out += 'if (typeof module === "object" && module.exports) module.exports = $export;\n'
	}
	out += '\n'
	if g.pref.sourcemap {
		out += g.create_sourcemap()
	}
	return out
}

fn (g JsGen) create_sourcemap() string {
	mut sm := g.sourcemap
	mut out := '\n//# sourceMappingURL=data:application/json;base64,'
	out += base64.encode(sm.to_json().str().bytes())
	out += '\n'

	return out
}

pub fn (mut g JsGen) gen_js_main_for_tests() {
	g.enter_namespace('main')
	g.writeln('(function() {  ')
	g.inc_indent()
	all_tfuncs := g.get_all_test_function_names()

	g.writeln('')
	g.writeln('globalThis.VTEST=1')
	if g.pref.is_stats {
		g.writeln('let bt = start_testing($all_tfuncs.len, "$g.pref.path")')
	}
	for tname in all_tfuncs {
		tcname := g.js_name(tname)

		if g.pref.is_stats {
			g.writeln('bt.testing_step_start("$tcname")')
		}

		g.writeln('try { ${tcname}(); } catch (_e) {} ')
		if g.pref.is_stats {
			g.writeln('bt.testing_step_end();')
		}
	}

	g.writeln('')
	if g.pref.is_stats {
		g.writeln('bt.end_testing();')
	}
	g.dec_indent()
	g.writeln('})();')
	g.escape_namespace()
}

fn (g &JsGen) get_all_test_function_names() []string {
	mut tfuncs := []string{}
	mut tsuite_begin := ''
	mut tsuite_end := ''
	for _, f in g.table.fns {
		if f.name.ends_with('.testsuite_begin') {
			tsuite_begin = f.name
			continue
		}
		if f.name.contains('.test_') {
			tfuncs << f.name
			continue
		}
		if f.name.ends_with('.testsuite_end') {
			tsuite_end = f.name
			continue
		}
	}
	mut all_tfuncs := []string{}
	if tsuite_begin.len > 0 {
		all_tfuncs << tsuite_begin
	}
	all_tfuncs << tfuncs
	if tsuite_end.len > 0 {
		all_tfuncs << tsuite_end
	}
	return all_tfuncs
}

pub fn (mut g JsGen) enter_namespace(name string) {
	if g.namespaces[name] == 0 {
		// create a new namespace
		ns := &Namespace{
			name: name
		}
		g.namespaces[name] = ns
		g.ns = ns
	} else {
		g.ns = g.namespaces[name]
	}
	g.inside_builtin = name == 'builtin'
}

pub fn (mut g JsGen) escape_namespace() {
	g.ns = &Namespace(0)
	g.inside_builtin = false
}

pub fn (mut g JsGen) push_pub_var(s string) {
	g.ns.pub_vars << g.js_name(s)
}

pub fn (mut g JsGen) find_class_methods(stmts []ast.Stmt) {
	for stmt in stmts {
		match stmt {
			ast.FnDecl {
				if stmt.is_method {
					// Found struct method, store it to be generated along with the class.
					mut class_name := g.table.get_type_name(stmt.receiver.typ)
					// Workaround until `map[key] << val` works.
					mut arr := g.method_fn_decls[class_name]
					arr << stmt
					g.method_fn_decls[class_name] = arr
				}
			}
			else {}
		}
	}
}

pub fn (mut g JsGen) init() {
	g.definitions.writeln('// Generated by the V compiler\n')
	// g.definitions.writeln('"use strict";')
	g.definitions.writeln('')
	g.definitions.writeln('var \$global = (new Function("return this"))();')
	g.definitions.writeln('function \$ref(value) { if (value instanceof \$ref) { return value; } this.val = value; } ')
	g.definitions.writeln('\$ref.prototype.valueOf = function() { return this.val; } ')
	if g.pref.backend != .js_node {
		g.definitions.writeln('const \$process = {')
		g.definitions.writeln('  arch: "js",')
		if g.pref.backend == .js_freestanding {
			g.definitions.writeln('  platform: "freestanding"')
		} else {
			g.definitions.writeln('  platform: "browser"')
		}
		g.definitions.writeln('}')

		g.definitions.writeln('const \$os = {')
		g.definitions.writeln('  endianess: "LE",')

		g.definitions.writeln('}')
	} else {
		g.definitions.writeln('const \$os = require("os");')
		g.definitions.writeln('const \$process = process;')
	}
	g.definitions.writeln('function alias(value) { return value; } ')

	g.definitions.writeln('function \$v_fmt(value) { let res = "";
		if (Object.getPrototypeOf(s).hasOwnProperty("str") && typeof s.str == "function") res = s.str().str
		else res = s.toString()
		return res
  } ')
}

pub fn (g JsGen) hashes() string {
	mut res := '// V_COMMIT_HASH $version.vhash()\n'
	res += '// V_CURRENT_COMMIT_HASH ${version.githash(g.pref.building_v)}\n'
	return res
}

[noreturn]
fn verror(msg string) {
	eprintln('jsgen error: $msg')
	exit(1)
}

[inline]
pub fn (mut g JsGen) gen_indent() {
	if g.ns.indent > 0 && g.empty_line {
		g.ns.out.write_string(util.tabs(g.ns.indent))
	}
	g.empty_line = false
}

[inline]
pub fn (mut g JsGen) inc_indent() {
	g.ns.indent++
}

[inline]
pub fn (mut g JsGen) dec_indent() {
	g.ns.indent--
}

[inline]
pub fn (mut g JsGen) write(s string) {
	if g.ns == 0 {
		verror('g.write: not in a namespace')
	}
	g.gen_indent()
	g.ns.out.write_string(s)
}

[inline]
pub fn (mut g JsGen) writeln(s string) {
	if g.ns == 0 {
		verror('g.writeln: not in a namespace')
	}
	g.gen_indent()
	g.ns.out.writeln(s)
	g.empty_line = true
}

[inline]
pub fn (mut g JsGen) new_tmp_var() string {
	g.tmp_count++
	return '_tmp$g.tmp_count'
}

// 'mod1.mod2.fn' => 'mod1.mod2'
// 'fn' => ''
[inline]
fn get_ns(s string) string {
	idx := s.last_index('.') or { return '' }
	return s.substr(0, idx)
}

fn (mut g JsGen) get_alias(name string) string {
	ns := get_ns(name)
	if ns == '' {
		return name
	}
	alias := g.ns.imports[ns]
	if alias == '' {
		return name
	}
	return alias + '.' + name.split('.').last()
}

fn (mut g JsGen) js_name(name_ string) string {
	mut is_js := false
	is_overload := ['+', '-', '*', '/', '==', '<', '>']
	mut name := name_
	if name.starts_with('JS.') {
		name = name[3..]
		is_js = true
	}
	ns := get_ns(name)
	name = if name in is_overload {
		match name {
			'+' {
				'\$add'
			}
			'-' {
				'\$sub'
			}
			'/' {
				'\$div'
			}
			'*' {
				'\$mul'
			}
			'%' {
				'\$mod'
			}
			'==' {
				'eq'
			}
			'>' {
				'\$gt'
			}
			'<' {
				'\$lt'
			}
			else {
				''
			}
		}
	} else if g.ns == 0 {
		name
	} else if ns == g.ns.name {
		name.split('.').last()
	} else {
		g.get_alias(name)
	}
	mut parts := name.split('.')
	if !is_js {
		for i, p in parts {
			if p in js.js_reserved {
				parts[i] = 'v_$p'
			}
		}
	}
	return parts.join('.')
}

fn (mut g JsGen) stmts(stmts []ast.Stmt) {
	g.inc_indent()
	for stmt in stmts {
		g.stmt(stmt)
	}
	g.dec_indent()
}

[inline]
fn (mut g JsGen) write_v_source_line_info(pos token.Position) {
	// g.inside_ternary == 0 &&
	if g.pref.sourcemap {
		g.ns.sourcemap_helper << SourcemapHelper{
			src_path: util.vlines_escape_path(g.file.path, g.pref.ccompiler)
			src_line: u32(pos.line_nr + 1)
			ns_pos: u32(g.ns.out.len)
		}
	}
	if g.pref.is_vlines && g.is_vlines_enabled {
		g.write(' /* ${pos.line_nr + 1} $g.ns.out.len */ ')
	}
}

fn (mut g JsGen) gen_global_decl(node ast.GlobalDecl) {
	mod := if g.pref.build_mode == .build_module { 'enumerable: false' } else { 'enumerable: true' }
	for field in node.fields {
		if field.has_expr {
			tmp_var := g.new_tmp_var()
			g.write('const $tmp_var = ')
			g.expr(field.expr)
			g.writeln(';')
			g.writeln('Object.defineProperty(\$global,"$field.name", {
				configurable: false,
				$mod ,
				writable: true,
				value: $tmp_var
				}
			); // global')
		} else {
			// TODO(playXE): Initialize with default value of type

			if field.typ.is_ptr() {
				g.writeln('Object.defineProperty(\$global,"$field.name", {
					configurable: false,
					$mod ,
					writable: true,
					value: new \$ref({})
					}
				); // global')
			} else {
				g.writeln('Object.defineProperty(\$global,"$field.name", {
					configurable: false,
					$mod ,
					writable: true,
					value: {}
					}
				); // global')
			}
		}
	}
}

fn (mut g JsGen) stmt_no_semi(node ast.Stmt) {
	g.stmt_start_pos = g.ns.out.len
	match node {
		ast.EmptyStmt {}
		ast.AsmStmt {
			panic('inline asm is not supported by js')
		}
		ast.AssertStmt {
			g.write_v_source_line_info(node.pos)
			g.gen_assert_stmt(node)
		}
		ast.AssignStmt {
			g.write_v_source_line_info(node.pos)
			g.gen_assign_stmt(node, false)
		}
		ast.Block {
			g.write_v_source_line_info(node.pos)
			g.gen_block(node)
			g.writeln('')
		}
		ast.BranchStmt {
			g.write_v_source_line_info(node.pos)
			g.gen_branch_stmt(node)
		}
		ast.CompFor {}
		ast.ConstDecl {
			g.write_v_source_line_info(node.pos)
			g.gen_const_decl(node)
		}
		ast.DeferStmt {
			g.defer_stmts << node
		}
		ast.EnumDecl {
			g.write_v_source_line_info(node.pos)
			g.gen_enum_decl(node)
			g.writeln('')
		}
		ast.ExprStmt {
			g.write_v_source_line_info(node.pos)
			g.gen_expr_stmt_no_semi(node)
		}
		ast.FnDecl {
			g.write_v_source_line_info(node.pos)
			g.fn_decl = unsafe { &node }
			g.gen_fn_decl(node)
		}
		ast.ForCStmt {
			g.write_v_source_line_info(node.pos)
			g.gen_for_c_stmt(node)
			g.writeln('')
		}
		ast.ForInStmt {
			g.write_v_source_line_info(node.pos)
			g.gen_for_in_stmt(node)
			g.writeln('')
		}
		ast.ForStmt {
			g.write_v_source_line_info(node.pos)
			g.gen_for_stmt(node)
			g.writeln('')
		}
		ast.GlobalDecl {
			g.write_v_source_line_info(node.pos)
			g.gen_global_decl(node)
			g.writeln('')
		}
		ast.GotoLabel {
			g.write_v_source_line_info(node.pos)
			g.writeln('${g.js_name(node.name)}:')
		}
		ast.GotoStmt {
			// skip: JS has no goto
		}
		ast.HashStmt {
			g.write_v_source_line_info(node.pos)
			g.gen_hash_stmt(node)
		}
		ast.Import {
			g.ns.imports[node.mod] = node.alias
		}
		ast.InterfaceDecl {
			g.write_v_source_line_info(node.pos)
			g.gen_interface_decl(node)
		}
		ast.Module {
			// skip: namespacing implemented externally
		}
		ast.NodeError {}
		ast.Return {
			if g.defer_stmts.len > 0 {
				g.gen_defer_stmts()
			}
			g.gen_return_stmt(node)
		}
		ast.SqlStmt {}
		ast.StructDecl {
			g.write_v_source_line_info(node.pos)
			g.gen_struct_decl(node)
		}
		ast.TypeDecl {}
	}
}

fn (mut g JsGen) stmt(node ast.Stmt) {
	g.stmt_start_pos = g.ns.out.len
	match node {
		ast.EmptyStmt {}
		ast.AsmStmt {
			panic('inline asm is not supported by js')
		}
		ast.AssertStmt {
			g.write_v_source_line_info(node.pos)
			g.gen_assert_stmt(node)
		}
		ast.AssignStmt {
			g.write_v_source_line_info(node.pos)
			g.gen_assign_stmt(node, true)
		}
		ast.Block {
			g.write_v_source_line_info(node.pos)
			g.gen_block(node)
			g.writeln('')
		}
		ast.BranchStmt {
			g.write_v_source_line_info(node.pos)
			g.gen_branch_stmt(node)
		}
		ast.CompFor {}
		ast.ConstDecl {
			g.write_v_source_line_info(node.pos)
			g.gen_const_decl(node)
		}
		ast.DeferStmt {
			g.defer_stmts << node
		}
		ast.EnumDecl {
			g.write_v_source_line_info(node.pos)
			g.gen_enum_decl(node)
			g.writeln('')
		}
		ast.ExprStmt {
			g.write_v_source_line_info(node.pos)
			g.gen_expr_stmt(node)
		}
		ast.FnDecl {
			g.write_v_source_line_info(node.pos)
			g.fn_decl = unsafe { &node }
			g.gen_fn_decl(node)
		}
		ast.ForCStmt {
			g.write_v_source_line_info(node.pos)
			g.gen_for_c_stmt(node)
			g.writeln('')
		}
		ast.ForInStmt {
			g.write_v_source_line_info(node.pos)
			g.gen_for_in_stmt(node)
			g.writeln('')
		}
		ast.ForStmt {
			g.write_v_source_line_info(node.pos)
			g.gen_for_stmt(node)
			g.writeln('')
		}
		ast.GlobalDecl {
			g.write_v_source_line_info(node.pos)
			g.gen_global_decl(node)
			g.writeln('')
		}
		ast.GotoLabel {
			g.write_v_source_line_info(node.pos)
			g.writeln('${g.js_name(node.name)}:')
		}
		ast.GotoStmt {
			// skip: JS has no goto
		}
		ast.HashStmt {
			g.write_v_source_line_info(node.pos)
			g.gen_hash_stmt(node)
		}
		ast.Import {
			g.ns.imports[node.mod] = node.alias
		}
		ast.InterfaceDecl {
			g.write_v_source_line_info(node.pos)
			g.gen_interface_decl(node)
		}
		ast.Module {
			// skip: namespacing implemented externally
		}
		ast.NodeError {}
		ast.Return {
			if g.defer_stmts.len > 0 {
				g.gen_defer_stmts()
			}
			g.gen_return_stmt(node)
		}
		ast.SqlStmt {}
		ast.StructDecl {
			g.write_v_source_line_info(node.pos)
			g.gen_struct_decl(node)
		}
		ast.TypeDecl {
			// skip JS has no typedecl
		}
	}
}

fn (mut g JsGen) expr(node ast.Expr) {
	match node {
		ast.NodeError {}
		ast.EmptyExpr {}
		ast.CTempVar {
			g.write('/* ast.CTempVar: node.name */')
		}
		ast.DumpExpr {
			g.write('/* ast.DumpExpr: $node.expr */')
		}
		ast.AnonFn {
			g.gen_fn_decl(node.decl)
		}
		ast.ArrayInit {
			g.gen_array_init_expr(node)
		}
		ast.AsCast {
			// skip: JS has no types, so no need to cast
			// TODO: Is jsdoc needed here for TS support?
		}
		ast.Assoc {
			// TODO
		}
		ast.BoolLiteral {
			if node.val == true {
				g.write('true')
			} else {
				g.write('false')
			}
		}
		ast.CallExpr {
			g.gen_call_expr(node)
		}
		ast.ChanInit {
			// TODO
		}
		ast.CastExpr {
			g.gen_type_cast_expr(node)
		}
		ast.CharLiteral {
			g.write("new builtin.byte('$node.val')")
		}
		ast.Comment {}
		ast.ConcatExpr {
			// TODO
		}
		ast.EnumVal {
			sym := g.table.get_type_symbol(node.typ)
			styp := g.js_name(sym.name)
			g.write('${styp}.$node.val')
		}
		ast.FloatLiteral {
			g.gen_float_literal_expr(node)
		}
		ast.GoExpr {
			g.gen_go_expr(node)
		}
		ast.Ident {
			g.gen_ident(node)
		}
		ast.IfExpr {
			g.gen_if_expr(node)
		}
		ast.IfGuardExpr {
			// TODO no optionals yet
		}
		ast.IndexExpr {
			g.gen_index_expr(node)
		}
		ast.InfixExpr {
			g.gen_infix_expr(node)
		}
		ast.IntegerLiteral {
			g.gen_integer_literal_expr(node)
		}
		ast.LockExpr {
			g.gen_lock_expr(node)
		}
		ast.MapInit {
			g.gen_map_init_expr(node)
		}
		ast.None {
			g.write('builtin.none__')
		}
		ast.MatchExpr {
			g.match_expr(node)
		}
		ast.OrExpr {
			// TODO
		}
		ast.ParExpr {
			g.write('(')
			g.expr(node.expr)
			g.write(')')
		}
		ast.PostfixExpr {
			g.expr(node.expr)
			if node.op in [.inc, .dec] {
				g.write('.val $node.op')
			} else {
				g.write(node.op.str())
			}
		}
		ast.PrefixExpr {
			if node.op in [.amp, .mul] {
				if node.op == .amp {
					// if !node.right_type.is_pointer() {
					// kind of weird way to handle references but it allows us to access type methods easily.
					g.write('(function(x) {')
					g.write(' return { val: x, __proto__: Object.getPrototypeOf(x), valueOf: function() { return this.val; } }})(  ')
					g.expr(node.right)
					g.write(')')
					//} else {
					//		g.expr(node.right)
					//	}
				} else {
					g.write('(')
					g.expr(node.right)
					g.write(').valueOf()')
				}
			} else {
				g.write(node.op.str())

				if node.op in [.inc, .dec] {
					g.expr(node.right)
					g.write('.val ')
				} else {
					g.write('(')
					g.expr(node.right)
					g.write('.valueOf()')
					g.write(')')
				}
			}
		}
		ast.RangeExpr {
			// Only used in IndexExpr, requires index type info
		}
		ast.SelectExpr {
			// TODO: to be implemented
		}
		ast.SelectorExpr {
			g.gen_selector_expr(node)
		}
		ast.SizeOf, ast.IsRefType {
			// TODO
		}
		ast.OffsetOf {
			// TODO
		}
		ast.SqlExpr {
			// TODO
		}
		ast.StringInterLiteral {
			g.gen_string_inter_literal(node)
		}
		ast.StringLiteral {
			g.gen_string_literal(node)
		}
		ast.StructInit {
			// TODO: once generic fns/unwrap_generic is implemented
			// if node.unresolved {
			// 	g.expr(ast.resolve_init(node, g.unwrap_generic(node.typ), g.table))
			// } else {
			// 	// `user := User{name: 'Bob'}`
			// 	g.gen_struct_init(node)
			// }
			// `user := User{name: 'Bob'}`
			g.gen_struct_init(node)
		}
		ast.TypeNode {
			typ := g.unwrap_generic(node.typ)
			sym := g.table.get_type_symbol(typ)
			name := sym.name.replace_once('${g.ns.name}.', '')
			g.write('$name')
		}
		ast.Likely {
			g.write('(')
			g.expr(node.expr)
			g.write(')')
		}
		ast.TypeOf {
			g.gen_typeof_expr(node)
			// TODO: Should this print the V type or the JS type?
		}
		ast.AtExpr {
			g.write('"$node.val"')
		}
		ast.ComptimeCall {
			// TODO
		}
		ast.ComptimeSelector {
			// TODO
		}
		ast.UnsafeExpr {
			g.expr(node.expr)
		}
		ast.ArrayDecompose {}
	}
}

fn (mut g JsGen) gen_assert_metainfo(node ast.AssertStmt) string {
	mod_path := g.file.path
	fn_name := g.fn_decl.name
	line_nr := node.pos.line_nr
	src := node.expr.str()
	metaname := 'v_assert_meta_info_$g.new_tmp_var()'
	g.writeln('let $metaname = {}')
	g.writeln('${metaname}.fpath = new builtin.string("$mod_path");')
	g.writeln('${metaname}.line_nr = new builtin.int("$line_nr")')
	g.writeln('${metaname}.fn_name = new builtin.string("$fn_name")')
	metasrc := src
	g.writeln('${metaname}.src = "$metasrc"')

	match mut node.expr {
		ast.InfixExpr {
			expr_op_str := node.expr.op.str()
			expr_left_str := node.expr.left.str()
			expr_right_str := node.expr.right.str()
			g.writeln('\t${metaname}.op = new builtin.string("$expr_op_str");')
			g.writeln('\t${metaname}.llabel = new builtin.string("$expr_left_str");')
			g.writeln('\t${metaname}.rlabel = new builtin.string("$expr_right_str");')
			g.write('\t${metaname}.lvalue = new builtin.string("')
			g.gen_assert_single_expr(node.expr.left, node.expr.left_type)
			g.writeln('");')
			g.write('\t${metaname}.rvalue = new builtin.string("')
			g.gen_assert_single_expr(node.expr.right, node.expr.right_type)
			g.writeln('");')
		}
		ast.CallExpr {
			g.writeln('\t${metaname}.op = new builtin.string("call");')
		}
		else {}
	}
	return metaname
}

fn (mut g JsGen) gen_assert_single_expr(expr ast.Expr, typ ast.Type) {
	// eprintln('> gen_assert_single_expr typ: $typ | expr: $expr | typeof(expr): ${typeof(expr)}')
	unknown_value := '*unknown value*'
	match expr {
		ast.CastExpr, ast.IfExpr, ast.IndexExpr, ast.MatchExpr {
			g.write(unknown_value)
		}
		ast.PrefixExpr {
			g.write(unknown_value)
		}
		ast.TypeNode {
			sym := g.table.get_type_symbol(g.unwrap_generic(typ))
			g.write('$sym.name')
		}
		else {
			g.writeln(unknown_value)
		}
	}
	g.write(' /* typeof: ' + expr.type_name() + ' type: ' + typ.str() + ' */ ')
}

// TODO
fn (mut g JsGen) gen_assert_stmt(a ast.AssertStmt) {
	if !a.is_used {
		return
	}
	g.writeln('// assert')
	g.write('if( ')
	g.expr(a.expr)
	g.write(' ) {')
	s_assertion := a.expr.str().replace('"', "'")
	mut mod_path := g.file.path.replace('\\', '\\\\')
	if g.is_test {
		metaname_ok := g.gen_assert_metainfo(a)
		g.writeln('	g_test_oks++;')
		g.writeln('	cb_assertion_ok($metaname_ok);')
		g.writeln('} else {')
		metaname_fail := g.gen_assert_metainfo(a)
		g.writeln('	g_test_fails++;')
		g.writeln('	cb_assertion_failed($metaname_fail);')
		g.writeln('	builtin.exit(1);')
		g.writeln('}')
		return
	}
	g.writeln('} else {')
	g.inc_indent()
	g.writeln('builtin.eprintln("$mod_path:${a.pos.line_nr + 1}: FAIL: fn ${g.fn_decl.name}(): assert $s_assertion");')
	g.writeln('builtin.exit(1);')
	g.dec_indent()
	g.writeln('}')
}

fn (mut g JsGen) gen_assign_stmt(stmt ast.AssignStmt, semicolon bool) {
	if stmt.left.len > stmt.right.len {
		// multi return
		g.write('const [')
		for i, left in stmt.left {
			if !left.is_blank_ident() {
				g.expr(left)
			}
			if i < stmt.left.len - 1 {
				g.write(', ')
			}
		}
		g.write('] = ')
		g.expr(stmt.right[0])
		if semicolon {
			g.writeln(';')
		}
	} else {
		// `a := 1` | `a,b := 1,2`
		for i, left in stmt.left {
			mut op := stmt.op
			if stmt.op == .decl_assign {
				op = .assign
			}
			is_assign := stmt.op in [.plus_assign, .minus_assign, .mult_assign, .div_assign,
				.xor_assign, .mod_assign, .or_assign, .and_assign, .right_shift_assign,
				.left_shift_assign,
			]

			val := stmt.right[i]
			mut is_mut := false
			if left is ast.Ident {
				is_mut = left.is_mut
				if left.kind == .blank_ident || left.name in ['', '_'] {
					tmp_var := g.new_tmp_var()
					// TODO: Can the tmp_var declaration be omitted?
					g.write('const $tmp_var = ')
					g.expr(val)
					g.writeln(';')
					continue
				}
			}
			mut styp := g.typ(stmt.left_types[i])
			l_sym := g.table.get_type_symbol(stmt.left_types[i])
			if !g.inside_loop && styp.len > 0 {
				g.doc.gen_typ(styp)
			}
			if stmt.op == .decl_assign {
				if g.inside_loop || is_mut {
					g.write('let ')
				} else {
					g.write('const ')
				}
			}
			g.expr(left)
			mut is_ptr := false
			if stmt.op == .assign && (stmt.left_types[i].is_ptr() || left.is_auto_deref_var()) {
				is_ptr = true
				g.write('.val')
			}
			if g.inside_map_set && op == .assign {
				g.inside_map_set = false
				g.write(', ')
				g.expr(val)
				if is_ptr {
					g.write('.val')
				}
				g.write(')')
			} else {
				if is_assign {
					if l_sym.kind == .string {
						g.write('.str')
					} else {
						g.write('.val')
					}
					g.write(' = ')
					g.expr(left)

					match op {
						.plus_assign {
							g.write(' + ')
						}
						.minus_assign {
							g.write(' - ')
						}
						.mult_assign {
							g.write(' * ')
						}
						.div_assign {
							g.write(' / ')
						}
						.mod_assign {
							g.write(' % ')
						}
						.xor_assign {
							g.write(' ^ ')
						}
						.and_assign {
							g.write(' & ')
						}
						.right_shift_assign {
							g.write(' >> ')
						}
						.left_shift_assign {
							g.write(' << ')
						}
						.or_assign {
							g.write(' | ')
						}
						else {
							panic('unexpected op $op')
						}
					}
				} else {
					g.write(' $op ')
				}
				// TODO: Multiple types??
				should_cast :=
					(g.table.type_kind(stmt.left_types.first()) in js.shallow_equatables)
					&& (g.cast_stack.len <= 0 || stmt.left_types.first() != g.cast_stack.last())

				if should_cast {
					g.cast_stack << stmt.left_types.first()
					g.write('new ')
					if g.file.mod.name != 'builtin' {
						g.write('builtin.')
					}
					g.write('${g.typ(stmt.left_types.first())}(')
				}
				g.expr(val)
				if is_ptr {
					g.write('.val')
				}
				if should_cast {
					g.write(')')
					g.cast_stack.delete_last()
				}
			}
			if semicolon {
				if g.inside_loop {
					g.write('; ')
				} else {
					g.writeln(';')
				}
			}
		}
	}
}

fn (mut g JsGen) gen_attrs(attrs []ast.Attr) {
	for attr in attrs {
		g.writeln('/* [$attr.name] */')
	}
}

fn (mut g JsGen) gen_block(it ast.Block) {
	g.writeln('{')
	g.stmts(it.stmts)
	g.writeln('}')
}

fn (mut g JsGen) gen_branch_stmt(it ast.BranchStmt) {
	// continue or break
	g.write(it.kind.str())
	g.writeln(';')
}

fn (mut g JsGen) gen_const_decl(it ast.ConstDecl) {
	for field in it.fields {
		g.doc.gen_const(g.typ(field.typ))
		if field.is_pub {
			g.push_pub_var(field.name)
		}
		g.write('const ${g.js_name(field.name)} = ')
		g.expr(field.expr)
		g.writeln(';')
	}
	g.writeln('')
}

fn (mut g JsGen) gen_defer_stmts() {
	g.writeln('(function defer() {')
	for defer_stmt in g.defer_stmts {
		g.stmts(defer_stmt.stmts)
	}
	g.defer_stmts = []
	g.writeln('})();')
}

fn (mut g JsGen) gen_enum_decl(it ast.EnumDecl) {
	g.doc.gen_enum()
	g.writeln('const ${g.js_name(it.name)} = {')
	g.inc_indent()
	mut i := 0
	for field in it.fields {
		g.write('$field.name: ')
		if field.has_expr && field.expr is ast.IntegerLiteral {
			i = field.expr.val.int()
		}
		g.writeln('$i,')
		i++
	}
	g.dec_indent()
	g.writeln('};')
	if it.is_pub {
		g.push_pub_var(it.name)
	}
}

fn (mut g JsGen) gen_expr_stmt(it ast.ExprStmt) {
	g.expr(it.expr)
	if !it.is_expr && it.expr !is ast.IfExpr && !g.inside_ternary && !g.inside_if_optional {
		g.writeln(';')
	}
}

fn (mut g JsGen) gen_expr_stmt_no_semi(it ast.ExprStmt) {
	g.expr(it.expr)
}

enum FnGenType {
	function
	struct_method
	alias_method
	iface_method
}

fn (g &JsGen) fn_gen_type(it &ast.FnDecl) FnGenType {
	if it.is_method && g.table.get_type_symbol(it.params[0].typ).kind == .alias {
		return .alias_method
	} else if it.is_method && g.table.get_type_symbol(it.params[0].typ).kind == .interface_ {
		return .iface_method
	} else if it.is_method || it.no_body {
		return .struct_method
	} else {
		return .function
	}
}

fn (mut g JsGen) gen_fn_decl(it ast.FnDecl) {
	res := g.fn_gen_type(it)
	if res == .struct_method {
		// Struct methods are handled by class generation code.
		return
	}
	if g.inside_builtin {
		g.builtin_fns << it.name
	}
	cur_fn_decl := g.fn_decl
	g.gen_method_decl(it, res)
	g.fn_decl = cur_fn_decl
}

fn fn_has_go(node ast.FnDecl) bool {
	mut has_go := false
	for stmt in node.stmts {
		if stmt is ast.ExprStmt {
			if stmt.expr is ast.GoExpr {
				has_go = true
				break
			}
		}
	}
	return has_go
}

fn (mut g JsGen) gen_method_decl(it ast.FnDecl, typ FnGenType) {
	unsafe {
		g.fn_decl = &it
	}
	if typ == .alias_method || typ == .iface_method {
		sym := g.table.get_final_type_symbol(it.params[0].typ.set_nr_muls(0))
		name := g.js_name(sym.name)
		if name in js.v_types {
			g.writeln('builtin.')
		}
		g.writeln('${name}.prototype.$it.name = function ')
	}
	has_go := fn_has_go(it)
	is_main := it.name == 'main.main'
	g.gen_attrs(it.attrs)
	if is_main {
		// there is no concept of main in JS but we do have iife
		g.writeln('/* program entry point */')

		g.write('(')
		if has_go {
			g.write('async ')
		}
		g.write('function(')
	} else if it.is_anon {
		g.write('function (')
	} else {
		mut name := g.js_name(it.name)
		c := name[0]
		if c in [`+`, `-`, `*`, `/`] {
			name = util.replace_op(name)
		}
		// type_name := g.typ(it.return_type)
		// generate jsdoc for the function
		g.doc.gen_fn(it)
		if has_go {
			g.write('async ')
		}
		if !it.is_method {
			g.write('function ')
		} else {
			if it.attrs.contains('js_getter') {
				g.write('get ')
			} else if it.attrs.contains('js_setter') {
				g.write('set ')
			}
		}
		g.write('${name}(')
		if it.is_pub && !it.is_method {
			g.push_pub_var(name)
		}
	}
	mut args := it.params
	if it.is_method {
		args = args[1..]
	}
	g.fn_args(args, it.is_variadic)
	if it.is_method {
		if args.len > 0 {
			g.write(', ')
		}
		if it.params[0].is_mut || it.params[0].typ.is_ptr() {
			g.write('${it.params[0].name} = new \$ref(this)')
		} else {
			g.write('${it.params[0].name} = this')
		}
	}
	g.writeln(') {')
	for i, arg in args {
		is_varg := i == args.len - 1 && it.is_variadic
		name := g.js_name(arg.name)
		if is_varg {
			g.writeln('$name = new array($name);')
		} else {
			if arg.typ.is_ptr() || arg.is_mut {
				g.writeln('$name = new \$ref($name)')
			}
		}
	}

	g.stmts(it.stmts)
	g.writeln('}')
	for attr in it.attrs {
		match attr.name {
			'export' {
				g.writeln('globalThis.$attr.arg = ${g.js_name(it.name)};')
			}
			else {}
		}
	}
	if is_main {
		g.write(')();')
	} else if typ != .struct_method {
		// g.write(';')
	}
	if typ == .struct_method || typ == .alias_method || typ == .iface_method {
		g.writeln('\n')
	}

	g.fn_decl = voidptr(0)
}

fn (mut g JsGen) fn_args(args []ast.Param, is_variadic bool) {
	for i, arg in args {
		name := g.js_name(arg.name)
		is_varg := i == args.len - 1 && is_variadic
		if is_varg {
			g.write('...$name')
		} else {
			g.write(name)
		}
		// if its not the last argument
		if i < args.len - 1 {
			g.write(', ')
		}
	}
}

fn (mut g JsGen) gen_for_c_stmt(it ast.ForCStmt) {
	g.inside_loop = true
	g.write('for (')
	if it.has_init {
		g.stmt(it.init)
	} else {
		g.write('; ')
	}
	if it.has_cond {
		g.write('+') // convert to number or boolean
		g.expr(it.cond)
	}
	g.write('; ')
	if it.has_inc {
		g.stmt_no_semi(it.inc)
	}
	g.writeln(') {')
	g.stmts(it.stmts)
	g.writeln('}')
	g.inside_loop = false
}

fn (mut g JsGen) gen_for_in_stmt(it ast.ForInStmt) {
	if it.is_range {
		// `for x in 1..10 {`
		mut i := it.val_var
		if i in ['', '_'] {
			i = g.new_tmp_var()
		}
		g.inside_loop = true
		g.write('for (let $i = ')
		g.expr(it.cond)
		g.write('; $i < ')
		g.expr(it.high)
		g.writeln('; $i = new builtin.int($i + 1)) {')
		g.inside_loop = false
		g.stmts(it.stmts)
		g.writeln('}')
	} else if it.kind in [.array, .string] || it.cond_type.has_flag(.variadic) {
		// `for num in nums {`
		val := if it.val_var in ['', '_'] { '_' } else { it.val_var }
		// styp := g.typ(it.val_type)
		if it.key_var.len > 0 {
			g.write('for (const [$it.key_var, $val] of ')
			if it.kind == .string {
				g.write('Array.from(')
				g.expr(it.cond)
				if it.cond_type.is_ptr() || it.cond.is_auto_deref_var() {
					g.write('.valueOf()')
				}
				g.write('.str.split(\'\').entries(), ([$it.key_var, $val]) => [$it.key_var, ')
				if g.ns.name == 'builtin' {
					g.write('new ')
				}
				g.write('byte($val)])')
			} else {
				g.expr(it.cond)
				if it.cond_type.is_ptr() || it.cond.is_auto_deref_var() {
					g.write('.valueOf()')
				}
				g.write('.entries()')
			}
		} else {
			g.write('for (const $val of ')
			g.expr(it.cond)
			if it.cond_type.is_ptr() || it.cond.is_auto_deref_var() {
				g.write('.valueOf()')
			}
			if it.kind == .string {
				g.write(".str.split('')")
			}
			// cast characters to bytes
			if val !in ['', '_'] && it.kind == .string {
				g.write('.map(c => ')
				if g.ns.name == 'builtin' {
					g.write('new ')
				}
				g.write('byte(c))')
			}
		}
		g.writeln(') {')
		g.stmts(it.stmts)
		g.writeln('}')
	} else if it.kind == .map {
		// `for key, val in map[string]int {`
		// key_styp := g.typ(it.key_type)
		// val_styp := g.typ(it.val_type)
		key := if it.key_var in ['', '_'] { '' } else { it.key_var }
		val := if it.val_var in ['', '_'] { '' } else { it.val_var }
		g.write('for (let [$key, $val] of ')
		g.expr(it.cond)
		if it.cond_type.is_ptr() || it.cond.is_auto_deref_var() {
			g.write('.valueOf()')
		}
		g.writeln(') {')
		g.stmts(it.stmts)
		g.writeln('}')
	}
}

fn (mut g JsGen) gen_for_stmt(it ast.ForStmt) {
	g.write('while (')
	if it.is_inf {
		g.write('true')
	} else {
		g.write('+') // convert expr to number or boolean
		g.expr(it.cond)
	}
	g.writeln(') {')
	g.stmts(it.stmts)
	g.writeln('}')
}

fn (mut g JsGen) gen_go_expr(node ast.GoExpr) {
	// TODO Handle joinable expressions
	// node.is_expr
	mut name := node.call_expr.name
	if node.call_expr.is_method {
		receiver_sym := g.table.get_type_symbol(node.call_expr.receiver_type)
		name = receiver_sym.name + '.' + name
	}
	// todo: please add a name feild without the mod name for ast.CallExpr
	if name.starts_with('${node.call_expr.mod}.') {
		name = name[node.call_expr.mod.len + 1..]
	}
	g.writeln('await new Promise(function(resolve){')
	g.inc_indent()
	g.write('${name}(')
	for i, arg in node.call_expr.args {
		g.expr(arg.expr)
		if i < node.call_expr.args.len - 1 {
			g.write(', ')
		}
	}
	g.writeln(');')
	g.writeln('resolve();')
	g.dec_indent()
	g.writeln('});')
}

fn (mut g JsGen) gen_import_stmt(it ast.Import) {
	g.ns.imports[it.mod] = it.alias
}

fn (mut g JsGen) gen_interface_decl(it ast.InterfaceDecl) {
	// JS is dynamically typed, so we don't need any codegen at all
	// We just need the JSDoc so TypeScript type checking works
	g.doc.gen_interface(it)
	// This is a hack to make the interface's type accessible outside its namespace
	// TODO: interfaces are always `pub`?
	name := g.js_name(it.name)
	g.push_pub_var('/** @type $name */\n\t\t$name')
	g.writeln('function ${g.js_name(it.name)} (arg) { return arg; }')
}

fn (mut g JsGen) gen_optional_error(expr ast.Expr) {
	g.write('new builtin.Option({ state:  new builtin.byte(2),err: ')
	g.expr(expr)
	g.write('})')
}

fn (mut g JsGen) gen_return_stmt(it ast.Return) {
	node := it
	// sym := g.table.get_type_symbol(g.fn_decl.return_type)
	fn_return_is_optional := g.fn_decl.return_type.has_flag(.optional)
	if node.exprs.len == 0 {
		if fn_return_is_optional {
			g.writeln('return {}')
		} else {
			g.writeln('return;')
		}
		return
	}

	if fn_return_is_optional {
		optional_none := node.exprs[0] is ast.None
		ftyp := g.typ(node.types[0])
		mut is_regular_option := ftyp == 'Option'
		if optional_none || is_regular_option || node.types[0] == ast.error_type_idx {
			if !isnil(g.fn_decl) && g.fn_decl.is_test {
				test_error_var := g.new_tmp_var()
				g.writeln('let $test_error_var = "TODO";')
				g.writeln('return $test_error_var;')
				return
			}
			g.write('return ')
			g.gen_optional_error(it.exprs[0])
			g.writeln(';')
			return
		}
	}
	if fn_return_is_optional {
		tmp := g.new_tmp_var()
		g.write('const $tmp = new ')
		if g.ns.name != 'builtin' {
			g.write('builtin.')
		}
		g.writeln('Option({});')
		g.write('${tmp}.data = ')
		if it.exprs.len == 1 {
			g.expr(it.exprs[0])
		} else { // Multi return
			g.gen_array_init_values(it.exprs)
		}
		g.writeln('')
		g.write('return $tmp;')
		return
	}
	g.write('return ')
	if it.exprs.len == 1 {
		g.expr(it.exprs[0])
	} else { // Multi return
		g.gen_array_init_values(it.exprs)
	}
	g.writeln(';')
}

fn (mut g JsGen) gen_hash_stmt(it ast.HashStmt) {
	g.writeln(it.val)
}

fn (mut g JsGen) gen_struct_decl(node ast.StructDecl) {
	mut name := node.name
	if name.starts_with('JS.') {
		return
	}
	if name in js.v_types && g.ns.name == 'builtin' {
		return
	}
	js_name := g.js_name(name)
	g.gen_attrs(node.attrs)
	g.doc.gen_fac_fn(node.fields)
	g.write('function ${js_name}({ ')
	for i, field in node.fields {
		g.write('$field.name = ')
		if field.has_default_expr {
			g.expr(field.default_expr)
		} else {
			g.write('${g.to_js_typ_val(field.typ)}')
		}
		if i < node.fields.len - 1 {
			g.write(', ')
		}
	}
	g.writeln(' }) {')
	g.inc_indent()
	for field in node.fields {
		g.writeln('this.$field.name = $field.name')
	}
	g.dec_indent()
	g.writeln('};')
	g.writeln('${js_name}.prototype = {')
	g.inc_indent()
	for embed in node.embeds {
		etyp := g.typ(embed.typ)
		g.writeln('...${etyp}.prototype,')
	}
	fns := g.method_fn_decls[name]
	for field in node.fields {
		typ := g.typ(field.typ)
		g.doc.gen_typ(typ)
		g.write('$field.name: ${g.to_js_typ_val(field.typ)}')
		g.writeln(',')
	}

	for cfn in fns {
		g.gen_method_decl(cfn, .struct_method)
		g.writeln(',')
	}
	// gen toString method
	fn_names := fns.map(it.name)
	if 'toString' !in fn_names {
		g.writeln('toString() {')
		g.inc_indent()
		g.write('return `$js_name {')
		for i, field in node.fields {
			if i == 0 {
				g.write(' ')
			} else {
				g.write(', ')
			}
			match g.typ(field.typ).split('.').last() {
				'string' { g.write('$field.name: "\${this["$field.name"].toString()}"') }
				else { g.write('$field.name: \${this["$field.name"].toString()} ') }
			}
		}
		g.writeln('}`')
		g.dec_indent()
		g.writeln('},')
	}
	g.writeln('\$toJS() { return this; }')
	g.dec_indent()
	g.writeln('};\n')
	if node.is_pub {
		g.push_pub_var(name)
	}
}

fn (mut g JsGen) gen_array_init_expr(it ast.ArrayInit) {
	// NB: Fixed arrays and regular arrays are handled the same, since fixed arrays:
	// 1)  Are only available for number types
	// 2)  Give the code unnecessary complexity
	// 3)  Have several limitations like missing most `Array.prototype` methods
	// 4)  Modern engines can optimize regular arrays into typed arrays anyways,
	// offering similar performance
	g.write('new array(')
	g.inc_indent()

	if it.has_len {
		t1 := g.new_tmp_var()
		t2 := g.new_tmp_var()
		g.writeln('(function() {')
		g.inc_indent()
		g.writeln('const $t1 = [];')
		g.write('for (let $t2 = 0; $t2 < ')
		g.expr(it.len_expr)
		g.writeln('; $t2++) {')
		g.inc_indent()
		g.write('${t1}.push(')
		if it.has_default {
			g.expr(it.default_expr)
		} else {
			// Fill the array with the default values for its type
			t := g.to_js_typ_val(it.elem_type)
			g.write(t)
		}
		g.writeln(');')
		g.dec_indent()
		g.writeln('};')
		g.writeln('return $t1;')
		g.dec_indent()
		g.write('})()')
	} else if it.is_fixed && it.exprs.len == 1 {
		// [100]byte codegen
		t1 := g.new_tmp_var()
		t2 := g.new_tmp_var()
		g.writeln('(function() {')
		g.inc_indent()
		g.writeln('const $t1 = [];')
		g.write('for (let $t2 = 0; $t2 < ')
		g.expr(it.exprs[0])
		g.writeln('; $t2++) {')
		g.inc_indent()
		g.write('${t1}.push(')
		if it.has_default {
			g.expr(it.default_expr)
		} else {
			// Fill the array with the default values for its type
			t := g.to_js_typ_val(it.elem_type)
			g.write(t)
		}
		g.writeln(');')
		g.dec_indent()
		g.writeln('};')
		g.writeln('return $t1;')
		g.dec_indent()
		g.write('})()')
	} else {
		g.gen_array_init_values(it.exprs)
	}
	g.dec_indent()
	g.write(')')
}

fn (mut g JsGen) gen_array_init_values(exprs []ast.Expr) {
	g.write('[')
	for i, expr in exprs {
		g.expr(expr)
		if i < exprs.len - 1 {
			g.write(', ')
		}
	}
	g.write(']')
}

<<<<<<< HEAD
fn (mut g JsGen) gen_method_call(it ast.CallExpr) bool {
	g.call_stack << it

	mut name := g.js_name(it.name)
	call_return_is_optional := it.return_type.has_flag(.optional)
	if call_return_is_optional {
		g.writeln('(function(){')
		g.inc_indent()
		g.writeln('try {')
		g.inc_indent()
		g.write('return builtin.unwrap(')
	}
	sym := g.table.get_type_symbol(it.receiver_type)
	is_auto_deref := it.left.is_auto_deref_var()
	if sym.kind == .array {
		if sym.kind == .array && it.name in ['map', 'filter'] {
			g.expr(it.left)
			mut auto_deref := is_auto_deref
			mut ltyp := it.left_type
			for ltyp.is_ptr() || auto_deref {
				g.write('.val')
				if auto_deref {
					auto_deref = false
				} else {
					ltyp = ltyp.deref()
				}
			}
			g.write('.')
			// Prevent 'it' from getting shadowed inside the match
			node := it
			g.write(it.name)
			g.write('(')
			expr := node.args[0].expr
			match expr {
				ast.AnonFn {
					g.gen_fn_decl(expr.decl)
					g.write(')')
					return true
				}
				ast.Ident {
					if expr.kind == .function {
						g.write(g.js_name(expr.name))
						g.write(')')
						return true
					} else if expr.kind == .variable {
						v_sym := g.table.get_type_symbol(expr.var_info().typ)
						if v_sym.kind == .function {
							g.write(g.js_name(expr.name))
							g.write(')')
							return true
						}
					}
				}
				else {}
			}

			g.write('it => ')
			g.expr(node.args[0].expr)
			g.write(')')
			return true
		}

		left_sym := g.table.get_type_symbol(it.left_type)
		if left_sym.kind == .array {
			if it.name in special_array_methods {
				g.expr(it.left)
				mut ltyp := it.left_type
				mut auto_deref := is_auto_deref
				for ltyp.is_ptr() || auto_deref {
					g.write('.val')
					if auto_deref {
						auto_deref = false
					} else {
						ltyp = ltyp.deref()
					}
				}
				g.write('.')

				g.gen_array_method_call(it)
				return true
			}
		}
	}

	// interfaces require dynamic dispatch. To obtain method table we use getPrototypeOf
	g.write('Object.getPrototypeOf(')
	g.expr(it.left)
	mut ltyp := it.left_type
	mut auto_deref := is_auto_deref
	for ltyp.is_ptr() || auto_deref {
		g.write('.val')
		if auto_deref {
			auto_deref = false
		} else {
			ltyp = ltyp.deref()
		}
	}
	g.write(').$name .call(')
	g.expr(it.left)
	g.write(',')
	for i, arg in it.args {
		g.expr(arg.expr)
		if i != it.args.len - 1 {
			g.write(', ')
		}
	}
	// end method call
	g.write(')')

	if call_return_is_optional {
		// end unwrap
		g.writeln(')')
		g.dec_indent()
		// begin catch block
		g.writeln('} catch(err) {')
		g.inc_indent()
		// gen or block contents
		match it.or_block.kind {
			.block {
				if it.or_block.stmts.len > 1 {
					g.stmts(it.or_block.stmts[..it.or_block.stmts.len - 1])
				}
				// g.write('return ')
				g.stmt(it.or_block.stmts.last())
			}
			.propagate {
				panicstr := '`optional not set (\${err})`'
				if g.file.mod.name == 'main' && g.fn_decl.name == 'main.main' {
					g.writeln('return builtin.panic($panicstr)')
				} else {
					g.writeln('builtin.js_throw(err)')
				}
			}
			else {}
		}
		// end catch
		g.dec_indent()
		g.writeln('}')
		// end anon fn
		g.dec_indent()
		g.write('})()')
	}
	g.call_stack.delete_last()
	return true
}

fn (mut g JsGen) gen_call_expr(it ast.CallExpr) {
	if it.is_method {
		if g.gen_method_call(it) {
			return
		}
	}
	g.call_stack << it
	mut name := g.js_name(it.name)
	ret_sym := g.table.get_type_symbol(it.return_type)
	if it.language == .js && ret_sym.name in js.v_types && ret_sym.name != 'void' {
		g.write('new ')
		if g.ns.name != 'builtin' {
			g.write('builtin.')
		}
		g.write(ret_sym.name)
		g.write('(')
	}
	call_return_is_optional := it.return_type.has_flag(.optional)
	if call_return_is_optional {
		g.writeln('(function(){')
		g.inc_indent()
		g.writeln('try {')
		g.inc_indent()
		g.write('return builtin.unwrap(')
	}

	g.expr(it.left)

	if name in g.builtin_fns {
		g.write('builtin.')
	}

	g.write('${name}(')
	for i, arg in it.args {
		g.expr(arg.expr)
		if i != it.args.len - 1 {
			g.write(', ')
		}
	}
	// end method call
	g.write(')')
	if call_return_is_optional {
		// end unwrap
		g.writeln(')')
		g.dec_indent()
		// begin catch block
		g.writeln('} catch(err) {')
		g.inc_indent()
		// gen or block contents
		match it.or_block.kind {
			.block {
				if it.or_block.stmts.len > 1 {
					g.stmts(it.or_block.stmts[..it.or_block.stmts.len - 1])
				}

				//	g.write('return ')
				g.stmt(it.or_block.stmts.last())
			}
			.propagate {
				panicstr := '`optional not set (\${err})`'
				if g.file.mod.name == 'main' && g.fn_decl.name == 'main.main' {
					g.writeln('return builtin.panic($panicstr)')
				} else {
					g.writeln('builtin.js_throw(err)')
				}
			}
			else {}
		}
		// end catch
		g.dec_indent()
		g.writeln('}')
		// end anon fn
		g.dec_indent()
		g.write('})()')
	}
	if it.language == .js && ret_sym.name in js.v_types && ret_sym.name != 'void' {
		g.write(')')
	}
	g.call_stack.delete_last()
}

=======
>>>>>>> 71f1be53
fn (mut g JsGen) gen_ident(node ast.Ident) {
	mut name := g.js_name(node.name)
	if node.kind == .blank_ident || name in ['', '_'] {
		name = g.new_tmp_var()
	}
	// TODO `is`
	// TODO handle optionals
	g.write(name)

	// TODO: Generate .val for basic types
}

fn (mut g JsGen) gen_lock_expr(node ast.LockExpr) {
	// TODO: implement this
}

fn (mut g JsGen) need_tmp_var_in_match(node ast.MatchExpr) bool {
	if node.is_expr && node.return_type != ast.void_type && node.return_type != 0 {
		sym := g.table.get_type_symbol(node.return_type)
		if sym.kind == .multi_return {
			return false
		}
		for branch in node.branches {
			if branch.stmts.len > 1 {
				return true
			}
			if branch.stmts.len == 1 {
				if branch.stmts[0] is ast.ExprStmt {
					stmt := branch.stmts[0] as ast.ExprStmt
					if stmt.expr is ast.CallExpr || stmt.expr is ast.IfExpr
						|| stmt.expr is ast.MatchExpr || (stmt.expr is ast.IndexExpr
						&& (stmt.expr as ast.IndexExpr).or_expr.kind != .absent) {
						return true
					}
				}
			}
		}
	}
	return false
}

fn (mut g JsGen) match_expr_classic(node ast.MatchExpr, is_expr bool, cond_var MatchCond, tmp_var string) {
	type_sym := g.table.get_type_symbol(node.cond_type)
	for j, branch in node.branches {
		is_last := j == node.branches.len - 1
		if branch.is_else || (node.is_expr && is_last && tmp_var.len == 0) {
			if node.branches.len > 1 {
				if is_expr && tmp_var.len == 0 {
					// TODO too many branches. maybe separate ?: matches
					g.write(' : ')
				} else {
					g.writeln('')
					g.write_v_source_line_info(branch.pos)
					g.writeln('else {')
				}
			}
		} else {
			if j > 0 {
				if is_expr && tmp_var.len == 0 {
					g.write(' : ')
				} else {
					g.writeln('')
					g.write_v_source_line_info(branch.pos)
					g.write('else ')
				}
			}
			if is_expr && tmp_var.len == 0 {
				g.write('(')
			} else {
				if j == 0 {
					g.writeln('')
				}
				g.write_v_source_line_info(branch.pos)
				g.write('if (')
			}
			for i, expr in branch.exprs {
				if i > 0 {
					g.write(' || ')
				}
				match type_sym.kind {
					.array {
						g.write('vEq(')
						g.match_cond(cond_var)
						g.write(',')
						g.expr(expr)
						g.write(')')
					}
					.array_fixed {
						g.write('vEq(')
						g.match_cond(cond_var)
						g.write(',')
						g.expr(expr)
						g.write(')')
					}
					.map {
						g.write('vEq(')
						g.match_cond(cond_var)
						g.write(',')
						g.expr(expr)
						g.write(')')
					}
					.string {
						g.write('vEq(')
						g.match_cond(cond_var)
						g.write(',')
						g.expr(expr)
						g.write(')')
					}
					.struct_ {
						g.write('vEq(')
						g.match_cond(cond_var)
						g.write(',')
						g.expr(expr)
						g.write(')')
					}
					else {
						if expr is ast.RangeExpr {
							// if type is unsigned and low is 0, check is unneeded
							mut skip_low := false
							if expr.low is ast.IntegerLiteral {
								if node.cond_type in [ast.u16_type, ast.u32_type, ast.u64_type]
									&& expr.low.val == '0' {
									skip_low = true
								}
							}
							g.write('(')
							if !skip_low {
								g.match_cond(cond_var)
								g.write(' >= ')
								g.expr(expr.low)
								g.write(' && ')
							}
							g.match_cond(cond_var)
							g.write(' <= ')
							g.expr(expr.high)
							g.write(')')
						} else {
							g.write('vEq(')
							g.match_cond(cond_var)
							g.write(',')
							g.expr(expr)
							g.write(')')
						}
					}
				}
			}
			if is_expr && tmp_var.len == 0 {
				g.write(') ? ')
			} else {
				g.writeln(') {')
			}
		}
		g.stmts_with_tmp_var(branch.stmts, tmp_var)
		if !g.inside_ternary && node.branches.len >= 1 {
			g.write('}')
		}
	}
}

type MatchCond = CondExpr | CondString

struct CondString {
	s string
}

struct CondExpr {
	expr ast.Expr
}

fn (mut g JsGen) match_cond(cond MatchCond) {
	match cond {
		CondString {
			g.writeln(cond.s)
		}
		CondExpr {
			g.expr(cond.expr)
		}
	}
}

fn (mut g JsGen) match_expr(node ast.MatchExpr) {
	if node.cond_type == 0 {
		g.writeln('// match 0')
		return
	}
	prev := g.inside_ternary
	need_tmp_var := g.need_tmp_var_in_match(node)
	is_expr := (node.is_expr && node.return_type != ast.void_type) || g.inside_ternary
	mut cond_var := MatchCond(CondString{''})
	mut tmp_var := ''
	if is_expr && !need_tmp_var {
		g.inside_ternary = true
	}

	if node.cond is ast.Ident || node.cond is ast.SelectorExpr || node.cond is ast.IntegerLiteral
		|| node.cond is ast.StringLiteral || node.cond is ast.FloatLiteral
		|| node.cond is ast.CallExpr {
		cond_var = CondExpr{node.cond}
	} else {
		s := g.new_tmp_var()
		cond_var = CondString{s}
		g.write('let $s = ')
		g.expr(node.cond)
		g.writeln(';')
	}
	if need_tmp_var {
		tmp_var = g.new_tmp_var()
		g.writeln('let $tmp_var = undefined;')
	}
	if is_expr && !need_tmp_var {
		g.write('(')
	}
	if node.is_sum_type {
		g.match_expr_sumtype(node, is_expr, cond_var, tmp_var)
	} else {
		g.match_expr_classic(node, is_expr, cond_var, tmp_var)
	}
	if need_tmp_var {
		g.write('$tmp_var')
	}
	if is_expr && !need_tmp_var {
		g.write(')')
		g.inside_ternary = prev
	}
}

fn (mut g JsGen) stmts_with_tmp_var(stmts []ast.Stmt, tmp_var string) {
	g.inc_indent()
	if g.inside_ternary {
		g.write('(')
	}
	for i, stmt in stmts {
		if i == stmts.len - 1 && tmp_var != '' {
			if g.inside_if_optional {
				if stmt is ast.ExprStmt {
					if stmt.typ == ast.error_type_idx || stmt.expr is ast.None {
						g.writeln('${tmp_var}.state = 2;')
						g.write('${tmp_var}.err = ')
						g.expr(stmt.expr)
						g.writeln(';')
					} else {
						g.write('builtin.opt_ok(')
						g.stmt(stmt)
						g.writeln(', $tmp_var);')
					}
				}
			} else {
				g.write('$tmp_var = ')
				g.stmt(stmt)
				g.writeln('')
			}
		} else {
			g.stmt(stmt)
			if g.inside_if_optional && stmt is ast.ExprStmt {
				g.writeln(';')
			}
		}
		if g.inside_ternary && i < stmts.len - 1 {
			g.write(',')
		}
	}
	g.dec_indent()
	if g.inside_ternary {
		g.write(')')
	}
}

fn (mut g JsGen) match_expr_sumtype(node ast.MatchExpr, is_expr bool, cond_var MatchCond, tmp_var string) {
	for j, branch in node.branches {
		mut sumtype_index := 0
		for {
			is_last := j == node.branches.len - 1
			sym := g.table.get_type_symbol(node.cond_type)
			if branch.is_else || (node.is_expr && is_last && tmp_var.len == 0) {
				if is_expr && tmp_var.len == 0 {
					g.write(' : ')
				} else {
					g.writeln('')
					g.writeln('else {')
				}
			} else {
				if j > 0 || sumtype_index > 0 {
					if is_expr && tmp_var.len == 0 {
						g.write(' : ')
					} else {
						g.write('else ')
					}
				}

				if is_expr && tmp_var.len == 0 {
					g.write('(')
				} else {
					g.write('if (')
				}
				g.match_cond(cond_var)
				if sym.kind == .sum_type {
					g.write(' instanceof ')
					g.expr(branch.exprs[sumtype_index])
				} else if sym.kind == .interface_ {
					if branch.exprs[sumtype_index] is ast.TypeNode {
						g.write(' instanceof ')
						g.expr(branch.exprs[sumtype_index])
					} else {
						g.write(' instanceof ')
						if g.ns.name != 'builtin' {
							g.write('builtin.')
						}
						g.write('None__')
					}
				}
				if is_expr && tmp_var.len == 0 {
					g.write(') ? ')
				} else {
					g.writeln(') {')
				}
			}
			g.stmts_with_tmp_var(branch.stmts, tmp_var)
			if !g.inside_ternary {
				g.writeln('}')
			}
			sumtype_index++
			if branch.exprs.len == 0 || sumtype_index == branch.exprs.len {
				break
			}
		}
	}
}

fn (mut g JsGen) need_tmp_var_in_if(node ast.IfExpr) bool {
	if node.is_expr && g.inside_ternary {
		if node.typ.has_flag(.optional) {
			return true
		}

		for branch in node.branches {
			if branch.cond is ast.IfGuardExpr || branch.stmts.len > 1 {
				return true
			}

			if branch.stmts.len == 1 {
				if branch.stmts[0] is ast.ExprStmt {
					stmt := branch.stmts[0] as ast.ExprStmt
					if stmt.expr is ast.CallExpr {
						if stmt.expr.is_method {
							left_sym := g.table.get_type_symbol(stmt.expr.receiver_type)
							if left_sym.kind in [.array, .array_fixed, .map] {
								return true
							}
						}
					}
				}
			}
		}
	}
	return false
}

fn (mut g JsGen) gen_if_expr(node ast.IfExpr) {
	if node.is_comptime {
		g.comp_if(node)
		return
	}
	// For simpe if expressions we can use C's `?:`
	// `if x > 0 { 1 } else { 2 }` => `(x > 0) ? (1) : (2)`
	// For if expressions with multiple statements or another if expression inside, it's much
	// easier to use a temp var, than do C tricks with commas, introduce special vars etc
	// (as it used to be done).
	// Always use this in -autofree, since ?: can have tmp expressions that have to be freed.
	needs_tmp_var := g.need_tmp_var_in_if(node)
	tmp := if needs_tmp_var { g.new_tmp_var() } else { '' }

	if needs_tmp_var {
		if node.typ.has_flag(.optional) {
			g.inside_if_optional = true
		}

		g.writeln('let $tmp; /* if prepend */')
	} else if node.is_expr || g.inside_ternary {
		g.write('(')
		prev := g.inside_ternary
		g.inside_ternary = true
		for i, branch in node.branches {
			if i > 0 {
				g.write(' : ')
			}
			if i < node.branches.len - 1 || !node.has_else {
				g.write('(')
				g.expr(branch.cond)
				g.write(').valueOf()')
				g.write(' ? ')
			}
			g.stmts(branch.stmts)
		}
		g.inside_ternary = prev
		g.write(')')
		return
	}

	mut is_guard := false
	mut guard_idx := 0
	mut guard_vars := []string{}

	for i, branch in node.branches {
		cond := branch.cond
		if cond is ast.IfGuardExpr {
			if !is_guard {
				is_guard = true
				guard_idx = i
				guard_vars = []string{len: node.branches.len}
			}
			if cond.expr !is ast.IndexExpr && cond.expr !is ast.PrefixExpr {
				var_name := g.new_tmp_var()
				guard_vars[i] = var_name
				g.writeln('let $var_name;')
			} else {
				guard_vars[i] = ''
			}
		}
	}

	for i, branch in node.branches {
		if i > 0 {
			g.write('} else ')
		}
		// if last branch is `else {`
		if i == node.branches.len - 1 && node.has_else {
			g.writeln('{')
			// define `err` only for simple `if val := opt {...} else {`
			if is_guard && guard_idx == i - 1 {
				cvar_name := guard_vars[guard_idx]
				g.writeln('\tlet err = ${cvar_name}.err;')
			}
		} else {
			match branch.cond {
				ast.IfGuardExpr {
					mut var_name := guard_vars[i]
					mut short_opt := false
					if var_name == '' {
						short_opt = true // we don't need a further tmp, so use the one we'll get later
						var_name = g.new_tmp_var()
						guard_vars[i] = var_name // for `else`
						g.tmp_count--
						g.writeln('if (${var_name}.state == 0) {')
					} else {
						g.write('if ($var_name = ')
						g.expr(branch.cond.expr)
						g.writeln(', ${var_name}.state == 0) {')
					}
					if short_opt || branch.cond.var_name != '_' {
						if short_opt {
							cond_var_name := if branch.cond.var_name == '_' {
								'_dummy_${g.tmp_count + 1}'
							} else {
								branch.cond.var_name
							}
							g.write('\tlet $cond_var_name = ')
							g.expr(branch.cond.expr)
							g.writeln(';')
						} else {
							g.writeln('\tlet $branch.cond.var_name = ${var_name}.data;')
						}
					}
				}
				else {
					g.write('if ((')
					g.expr(branch.cond)
					g.writeln(').valueOf()) {')
				}
			}
		}
		if needs_tmp_var {
			g.stmts_with_tmp_var(branch.stmts, tmp)
		} else {
			g.stmts(branch.stmts)
		}
	}
	g.writeln('}')
	if needs_tmp_var {
		g.write('$tmp')
	}
	if node.typ.has_flag(.optional) {
		g.inside_if_optional = false
	}
}

fn (mut g JsGen) gen_index_expr(expr ast.IndexExpr) {
	left_typ := g.table.get_type_symbol(expr.left_type)
	// TODO: Handle splice setting if it's implemented
	if expr.index is ast.RangeExpr {
		g.expr(expr.left)
		if expr.left_type.is_ptr() || expr.left.is_auto_deref_var() {
			g.write('.valueOf()')
		}
		g.write('.slice(')
		if expr.index.has_low {
			g.expr(expr.index.low)
		} else {
			g.write('0')
		}
		g.write(', ')
		if expr.index.has_high {
			g.expr(expr.index.high)
		} else {
			g.expr(expr.left)
			if expr.left_type.is_ptr() || expr.left.is_auto_deref_var() {
				g.write('.valueOf()')
			}
			g.write('.length')
		}
		g.write(')')
	} else if left_typ.kind == .map {
		g.expr(expr.left)
		if expr.is_setter {
			g.inside_map_set = true
			g.write('.map.set(')
		} else {
			g.write('.map.get(')
		}
		g.expr(expr.index)
		g.write('.toString()')
		if !expr.is_setter {
			g.write(')')
		}
	} else if left_typ.kind == .string {
		if expr.is_setter {
			// TODO: What's the best way to do this?
			// 'string'[3] = `o`
		} else {
			// TODO: Maybe use u16 there? JS String returns values up to 2^16-1
			g.write('new byte(')
			g.expr(expr.left)
			if expr.left_type.is_ptr() || expr.left.is_auto_deref_var() {
				g.write('.valueOf()')
			}
			g.write('.str.charCodeAt(')
			g.expr(expr.index)
			g.write('))')
		}
	} else {
		// TODO Does this cover all cases?
		g.expr(expr.left)
		if expr.left_type.is_ptr() || expr.left.is_auto_deref_var() {
			g.write('.valueOf()')
		}
		g.write('.arr')
		g.write('[+')
		g.cast_stack << ast.int_type_idx
		g.expr(expr.index)
		g.cast_stack.delete_last()
		g.write(']')
	}
}

fn (mut g JsGen) gen_deref_ptr(ty ast.Type, is_auto_deref bool) {
	mut t := ty
	mut auto_deref := is_auto_deref
	for t.is_ptr() || auto_deref {
		g.write('.val')
		if auto_deref {
			auto_deref = false
		} else {
			t = t.deref()
		}
	}
}

fn (mut g JsGen) gen_infix_expr(it ast.InfixExpr) {
	l_sym := g.table.get_final_type_symbol(it.left_type)
	r_sym := g.table.get_final_type_symbol(it.right_type)

	l_is_auto_deref := it.left.is_auto_deref_var()
	r_is_auto_deref := it.right.is_auto_deref_var()

	is_not := it.op in [.not_in, .not_is, .ne]
	if is_not {
		g.write('!(')
	}
	is_arithmetic := it.op in [token.Kind.plus, .minus, .mul, .div, .mod, .right_shift, .left_shift,
		.amp, .pipe, .xor]

	if is_arithmetic && ((l_sym.kind == .i64 || l_sym.kind == .u64)
		|| (r_sym.kind == .i64 || r_sym.kind == .u64)) {
		// if left or right is i64 or u64 we convert them to bigint to perform operation.
		greater_typ := if l_sym.kind == .i64 || l_sym.kind == .u64 {
			it.left_type
		} else {
			it.right_type
		} // g.greater_typ(it.left_type, it.right_type)
		g.write('new ')
		if g.ns.name != 'builtin' {
			g.write('builtin.')
		}
		g.write('${g.typ(greater_typ)}(')
		g.cast_stack << greater_typ
		g.write('BigInt((')
		g.expr(it.left)
		g.gen_deref_ptr(it.left_type, l_is_auto_deref)
		g.write(').\$toJS())')
		g.write(' $it.op ')
		g.write('BigInt((')
		g.expr(it.right)
		g.gen_deref_ptr(it.right_type, r_is_auto_deref)
		g.write(').\$toJS())')
		g.cast_stack.delete_last()
		g.write(')')
		if is_not {
			g.write(')')
		}
		return
	}
	if it.op == .logical_or || it.op == .and {
		if g.ns.name == 'builtin' {
			g.write('new ')
		}
		g.write('bool(')
		g.expr(it.left)
		g.write('.valueOf()')
		g.write(it.op.str())
		g.expr(it.right)
		g.write('.valueOf()')
		g.write(')')
	} else if it.op == .eq || it.op == .ne {
		has_operator_overloading := g.table.type_has_method(l_sym, '==')
		if has_operator_overloading {
			g.expr(it.left)
			g.gen_deref_ptr(it.left_type, l_is_auto_deref)
			g.write('.eq(')
			g.expr(it.right)
			g.gen_deref_ptr(it.right_type, r_is_auto_deref)
			g.write(')')
			// Shallow equatables
		} else if l_sym.kind in js.shallow_equatables && r_sym.kind in js.shallow_equatables {
			// wrap left expr in parens so binary operations will work correctly.
			g.write('(')
			g.expr(it.left)
			g.gen_deref_ptr(it.left_type, l_is_auto_deref)
			g.write(')')
			g.write('.eq(')
			g.cast_stack << int(l_sym.kind)
			g.expr(it.right)
			g.gen_deref_ptr(it.right_type, r_is_auto_deref)
			g.cast_stack.delete_last()
			g.write(')')
		} else {
			g.write('vEq(')
			g.expr(it.left)
			g.gen_deref_ptr(it.left_type, l_is_auto_deref)
			g.write(', ')
			g.expr(it.right)
			g.gen_deref_ptr(it.right_type, r_is_auto_deref)
			g.write(')')
		}
	} else if l_sym.kind == .array && it.op == .left_shift { // arr << 1
		g.write('Array.prototype.push.call(')
		g.expr(it.left)
		mut ltyp := it.left_type
		mut auto_deref := l_is_auto_deref
		for ltyp.is_ptr() || auto_deref {
			g.write('.val')
			if auto_deref {
				auto_deref = false
			} else {
				ltyp = ltyp.deref()
			}
		}
		g.write('.arr,')
		array_info := l_sym.info as ast.Array
		// arr << [1, 2]
		if r_sym.kind == .array && array_info.elem_type != it.right_type {
			g.write('...')
		}
		g.expr(it.right)
		g.write(')')
	} else if r_sym.kind in [.array, .map, .string] && it.op in [.key_in, .not_in] {
		g.expr(it.right)

		mut ltyp := it.right_type
		mut auto_deref := r_is_auto_deref
		for ltyp.is_ptr() || auto_deref {
			g.write('.val')
			if auto_deref {
				auto_deref = false
			} else {
				ltyp = ltyp.deref()
			}
		}
		if r_sym.kind == .map {
			g.write('.map.has(')
		} else if r_sym.kind == .string {
			g.write('.str.includes(')
		} else {
			g.write('.\$includes(')
		}
		g.expr(it.left)
		if l_sym.kind == .string {
			g.write('.str')
		}
		g.write(')')
	} else if it.op in [.key_is, .not_is] { // foo is Foo
		g.expr(it.left)
		g.gen_deref_ptr(it.left_type, l_is_auto_deref)
		g.write(' instanceof ')
		g.write(g.typ(it.right_type))
	} else if it.op in [.lt, .gt, .ge, .le] && g.table.type_has_method(l_sym, '<')
		&& l_sym.kind == r_sym.kind {
		if it.op in [.le, .ge] {
			g.write('!')
		}
		if it.op in [.lt, .ge] {
			g.expr(it.left)
			g.gen_deref_ptr(it.left_type, l_is_auto_deref)
			g.write('.\$lt (')
			g.expr(it.right)
			g.gen_deref_ptr(it.right_type, r_is_auto_deref)
			g.write(')')
		} else {
			g.expr(it.right)
			g.gen_deref_ptr(it.right_type, r_is_auto_deref)
			g.write('.\$lt (')
			g.expr(it.left)
			g.gen_deref_ptr(it.left_type, l_is_auto_deref)
			g.write(')')
		}
	} else {
		has_operator_overloading := g.table.type_has_method(l_sym, it.op.str())
		if has_operator_overloading {
			g.expr(it.left)
			g.gen_deref_ptr(it.left_type, l_is_auto_deref)
			name := match it.op.str() {
				'+' {
					'\$add'
				}
				'-' {
					'\$sub'
				}
				'/' {
					'\$div'
				}
				'*' {
					'\$mul'
				}
				'%' {
					'\$mod'
				}
				else {
					panic('unreachable')
					''
				}
			}
			g.write('.$name (')
			g.expr(it.right)
			g.gen_deref_ptr(it.right_type, r_is_auto_deref)
			g.write(')')
		} else {
			mut greater_typ := 0
			// todo(playX): looks like this cast is always required to perform .eq operation on types.
			if is_arithmetic {
				greater_typ = g.greater_typ(it.left_type, it.right_type)
				if g.cast_stack.len > 0 {
					// needs_cast = g.cast_stack.last() != greater_typ
				}
			}

			if is_arithmetic {
				if g.ns.name == 'builtin' {
					g.write('new ')
				}
				g.write('${g.typ(greater_typ)}(')
				g.cast_stack << greater_typ
			}

			g.expr(it.left)
			g.gen_deref_ptr(it.left_type, l_is_auto_deref)
			// g.write('.val')
			g.write(' $it.op ')

			g.expr(it.right)
			g.gen_deref_ptr(it.right_type, r_is_auto_deref)
			// g.write('.val')

			if is_arithmetic {
				g.cast_stack.delete_last()
				g.write(')')
			}
		}
	}

	if is_not {
		g.write(')')
	}
}

fn (mut g JsGen) greater_typ(left ast.Type, right ast.Type) ast.Type {
	l := int(left)
	r := int(right)
	lr := [l, r]
	if ast.string_type_idx in lr {
		return ast.Type(ast.string_type_idx)
	}
	should_float := (l in ast.integer_type_idxs && r in ast.float_type_idxs)
		|| (r in ast.integer_type_idxs && l in ast.float_type_idxs)
	if should_float {
		if ast.f64_type_idx in lr {
			return ast.Type(ast.f64_type_idx)
		}
		if ast.f32_type_idx in lr {
			return ast.Type(ast.f32_type_idx)
		}
		return ast.Type(ast.float_literal_type)
	}
	should_int := (l in ast.integer_type_idxs && r in ast.integer_type_idxs)
	if should_int {
		if ast.u64_type_idx in lr {
			return ast.Type(ast.u64_type_idx)
		}
		// just guessing this order
		if ast.i64_type_idx in lr {
			return ast.Type(ast.i64_type_idx)
		}
		if ast.u32_type_idx in lr {
			return ast.Type(ast.u32_type_idx)
		}
		if ast.int_type_idx in lr {
			return ast.Type(ast.int_type_idx)
		}
		if ast.u16_type_idx in lr {
			return ast.Type(ast.u16_type_idx)
		}
		if ast.i16_type_idx in lr {
			return ast.Type(ast.i16_type_idx)
		}
		if ast.byte_type_idx in lr {
			return ast.Type(ast.byte_type_idx)
		}
		if ast.i8_type_idx in lr {
			return ast.Type(ast.i8_type_idx)
		}
		return ast.Type(ast.int_literal_type_idx)
	}
	return ast.Type(l)
}

fn (mut g JsGen) gen_map_init_expr(it ast.MapInit) {
	// key_typ_sym := g.table.get_type_symbol(it.key_type)
	// value_typ_sym := g.table.get_type_symbol(it.value_type)
	// key_typ_str := util.no_dots(key_typ_sym.name)
	// value_typ_str := util.no_dots(value_typ_sym.name)
	g.writeln('new map(')
	g.inc_indent()
	if it.vals.len > 0 {
		g.writeln('new Map([')
		g.inc_indent()
		for i, key in it.keys {
			val := it.vals[i]
			g.write('[')
			g.expr(key)
			g.write(', ')
			g.expr(val)
			g.write(']')
			if i < it.keys.len - 1 {
				g.write(',')
			}
			g.writeln('')
		}
		g.dec_indent()
		g.write('])')
	} else {
		g.write('new Map()')
	}
	g.dec_indent()
	g.write(')')
}

fn (mut g JsGen) type_name(raw_type ast.Type) {
	typ := raw_type
	sym := g.table.get_type_symbol(typ)
	mut s := ''
	if sym.kind == .function {
		// todo: properly print function signatures
		if typ.is_ptr() {
			s = '&function'
		} else {
			s = 'function'
		}
	} else {
		s = g.table.type_to_str(g.unwrap_generic(typ))
	}
	g.write('new builtin.string("$s")')
}

fn (mut g JsGen) gen_selector_expr(it ast.SelectorExpr) {
	if it.name_type > 0 {
		node := it
		match node.gkind_field {
			.name {
				g.type_name(it.name_type)
				return
			}
			.typ {
				g.write('new builtin.int(')

				g.write('${int(g.unwrap_generic(it.name_type))}')
				g.write(')')
				g.write(')')
				return
			}
			.unknown {
				if node.field_name == 'name' {
					g.type_name(it.name_type)
					return
				} else if node.field_name == 'idx' {
					g.write('new builtin.int(')
					g.write('${int(g.unwrap_generic(it.name_type))}')
					g.write(')')
					return
				}
				panic('unknown generic field $it.pos')
			}
		}
	}
	g.expr(it.expr)
	mut ltyp := it.expr_type
	mut auto_deref := it.expr.is_auto_deref_var()
	for ltyp.is_ptr() || auto_deref {
		g.write('.val')
		if auto_deref {
			auto_deref = false
		} else {
			ltyp = ltyp.deref()
		}
	}
	g.write('.$it.field_name')
}

fn (mut g JsGen) gen_string_inter_literal(it ast.StringInterLiteral) {
	should_cast := !(g.cast_stack.len > 0 && g.cast_stack.last() == ast.string_type_idx)
	if should_cast {
		if g.file.mod.name == 'builtin' {
			g.write('new ')
		}
		g.write('string(')
	}
	g.write('`')
	for i, val in it.vals {
		escaped_val := val.replace('`', '\\`')
		g.write(escaped_val)
		if i >= it.exprs.len {
			continue
		}
		expr := it.exprs[i]
		fmt := it.fmts[i]
		fwidth := it.fwidths[i]
		precision := it.precisions[i]
		g.write('\${')
		if fmt != `_` || fwidth != 0 || precision != 987698 {
			// TODO: Handle formatting
			g.expr(expr)
		} else {
			sym := g.table.get_type_symbol(it.expr_types[i])
			g.expr(expr)
			if sym.kind == .struct_ && sym.has_method('str') {
				g.write('.str()')
			}
		}
		g.write('}')
	}
	g.write('`')
	if should_cast {
		g.write(')')
	}
}

fn (mut g JsGen) gen_string_literal(it ast.StringLiteral) {
	mut text := it.val.replace("'", "'")
	text = text.replace('"', '\\"')
	should_cast := !(g.cast_stack.len > 0 && g.cast_stack.last() == ast.string_type_idx)
	if true || should_cast {
		if g.file.mod.name == 'builtin' {
			g.write('new ')
		}
		g.write('string(')
	}
	if it.is_raw {
		g.writeln('(function() { let s = String(); ')
		for x in text {
			g.writeln('s += String.fromCharCode($x);')
		}
		g.writeln('return s; })()')
	} else {
		g.write("\"$text\"")
	}
	if true || should_cast {
		g.write(')')
	}
}

fn (mut g JsGen) gen_struct_init(it ast.StructInit) {
	type_sym := g.table.get_type_symbol(it.typ)
	name := type_sym.name
	if it.fields.len == 0 {
		g.write('new ${g.js_name(name)}({})')
	} else {
		g.writeln('new ${g.js_name(name)}({')
		g.inc_indent()
		for i, field in it.fields {
			g.write('$field.name: ')
			g.expr(field.expr)
			if i < it.fields.len - 1 {
				g.write(',')
			}
			g.writeln('')
		}
		g.dec_indent()
		g.write('})')
	}
}

fn (mut g JsGen) gen_typeof_expr(it ast.TypeOf) {
	sym := g.table.get_type_symbol(it.expr_type)
	if sym.kind == .sum_type {
		// TODO: JS sumtypes not implemented yet
	} else if sym.kind == .array_fixed {
		fixed_info := sym.info as ast.ArrayFixed
		typ_name := g.table.get_type_name(fixed_info.elem_type)
		g.write('"[$fixed_info.size]$typ_name"')
	} else if sym.kind == .function {
		info := sym.info as ast.FnType
		fn_info := info.func
		mut repr := 'fn ('
		for i, arg in fn_info.params {
			if i > 0 {
				repr += ', '
			}
			repr += g.table.get_type_name(arg.typ)
		}
		repr += ')'
		if fn_info.return_type != ast.void_type {
			repr += ' ${g.table.get_type_name(fn_info.return_type)}'
		}
		g.write('"$repr"')
	} else {
		g.write('"$sym.name"')
	}
}

fn (mut g JsGen) gen_type_cast_expr(it ast.CastExpr) {
	is_literal := ((it.expr is ast.IntegerLiteral && it.typ in ast.integer_type_idxs)
		|| (it.expr is ast.FloatLiteral && it.typ in ast.float_type_idxs))
	// Skip cast if type is the same as the parrent caster
	tsym := g.table.get_final_type_symbol(it.typ)
	if it.expr is ast.IntegerLiteral && (tsym.kind == .i64 || tsym.kind == .u64) {
		g.write('new ')
		if g.ns.name != 'builtin' {
			g.write('builtin.')
		}
		g.write(tsym.kind.str())
		g.write('(BigInt(')
		g.write(it.expr.val)
		g.write('n))')
		return
	}
	if g.cast_stack.len > 0 && is_literal {
		if it.typ == g.cast_stack[g.cast_stack.len - 1] {
			g.expr(it.expr)
			return
		}
	}
	g.cast_stack << it.typ
	typ := g.typ(it.typ)
	if !is_literal {
		if it.typ.is_ptr() {
			g.write('new \$ref(')
		}
		if typ !in js.v_types || g.ns.name == 'builtin' {
			g.write('new ')
		}
		g.write('${typ}(')
	}
	g.expr(it.expr)
	if typ == 'string' && it.expr !is ast.StringLiteral {
		g.write('.toString()')
	}
	if !is_literal {
		g.write(')')
		if it.typ.is_ptr() {
			g.write(')')
		}
	}
	g.cast_stack.delete_last()
}

fn (mut g JsGen) gen_integer_literal_expr(it ast.IntegerLiteral) {
	typ := ast.Type(ast.int_type)

	// Don't wrap integers for use in JS.foo functions.
	// TODO: call.language always seems to be "v", parser bug?
	if g.call_stack.len > 0 {
		call := g.call_stack[g.call_stack.len - 1]
		if call.language == .js {
			for t in call.args {
				if t.expr is ast.IntegerLiteral {
					if t.expr == it {
						g.write(it.val)
						return
					}
				}
			}
		}
	}

	// Skip cast if type is the same as the parrent caster
	if g.cast_stack.len > 0 {
		if g.cast_stack[g.cast_stack.len - 1] in ast.integer_type_idxs {
			g.write('new ')
			if g.ns.name != 'builtin' {
				g.write('builtin.')
			}
			g.write('int($it.val)')
			return
		}
	}
	g.write('new ')
	if g.ns.name != 'builtin' {
		g.write('builtin.')
	}

	g.write('${g.typ(typ)}($it.val)')
}

fn (mut g JsGen) gen_float_literal_expr(it ast.FloatLiteral) {
	typ := ast.Type(ast.f32_type)

	// Don't wrap integers for use in JS.foo functions.
	// TODO: call.language always seems to be "v", parser bug?
	if g.call_stack.len > 0 {
		call := g.call_stack[g.call_stack.len - 1]
		if call.language == .js {
			for i, t in call.args {
				if t.expr is ast.FloatLiteral {
					if t.expr == it {
						if call.expected_arg_types[i] in ast.integer_type_idxs {
							g.write(int(it.val.f64()).str())
						} else {
							g.write(it.val)
						}
						return
					}
				}
			}
		}
	}

	// Skip cast if type is the same as the parrent caster
	if g.cast_stack.len > 0 {
		if g.cast_stack[g.cast_stack.len - 1] in ast.float_type_idxs {
			g.write('new f32($it.val)')
			return
		} else if g.cast_stack[g.cast_stack.len - 1] in ast.integer_type_idxs {
			g.write(int(it.val.f64()).str())
			return
		}
	}
	g.write('new ')
	if g.ns.name != 'builtin' {
		g.write('builtin.')
	}

	g.write('${g.typ(typ)}($it.val)')
}

fn (mut g JsGen) unwrap_generic(typ ast.Type) ast.Type {
	if typ.has_flag(.generic) {
		if t_typ := g.table.resolve_generic_to_concrete(typ, g.table.cur_fn.generic_names,
			g.table.cur_concrete_types)
		{
			return t_typ
		}
	}
	return typ
}<|MERGE_RESOLUTION|>--- conflicted
+++ resolved
@@ -1863,236 +1863,6 @@
 	g.write(']')
 }
 
-<<<<<<< HEAD
-fn (mut g JsGen) gen_method_call(it ast.CallExpr) bool {
-	g.call_stack << it
-
-	mut name := g.js_name(it.name)
-	call_return_is_optional := it.return_type.has_flag(.optional)
-	if call_return_is_optional {
-		g.writeln('(function(){')
-		g.inc_indent()
-		g.writeln('try {')
-		g.inc_indent()
-		g.write('return builtin.unwrap(')
-	}
-	sym := g.table.get_type_symbol(it.receiver_type)
-	is_auto_deref := it.left.is_auto_deref_var()
-	if sym.kind == .array {
-		if sym.kind == .array && it.name in ['map', 'filter'] {
-			g.expr(it.left)
-			mut auto_deref := is_auto_deref
-			mut ltyp := it.left_type
-			for ltyp.is_ptr() || auto_deref {
-				g.write('.val')
-				if auto_deref {
-					auto_deref = false
-				} else {
-					ltyp = ltyp.deref()
-				}
-			}
-			g.write('.')
-			// Prevent 'it' from getting shadowed inside the match
-			node := it
-			g.write(it.name)
-			g.write('(')
-			expr := node.args[0].expr
-			match expr {
-				ast.AnonFn {
-					g.gen_fn_decl(expr.decl)
-					g.write(')')
-					return true
-				}
-				ast.Ident {
-					if expr.kind == .function {
-						g.write(g.js_name(expr.name))
-						g.write(')')
-						return true
-					} else if expr.kind == .variable {
-						v_sym := g.table.get_type_symbol(expr.var_info().typ)
-						if v_sym.kind == .function {
-							g.write(g.js_name(expr.name))
-							g.write(')')
-							return true
-						}
-					}
-				}
-				else {}
-			}
-
-			g.write('it => ')
-			g.expr(node.args[0].expr)
-			g.write(')')
-			return true
-		}
-
-		left_sym := g.table.get_type_symbol(it.left_type)
-		if left_sym.kind == .array {
-			if it.name in special_array_methods {
-				g.expr(it.left)
-				mut ltyp := it.left_type
-				mut auto_deref := is_auto_deref
-				for ltyp.is_ptr() || auto_deref {
-					g.write('.val')
-					if auto_deref {
-						auto_deref = false
-					} else {
-						ltyp = ltyp.deref()
-					}
-				}
-				g.write('.')
-
-				g.gen_array_method_call(it)
-				return true
-			}
-		}
-	}
-
-	// interfaces require dynamic dispatch. To obtain method table we use getPrototypeOf
-	g.write('Object.getPrototypeOf(')
-	g.expr(it.left)
-	mut ltyp := it.left_type
-	mut auto_deref := is_auto_deref
-	for ltyp.is_ptr() || auto_deref {
-		g.write('.val')
-		if auto_deref {
-			auto_deref = false
-		} else {
-			ltyp = ltyp.deref()
-		}
-	}
-	g.write(').$name .call(')
-	g.expr(it.left)
-	g.write(',')
-	for i, arg in it.args {
-		g.expr(arg.expr)
-		if i != it.args.len - 1 {
-			g.write(', ')
-		}
-	}
-	// end method call
-	g.write(')')
-
-	if call_return_is_optional {
-		// end unwrap
-		g.writeln(')')
-		g.dec_indent()
-		// begin catch block
-		g.writeln('} catch(err) {')
-		g.inc_indent()
-		// gen or block contents
-		match it.or_block.kind {
-			.block {
-				if it.or_block.stmts.len > 1 {
-					g.stmts(it.or_block.stmts[..it.or_block.stmts.len - 1])
-				}
-				// g.write('return ')
-				g.stmt(it.or_block.stmts.last())
-			}
-			.propagate {
-				panicstr := '`optional not set (\${err})`'
-				if g.file.mod.name == 'main' && g.fn_decl.name == 'main.main' {
-					g.writeln('return builtin.panic($panicstr)')
-				} else {
-					g.writeln('builtin.js_throw(err)')
-				}
-			}
-			else {}
-		}
-		// end catch
-		g.dec_indent()
-		g.writeln('}')
-		// end anon fn
-		g.dec_indent()
-		g.write('})()')
-	}
-	g.call_stack.delete_last()
-	return true
-}
-
-fn (mut g JsGen) gen_call_expr(it ast.CallExpr) {
-	if it.is_method {
-		if g.gen_method_call(it) {
-			return
-		}
-	}
-	g.call_stack << it
-	mut name := g.js_name(it.name)
-	ret_sym := g.table.get_type_symbol(it.return_type)
-	if it.language == .js && ret_sym.name in js.v_types && ret_sym.name != 'void' {
-		g.write('new ')
-		if g.ns.name != 'builtin' {
-			g.write('builtin.')
-		}
-		g.write(ret_sym.name)
-		g.write('(')
-	}
-	call_return_is_optional := it.return_type.has_flag(.optional)
-	if call_return_is_optional {
-		g.writeln('(function(){')
-		g.inc_indent()
-		g.writeln('try {')
-		g.inc_indent()
-		g.write('return builtin.unwrap(')
-	}
-
-	g.expr(it.left)
-
-	if name in g.builtin_fns {
-		g.write('builtin.')
-	}
-
-	g.write('${name}(')
-	for i, arg in it.args {
-		g.expr(arg.expr)
-		if i != it.args.len - 1 {
-			g.write(', ')
-		}
-	}
-	// end method call
-	g.write(')')
-	if call_return_is_optional {
-		// end unwrap
-		g.writeln(')')
-		g.dec_indent()
-		// begin catch block
-		g.writeln('} catch(err) {')
-		g.inc_indent()
-		// gen or block contents
-		match it.or_block.kind {
-			.block {
-				if it.or_block.stmts.len > 1 {
-					g.stmts(it.or_block.stmts[..it.or_block.stmts.len - 1])
-				}
-
-				//	g.write('return ')
-				g.stmt(it.or_block.stmts.last())
-			}
-			.propagate {
-				panicstr := '`optional not set (\${err})`'
-				if g.file.mod.name == 'main' && g.fn_decl.name == 'main.main' {
-					g.writeln('return builtin.panic($panicstr)')
-				} else {
-					g.writeln('builtin.js_throw(err)')
-				}
-			}
-			else {}
-		}
-		// end catch
-		g.dec_indent()
-		g.writeln('}')
-		// end anon fn
-		g.dec_indent()
-		g.write('})()')
-	}
-	if it.language == .js && ret_sym.name in js.v_types && ret_sym.name != 'void' {
-		g.write(')')
-	}
-	g.call_stack.delete_last()
-}
-
-=======
->>>>>>> 71f1be53
 fn (mut g JsGen) gen_ident(node ast.Ident) {
 	mut name := g.js_name(node.name)
 	if node.kind == .blank_ident || name in ['', '_'] {
