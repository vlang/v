module js

import strings
import v.ast
import v.token
import v.pref
import v.util
import v.depgraph
import encoding.base64
import v.gen.js.sourcemap

const (
	// https://ecma-international.org/ecma-262/#sec-reserved-words
	js_reserved        = ['await', 'break', 'case', 'catch', 'class', 'const', 'continue', 'debugger',
		'default', 'delete', 'do', 'else', 'enum', 'export', 'extends', 'finally', 'for', 'function',
		'if', 'implements', 'import', 'in', 'instanceof', 'interface', 'let', 'new', 'package',
		'private', 'protected', 'public', 'return', 'static', 'super', 'switch', 'this', 'throw',
		'try', 'typeof', 'var', 'void', 'while', 'with', 'yield', 'Number', 'String', 'Boolean',
		'Array', 'Map']
	// used to generate type structs
	v_types            = ['i8', 'i16', 'int', 'i64', 'byte', 'u16', 'u32', 'u64', 'f32', 'f64',
		'int_literal', 'float_literal', 'size_t', 'bool', 'string', 'map', 'array']
	shallow_equatables = [ast.Kind.i8, .i16, .int, .i64, .byte, .u16, .u32, .u64, .f32, .f64,
		.int_literal, .float_literal, .size_t, .bool, .string]
)

struct SourcemapHelper {
	src_path string
	src_line u32
	ns_pos   u32
}

struct Namespace {
	name string
mut:
	out              strings.Builder = strings.new_builder(128)
	pub_vars         []string
	imports          map[string]string
	indent           int
	methods          map[string][]ast.FnDecl
	sourcemap_helper []SourcemapHelper
}

[heap]
struct JsGen {
	table &ast.Table
	pref  &pref.Preferences
mut:
	definitions         strings.Builder
	ns                  &Namespace
	namespaces          map[string]&Namespace
	doc                 &JsDoc
	enable_doc          bool
	file                &ast.File
	tmp_count           int
	inside_ternary      bool
	inside_loop         bool
	inside_map_set      bool // map.set(key, value)
	inside_builtin      bool
	generated_builtin   bool
	inside_def_typ_decl bool
	is_test             bool
	stmt_start_pos      int
	defer_stmts         []ast.DeferStmt
	fn_decl             &ast.FnDecl // pointer to the FnDecl we are currently inside otherwise 0
	str_types           []string    // types that need automatic str() generation
	method_fn_decls     map[string][]ast.FnDecl
	builtin_fns         []string // Functions defined in `builtin`
	empty_line          bool
	cast_stack          []ast.Type
	call_stack          []ast.CallExpr
<<<<<<< HEAD
	is_vlines_enabled   bool // is it safe to generate #line directives when -g is passed
=======
	is_vlines_enabled   bool   // is it safe to generate #line directives when -g is passed
	vlines_path         string // set to the proper path for generating #line directives
>>>>>>> 2469d612
	sourcemap           sourcemap.SourceMap // maps lines in generated javascrip file to original source files and line
}

pub fn gen(files []&ast.File, table &ast.Table, pref &pref.Preferences) string {
	mut g := &JsGen{
		definitions: strings.new_builder(100)
		table: table
		pref: pref
		fn_decl: 0
		empty_line: true
		doc: 0
		ns: 0
		enable_doc: true
		file: 0
	}
	g.doc = new_jsdoc(g)
	// TODO: Add '[-no]-jsdoc' flag
	if pref.is_prod {
		g.enable_doc = false
		g.is_vlines_enabled = false
	}
	g.init()
	mut graph := depgraph.new_dep_graph()
<<<<<<< HEAD
	if g.pref.sourcemap {
		mut sg := sourcemap.generate_empty_map()
		g.sourcemap = sg.add_map('', '', g.pref.sourcemap_src_included, 0, 0)
=======
	// init sourcemap when flag '-g'
	// TODO: Add '[-no]-sourcemap' flag, further options to include V source code and create external map files...
	if g.pref.is_debug {
		mut sg := sourcemap.generate_empty_map()
		g.sourcemap = sg.add_map('', '', 0, 0)
>>>>>>> 2469d612
	}
	// Get class methods
	for file in files {
		g.file = file
		g.enter_namespace(g.file.mod.name)
		g.is_test = g.pref.is_test
		g.find_class_methods(file.stmts)
		g.escape_namespace()
		// add Line Infos
		if g.pref.is_vlines || g.pref.is_debug {
			g.vlines_path = util.vlines_escape_path(file.path, g.pref.ccompiler)
		}
	}
	for file in files {
		g.file = file
		g.enter_namespace(g.file.mod.name)
		g.is_test = g.pref.is_test
		// store imports
		mut imports := []string{}
		for imp in g.file.imports {
			imports << imp.mod
		}
		graph.add(g.file.mod.name, imports)
		// builtin types
		if g.file.mod.name == 'builtin' && !g.generated_builtin {
			g.gen_builtin_type_defs()
			g.generated_builtin = true
		}
		g.stmts(file.stmts)
		// store the current namespace
		g.escape_namespace()
	}
	// resolve imports
	deps_resolved := graph.resolve()
	nodes := deps_resolved.nodes
	mut out := g.hashes() + g.definitions.str()
	// equality check for js objects
	// TODO: Fix msvc bug that's preventing $embed_file('fast_deep_equal.js')
	// unsafe {
	//	mut eq_fn := $embed_file('fast_deep_equal.js')
	//	out += eq_fn.data().vstring()
	//}
	out += fast_deep_eq_fn
	for node in nodes {
		name := g.js_name(node.name).replace('.', '_')
		if g.enable_doc {
			out += '/** @namespace $name */\n'
		}
		out += 'const $name = (function ('
		mut namespace := g.namespaces[node.name]
		mut first := true
		for _, val in namespace.imports {
			if !first {
				out += ', '
			}
			first = false
			out += val
		}
		out += ') {\n\t'
<<<<<<< HEAD
		namespace_code := namespace.out.str()
		if g.pref.sourcemap {
			// calculate current output start line
			mut current_line := u32(out.count('\n') + 1)
			mut sm_pos := u32(0)
			for sourcemap_ns_entry in namespace.sourcemap_helper {
				// calculate final generated location in output based on position
				current_segment := namespace_code.substr(int(sm_pos), int(sourcemap_ns_entry.ns_pos))
				current_line += u32(current_segment.count('\n'))
				current_column := if last_nl_pos := current_segment.last_index('\n') {
					u32(current_segment.len - last_nl_pos - 1)
				} else {
					u32(0)
				}
				g.sourcemap.add_mapping(sourcemap_ns_entry.src_path, sourcemap.SourcePosition{
					source_line: sourcemap_ns_entry.src_line
					source_column: 0 // sourcemap_ns_entry.src_column
				}, current_line, current_column, '')
				sm_pos = sourcemap_ns_entry.ns_pos
			}
		}
		out += namespace_code

=======
		// calculate current output start line
		mut current_line := u32(out.count('\n') + 1)
		namespace_code := namespace.out.str()
		mut sm_pos := u32(0)
		for sourcemap_ns_entry in namespace.sourcemap_helper {
			// calculate final generated location in output based on position
			current_segment := namespace_code.substr(int(sm_pos), int(sourcemap_ns_entry.ns_pos))
			current_line += u32(current_segment.count('\n'))
			current_column := if last_nl_pos := current_segment.last_index('\n') {
				u32(current_segment.len - last_nl_pos - 1)
			} else {
				u32(0)
			}
			g.sourcemap.add_mapping(sourcemap_ns_entry.src_path, sourcemap.SourcePosition{
				source_line: sourcemap_ns_entry.src_line
				source_column: 0 // sourcemap_ns_entry.src_column
			}, current_line, current_column, '')
			sm_pos = sourcemap_ns_entry.ns_pos
		}
		out += namespace_code
>>>>>>> 2469d612
		// public scope
		out += '\n'
		if g.enable_doc {
			out += '\n\t/* module exports */'
		}
		out += '\n\treturn {'
		// export builtin types
		if name == 'builtin' {
			for typ in js.v_types {
				out += '\n\t\t$typ,'
			}
		}
		for i, pub_var in namespace.pub_vars {
			out += '\n\t\t$pub_var'
			if i < namespace.pub_vars.len - 1 {
				out += ','
			}
		}
		if namespace.pub_vars.len > 0 {
			out += '\n\t'
		}
		out += '};'
		out += '\n})('
		first = true
		for key, _ in namespace.imports {
			if !first {
				out += ', '
			}
			first = false
			out += key.replace('.', '_')
		}
		out += ');\n'
		// generate builtin basic type casts
		if name == 'builtin' {
			out += '// builtin type casts\n'
			out += 'const ['
			for i, typ in js.v_types {
				if i > 0 {
					out += ', '
				}
				out += '$typ'
			}
			out += '] = ['
			for i, typ in js.v_types {
				if i > 0 {
					out += ','
				}
				out += '\n\tfunction(val) { return new builtin.${typ}(val) }'
			}
			out += '\n]\n'
		}
	}
	if pref.is_shared {
		// Export, through CommonJS, the module of the entry file if `-shared` was passed
		export := nodes[nodes.len - 1].name
		out += 'if (typeof module === "object" && module.exports) module.exports = $export;\n'
	}
	out += '\n'
<<<<<<< HEAD
	if g.pref.sourcemap {
=======
	if g.pref.is_debug {
>>>>>>> 2469d612
		out += g.create_sourcemap()
	}
	return out
}

fn (g JsGen) create_sourcemap() string {
	mut sm := g.sourcemap
	mut out := '\n//# sourceMappingURL=data:application/json;base64,'
	out += base64.encode(sm.to_json().str().bytes())
	out += '\n'

	return out
}

pub fn (mut g JsGen) enter_namespace(name string) {
	if g.namespaces[name] == 0 {
		// create a new namespace
		ns := &Namespace{
			name: name
		}
		g.namespaces[name] = ns
		g.ns = ns
	} else {
		g.ns = g.namespaces[name]
	}
	g.inside_builtin = name == 'builtin'
}

pub fn (mut g JsGen) escape_namespace() {
	g.ns = &Namespace(0)
	g.inside_builtin = false
}

pub fn (mut g JsGen) push_pub_var(s string) {
	g.ns.pub_vars << g.js_name(s)
}

pub fn (mut g JsGen) find_class_methods(stmts []ast.Stmt) {
	for stmt in stmts {
		match stmt {
			ast.FnDecl {
				if stmt.is_method {
					// Found struct method, store it to be generated along with the class.
					mut class_name := g.table.get_type_name(stmt.receiver.typ)
					// Workaround until `map[key] << val` works.
					mut arr := g.method_fn_decls[class_name]
					arr << stmt
					g.method_fn_decls[class_name] = arr
				}
			}
			else {}
		}
	}
}

pub fn (mut g JsGen) init() {
	g.definitions.writeln('// Generated by the V compiler\n')
	g.definitions.writeln('"use strict";')
	g.definitions.writeln('')
}

pub fn (g JsGen) hashes() string {
	mut res := '// V_COMMIT_HASH $util.vhash()\n'
	res += '// V_CURRENT_COMMIT_HASH ${util.githash(g.pref.building_v)}\n'
	return res
}

[inline]
fn verror(msg string) {
	eprintln('jsgen error: $msg')
	exit(1)
}

[inline]
pub fn (mut g JsGen) gen_indent() {
	if g.ns.indent > 0 && g.empty_line {
		g.ns.out.write_string(util.tabs(g.ns.indent))
	}
	g.empty_line = false
}

[inline]
pub fn (mut g JsGen) inc_indent() {
	g.ns.indent++
}

[inline]
pub fn (mut g JsGen) dec_indent() {
	g.ns.indent--
}

[inline]
pub fn (mut g JsGen) write(s string) {
	if g.ns == 0 {
		verror('g.write: not in a namespace')
	}
	g.gen_indent()
	g.ns.out.write_string(s)
}

[inline]
pub fn (mut g JsGen) writeln(s string) {
	if g.ns == 0 {
		verror('g.writeln: not in a namespace')
	}
	g.gen_indent()
	g.ns.out.writeln(s)
	g.empty_line = true
}

[inline]
pub fn (mut g JsGen) new_tmp_var() string {
	g.tmp_count++
	return '_tmp$g.tmp_count'
}

// 'mod1.mod2.fn' => 'mod1.mod2'
// 'fn' => ''
[inline]
fn get_ns(s string) string {
	idx := s.last_index('.') or { return '' }
	return s.substr(0, idx)
}

fn (mut g JsGen) get_alias(name string) string {
	ns := get_ns(name)
	if ns == '' {
		return name
	}
	alias := g.ns.imports[ns]
	if alias == '' {
		return name
	}
	return alias + '.' + name.split('.').last()
}

fn (mut g JsGen) js_name(name_ string) string {
	mut is_js := false
	mut name := name_
	if name.starts_with('JS.') {
		name = name[3..]
		is_js = true
	}
	ns := get_ns(name)
	name = if g.ns == 0 {
		name
	} else if ns == g.ns.name {
		name.split('.').last()
	} else {
		g.get_alias(name)
	}
	mut parts := name.split('.')
	if !is_js {
		for i, p in parts {
			if p in js.js_reserved {
				parts[i] = 'v_$p'
			}
		}
	}
	return parts.join('.')
}

fn (mut g JsGen) stmts(stmts []ast.Stmt) {
	g.inc_indent()
	for stmt in stmts {
		g.stmt(stmt)
	}
	g.dec_indent()
}

[inline]
fn (mut g JsGen) write_v_source_line_info(pos token.Position) {
	// g.inside_ternary == 0 &&
<<<<<<< HEAD
	if g.pref.sourcemap {
=======
	if g.pref.is_debug {
>>>>>>> 2469d612
		g.ns.sourcemap_helper << SourcemapHelper{
			src_path: util.vlines_escape_path(g.file.path, g.pref.ccompiler)
			src_line: u32(pos.line_nr + 1)
			ns_pos: u32(g.ns.out.len)
		}
	}
	if g.pref.is_vlines && g.is_vlines_enabled {
		g.write(' /* ${pos.line_nr + 1} $g.ns.out.len */ ')
	}
}

fn (mut g JsGen) stmt(node ast.Stmt) {
	g.stmt_start_pos = g.ns.out.len
	match node {
		ast.EmptyStmt {}
		ast.AsmStmt {
			panic('inline asm is not supported by js')
		}
		ast.AssertStmt {
			g.write_v_source_line_info(node.pos)
			g.gen_assert_stmt(node)
		}
		ast.AssignStmt {
			g.write_v_source_line_info(node.pos)
			g.gen_assign_stmt(node)
		}
		ast.Block {
			g.write_v_source_line_info(node.pos)
			g.gen_block(node)
			g.writeln('')
		}
		ast.BranchStmt {
			g.write_v_source_line_info(node.pos)
			g.gen_branch_stmt(node)
		}
		ast.CompFor {}
		ast.ConstDecl {
			g.write_v_source_line_info(node.pos)
			g.gen_const_decl(node)
		}
		ast.DeferStmt {
			g.defer_stmts << node
		}
		ast.EnumDecl {
			g.write_v_source_line_info(node.pos)
			g.gen_enum_decl(node)
			g.writeln('')
		}
		ast.ExprStmt {
			g.write_v_source_line_info(node.pos)
			g.gen_expr_stmt(node)
		}
		ast.FnDecl {
			g.write_v_source_line_info(node.pos)
			g.fn_decl = unsafe { &node }
			g.gen_fn_decl(node)
		}
		ast.ForCStmt {
			g.write_v_source_line_info(node.pos)
			g.gen_for_c_stmt(node)
			g.writeln('')
		}
		ast.ForInStmt {
			g.write_v_source_line_info(node.pos)
			g.gen_for_in_stmt(node)
			g.writeln('')
		}
		ast.ForStmt {
			g.write_v_source_line_info(node.pos)
			g.gen_for_stmt(node)
			g.writeln('')
		}
		ast.GlobalDecl {
			// TODO
		}
		ast.GotoLabel {
			g.write_v_source_line_info(node.pos)
			g.writeln('${g.js_name(node.name)}:')
		}
		ast.GotoStmt {
			// skip: JS has no goto
		}
		ast.HashStmt {
			g.write_v_source_line_info(node.pos)
			g.gen_hash_stmt(node)
		}
		ast.Import {
			g.ns.imports[node.mod] = node.alias
		}
		ast.InterfaceDecl {
			g.write_v_source_line_info(node.pos)
			g.gen_interface_decl(node)
		}
		ast.Module {
			// skip: namespacing implemented externally
		}
		ast.NodeError {}
		ast.Return {
			if g.defer_stmts.len > 0 {
				g.gen_defer_stmts()
			}
			g.gen_return_stmt(node)
		}
		ast.SqlStmt {}
		ast.StructDecl {
			g.write_v_source_line_info(node.pos)
			g.gen_struct_decl(node)
		}
		ast.TypeDecl {
			// skip JS has no typedecl
		}
	}
}

fn (mut g JsGen) expr(node ast.Expr) {
	match node {
		ast.NodeError {}
		ast.EmptyExpr {}
		ast.CTempVar {
			g.write('/* ast.CTempVar: node.name */')
		}
		ast.DumpExpr {
			g.write('/* ast.DumpExpr: $node.expr */')
		}
		ast.AnonFn {
			g.gen_fn_decl(node.decl)
		}
		ast.ArrayInit {
			g.gen_array_init_expr(node)
		}
		ast.AsCast {
			// skip: JS has no types, so no need to cast
			// TODO: Is jsdoc needed here for TS support?
		}
		ast.Assoc {
			// TODO
		}
		ast.BoolLiteral {
			if node.val == true {
				g.write('true')
			} else {
				g.write('false')
			}
		}
		ast.CallExpr {
			g.gen_call_expr(node)
		}
		ast.ChanInit {
			// TODO
		}
		ast.CastExpr {
			g.gen_type_cast_expr(node)
		}
		ast.CharLiteral {
			g.write("'$node.val'")
		}
		ast.Comment {}
		ast.ConcatExpr {
			// TODO
		}
		ast.EnumVal {
			sym := g.table.get_type_symbol(node.typ)
			styp := g.js_name(sym.name)
			g.write('${styp}.$node.val')
		}
		ast.FloatLiteral {
			g.gen_float_literal_expr(node)
		}
		ast.GoExpr {
			g.gen_go_expr(node)
		}
		ast.Ident {
			g.gen_ident(node)
		}
		ast.IfExpr {
			g.gen_if_expr(node)
		}
		ast.IfGuardExpr {
			// TODO no optionals yet
		}
		ast.IndexExpr {
			g.gen_index_expr(node)
		}
		ast.InfixExpr {
			g.gen_infix_expr(node)
		}
		ast.IntegerLiteral {
			g.gen_integer_literal_expr(node)
		}
		ast.LockExpr {
			g.gen_lock_expr(node)
		}
		ast.MapInit {
			g.gen_map_init_expr(node)
		}
		ast.MatchExpr {
			// TODO
		}
		ast.None {
			// TODO
		}
		ast.OrExpr {
			// TODO
		}
		ast.ParExpr {
			g.write('(')
			g.expr(node.expr)
			g.write(')')
		}
		ast.PostfixExpr {
			g.expr(node.expr)
			g.write(node.op.str())
		}
		ast.PrefixExpr {
			if node.op in [.amp, .mul] {
				// C pointers/references: ignore them
			} else {
				g.write(node.op.str())
			}
			g.expr(node.right)
		}
		ast.RangeExpr {
			// Only used in IndexExpr, requires index type info
		}
		ast.SelectExpr {
			// TODO: to be implemented
		}
		ast.SelectorExpr {
			g.gen_selector_expr(node)
		}
		ast.SizeOf {
			// TODO
		}
		ast.OffsetOf {
			// TODO
		}
		ast.SqlExpr {
			// TODO
		}
		ast.StringInterLiteral {
			g.gen_string_inter_literal(node)
		}
		ast.StringLiteral {
			g.gen_string_literal(node)
		}
		ast.StructInit {
			// TODO: once generic fns/unwrap_generic is implemented
			// if node.unresolved {
			// 	g.expr(ast.resolve_init(node, g.unwrap_generic(node.typ), g.table))
			// } else {
			// 	// `user := User{name: 'Bob'}`
			// 	g.gen_struct_init(node)
			// }
			// `user := User{name: 'Bob'}`
			g.gen_struct_init(node)
		}
		ast.TypeNode {
			// skip: JS has no types
			// TODO maybe?
		}
		ast.Likely {
			g.write('(')
			g.expr(node.expr)
			g.write(')')
		}
		ast.TypeOf {
			g.gen_typeof_expr(node)
			// TODO: Should this print the V type or the JS type?
		}
		ast.AtExpr {
			g.write('"$node.val"')
		}
		ast.ComptimeCall {
			// TODO
		}
		ast.ComptimeSelector {
			// TODO
		}
		ast.UnsafeExpr {
			g.expr(node.expr)
		}
		ast.ArrayDecompose {}
	}
}

// TODO
fn (mut g JsGen) gen_assert_stmt(a ast.AssertStmt) {
	if !a.is_used {
		return
	}
	g.writeln('// assert')
	g.write('if( ')
	g.expr(a.expr)
	g.write(' ) {')
	s_assertion := a.expr.str().replace('"', "'")
	mut mod_path := g.file.path.replace('\\', '\\\\')
	if g.is_test {
		g.writeln('	g_test_oks++;')
		g.writeln('	cb_assertion_ok("$mod_path", ${a.pos.line_nr + 1}, "assert $s_assertion", "${g.fn_decl.name}()" );')
		g.writeln('} else {')
		g.writeln('	g_test_fails++;')
		g.writeln('	cb_assertion_failed("$mod_path", ${a.pos.line_nr + 1}, "assert $s_assertion", "${g.fn_decl.name}()" );')
		g.writeln('	exit(1);')
		g.writeln('}')
		return
	}
	g.writeln('} else {')
	g.inc_indent()
	g.writeln('builtin.eprintln("$mod_path:${a.pos.line_nr + 1}: FAIL: fn ${g.fn_decl.name}(): assert $s_assertion");')
	g.writeln('builtin.exit(1);')
	g.dec_indent()
	g.writeln('}')
}

fn (mut g JsGen) gen_assign_stmt(stmt ast.AssignStmt) {
	if stmt.left.len > stmt.right.len {
		// multi return
		g.write('const [')
		for i, left in stmt.left {
			if !left.is_blank_ident() {
				g.expr(left)
			}
			if i < stmt.left.len - 1 {
				g.write(', ')
			}
		}
		g.write('] = ')
		g.expr(stmt.right[0])
		g.writeln(';')
	} else {
		// `a := 1` | `a,b := 1,2`
		for i, left in stmt.left {
			mut op := stmt.op
			if stmt.op == .decl_assign {
				op = .assign
			}
			val := stmt.right[i]
			mut is_mut := false
			if left is ast.Ident {
				is_mut = left.is_mut
				if left.kind == .blank_ident || left.name in ['', '_'] {
					tmp_var := g.new_tmp_var()
					// TODO: Can the tmp_var declaration be omitted?
					g.write('const $tmp_var = ')
					g.expr(val)
					g.writeln(';')
					continue
				}
			}
			mut styp := g.typ(stmt.left_types[i])
			if !g.inside_loop && styp.len > 0 {
				g.doc.gen_typ(styp)
			}
			if stmt.op == .decl_assign {
				if g.inside_loop || is_mut {
					g.write('let ')
				} else {
					g.write('const ')
				}
			}
			g.expr(left)
			if g.inside_map_set && op == .assign {
				g.inside_map_set = false
				g.write(', ')
				g.expr(val)
				g.write(')')
			} else {
				g.write(' $op ')
				// TODO: Multiple types??
				should_cast :=
					(g.table.type_kind(stmt.left_types.first()) in js.shallow_equatables)
					&& (g.cast_stack.len <= 0 || stmt.left_types.first() != g.cast_stack.last())

				if should_cast {
					g.cast_stack << stmt.left_types.first()
					if g.file.mod.name == 'builtin' {
						g.write('new ')
					}
					g.write('${g.typ(stmt.left_types.first())}(')
				}
				g.expr(val)
				if should_cast {
					g.write(')')
					g.cast_stack.delete_last()
				}
			}
			if g.inside_loop {
				g.write('; ')
			} else {
				g.writeln(';')
			}
		}
	}
}

fn (mut g JsGen) gen_attrs(attrs []ast.Attr) {
	for attr in attrs {
		g.writeln('/* [$attr.name] */')
	}
}

fn (mut g JsGen) gen_block(it ast.Block) {
	g.writeln('{')
	g.stmts(it.stmts)
	g.writeln('}')
}

fn (mut g JsGen) gen_branch_stmt(it ast.BranchStmt) {
	// continue or break
	g.write(it.kind.str())
	g.writeln(';')
}

fn (mut g JsGen) gen_const_decl(it ast.ConstDecl) {
	for field in it.fields {
		g.doc.gen_const(g.typ(field.typ))
		if field.is_pub {
			g.push_pub_var(field.name)
		}
		g.write('const ${g.js_name(field.name)} = ')
		g.expr(field.expr)
		g.writeln(';')
	}
	g.writeln('')
}

fn (mut g JsGen) gen_defer_stmts() {
	g.writeln('(function defer() {')
	for defer_stmt in g.defer_stmts {
		g.stmts(defer_stmt.stmts)
	}
	g.defer_stmts = []
	g.writeln('})();')
}

fn (mut g JsGen) gen_enum_decl(it ast.EnumDecl) {
	g.doc.gen_enum()
	g.writeln('const ${g.js_name(it.name)} = {')
	g.inc_indent()
	mut i := 0
	for field in it.fields {
		g.write('$field.name: ')
		if field.has_expr && field.expr is ast.IntegerLiteral {
			e := field.expr as ast.IntegerLiteral
			i = e.val.int()
		}
		g.writeln('$i,')
		i++
	}
	g.dec_indent()
	g.writeln('};')
	if it.is_pub {
		g.push_pub_var(it.name)
	}
}

fn (mut g JsGen) gen_expr_stmt(it ast.ExprStmt) {
	g.expr(it.expr)
	if !it.is_expr && it.expr !is ast.IfExpr && !g.inside_ternary {
		g.writeln(';')
	}
}

fn (mut g JsGen) gen_fn_decl(it ast.FnDecl) {
	if it.no_body || it.is_method {
		// Struct methods are handled by class generation code.
		return
	}
	if g.inside_builtin {
		g.builtin_fns << it.name
	}
	g.gen_method_decl(it)
}

fn fn_has_go(node ast.FnDecl) bool {
	mut has_go := false
	for stmt in node.stmts {
		if stmt is ast.ExprStmt {
			if stmt.expr is ast.GoExpr {
				has_go = true
				break
			}
		}
	}
	return has_go
}

fn (mut g JsGen) gen_method_decl(it ast.FnDecl) {
	unsafe {
		g.fn_decl = &it
	}
	has_go := fn_has_go(it)
	is_main := it.name == 'main.main'
	g.gen_attrs(it.attrs)
	if is_main {
		// there is no concept of main in JS but we do have iife
		g.writeln('/* program entry point */')
		g.write('(')
		if has_go {
			g.write('async ')
		}
		g.write('function(')
	} else if it.is_anon {
		g.write('function (')
	} else {
		mut name := g.js_name(it.name)
		c := name[0]
		if c in [`+`, `-`, `*`, `/`] {
			name = util.replace_op(name)
		}
		// type_name := g.typ(it.return_type)
		// generate jsdoc for the function
		g.doc.gen_fn(it)
		if has_go {
			g.write('async ')
		}
		if !it.is_method {
			g.write('function ')
		} else {
			if it.attrs.contains('js_getter') {
				g.write('get ')
			} else if it.attrs.contains('js_setter') {
				g.write('set ')
			}
		}
		g.write('${name}(')
		if it.is_pub && !it.is_method {
			g.push_pub_var(name)
		}
	}
	mut args := it.params
	if it.is_method {
		args = args[1..]
	}
	g.fn_args(args, it.is_variadic)
	if it.is_method {
		if args.len > 0 {
			g.write(', ')
		}
		g.write('${it.params[0].name} = this')
	}
	g.writeln(') {')
	g.stmts(it.stmts)
	g.write('}')
	if is_main {
		g.write(')();')
	}
	if !it.is_anon && !it.is_method {
		g.writeln('\n')
	}
	g.fn_decl = voidptr(0)
}

fn (mut g JsGen) fn_args(args []ast.Param, is_variadic bool) {
	for i, arg in args {
		name := g.js_name(arg.name)
		is_varg := i == args.len - 1 && is_variadic
		if is_varg {
			g.write('...$name')
		} else {
			g.write(name)
		}
		// if its not the last argument
		if i < args.len - 1 {
			g.write(', ')
		}
	}
}

fn (mut g JsGen) gen_for_c_stmt(it ast.ForCStmt) {
	g.inside_loop = true
	g.write('for (')
	if it.has_init {
		g.stmt(it.init)
	} else {
		g.write('; ')
	}
	if it.has_cond {
		g.expr(it.cond)
	}
	g.write('; ')
	if it.has_inc {
		g.stmt(it.inc)
	}
	g.writeln(') {')
	g.stmts(it.stmts)
	g.writeln('}')
	g.inside_loop = false
}

fn (mut g JsGen) gen_for_in_stmt(it ast.ForInStmt) {
	if it.is_range {
		// `for x in 1..10 {`
		mut i := it.val_var
		if i in ['', '_'] {
			i = g.new_tmp_var()
		}
		g.inside_loop = true
		g.write('for (let $i = ')
		g.expr(it.cond)
		g.write('; $i < ')
		g.expr(it.high)
		g.writeln('; ++$i) {')
		g.inside_loop = false
		g.stmts(it.stmts)
		g.writeln('}')
	} else if it.kind in [.array, .string] || it.cond_type.has_flag(.variadic) {
		// `for num in nums {`
		val := if it.val_var in ['', '_'] { '_' } else { it.val_var }
		// styp := g.typ(it.val_type)
		if it.key_var.len > 0 {
			g.write('for (const [$it.key_var, $val] of ')
			if it.kind == .string {
				g.write('Array.from(')
				g.expr(it.cond)
				g.write('.str.split(\'\').entries(), ([$it.key_var, $val]) => [$it.key_var, ')
				if g.ns.name == 'builtin' {
					g.write('new ')
				}
				g.write('byte($val)])')
			} else {
				g.expr(it.cond)
				g.write('.entries()')
			}
		} else {
			g.write('for (const $val of ')
			g.expr(it.cond)
			if it.kind == .string {
				g.write(".str.split('')")
			}
			// cast characters to bytes
			if val !in ['', '_'] && it.kind == .string {
				g.write('.map(c => ')
				if g.ns.name == 'builtin' {
					g.write('new ')
				}
				g.write('byte(c))')
			}
		}
		g.writeln(') {')
		g.stmts(it.stmts)
		g.writeln('}')
	} else if it.kind == .map {
		// `for key, val in map[string]int {`
		// key_styp := g.typ(it.key_type)
		// val_styp := g.typ(it.val_type)
		key := if it.key_var in ['', '_'] { '' } else { it.key_var }
		val := if it.val_var in ['', '_'] { '' } else { it.val_var }
		g.write('for (let [$key, $val] of ')
		g.expr(it.cond)
		g.writeln(') {')
		g.stmts(it.stmts)
		g.writeln('}')
	}
}

fn (mut g JsGen) gen_for_stmt(it ast.ForStmt) {
	g.write('while (')
	if it.is_inf {
		g.write('true')
	} else {
		g.expr(it.cond)
	}
	g.writeln(') {')
	g.stmts(it.stmts)
	g.writeln('}')
}

fn (mut g JsGen) gen_go_expr(node ast.GoExpr) {
	// TODO Handle joinable expressions
	// node.is_expr
	mut name := node.call_expr.name
	if node.call_expr.is_method {
		receiver_sym := g.table.get_type_symbol(node.call_expr.receiver_type)
		name = receiver_sym.name + '.' + name
	}
	// todo: please add a name feild without the mod name for ast.CallExpr
	if name.starts_with('${node.call_expr.mod}.') {
		name = name[node.call_expr.mod.len + 1..]
	}
	g.writeln('await new Promise(function(resolve){')
	g.inc_indent()
	g.write('${name}(')
	for i, arg in node.call_expr.args {
		g.expr(arg.expr)
		if i < node.call_expr.args.len - 1 {
			g.write(', ')
		}
	}
	g.writeln(');')
	g.writeln('resolve();')
	g.dec_indent()
	g.writeln('});')
}

fn (mut g JsGen) gen_import_stmt(it ast.Import) {
	g.ns.imports[it.mod] = it.alias
}

fn (mut g JsGen) gen_interface_decl(it ast.InterfaceDecl) {
	// JS is dynamically typed, so we don't need any codegen at all
	// We just need the JSDoc so TypeScript type checking works
	g.doc.gen_interface(it)
	// This is a hack to make the interface's type accessible outside its namespace
	// TODO: interfaces are always `pub`?
	name := g.js_name(it.name)
	g.push_pub_var('/** @type $name */\n\t\t$name: undefined')
}

fn (mut g JsGen) gen_return_stmt(it ast.Return) {
	if it.exprs.len == 0 {
		// Returns nothing
		g.writeln('return;')
		return
	}
	g.write('return ')
	if it.exprs.len == 1 {
		g.expr(it.exprs[0])
	} else { // Multi return
		g.gen_array_init_values(it.exprs)
	}
	g.writeln(';')
}

fn (mut g JsGen) gen_hash_stmt(it ast.HashStmt) {
	g.writeln(it.val)
}

fn (mut g JsGen) gen_struct_decl(node ast.StructDecl) {
	mut name := node.name
	if name.starts_with('JS.') {
		return
	}
	if name in js.v_types && g.ns.name == 'builtin' {
		return
	}
	js_name := g.js_name(name)
	g.gen_attrs(node.attrs)
	g.doc.gen_fac_fn(node.fields)
	g.write('function ${js_name}({ ')
	for i, field in node.fields {
		g.write('$field.name = ')
		if field.has_default_expr {
			g.expr(field.default_expr)
		} else {
			g.write('${g.to_js_typ_val(field.typ)}')
		}
		if i < node.fields.len - 1 {
			g.write(', ')
		}
	}
	g.writeln(' }) {')
	g.inc_indent()
	for field in node.fields {
		g.writeln('this.$field.name = $field.name')
	}
	g.dec_indent()
	g.writeln('};')
	g.writeln('${js_name}.prototype = {')
	g.inc_indent()
	for embed in node.embeds {
		etyp := g.typ(embed.typ)
		g.writeln('...${etyp}.prototype,')
	}
	fns := g.method_fn_decls[name]
	for field in node.fields {
		typ := g.typ(field.typ)
		g.doc.gen_typ(typ)
		g.write('$field.name: ${g.to_js_typ_val(field.typ)}')
		g.writeln(',')
	}
	for cfn in fns {
		g.gen_method_decl(cfn)
		g.writeln(',')
	}
	// gen toString method
	fn_names := fns.map(it.name)
	if 'toString' !in fn_names {
		g.writeln('toString() {')
		g.inc_indent()
		g.write('return `$js_name {')
		for i, field in node.fields {
			if i == 0 {
				g.write(' ')
			} else {
				g.write(', ')
			}
			match g.typ(field.typ).split('.').last() {
				'string' { g.write('$field.name: "\${this["$field.name"].toString()}"') }
				else { g.write('$field.name: \${this["$field.name"].toString()} ') }
			}
		}
		g.writeln('}`')
		g.dec_indent()
		g.writeln('}')
	}
	g.dec_indent()
	g.writeln('};\n')
	if node.is_pub {
		g.push_pub_var(name)
	}
}

fn (mut g JsGen) gen_array_init_expr(it ast.ArrayInit) {
	// NB: Fixed arrays and regular arrays are handled the same, since fixed arrays:
	// 1)  Are only available for number types
	// 2)  Give the code unnecessary complexity
	// 3)  Have several limitations like missing most `Array.prototype` methods
	// 4)  Modern engines can optimize regular arrays into typed arrays anyways,
	// offering similar performance
	if it.has_len {
		t1 := g.new_tmp_var()
		t2 := g.new_tmp_var()
		g.writeln('(function() {')
		g.inc_indent()
		g.writeln('const $t1 = [];')
		g.write('for (let $t2 = 0; $t2 < ')
		g.expr(it.len_expr)
		g.writeln('; $t2++) {')
		g.inc_indent()
		g.write('${t1}.push(')
		if it.has_default {
			g.expr(it.default_expr)
		} else {
			// Fill the array with the default values for its type
			t := g.to_js_typ_val(it.elem_type)
			g.write(t)
		}
		g.writeln(');')
		g.dec_indent()
		g.writeln('};')
		g.writeln('return $t1;')
		g.dec_indent()
		g.write('})()')
	} else {
		g.gen_array_init_values(it.exprs)
	}
}

fn (mut g JsGen) gen_array_init_values(exprs []ast.Expr) {
	g.write('[')
	for i, expr in exprs {
		g.expr(expr)
		if i < exprs.len - 1 {
			g.write(', ')
		}
	}
	g.write(']')
}

fn (mut g JsGen) gen_call_expr(it ast.CallExpr) {
	g.call_stack << it
	mut name := g.js_name(it.name)
	call_return_is_optional := it.return_type.has_flag(.optional)
	if call_return_is_optional {
		g.writeln('(function(){')
		g.inc_indent()
		g.writeln('try {')
		g.inc_indent()
		g.write('return builtin.unwrap(')
	}
	g.expr(it.left)
	if it.is_method { // foo.bar.baz()
		sym := g.table.get_type_symbol(it.receiver_type)
		g.write('.')
		if sym.kind == .array && it.name in ['map', 'filter'] {
			// Prevent 'it' from getting shadowed inside the match
			node := it
			g.write(it.name)
			g.write('(')
			expr := node.args[0].expr
			match expr {
				ast.AnonFn {
					g.gen_fn_decl(expr.decl)
					g.write(')')
					return
				}
				ast.Ident {
					if expr.kind == .function {
						g.write(g.js_name(expr.name))
						g.write(')')
						return
					} else if expr.kind == .variable {
						v_sym := g.table.get_type_symbol(expr.var_info().typ)
						if v_sym.kind == .function {
							g.write(g.js_name(expr.name))
							g.write(')')
							return
						}
					}
				}
				else {}
			}
			g.write('it => ')
			g.expr(node.args[0].expr)
			g.write(')')
			return
		}
	} else {
		if name in g.builtin_fns {
			g.write('builtin.')
		}
	}
	g.write('${name}(')
	for i, arg in it.args {
		g.expr(arg.expr)
		if i != it.args.len - 1 {
			g.write(', ')
		}
	}
	// end method call
	g.write(')')
	if call_return_is_optional {
		// end unwrap
		g.writeln(')')
		g.dec_indent()
		// begin catch block
		g.writeln('} catch(err) {')
		g.inc_indent()
		// gen or block contents
		match it.or_block.kind {
			.block {
				if it.or_block.stmts.len > 1 {
					g.stmts(it.or_block.stmts[..it.or_block.stmts.len - 1])
				}
				g.write('return ')
				g.stmt(it.or_block.stmts.last())
			}
			.propagate {
				panicstr := '`optional not set (\${err})`'
				if g.file.mod.name == 'main' && g.fn_decl.name == 'main.main' {
					g.writeln('return builtin.panic($panicstr)')
				} else {
					g.writeln('builtin.js_throw(err)')
				}
			}
			else {}
		}
		// end catch
		g.dec_indent()
		g.writeln('}')
		// end anon fn
		g.dec_indent()
		g.write('})()')
	}
	g.call_stack.delete_last()
}

fn (mut g JsGen) gen_ident(node ast.Ident) {
	mut name := g.js_name(node.name)
	if node.kind == .blank_ident || name in ['', '_'] {
		name = g.new_tmp_var()
	}
	// TODO `is`
	// TODO handle optionals
	g.write(name)
	// TODO: Generate .val for basic types
}

fn (mut g JsGen) gen_lock_expr(node ast.LockExpr) {
	// TODO: implement this
}

fn (mut g JsGen) gen_if_expr(node ast.IfExpr) {
	type_sym := g.table.get_type_symbol(node.typ)
	// one line ?:
	if node.is_expr && node.branches.len >= 2 && node.has_else && type_sym.kind != .void {
		// `x := if a > b {  } else if { } else { }`
		g.write('(')
		g.inside_ternary = true
		for i, branch in node.branches {
			if i > 0 {
				g.write(' : ')
			}
			if i < node.branches.len - 1 || !node.has_else {
				g.expr(branch.cond)
				g.write(' ? ')
			}
			g.stmts(branch.stmts)
		}
		g.inside_ternary = false
		g.write(')')
	} else {
		// mut is_guard = false
		for i, branch in node.branches {
			if i == 0 {
				match branch.cond {
					ast.IfGuardExpr {
						// TODO optionals
					}
					else {
						g.write('if (')
						if '$branch.cond' == 'js' {
							g.write('true')
						} else {
							g.expr(branch.cond)
						}
						g.writeln(') {')
					}
				}
			} else if i < node.branches.len - 1 || !node.has_else {
				g.write('} else if (')
				g.expr(branch.cond)
				g.writeln(') {')
			} else if i == node.branches.len - 1 && node.has_else {
				/*
				if is_guard {
					//g.writeln('} if (!$guard_ok) { /* else */')
				} else {
				*/
				g.writeln('} else {')
				// }
			}
			g.stmts(branch.stmts)
		}
		/*
		if is_guard {
			g.write('}')
		}
		*/
		g.writeln('}')
		g.writeln('')
	}
}

fn (mut g JsGen) gen_index_expr(expr ast.IndexExpr) {
	left_typ := g.table.get_type_symbol(expr.left_type)
	// TODO: Handle splice setting if it's implemented
	if expr.index is ast.RangeExpr {
		g.expr(expr.left)
		g.write('.slice(')
		if expr.index.has_low {
			g.expr(expr.index.low)
		} else {
			g.write('0')
		}
		g.write(', ')
		if expr.index.has_high {
			g.expr(expr.index.high)
		} else {
			g.expr(expr.left)
			g.write('.length')
		}
		g.write(')')
	} else if left_typ.kind == .map {
		g.expr(expr.left)
		if expr.is_setter {
			g.inside_map_set = true
			g.write('.set(')
		} else {
			g.write('.get(')
		}
		g.expr(expr.index)
		g.write('.toString()')
		if !expr.is_setter {
			g.write(')')
		}
	} else if left_typ.kind == .string {
		if expr.is_setter {
			// TODO: What's the best way to do this?
			// 'string'[3] = `o`
		} else {
			g.expr(expr.left)
			g.write('.str.charCodeAt(')
			g.expr(expr.index)
			g.write(')')
		}
	} else {
		// TODO Does this cover all cases?
		g.expr(expr.left)
		g.write('[')
		g.cast_stack << ast.int_type_idx
		g.expr(expr.index)
		g.cast_stack.delete_last()
		g.write(']')
	}
}

fn (mut g JsGen) gen_infix_expr(it ast.InfixExpr) {
	l_sym := g.table.get_type_symbol(it.left_type)
	r_sym := g.table.get_type_symbol(it.right_type)

	is_not := it.op in [.not_in, .not_is, .ne]
	if is_not {
		g.write('!(')
	}

	if it.op == .eq || it.op == .ne {
		// Shallow equatables
		if l_sym.kind in js.shallow_equatables && r_sym.kind in js.shallow_equatables {
			g.expr(it.left)
			g.write('.eq(')
			g.cast_stack << int(l_sym.kind)
			g.expr(it.right)
			g.cast_stack.delete_last()
			g.write(')')
		} else {
			g.write('vEq(')
			g.expr(it.left)
			g.write(', ')
			g.expr(it.right)
			g.write(')')
		}
	} else if l_sym.kind == .array && it.op == .left_shift { // arr << 1
		g.expr(it.left)
		g.write('.push(')
		// arr << [1, 2]
		if r_sym.kind == .array {
			g.write('...')
		}
		g.expr(it.right)
		g.write(')')
	} else if r_sym.kind in [.array, .map, .string] && it.op in [.key_in, .not_in] {
		g.expr(it.right)
		if r_sym.kind == .map {
			g.write('.has(')
		} else if r_sym.kind == .string {
			g.write('.str.includes(')
		} else {
			g.write('.includes(')
		}
		g.expr(it.left)
		if l_sym.kind == .string {
			g.write('.str')
		}
		g.write(')')
	} else if it.op in [.key_is, .not_is] { // foo is Foo
		g.expr(it.left)
		g.write(' instanceof ')
		g.write(g.typ(it.right_type))
	} else {
		is_arithmetic := it.op in [token.Kind.plus, .minus, .mul, .div, .mod]
		mut needs_cast := is_arithmetic && it.left_type != it.right_type
		mut greater_typ := 0
		if needs_cast {
			greater_typ = g.greater_typ(it.left_type, it.right_type)
			if g.cast_stack.len > 0 {
				needs_cast = g.cast_stack.last() != greater_typ
			}
		}

		if needs_cast {
			if g.ns.name == 'builtin' {
				g.write('new ')
			}
			g.write('${g.typ(greater_typ)}(')
			g.cast_stack << greater_typ
		}
		g.expr(it.left)
		g.write(' $it.op ')
		g.expr(it.right)

		if needs_cast {
			g.cast_stack.delete_last()
			g.write(')')
		}
	}

	if is_not {
		g.write(')')
	}
}

fn (mut g JsGen) greater_typ(left ast.Type, right ast.Type) ast.Type {
	l := int(left)
	r := int(right)
	lr := [l, r]
	if ast.string_type_idx in lr {
		return ast.Type(ast.string_type_idx)
	}
	should_float := (l in ast.integer_type_idxs && r in ast.float_type_idxs)
		|| (r in ast.integer_type_idxs && l in ast.float_type_idxs)
	if should_float {
		if ast.f64_type_idx in lr {
			return ast.Type(ast.f64_type_idx)
		}
		if ast.f32_type_idx in lr {
			return ast.Type(ast.f32_type_idx)
		}
		return ast.Type(ast.float_literal_type)
	}
	should_int := (l in ast.integer_type_idxs && r in ast.integer_type_idxs)
	if should_int {
		// cant add to u64 - if (ast.u64_type_idx in lr) { return ast.Type(ast.u64_type_idx) }
		// just guessing this order
		if ast.i64_type_idx in lr {
			return ast.Type(ast.i64_type_idx)
		}
		if ast.u32_type_idx in lr {
			return ast.Type(ast.u32_type_idx)
		}
		if ast.int_type_idx in lr {
			return ast.Type(ast.int_type_idx)
		}
		if ast.u16_type_idx in lr {
			return ast.Type(ast.u16_type_idx)
		}
		if ast.i16_type_idx in lr {
			return ast.Type(ast.i16_type_idx)
		}
		if ast.byte_type_idx in lr {
			return ast.Type(ast.byte_type_idx)
		}
		if ast.i8_type_idx in lr {
			return ast.Type(ast.i8_type_idx)
		}
		return ast.Type(ast.int_literal_type_idx)
	}
	return ast.Type(l)
}

fn (mut g JsGen) gen_map_init_expr(it ast.MapInit) {
	// key_typ_sym := g.table.get_type_symbol(it.key_type)
	// value_typ_sym := g.table.get_type_symbol(it.value_type)
	// key_typ_str := util.no_dots(key_typ_sym.name)
	// value_typ_str := util.no_dots(value_typ_sym.name)
	if it.vals.len > 0 {
		g.writeln('new Map([')
		g.inc_indent()
		for i, key in it.keys {
			val := it.vals[i]
			g.write('[')
			g.expr(key)
			g.write(', ')
			g.expr(val)
			g.write(']')
			if i < it.keys.len - 1 {
				g.write(',')
			}
			g.writeln('')
		}
		g.dec_indent()
		g.write('])')
	} else {
		g.write('new Map()')
	}
}

fn (mut g JsGen) gen_selector_expr(it ast.SelectorExpr) {
	g.expr(it.expr)
	g.write('.$it.field_name')
}

fn (mut g JsGen) gen_string_inter_literal(it ast.StringInterLiteral) {
	should_cast := !(g.cast_stack.len > 0 && g.cast_stack.last() == ast.string_type_idx)
	if should_cast {
		if g.file.mod.name == 'builtin' {
			g.write('new ')
		}
		g.write('string(')
	}
	g.write('`')
	for i, val in it.vals {
		escaped_val := val.replace('`', '\\`')
		g.write(escaped_val)
		if i >= it.exprs.len {
			continue
		}
		expr := it.exprs[i]
		fmt := it.fmts[i]
		fwidth := it.fwidths[i]
		precision := it.precisions[i]
		g.write('\${')
		if fmt != `_` || fwidth != 0 || precision != 987698 {
			// TODO: Handle formatting
			g.expr(expr)
		} else {
			sym := g.table.get_type_symbol(it.expr_types[i])
			g.expr(expr)
			if sym.kind == .struct_ && sym.has_method('str') {
				g.write('.str()')
			}
		}
		g.write('}')
	}
	g.write('`')
	if should_cast {
		g.write(')')
	}
}

fn (mut g JsGen) gen_string_literal(it ast.StringLiteral) {
	text := it.val.replace("'", "\\'")
	should_cast := !(g.cast_stack.len > 0 && g.cast_stack.last() == ast.string_type_idx)
	if should_cast {
		if g.file.mod.name == 'builtin' {
			g.write('new ')
		}
		g.write('string(')
	}
	g.write("'$text'")
	if should_cast {
		g.write(')')
	}
}

fn (mut g JsGen) gen_struct_init(it ast.StructInit) {
	type_sym := g.table.get_type_symbol(it.typ)
	name := type_sym.name
	if it.fields.len == 0 {
		g.write('new ${g.js_name(name)}({})')
	} else {
		g.writeln('new ${g.js_name(name)}({')
		g.inc_indent()
		for i, field in it.fields {
			g.write('$field.name: ')
			g.expr(field.expr)
			if i < it.fields.len - 1 {
				g.write(',')
			}
			g.writeln('')
		}
		g.dec_indent()
		g.write('})')
	}
}

fn (mut g JsGen) gen_typeof_expr(it ast.TypeOf) {
	sym := g.table.get_type_symbol(it.expr_type)
	if sym.kind == .sum_type {
		// TODO: JS sumtypes not implemented yet
	} else if sym.kind == .array_fixed {
		fixed_info := sym.info as ast.ArrayFixed
		typ_name := g.table.get_type_name(fixed_info.elem_type)
		g.write('"[$fixed_info.size]$typ_name"')
	} else if sym.kind == .function {
		info := sym.info as ast.FnType
		fn_info := info.func
		mut repr := 'fn ('
		for i, arg in fn_info.params {
			if i > 0 {
				repr += ', '
			}
			repr += g.table.get_type_name(arg.typ)
		}
		repr += ')'
		if fn_info.return_type != ast.void_type {
			repr += ' ${g.table.get_type_name(fn_info.return_type)}'
		}
		g.write('"$repr"')
	} else {
		g.write('"$sym.name"')
	}
}

fn (mut g JsGen) gen_type_cast_expr(it ast.CastExpr) {
	is_literal := ((it.expr is ast.IntegerLiteral && it.typ in ast.integer_type_idxs)
		|| (it.expr is ast.FloatLiteral && it.typ in ast.float_type_idxs))
	// Skip cast if type is the same as the parrent caster
	if g.cast_stack.len > 0 && is_literal {
		if it.typ == g.cast_stack[g.cast_stack.len - 1] {
			return
		}
	}
	g.cast_stack << it.typ
	typ := g.typ(it.typ)
	if !is_literal {
		if typ !in js.v_types || g.ns.name == 'builtin' {
			g.write('new ')
		}
		g.write('${typ}(')
	}
	g.expr(it.expr)
	if typ == 'string' && it.expr !is ast.StringLiteral {
		g.write('.toString()')
	}
	if !is_literal {
		g.write(')')
	}
	g.cast_stack.delete_last()
}

fn (mut g JsGen) gen_integer_literal_expr(it ast.IntegerLiteral) {
	typ := ast.Type(ast.int_type)

	// Don't wrap integers for use in JS.foo functions.
	// TODO: call.language always seems to be "v", parser bug?
	if g.call_stack.len > 0 {
		call := g.call_stack[g.call_stack.len - 1]
		// if call.language == .js {
		for t in call.args {
			if t.expr is ast.IntegerLiteral {
				if t.expr == it {
					g.write(it.val)
					return
				}
			}
		}
		//}
	}

	// Skip cast if type is the same as the parrent caster
	if g.cast_stack.len > 0 {
		if g.cast_stack[g.cast_stack.len - 1] in ast.integer_type_idxs {
			g.write('$it.val')
			return
		}
	}

	if g.ns.name == 'builtin' {
		g.write('new ')
	}

	g.write('${g.typ(typ)}($it.val)')
}

fn (mut g JsGen) gen_float_literal_expr(it ast.FloatLiteral) {
	typ := ast.Type(ast.f32_type)

	// Don't wrap integers for use in JS.foo functions.
	// TODO: call.language always seems to be "v", parser bug?
	if g.call_stack.len > 0 {
		call := g.call_stack[g.call_stack.len - 1]
		// if call.language == .js {
		for i, t in call.args {
			if t.expr is ast.FloatLiteral {
				if t.expr == it {
					if call.expected_arg_types[i] in ast.integer_type_idxs {
						g.write(int(it.val.f64()).str())
					} else {
						g.write(it.val)
					}
					return
				}
			}
		}
		//}
	}

	// Skip cast if type is the same as the parrent caster
	if g.cast_stack.len > 0 {
		if g.cast_stack[g.cast_stack.len - 1] in ast.float_type_idxs {
			g.write('$it.val')
			return
		} else if g.cast_stack[g.cast_stack.len - 1] in ast.integer_type_idxs {
			g.write(int(it.val.f64()).str())
			return
		}
	}

	if g.ns.name == 'builtin' {
		g.write('new ')
	}

	g.write('${g.typ(typ)}($it.val)')
}<|MERGE_RESOLUTION|>--- conflicted
+++ resolved
@@ -69,12 +69,7 @@
 	empty_line          bool
 	cast_stack          []ast.Type
 	call_stack          []ast.CallExpr
-<<<<<<< HEAD
 	is_vlines_enabled   bool // is it safe to generate #line directives when -g is passed
-=======
-	is_vlines_enabled   bool   // is it safe to generate #line directives when -g is passed
-	vlines_path         string // set to the proper path for generating #line directives
->>>>>>> 2469d612
 	sourcemap           sourcemap.SourceMap // maps lines in generated javascrip file to original source files and line
 }
 
@@ -98,17 +93,9 @@
 	}
 	g.init()
 	mut graph := depgraph.new_dep_graph()
-<<<<<<< HEAD
 	if g.pref.sourcemap {
 		mut sg := sourcemap.generate_empty_map()
 		g.sourcemap = sg.add_map('', '', g.pref.sourcemap_src_included, 0, 0)
-=======
-	// init sourcemap when flag '-g'
-	// TODO: Add '[-no]-sourcemap' flag, further options to include V source code and create external map files...
-	if g.pref.is_debug {
-		mut sg := sourcemap.generate_empty_map()
-		g.sourcemap = sg.add_map('', '', 0, 0)
->>>>>>> 2469d612
 	}
 	// Get class methods
 	for file in files {
@@ -168,7 +155,6 @@
 			out += val
 		}
 		out += ') {\n\t'
-<<<<<<< HEAD
 		namespace_code := namespace.out.str()
 		if g.pref.sourcemap {
 			// calculate current output start line
@@ -192,28 +178,6 @@
 		}
 		out += namespace_code
 
-=======
-		// calculate current output start line
-		mut current_line := u32(out.count('\n') + 1)
-		namespace_code := namespace.out.str()
-		mut sm_pos := u32(0)
-		for sourcemap_ns_entry in namespace.sourcemap_helper {
-			// calculate final generated location in output based on position
-			current_segment := namespace_code.substr(int(sm_pos), int(sourcemap_ns_entry.ns_pos))
-			current_line += u32(current_segment.count('\n'))
-			current_column := if last_nl_pos := current_segment.last_index('\n') {
-				u32(current_segment.len - last_nl_pos - 1)
-			} else {
-				u32(0)
-			}
-			g.sourcemap.add_mapping(sourcemap_ns_entry.src_path, sourcemap.SourcePosition{
-				source_line: sourcemap_ns_entry.src_line
-				source_column: 0 // sourcemap_ns_entry.src_column
-			}, current_line, current_column, '')
-			sm_pos = sourcemap_ns_entry.ns_pos
-		}
-		out += namespace_code
->>>>>>> 2469d612
 		// public scope
 		out += '\n'
 		if g.enable_doc {
@@ -272,11 +236,7 @@
 		out += 'if (typeof module === "object" && module.exports) module.exports = $export;\n'
 	}
 	out += '\n'
-<<<<<<< HEAD
 	if g.pref.sourcemap {
-=======
-	if g.pref.is_debug {
->>>>>>> 2469d612
 		out += g.create_sourcemap()
 	}
 	return out
@@ -450,11 +410,7 @@
 [inline]
 fn (mut g JsGen) write_v_source_line_info(pos token.Position) {
 	// g.inside_ternary == 0 &&
-<<<<<<< HEAD
 	if g.pref.sourcemap {
-=======
-	if g.pref.is_debug {
->>>>>>> 2469d612
 		g.ns.sourcemap_helper << SourcemapHelper{
 			src_path: util.vlines_escape_path(g.file.path, g.pref.ccompiler)
 			src_line: u32(pos.line_nr + 1)
