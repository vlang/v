--- conflicted
+++ resolved
@@ -1579,10 +1579,8 @@
 }
 
 fn (mut g JsGen) gen_type_cast_expr(it ast.CastExpr) {
-<<<<<<< HEAD
-	is_literal := ((it.expr is ast.IntegerLiteral &&
-		it.typ in table.integer_type_idxs) ||
-		(it.expr is ast.FloatLiteral && it.typ in table.float_type_idxs))
+	is_literal := ((it.expr is ast.IntegerLiteral && it.typ in table.integer_type_idxs)
+		|| (it.expr is ast.FloatLiteral && it.typ in table.float_type_idxs))
 	// Skip cast if type is the same as the parrent caster
 	if g.cast_stack.len > 0 && is_literal {
 		if it.typ == g.cast_stack[g.cast_stack.len - 1] {
@@ -1590,10 +1588,6 @@
 		}
 	}
 	g.cast_stack << it.typ
-=======
-	is_literal := ((it.expr is ast.IntegerLiteral && it.typ in table.integer_type_idxs)
-		|| (it.expr is ast.FloatLiteral && it.typ in table.float_type_idxs))
->>>>>>> 1d69a0bd
 	typ := g.typ(it.typ)
 	if !is_literal {
 		if typ !in js.v_types || g.ns.name == 'builtin' {
