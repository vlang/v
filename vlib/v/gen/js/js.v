module js

import (
	strings
	v.ast
	v.table
	v.depgraph
	v.token
	v.pref
	term
	v.util
)

const (
	//TODO
	js_reserved = ['delete', 'const', 'let', 'var', 'function', 'continue', 'break', 'switch', 'for', 'in', 'of', 'instanceof', 'typeof']
	tabs = ['', '\t', '\t\t', '\t\t\t', '\t\t\t\t', '\t\t\t\t\t', '\t\t\t\t\t\t', '\t\t\t\t\t\t\t', '\t\t\t\t\t\t\t\t']
)

struct JsGen {
	out   			strings.Builder
	table 			&table.Table
	definitions 	strings.Builder
	constants		strings.Builder // all global V constants 
	pref            &pref.Preferences
	mut:
	file			ast.File
	is_test         bool
	indent			int
	stmt_start_pos	int
	fn_decl			&ast.FnDecl // pointer to the FnDecl we are currently inside otherwise 0
	empty_line		bool
}

pub fn gen(files []ast.File, table &table.Table, pref &pref.Preferences) string {
	mut g := JsGen{
		out: strings.new_builder(100)
		definitions: strings.new_builder(100)
		constants: strings.new_builder(100)
		table: table
		pref: pref
		indent: -1
		fn_decl: 0
		empty_line: true
	}
	g.init()

	for file in files {
		g.file = file
		g.is_test = g.file.path.ends_with('_test.v')
		g.stmts(file.stmts)
	}
	g.finish()
	return g.hashes() + g.definitions.str() + g.constants.str() + g.out.str()
}

pub fn (g mut JsGen) init() {
	g.definitions.writeln('// Generated by the V compiler')
	g.constants.writeln('const CONSTANTS = Object.freeze({')
}

pub fn (g mut JsGen) finish() {
	g.constants.writeln('});')
}

pub fn (g JsGen) hashes() string {
	res := '// V_COMMIT_HASH ${util.vhash()}\n'
	res += '// V_CURRENT_COMMIT_HASH ${util.githash(g.pref.building_v)}\n\n'
	return res
}


// V type to JS type
pub fn (g mut JsGen) typ(t table.Type) string {
	nr_muls := table.type_nr_muls(t)
	sym := g.table.get_type_symbol(t)
	mut styp := sym.name.replace('.', '__')
	if styp.starts_with('JS__') {
		styp = styp[4..]
	}
	match styp {
		'int' {
			styp = 'number'
		}
		'bool' {
			styp = 'boolean'
		} else {}
	}
	return styp
}

pub fn (g &JsGen) save() {}

pub fn (g mut JsGen) gen_indent() {
	if g.indent > 0 && g.empty_line {
		g.out.write(tabs[g.indent])
	}
	g.empty_line = false
}

pub fn (g mut JsGen) write(s string) {
	g.gen_indent()
	g.out.write(s)
}

pub fn (g mut JsGen) writeln(s string) {
	g.gen_indent()
	g.out.writeln(s)
	g.empty_line = true
}

fn (g mut JsGen) stmts(stmts []ast.Stmt) {
	g.indent++
	for stmt in stmts {
		g.stmt(stmt)
	}
	g.indent--
}

fn (g mut JsGen) stmt(node ast.Stmt) {
	g.stmt_start_pos = g.out.len

	match node {
		ast.AssertStmt {
			g.gen_assert_stmt(it)
		}
		ast.AssignStmt {
			g.gen_assign_stmt(it)
		}
		ast.Attr {
			g.gen_attr(it)
		}
		ast.Block {
			g.gen_block(it)
		}
		ast.BranchStmt {
			g.gen_branch_stmt(it)
		}
		ast.ConstDecl {
			g.gen_const_decl(it)
		}
		ast.FnDecl {
			g.fn_decl = it
			g.gen_fn_decl(it)
			g.writeln('')
		}
		ast.Return {
			g.gen_return_stmt(it)
		}
		ast.ForStmt {
			g.write('while (')
			g.expr(it.cond)
			g.writeln(') {')
			for stmt in it.stmts {
				g.stmt(stmt)
			}
			g.writeln('}')
		}
		ast.StructDecl {
<<<<<<< HEAD
			g.writeln('class $it.name {')
			g.indent++
			g.write('constructor(')
			for i, field in it.fields {
				g.write('/* ${g.typ(field.typ)} */ $field.name')
				if i < it.fields.len-1 { g.write(', ') }
			}
			g.writeln(') {')
			g.indent++
			for field in it.fields {
				typ := g.typ(field.typ)
				g.writeln('\t/**')
				g.writeln('\t* @type {$typ} - ${field.name}') // the type
				g.writeln('\t*/')
				g.write('\t')
				g.write('this.$field.name') // field name
				g.write(' = ') // seperator
				g.write('$field.name;') //TODO default value for type
				g.write('\n')
			}
			g.indent--
			g.writeln('}')
			g.indent--
			g.writeln('}')
=======
			g.gen_struct_decl(it)
>>>>>>> c5a5def5
			g.writeln('')
		}
		ast.ExprStmt {
			g.expr(it.expr)
		}
		else {
			verror('jsgen.stmt(): bad node')
		}
	}
}

fn (g mut JsGen) expr(node ast.Expr) {
	// println('cgen expr()')
	print(typeof(node))
	print(' ')
	println(node)
	match node {
		ast.IntegerLiteral {
			g.write(it.val)
		}
		ast.FloatLiteral {
			g.write(it.val)
		}
		/*
		ast.UnaryExpr {
			g.expr(it.left)
			g.write(' $it.op ')
		}
		*/

		ast.StringLiteral {
			g.write('tos3("$it.val")')
		}
		ast.InfixExpr {
			g.expr(it.left)
			g.write(' $it.op.str() ')
			g.expr(it.right)
		}
		// `user := User{name: 'Bob'}`
		ast.StructInit {
			type_sym := g.table.get_type_symbol(it.typ)
			g.writeln('new ${type_sym.name}(')
			g.indent++
			for i, field in it.fields {
				g.expr(it.exprs[i])
				g.write(' /* $field */')
				if i < it.fields.len-1 {
					g.write(', ')				
				}
				g.writeln('')
			}
			g.indent--
			g.write(')')
		}
		ast.CallExpr {
			g.write('${it.name}(')
			for i, arg in it.args {
				g.expr(arg.expr)
				if i != it.args.len - 1 {
					g.write(', ')
				}
			}
			g.write(')')
		}
		ast.Ident {
			g.write('$it.name')
		}
		ast.BoolLiteral {
			if it.val == true {
				g.write('true')
			}
			else {
				g.write('false')
			}
		}
		ast.IfExpr {
			for i, branch in it.branches {
				if i == 0 {
					g.write('if (')
					g.expr(branch.cond)
					g.writeln(') {')
				}
				else if i < it.branches.len-1 || !it.has_else {
					g.write('else if (')
					g.expr(branch.cond)
					g.writeln(') {')
				}
				else {
					g.write('else {')
				}
				g.stmts(branch.stmts)
				g.writeln('}')
			}
		}
		else {
			println(term.red('jsgen.expr(): bad node'))
		}
	}
}

fn (g mut JsGen) gen_assert_stmt(a ast.AssertStmt) {
	g.writeln('// assert')
	g.write('if( ')
	g.expr(a.expr)
	g.write(' ) {')
	s_assertion := a.expr.str().replace('"', "\'")
	mut mod_path := g.file.path
	if g.is_test {
		g.writeln('	g_test_oks++;')
		g.writeln('	cb_assertion_ok("${mod_path}", ${a.pos.line_nr+1}, "assert ${s_assertion}", "${g.fn_decl.name}()" );')
		g.writeln('} else {')
		g.writeln('	g_test_fails++;')
		g.writeln('	cb_assertion_failed("${mod_path}", ${a.pos.line_nr+1}, "assert ${s_assertion}", "${g.fn_decl.name}()" );')
		g.writeln('	exit(1);')
		g.writeln('}')
		return
	}
	g.writeln('} else {')
	g.writeln('	eprintln("${mod_path}:${a.pos.line_nr+1}: FAIL: fn ${g.fn_decl.name}(): assert $s_assertion");')
	g.writeln('	exit(1);')
	g.writeln('}')
}

fn (g mut JsGen) gen_assign_stmt(it ast.AssignStmt) {
	if it.left.len > it.right.len {
		// multi return
		jsdoc := strings.new_builder(50)
		jsdoc.write('[')
		stmt := strings.new_builder(50)
		stmt.write('const [')
		for i, ident in it.left {
			ident_var_info := ident.var_info()
			styp := g.typ(ident_var_info.typ)
			jsdoc.write(styp)
			if ident.kind == .blank_ident {
				stmt.write('_')
			} else {
				stmt.write('$ident.name')				
			}
			if i < it.left.len - 1 {
				jsdoc.write(', ')
				stmt.write(', ')
			}
		}
		jsdoc.write(']')
		stmt.write('] = ')
		g.write(gen_typ_jsdoc(jsdoc.str(), ''))
		g.write(stmt.str())
		g.expr(it.right[0])
		g.writeln(';')
	}
	else {
		// `a := 1` | `a,b := 1,2`
		for i, ident in it.left {
			val := it.right[i]
			ident_var_info := ident.var_info()
			styp := g.typ(ident_var_info.typ)
			g.write(gen_typ_jsdoc(styp, ident.name))
			if ident.kind == .blank_ident {
				g.write('const _ = ')
				g.expr(val)
			} else {
				g.write('const $ident.name = ')
				g.expr(val)
			}
			g.writeln(';')
		}
	}
}

fn (g mut JsGen) gen_attr(it ast.Attr) {
	g.writeln('/* [$it.name] */')
}

fn (g mut JsGen) gen_block(it ast.Block) {
	g.writeln('{')
	g.stmts(it.stmts)
	g.writeln('}')
}

fn (g mut JsGen) gen_const_decl(it ast.ConstDecl) {
	for i, field in it.fields {
		// TODO hack. Cut the generated value and paste it into definitions.
		pos := g.out.len
		g.expr(field.expr)
		val := g.out.after(pos)
		g.out.go_back(val.len)
		typ := g.typ(field.typ)
		g.constants.write(gen_typ_jsdoc(typ, field.name))
		g.constants.write('$field.name: $val')
		if i < it.fields.len - 1 {
			g.constants.writeln(',')
		}
	}
	g.constants.writeln('')
}

fn (g mut JsGen) gen_branch_stmt(it ast.BranchStmt) {
	// continue or break
	g.write(it.tok.kind.str())
	g.writeln(';')
}

fn (g mut JsGen) gen_fn_decl(it ast.FnDecl) {
	if it.no_body {
		return
	}

	is_main := it.name == 'main'
	if is_main {
		// there is no concept of main in JS but we do have iife
		g.writeln('/* program entry point */')
		g.write('(function(')
	} else {
		mut name := it.name
		c := name[0]
		if c in [`+`, `-`, `*`, `/`] {
			name = util.replace_op(name)
		}

		type_name := g.typ(it.return_type)

		// generate jsdoc for the function
		g.writeln('/**')
		for i, arg in it.args {
			arg_type_name := g.typ(arg.typ)
			is_varg := i == it.args.len - 1 && it.is_variadic
			if is_varg {
				g.writeln('* @param {...$arg_type_name} $arg.name')
			} else {
				g.writeln('* @param {$arg_type_name} $arg.name')
			}
		}
		g.writeln('* @return {$type_name}')
		g.writeln('*/')


		if it.is_method {
			// javascript has class methods, so we just assign this function on the class prototype
			className :=  g.table.get_type_symbol(it.receiver.typ).name
			g.write('${className}.prototype.${name} = ')
		}
		g.write('function ${name}(')
	}
	g.fn_args(it.args, it.is_variadic)
	g.writeln(') {')

	if is_main {
		g.writeln('\t_vinit();')
	}

	g.stmts(it.stmts)
	g.writeln('}')
	if is_main {
		g.writeln(')();')
	}
	g.fn_decl = 0
}

fn (g mut JsGen) fn_args(args []table.Arg, is_variadic bool) {
	no_names := args.len > 0 && args[0].name == 'arg_1'
	for i, arg in args {
		is_varg := i == args.len - 1 && is_variadic
		if is_varg {
			g.write('...$arg.name')
		} else {
			g.write(arg.name)
		}
		// if its not the last argument
		if i < args.len - 1 {
			g.write(', ')
		}
	}
}

fn (g mut JsGen) gen_return_stmt(it ast.Return) {
	g.write('return ')

	if g.fn_decl.name == 'main' {
		// we can't return anything in main
		g.writeln('void;')
		return
	}

	// multiple returns
	if it.exprs.len > 1 {
		g.write('[')
		for i, expr in it.exprs {
			g.expr(expr)
			if i < it.exprs.len - 1 {
				g.write(', ')
			}
		}
		g.write(']')
	}
	else {
		g.expr(it.exprs[0])
	}
	g.writeln(';')
}

fn (g mut JsGen) gen_struct_decl(it ast.StructDecl) {
	g.writeln('class $it.name {')
	for field in it.fields {
		typ := g.typ(field.typ)
		g.write(gen_typ_jsdoc(typ, field.name))
		g.write(field.name) // field name
		g.write(' = ') // seperator
		g.writeln('undefined;') //TODO default value for type
	}
	g.writeln('}')
}

fn verror(s string) {
	util.verror('jsgen error', s)
}

fn gen_typ_jsdoc(typ string, name string) string {
	jsdoc := strings.new_builder(20)
	jsdoc.writeln('/**')
	jsdoc.write('* @type {$typ}')
	if name.len > 0 {
		jsdoc.write(' - $name')
	}
	jsdoc.writeln('')
	jsdoc.writeln('*/')
	return jsdoc.str()
}<|MERGE_RESOLUTION|>--- conflicted
+++ resolved
@@ -157,35 +157,7 @@
 			g.writeln('}')
 		}
 		ast.StructDecl {
-<<<<<<< HEAD
-			g.writeln('class $it.name {')
-			g.indent++
-			g.write('constructor(')
-			for i, field in it.fields {
-				g.write('/* ${g.typ(field.typ)} */ $field.name')
-				if i < it.fields.len-1 { g.write(', ') }
-			}
-			g.writeln(') {')
-			g.indent++
-			for field in it.fields {
-				typ := g.typ(field.typ)
-				g.writeln('\t/**')
-				g.writeln('\t* @type {$typ} - ${field.name}') // the type
-				g.writeln('\t*/')
-				g.write('\t')
-				g.write('this.$field.name') // field name
-				g.write(' = ') // seperator
-				g.write('$field.name;') //TODO default value for type
-				g.write('\n')
-			}
-			g.indent--
-			g.writeln('}')
-			g.indent--
-			g.writeln('}')
-=======
 			g.gen_struct_decl(it)
->>>>>>> c5a5def5
-			g.writeln('')
 		}
 		ast.ExprStmt {
 			g.expr(it.expr)
@@ -487,14 +459,29 @@
 }
 
 fn (g mut JsGen) gen_struct_decl(it ast.StructDecl) {
-	g.writeln('class $it.name {')
+  g.writeln('class $it.name {')
+	g.indent++
+	g.write('constructor(')
+	for i, field in it.fields {
+		g.write('/* ${g.typ(field.typ)} */ $field.name')
+		if i < it.fields.len-1 { g.write(', ') }
+	}
+	g.writeln(') {')
+	g.indent++
 	for field in it.fields {
 		typ := g.typ(field.typ)
-		g.write(gen_typ_jsdoc(typ, field.name))
-		g.write(field.name) // field name
+		g.writeln('\t/**')
+		g.writeln('\t* @type {$typ} - ${field.name}') // the type
+		g.writeln('\t*/')
+		g.write('\t')
+	  g.write('this.$field.name') // field name
 		g.write(' = ') // seperator
-		g.writeln('undefined;') //TODO default value for type
-	}
+		g.write('$field.name;') //TODO default value for type
+		g.write('\n')
+	}
+	g.indent--
+	g.writeln('}')
+	g.indent--
 	g.writeln('}')
 }
 
