--- conflicted
+++ resolved
@@ -7,8 +7,6 @@
 	a++
 	c := -a
 	a == 1
-<<<<<<< HEAD
-=======
 	foo(3)
 }
 
@@ -30,5 +28,4 @@
 	age := user.age
 	b := age > 0
 	//b2 := user.age > 0
->>>>>>> 60eec9fd
 }