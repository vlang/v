--- conflicted
+++ resolved
@@ -1692,14 +1692,13 @@
 			g.cset(.ne)
 		}
 	}
-<<<<<<< HEAD
 }
 
 fn (mut g Gen) infix_expr(node ast.InfixExpr) {
 	if node.left is ast.Ident && node.right is ast.Ident {
 		left := node.left as ast.Ident
 		right := node.right as ast.Ident
-		g.mov_var_to_reg(.eax, g.get_var_offset(left.name))
+		g.mov_var_to_reg(.eax, left)
 		var_offset := g.get_var_offset(right.name)
 		for {
 			match node.op {
@@ -1710,11 +1709,6 @@
 				else { break }
 			}
 			return
-=======
-	match node.left {
-		ast.Ident {
-			g.mov_var_to_reg(.eax, node.left as ast.Ident)
->>>>>>> ac7e8094
 		}
 	}
 	g.expr(node.left)
