module native

import arrays
import v.ast
import v.token

pub struct Amd64 {
mut:
	g &Gen = unsafe { nil }
	// arm64 specific stuff for code generation
	is_16bit_aligned bool
}

// The registers are ordered for faster generation
// push rax => 50
// push rcx => 51 etc
enum Register {
	rax
	rcx
	rdx
	rbx
	rsp
	rbp
	rsi
	rdi
	r8
	r9
	r10
	r11
	r12
	r13
	r14
	r15
	eax
	edi
	edx
}

enum SSERegister {
	xmm0
	xmm1
	xmm2
	xmm3
	xmm4
	xmm5
	xmm6
	xmm7
	xmm8
	xmm9
	xmm10
	xmm11
	xmm12
	xmm13
	xmm14
	xmm15
}

const (
	fn_arg_registers     = [Register.rdi, .rsi, .rdx, .rcx, .r8, .r9]
	fn_arg_sse_registers = [SSERegister.xmm0, .xmm1, .xmm2, .xmm3, .xmm4, .xmm5, .xmm6, .xmm7]
	amd64_cpuregs        = ['eax', 'ecx', 'edx', 'ebx', 'esp', 'ebp', 'esi', 'edi']
)

fn (mut g Gen) dec(reg Register) {
	g.write16(0xff48)
	match reg {
		.rax { g.write8(0xc8) }
		.rbx { g.write8(0xcb) }
		.rcx { g.write8(0xc9) }
		.rsi { g.write8(0xce) }
		.rdi { g.write8(0xcf) }
		.r12 { g.write8(0xc4) }
		else { panic('unhandled inc $reg') }
	}
	g.println('dec $reg')
}

[inline]
fn byt(n int, s int) u8 {
	return u8((n >> (s * 8)) & 0xff)
}

fn (mut g Gen) inc(reg Register) {
	g.write8(0x48)
	g.write8(0xff)
	g.write8(0xc0 + int(reg))
	g.println('inc $reg')
}

fn (mut g Gen) neg(reg Register) {
	g.write8(0x48)
	g.write8(0xf7)
	match reg {
		.rax { g.write8(0xd8) }
		else { panic('unhandled neg $reg') }
	}
	g.println('neg $reg')
}

fn (mut g Gen) cmp(reg Register, size Size, val i64) {
	if g.pref.arch != .amd64 {
		panic('cmp')
	}
	// Second byte depends on the size of the value
	match size {
		._8 {
			g.write8(0x48)
			g.write8(0x83)
		}
		._32 {
			g.write8(0x4a)
			g.write8(0x81)
		}
		else {
			panic('unhandled cmp')
		}
	}
	// Third byte depends on the register being compared to
	match reg {
		.r12 { g.write8(0xfc) }
		.rsi { g.write8(0x3f) }
		.eax { g.write8(0xf8) }
		.rbx { g.write8(0xfb) }
		else { panic('unhandled cmp') }
	}
	match size {
		._8 {
			g.write8(int(val))
		}
		._32 {
			g.write32(int(val))
		}
		else {
			panic('unhandled cmp')
		}
	}
	g.println('cmp $reg, $val')
}

// `cmp rax, rbx`
fn (mut g Gen) cmp_reg(reg Register, reg2 Register) {
	match reg {
		.rax {
			match reg2 {
				.rdx {
					g.write([u8(0x48), 0x39, 0xd0])
				}
				.rbx {
					g.write([u8(0x48), 0x39, 0xd8])
				}
				else {
					g.n_error('Cannot compare $reg and $reg2')
				}
			}
		}
		.rdx {
			match reg2 {
				.rax {
					g.write([u8(0x48), 0x39, 0xc2])
				}
				else {
					g.n_error('Cannot compare $reg and $reg2')
				}
			}
		}
		.rbx {
			match reg2 {
				.rax {
					g.write([u8(0x48), 0x39, 0xc3])
				}
				else {
					g.n_error('Cannot compare $reg and $reg2')
				}
			}
		}
		.rdi {
			match reg2 {
				.rsi {
					g.write([u8(0x48), 0x39, 0xf7])
				}
				else {
					g.n_error('Cannot compare $reg and $reg2')
				}
			}
		}
		else {
			g.n_error('Cannot compare $reg and $reg2')
		}
	}
	g.println('cmp $reg, $reg2')
}

// cmp $reg, 0
fn (mut g Gen) cmp_zero(reg Register) {
	match reg {
		.rax {
			g.write8(0x48)
			g.write8(0x83)
			g.write8(0xf8)
		}
		.eax {
			g.write8(0x83)
			g.write8(0xf8)
		}
		else {
			g.n_error('unhandled cmp $reg, 0')
		}
	}

	g.write8(0x00)
	g.println('cmp $reg, 0')
}

fn (mut g Gen) cmp_var_reg(var Var, reg Register, config VarConfig) {
	match var {
		ast.Ident {
			var_object := g.get_var_from_ident(var)
			match var_object {
				LocalVar {
					g.cmp_var_reg(var_object as LocalVar, reg, config)
				}
				GlobalVar {
					g.cmp_var_reg(var_object as GlobalVar, reg, config)
				}
				Register {
					// TODO
					// g.cmp()
				}
			}
		}
		LocalVar {
			// TODO: size
			g.write8(0x48) // 83 for 1 byte?
			g.write8(0x39)
			offset := var.offset - config.offset
			is_far_var := offset > 0x80 || offset < -0x7f
			g.write8(if is_far_var { 0x85 } else { 0x45 })
			if is_far_var {
				g.write32(int((0xffffffff - i64(offset) + 1) % 0x100000000))
			} else {
				g.write8((0xff - offset + 1) % 0x100)
			}
			g.println('cmp var `$var.name`, $reg')
		}
		GlobalVar {
			// TODO
		}
	}
}

fn (mut g Gen) cmp_var(var Var, val int, config VarConfig) {
	match var {
		ast.Ident {
			var_object := g.get_var_from_ident(var)
			match var_object {
				LocalVar {
					g.cmp_var(var_object as LocalVar, val, config)
				}
				GlobalVar {
					g.cmp_var(var_object as GlobalVar, val, config)
				}
				Register {
					// TODO
					// g.cmp()
				}
			}
		}
		LocalVar {
			// TODO: size
			g.write8(0x81) // 83 for 1 byte?
			offset := var.offset - config.offset
			is_far_var := offset > 0x80 || offset < -0x7f
			g.write8(if is_far_var { 0xbd } else { 0x7d })
			if is_far_var {
				g.write32(int((0xffffffff - i64(offset) + 1) % 0x100000000))
			} else {
				g.write8((0xff - offset + 1) % 0x100)
			}
			g.write32(val)
			g.println('cmp var `$var.name` $val')
		}
		GlobalVar {
			// TODO
		}
	}
}

// `sub DWORD [rbp-0x4], 1`
fn (mut g Gen) dec_var(var Var, config VarConfig) {
	match var {
		ast.Ident {
			var_object := g.get_var_from_ident(var)
			match var_object {
				LocalVar {
					g.dec_var(var_object as LocalVar, config)
				}
				GlobalVar {
					g.dec_var(var_object as GlobalVar, config)
				}
				Register {
					// TODO
					// g.dec()
				}
			}
		}
		LocalVar {
			// TODO: size
			g.write8(0x81) // 83 for 1 byte
			offset := var.offset - config.offset
			is_far_var := offset > 0x80 || offset < -0x7f
			g.write8(if is_far_var { 0xad } else { 0x6d })
			if is_far_var {
				g.write32(int((0xffffffff - i64(offset) + 1) % 0x100000000))
			} else {
				g.write8((0xff - offset + 1) % 0x100)
			}
			g.write32(1)
			g.println('dec_var `$var.name`')
		}
		GlobalVar {
			// TODO
		}
	}
}

// `add DWORD [rbp-0x4], 1`
fn (mut g Gen) inc_var(var Var, config VarConfig) {
	match var {
		ast.Ident {
			var_object := g.get_var_from_ident(var)
			match var_object {
				LocalVar {
					g.inc_var(var_object as LocalVar, config)
				}
				GlobalVar {
					g.inc_var(var_object as GlobalVar, config)
				}
				Register {
					// TODO
					// g.inc()
				}
			}
		}
		LocalVar {
			// TODO: size
			g.write8(0x81) // 83 for 1 byte
			offset := var.offset - config.offset
			is_far_var := offset > 0x80 || offset < -0x7f
			g.write8(if is_far_var { 0x85 } else { 0x45 })
			if is_far_var {
				g.write32(int((0xffffffff - i64(offset) + 1) % 0x100000000))
			} else {
				g.write8((0xff - offset + 1) % 0x100)
			}
			g.write32(1)
			g.println('inc_var `$var.name`')
		}
		GlobalVar {
			// TODO
		}
	}
}

enum JumpOp {
	je = 0x840f
	jne = 0x850f
	jg = 0x8f0f
	jge = 0x8d0f
	jl = 0x8c0f
	jle = 0x8e0f
	js = 0x880f
	jnb = 0x830f
}

fn (mut g Gen) cjmp(op JumpOp) int {
	g.write16(u16(op))
	pos := g.pos()
	g.write32(placeholder)
	g.println('$op')
	return int(pos)
}

fn (mut g Gen) jmp(addr int) int {
	g.write8(0xe9)
	pos := g.pos()
	g.write32(addr) // 0xffffff
	g.println('jmp')
	// return the position of jump address for placeholder
	return int(pos)
}

enum SetOp {
	e = 0x940f
	ne = 0x950f
	g = 0x9f0f
	ge = 0x9d0f
	l = 0x9c0f
	le = 0x9e0f
	a = 0x970f
	ae = 0x930f
	b = 0x920f
	be = 0x960f
	p = 0x9a0f
	np = 0x9b0f
}

// SETcc al
fn (mut g Gen) cset(op SetOp) {
	g.write16(u16(op))
	g.write8(0xc0)
	g.println('set$op al')
}

fn abs(a i64) i64 {
	return if a < 0 { -a } else { a }
}

fn (mut g Gen) tmp_jle(addr i64) {
	// Calculate the relative offset to jump to
	// (`addr` is absolute address)
	offset := 0xff - g.abs_to_rel_addr(addr)
	g.write8(0x7e)
	g.write8(offset)
	g.println('jle')
}

fn (mut g Gen) jl(addr i64) {
	offset := 0xff - g.abs_to_rel_addr(addr)
	g.write8(0x7c)
	g.write8(offset)
	g.println('jl')
}

fn (g &Gen) abs_to_rel_addr(addr i64) int {
	return int(abs(addr - g.buf.len)) - 1
}

/*
fn (mut g Gen) jmp(addr i64) {
	offset := 0xff - g.abs_to_rel_addr(addr)
	g.write8(0xe9)
	g.write8(offset)
}
*/

fn (mut g Gen) mov32(reg Register, val int) {
	match reg {
		.rax {
			g.write8(0xb8)
		}
		.rdi {
			g.write8(0xbf)
		}
		.rcx {
			g.write8(0xb9)
		}
		else {
			panic('unhandled mov32 $reg')
		}
	}
	g.write32(val)
	g.println('mov32 $reg, $val')
}

fn (mut g Gen) mov64(reg Register, val i64) {
	match reg {
		.eax {
			g.write8(0xb8)
			g.write8(0x49)
		}
		.rax {
			g.write8(0x48)
			g.write8(0xb8)
		}
		.rcx {
			g.write8(0x48)
			g.write8(0xc7)
			g.write8(0xc1)
		}
		.rdx {
			g.write8(0x48)
			g.write8(0xc7)
			g.write8(0xc2)
			g.write32(int(val))
			g.println('mov32 $reg, $val')
			return
		}
		.rbx {
			g.write8(0x48)
			g.write8(0xc7)
			g.write8(0xc3)
		}
		.edi {
			g.write8(0xbe)
		}
		.rsi {
			g.write8(0x48)
			g.write8(0xbe)
		}
		.rdi {
			g.write8(0x48)
			g.write8(0xbf)
		}
		else {
			eprintln('unhandled mov64 $reg')
		}
	}
	g.write64(val)
	g.println('mov64 $reg, $val')
}

fn (mut g Gen) movabs(reg Register, val i64) {
	g.write8(0x48 + int(reg) / 8)
	g.write8(0xb8 + int(reg) % 8)
	g.write64(val)
	g.println('movabs $reg, $val')
}

fn (mut g Gen) mov_deref(reg Register, regptr Register, typ ast.Type) {
	size := g.get_type_size(typ)
	if size !in [1, 2, 4, 8] {
		g.n_error('Invalid size on dereferencing')
	}
	is_signed := !typ.is_real_pointer() && typ.is_signed()
	rex := int(reg) / 8 * 4 + int(regptr) / 8
	if size == 4 && !is_signed {
		if rex > 0 {
			g.write8(0x40 + rex)
		}
		g.write8(0x8b)
	} else {
		g.write8(0x48 + int(reg) / 8 * 4 + int(regptr) / 8)
		if size <= 2 {
			g.write8(0x0f)
		}
		g.write8(match true {
			size == 1 && is_signed { 0xbe }
			size == 1 && !is_signed { 0xb6 }
			size == 2 && is_signed { 0xbf }
			size == 2 && !is_signed { 0xb7 }
			size == 4 && is_signed { 0x63 }
			else { 0x8b }
		})
	}
	g.write8(int(reg) % 8 * 8 + int(regptr) % 8)
	g.println('mov $reg, [$regptr]')
}

fn (mut g Gen) mov_store(regptr Register, reg Register, size Size) {
	if size == ._16 {
		g.write8(0x66)
	}
	if size == ._64 {
		g.write8(0x48 + int(reg) / 8 * 4 + int(regptr) / 8)
	}
	g.write8(if size == ._8 { 0x88 } else { 0x89 })
	g.write8(int(reg) % 8 * 8 + int(regptr) % 8)
	g.println('mov [$regptr], $reg')
}

fn (mut g Gen) mov_reg_to_var(var Var, reg Register, config VarConfig) {
	if g.pref.arch != .amd64 {
		panic('invalid arch for mov_reg_to_var')
	}
	match var {
		ast.Ident {
			var_object := g.get_var_from_ident(var)
			match var_object {
				LocalVar {
					g.mov_reg_to_var(var_object as LocalVar, reg, config)
				}
				GlobalVar {
					g.mov_reg_to_var(var_object as GlobalVar, reg, config)
				}
				Register {
					// TODO
				}
			}
		}
		LocalVar {
			offset := var.offset - config.offset
			is_far_var := offset > 0x80 || offset < -0x7f
			typ := if config.typ == 0 { var.typ } else { config.typ }

			mut size_str := 'UNKNOWN'
			is_extended_register := int(reg) >= int(Register.r8) && int(reg) <= int(Register.r15)
			match typ {
				ast.i64_type_idx, ast.u64_type_idx, ast.isize_type_idx, ast.usize_type_idx,
				ast.int_literal_type_idx {
					g.write16(0x8948 + if is_extended_register { 4 } else { 0 })
					size_str = 'QWORD'
				}
				ast.int_type_idx, ast.u32_type_idx, ast.rune_type_idx {
					if is_extended_register {
						g.write8(0x44)
					}
					g.write8(0x89)
					size_str = 'DWORD'
				}
				ast.i16_type_idx, ast.u16_type_idx {
					g.write8(0x66)
					if is_extended_register {
						g.write8(0x44)
					}
					g.write8(0x89)
					size_str = 'WORD'
				}
				ast.i8_type_idx, ast.u8_type_idx, ast.char_type_idx, ast.bool_type_idx {
					if is_extended_register {
						g.write8(0x44)
					}
					g.write8(0x88)
					size_str = 'BYTE'
				}
				else {
					if typ.is_real_pointer() {
						g.write16(0x8948 + if is_extended_register { 4 } else { 0 })
						size_str = 'QWORD'
					} else {
						ts := g.table.sym(typ.idx())
						if ts.info is ast.Enum {
							if is_extended_register {
								g.write8(0x44)
							}
							g.write8(0x89)
							size_str = 'DWORD'
						} else {
							g.n_error('unsupported type for mov_reg_to_var')
						}
					}
				}
			}
			far_var_offset := if is_far_var { 0x40 } else { 0 }
			match reg {
				.eax, .rax, .r8 { g.write8(0x45 + far_var_offset) }
				.edi, .rdi { g.write8(0x7d + far_var_offset) }
				.rsi { g.write8(0x75 + far_var_offset) }
				.rdx { g.write8(0x55 + far_var_offset) }
				.rcx, .r9 { g.write8(0x4d + far_var_offset) }
				else { g.n_error('mov_from_reg $reg') }
			}
			if is_far_var {
				g.write32(int((0xffffffff - i64(offset) + 1) % 0x100000000))
			} else {
				g.write8((0xff - offset + 1) % 0x100)
			}
			g.println('mov $size_str PTR [rbp-$offset.hex2()],$reg')
		}
		GlobalVar {
			// TODO
		}
	}
}

fn (mut g Gen) mov_int_to_var(var Var, integer int, config VarConfig) {
	match var {
		ast.Ident {
			var_object := g.get_var_from_ident(var)
			match var_object {
				LocalVar {
					g.mov_int_to_var(var_object as LocalVar, integer, config)
				}
				GlobalVar {
					g.mov_int_to_var(var_object as GlobalVar, integer, config)
				}
				Register {
					// TODO
				}
			}
		}
		LocalVar {
			offset := var.offset - config.offset
			typ := if config.typ == 0 { var.typ } else { config.typ }
			is_far_var := offset > 0x80 || offset < -0x7f

			match typ {
				ast.i8_type_idx, ast.u8_type_idx, ast.char_type_idx {
					g.write8(0xc6)
					g.write8(if is_far_var { 0x85 } else { 0x45 })
					if is_far_var {
						g.write32(int((0xffffffff - i64(offset) + 1) % 0x100000000))
					} else {
						g.write8((0xff - offset + 1) % 0x100)
					}
					g.write8(u8(integer))
					g.println('mov BYTE PTR[rbp-$offset.hex2()], $integer')
				}
				ast.i16_type_idx, ast.u16_type_idx {
					g.write16(0xc766)
					g.write8(if is_far_var { 0x85 } else { 0x45 })
					if is_far_var {
						g.write32(int((0xffffffff - i64(offset) + 1) % 0x100000000))
					} else {
						g.write8((0xff - offset + 1) % 0x100)
					}
					g.write16(u16(integer))
					g.println('mov WORD PTR[rbp-$offset.hex2()], $integer')
				}
				ast.int_type_idx, ast.u32_type_idx, ast.rune_type_idx {
					g.write8(0xc7)
					g.write8(if is_far_var { 0x85 } else { 0x45 })
					if is_far_var {
						g.write32(int((0xffffffff - i64(offset) + 1) % 0x100000000))
					} else {
						g.write8((0xff - offset + 1) % 0x100)
					}
					g.write32(integer)
					g.println('mov DWORD PTR[rbp-$offset.hex2()], $integer')
				}
				ast.i64_type_idx, ast.u64_type_idx, ast.isize_type_idx, ast.usize_type_idx,
				ast.int_literal_type_idx {
					g.write8(0x48)
					g.write8(0xc7)
					g.write8(if is_far_var { 0x85 } else { 0x45 })
					if is_far_var {
						g.write32(int((0xffffffff - i64(offset) + 1) % 0x100000000))
					} else {
						g.write8((0xff - offset + 1) % 0x100)
					}
					g.write32(integer)
					g.println('mov QWORD PTR[rbp-$offset.hex2()], $integer')
				}
				else {
					g.n_error('unhandled mov int type: $typ')
				}
			}
		}
		GlobalVar {
			// TODO
		}
	}
}

fn (mut g Gen) lea_var_to_reg(reg Register, var_offset int) {
	is_far_var := var_offset > 0x80 || var_offset < -0x7f
	match reg {
		.rax, .rbx, .rsi, .rdi {
			g.write8(0x48)
		}
		else {}
	}
	g.write8(0x8d)
	far_var_offset := if is_far_var { 0x40 } else { 0 }
	match reg {
		.eax, .rax { g.write8(0x45 + far_var_offset) }
		.edi, .rdi { g.write8(0x7d + far_var_offset) }
		.rsi { g.write8(0x75 + far_var_offset) }
		.rdx { g.write8(0x55 + far_var_offset) }
		.rbx { g.write8(0x5d + far_var_offset) }
		.rcx { g.write8(0x4d + far_var_offset) }
		else { g.n_error('lea_var_to_reg $reg') }
	}
	if is_far_var {
		g.write32(int((0xffffffff - i64(var_offset) + 1) % 0x100000000))
	} else {
		g.write8((0xff - var_offset + 1) % 0x100)
	}
	g.println('lea $reg, [rbp-$var_offset.hex2()]')
}

fn (mut g Gen) mov_var_to_reg(reg Register, var Var, config VarConfig) {
	match var {
		ast.Ident {
			var_object := g.get_var_from_ident(var)
			match var_object {
				LocalVar {
					g.mov_var_to_reg(reg, var_object as LocalVar, config)
				}
				GlobalVar {
					g.mov_var_to_reg(reg, var_object as GlobalVar, config)
				}
				Register {
					// TODO
				}
			}
		}
		LocalVar {
			offset := var.offset - config.offset
			is_far_var := offset > 0x80 || offset < -0x7f
			typ := if config.typ == 0 { var.typ } else { config.typ }
			size := g.get_type_size(typ)
			is_signed := !typ.is_real_pointer() && typ.is_signed()

			instruction, size_str := match true {
				size == 4 && is_signed {
					// movsxd rax, DWORD PTR [rbp-0x8]
					g.write16(0x6348)
					'movsxd', 'DWORD'
				}
				size == 4 && !is_signed {
					// mov eax, DWORD PTR [rbp-0x8]
					g.write8(0x8b)
					'mov', 'DWORD'
				}
				size == 2 && is_signed {
					// movsx rax, WORD PTR [rbp-0x8]
					g.write([u8(0x48), 0x0f, 0xbf])
					'movsx', 'WORD'
				}
				size == 2 && !is_signed {
					// movzx rax, WORD PTR [rbp-0x8]
					g.write([u8(0x48), 0x0f, 0xb7])
					'movzx', 'WORD'
				}
				size == 1 && is_signed {
					// movsx rax, BYTE PTR [rbp-0x8]
					g.write([u8(0x48), 0x0f, 0xbe])
					'movsx', 'BYTE'
				}
				size == 1 && !is_signed {
					// movzx rax, BYTE PTR [rbp-0x8]
					g.write([u8(0x48), 0x0f, 0xb6])
					'movzx', 'BYTE'
				}
				else {
					// mov rax, QWORD PTR [rbp-0x8]
					g.write16(0x8b48)
					'mov', 'QWORD'
				}
			}
			far_var_offset := if is_far_var { 0x40 } else { 0 }
			match reg {
				.eax, .rax { g.write8(0x45 + far_var_offset) }
				.edi, .rdi { g.write8(0x7d + far_var_offset) }
				.rsi { g.write8(0x75 + far_var_offset) }
				.rdx { g.write8(0x55 + far_var_offset) }
				.rbx { g.write8(0x5d + far_var_offset) }
				.rcx { g.write8(0x4d + far_var_offset) }
				else { g.n_error('mov_var_to_reg $reg') }
			}
			if is_far_var {
				g.write32(int((0xffffffff - i64(offset) + 1) % 0x100000000))
			} else {
				g.write8((0xff - offset + 1) % 0x100)
			}
			g.println('$instruction $reg, $size_str PTR [rbp-$offset.hex2()]')
		}
		GlobalVar {
			// TODO
		}
	}
}

fn (mut g Gen) mov_extend_reg(a Register, b Register, typ ast.Type) {
	size := g.get_type_size(typ)
	is_signed := !typ.is_real_pointer() && typ.is_signed()

	if size in [1, 2, 4] {
		if size == 4 && !is_signed {
			g.write8(0x40 + if int(a) >= int(Register.r8) { 1 } else { 0 } +
				if int(b) >= int(Register.r8) { 4 } else { 0 })
			g.write8(0x89)
		} else {
			g.write8(0x48 + if int(a) >= int(Register.r8) { 1 } else { 0 } +
				if int(b) >= int(Register.r8) { 4 } else { 0 })
			if size in [1, 2] {
				g.write8(0x0f)
			}
			g.write8(match true {
				size == 1 && is_signed { 0xbe }
				size == 1 && !is_signed { 0xb6 }
				size == 2 && is_signed { 0xbf }
				size == 2 && !is_signed { 0xb7 }
				else { 0x63 }
			})
		}
		g.write8(0xc0 + int(a) % 8 * 8 + int(b) % 8)
		instruction := if is_signed { 's' } else { 'z' }
		g.println('mov${instruction}x $a, $b')
	}
}

fn (mut g Gen) call_addr_at(addr int, at i64) i64 {
	// Need to calculate the difference between current position (position after the e8 call)
	// and the function to call.
	// +5 is to get the posistion "e8 xx xx xx xx"
	// Not sure about the -1.
	return 0xffffffff - (at + 5 - addr - 1)
}

fn (mut g Gen) call(addr int) i64 {
	if g.pref.arch == .arm64 {
		g.bl()
		return 0
	}

	rel := g.call_addr_at(addr, g.pos())
	c_addr := g.pos()
	// println('call addr=$addr.hex2() rel_addr=$rel.hex2() pos=$g.buf.len')
	g.write8(0xe8)

	g.write32(int(rel))
	g.println('call $addr')

	return c_addr
}

fn (mut g Gen) extern_call(addr int) {
	match g.pref.os {
		.linux {
			g.write8(0xff)
			g.write8(0x15)
			g.write32(0)
			g.println('call *@GOTPCREL(%rip)')
		}
		else {
			g.n_error('extern calls are not implemented for $g.pref.os')
		}
	}
}

fn (mut g Gen) syscall() {
	// g.write(0x050f)
	g.write8(0x0f)
	g.write8(0x05)
	g.println('syscall')
}

fn (mut g Gen) cdq() {
	g.write8(0x99)
	g.println('cdq')
}

pub fn (mut g Gen) ret() {
	if g.pref.arch == .amd64 {
		g.write8(0xc3)
		g.println('ret')
	} else if g.pref.arch == .arm64 {
		g.write32(0xd65f03c0)
	} else {
		panic('invalid arch')
	}
}

pub fn (mut g Gen) push(reg Register) {
	if int(reg) < int(Register.r8) {
		g.write8(0x50 + int(reg))
	} else {
		g.write8(0x41)
		g.write8(0x50 + int(reg) - 8)
	}
	if mut g.code_gen is Amd64 {
		g.code_gen.is_16bit_aligned = !g.code_gen.is_16bit_aligned
	}
	g.println('push $reg')
}

pub fn (mut g Gen) pop(reg Register) {
	if int(reg) >= int(Register.r8) && int(reg) <= int(Register.r15) {
		g.write8(0x41)
	}
	g.write8(0x58 + int(reg) % 8)
	if mut g.code_gen is Amd64 {
		g.code_gen.is_16bit_aligned = !g.code_gen.is_16bit_aligned
	}
	g.println('pop $reg')
}

pub fn (mut g Gen) sub8(reg Register, val int) {
	g.write8(0x48)
	g.write8(0x83)
	g.write8(0xe8 + int(reg)) // TODO rax is different?
	g.write8(val)
	g.println('sub8 $reg,$val.hex2()')
}

pub fn (mut g Gen) sub(reg Register, val int) {
	g.write8(0x48)
	if reg == .rax {
		g.write8(0x2d)
	} else {
		g.write8(0x81)
		g.write8(0xe8 + int(reg))
	}
	g.write32(val)
	g.println('sub $reg,$val.hex2()')
}

pub fn (mut g Gen) add(reg Register, val int) {
	g.write8(0x48)
	if reg == .rax {
		g.write8(0x05)
	} else {
		g.write8(0x81)
		g.write8(0xc0 + int(reg))
	}
	g.write32(val)
	g.println('add $reg,$val.hex2()')
}

pub fn (mut g Gen) add8(reg Register, val int) {
	g.write8(0x48)
	g.write8(0x83)
	g.write8(0xc0 + int(reg))
	g.write8(val)
	g.println('add8 $reg,$val.hex2()')
}

[deprecated: 'use add_reg']
[deprecated_after: '2999-01-01']
fn (mut g Gen) add8_var(reg Register, var_offset int) {
	g.write8(0x03)
	match reg {
		.eax, .rax { g.write8(0x45) }
		else { g.n_error('add8_var') }
	}
	g.write8(0xff - var_offset + 1)
	g.println('add8 $reg,DWORD PTR[rbp-$var_offset.hex2()]')
}

[deprecated: 'use sub_reg']
[deprecated_after: '2999-01-01']
fn (mut g Gen) sub8_var(reg Register, var_offset int) {
	g.write8(0x2b)
	match reg {
		.eax, .rax { g.write8(0x45) }
		else { g.n_error('sub8_var') }
	}
	g.write8(0xff - var_offset + 1)
	g.println('sub8 $reg,DWORD PTR[rbp-$var_offset.hex2()]')
}

[deprecated: 'use div_reg']
[deprecated_after: '2999-01-01']
fn (mut g Gen) div8_var(reg Register, var_offset int) {
	if reg == .rax || reg == .eax {
		g.mov_var_to_reg(.rbx, LocalVar{var_offset, ast.i64_type_idx, ''})
		g.div_reg(.rax, .rbx)
		g.mov_reg_to_var(LocalVar{var_offset, ast.i64_type_idx, ''}, .rax)
	} else {
		panic('div8_var invalid source register')
	}
}

[deprecated: 'use mul_reg']
[deprecated_after: '2999-01-01']
fn (mut g Gen) mul8_var(reg Register, var_offset int) {
	g.write8(0x0f)
	g.write8(0xaf)
	match reg {
		.eax, .rax { g.write8(0x45) }
		else { g.n_error('mul8_var') }
	}
	g.write8(0xff - var_offset + 1)
	g.println('mul8 $reg,DWORD PTR[rbp-$var_offset.hex2()]')
}

fn (mut g Gen) bitand_reg(a Register, b Register) {
	g.write8(0x48 + if int(a) >= int(Register.r8) { 1 } else { 0 } +
		if int(b) >= int(Register.r8) { 4 } else { 0 })
	g.write8(0x21)
	g.write8(0xc0 + int(a) % 8 + int(b) % 8 * 8)
	g.println('and $a, $b')
}

fn (mut g Gen) bitor_reg(a Register, b Register) {
	g.write8(0x48 + if int(a) >= int(Register.r8) { 1 } else { 0 } +
		if int(b) >= int(Register.r8) { 4 } else { 0 })
	g.write8(0x09)
	g.write8(0xc0 + int(a) % 8 + int(b) % 8 * 8)
	g.println('or $a, $b')
}

fn (mut g Gen) bitxor_reg(a Register, b Register) {
	g.write8(0x48 + if int(a) >= int(Register.r8) { 1 } else { 0 } +
		if int(b) >= int(Register.r8) { 4 } else { 0 })
	g.write8(0x31)
	g.write8(0xc0 + int(a) % 8 + int(b) % 8 * 8)
	g.println('xor $a, $b')
}

fn (mut g Gen) bitnot_reg(a Register) {
	g.write8(0x48 + if int(a) >= int(Register.r8) { 1 } else { 0 })
	g.write8(0xf7)
	g.write8(0xd0 + int(a) % 8)
	g.println('not $a')
}

fn (mut g Gen) shl_reg(a Register, b Register) {
	if b != .rcx {
		g.mov_reg(.rcx, b)
	}
	g.write8(if int(a) >= int(Register.r8) { 0x49 } else { 0x48 })
	g.write8(0xd3)
	g.write8(0xe0 + int(a) % 8)
	g.println('shl $a, $b')
}

fn (mut g Gen) sar_reg(a Register, b Register) {
	if b != .rcx {
		g.mov_reg(.rcx, b)
	}
	g.write8(if int(a) > 7 { 0x49 } else { 0x48 })
	g.write8(0xd3)
	g.write8(0xf8 + int(a) % 8)
	g.println('sar $a, $b')
}

fn (mut g Gen) shr_reg(a Register, b Register) {
	if b != .rcx {
		g.mov_reg(.rcx, b)
	}
	g.write8(if int(a) > 7 { 0x49 } else { 0x48 })
	g.write8(0xd3)
	g.write8(0xe8 + int(a) % 8)
	g.println('shr $a, $b')
}

fn (mut g Gen) leave() {
	g.println('; label 0: return')
	if g.defer_stmts.len != 0 {
		// save return value
		g.push(.rax)
		for defer_stmt in g.defer_stmts.reverse() {
			name := '_defer$defer_stmt.idx_in_fn'
			defer_var := g.get_var_offset(name)
			g.mov_var_to_reg(.rax, LocalVar{defer_var, ast.i64_type_idx, name})
			g.cmp_zero(.rax)
			label := g.labels.new_label()
			jump_addr := g.cjmp(.je)
			g.labels.patches << LabelPatch{
				id: label
				pos: jump_addr
			}
			g.stmts(defer_stmt.stmts)
			g.labels.addrs[label] = g.pos()
		}
		g.pop(.rax)
	}
	g.mov_reg(.rsp, .rbp)
	g.pop(.rbp)
	g.ret()
}

// returns label's relative address
pub fn (mut g Gen) gen_loop_start(from int) int {
	g.mov(.r12, from)
	label := g.buf.len
	g.inc(.r12)
	return label
}

pub fn (mut g Gen) gen_loop_end(to int, label int) {
	g.cmp(.r12, ._8, to)
	g.jl(label)
}

pub fn (mut g Gen) allocate_string(s string, opsize int, typ RelocType) int {
	str_pos := g.buf.len + opsize
	g.strs << String{s, str_pos, typ}
	return str_pos
}

// not used?
pub fn (mut g Gen) var_zero(vo int, size int) {
	g.mov32(.rcx, size)
	g.lea_var_to_reg(.rdi, vo)
	g.write8(0xb0)
	g.write8(0x00)
	g.println('mov al, 0')
	g.rep_stosb()
}

pub fn (mut g Gen) rep_stosb() {
	g.write8(0xf3)
	g.write8(0xaa)
	g.println('rep stosb')
}

pub fn (mut g Gen) std() {
	g.write8(0xfd)
	g.println('std')
}

pub fn (mut g Gen) cld() {
	g.write8(0xfc)
	g.println('cld')
}

pub fn (mut g Gen) cld_repne_scasb() {
	g.cld()
	g.write8(0xf2)
	g.write8(0xae)
	g.println('repne scasb')
}

pub fn (mut g Gen) xor(r Register, v int) {
	if v == -1 {
		match r {
			.rcx {
				g.write8(0x48)
				g.write8(0x83)
				g.write8(0xf1)
				g.write8(0xff)
				g.println('xor rcx, -1')
			}
			else {
				g.n_error('unhandled xor')
			}
		}
	} else {
		g.n_error('unhandled xor')
	}
}

pub fn (mut g Gen) test_reg(r Register) {
	g.write8(0x48 + if int(r) >= int(Register.r8) { 1 } else { 0 } +
		if int(r) >= int(Register.r8) { 4 } else { 0 })
	g.write8(0x85)
	g.write8(0xc0 + int(r) % 8 + int(r) % 8 * 8)
	g.println('test $r, $r')
}

// return length in .rax of string pointed by given register
pub fn (mut g Gen) inline_strlen(r Register) {
	g.mov_reg(.rdi, r)
	g.mov(.rcx, -1)
	g.mov(.eax, 0)
	g.cld_repne_scasb()
	g.xor(.rcx, -1)
	g.dec(.rcx)
	g.mov_reg(.rax, .rcx)
	g.println('strlen rax, $r')
}

// TODO: strlen of string at runtime
pub fn (mut g Gen) gen_print_reg(r Register, n int, fd int) {
	mystrlen := true // if n < 0 maybe?
	g.mov_reg(.rsi, r)
	if mystrlen {
		g.inline_strlen(.rsi)
		g.mov_reg(.rdx, .rax)
	} else {
		g.mov(.edx, n)
	}
	g.mov(.eax, g.nsyscall_write())
	g.mov(.edi, fd)
	g.syscall()
}

pub fn (mut g Gen) apicall(s string) {
	if g.pref.os != .windows {
		g.n_error('apicalls are only for windows')
	}
	g.write8(0xff)
	g.write8(0x15)
	delta := match s {
		'WriteFile' {
			-(0xbcc + g.buf.len)
		}
		'GetStdHandle' {
			-(0xbcc + g.buf.len + 8)
		}
		'ExitProcess' {
			-(0xbcc + g.buf.len + 16)
		}
		else {
			0
		}
	}
	g.write32(delta)
}

pub fn (mut g Gen) gen_print(s string, fd int) {
	if g.pref.os == .windows {
		g.sub(.rsp, 0x38)
		g.mov(.rcx, -11)
		g.apicall('GetStdHandle')
		g.mov_reg(.rcx, .rax)
		// g.mov64(.rdx, g.allocate_string(s, 3))
		g.lea(.rdx, g.allocate_string(s, 3, .abs64))
		g.mov(.r8, s.len) // string length
		g.write([u8(0x4c), 0x8d, 0x4c, 0x24, 0x20]) // lea r9, [rsp+0x20]
		g.write([u8(0x48), 0xc7, 0x44, 0x24, 0x20])
		g.write32(0) // mov qword[rsp+0x20], 0
		// g.mov(.r9, rsp+0x20)
		g.apicall('WriteFile')
	} else {
		g.mov(.eax, g.nsyscall_write())
		g.mov(.edi, fd)
		g.learel(.rsi, g.allocate_string(s, 3, .rel32)) // for rsi its 2
		g.mov(.edx, s.len) // len
		g.syscall()
	}
}

fn (mut g Gen) nsyscall_write() int {
	match g.pref.os {
		.linux {
			return 1
		}
		.windows {
			return 0
		}
		.macos {
			return 0x2000004
		}
		else {
			g.n_error('unsupported write syscall for this platform')
		}
	}
	return 0
}

fn (mut g Gen) nsyscall_exit() int {
	match g.pref.os {
		.linux {
			return 60
		}
		.macos {
			return 0x2000001
		}
		.windows {
			return 0
		}
		else {
			g.n_error('unsupported exit syscall for this platform')
		}
	}
	return 0
}

pub fn (mut a Amd64) gen_exit(mut g Gen, node ast.Expr) {
	g.gen_amd64_exit(node)
}

pub fn (mut g Gen) gen_amd64_exit(expr ast.Expr) {
	// ret value
	match expr {
		ast.CallExpr {
			right := expr.return_type
			g.n_error('native exit builtin: Unsupported call $right')
		}
		ast.Ident {
			g.mov_var_to_reg(.edi, expr as ast.Ident)
		}
		ast.IntegerLiteral {
			g.mov(.edi, expr.val.int())
		}
		else {
			g.n_error('native builtin exit expects a numeric argument')
		}
	}
	if g.pref.os == .windows {
		g.mov_reg(.rcx, .rdi)
		g.apicall('ExitProcess')
	} else {
		g.mov(.eax, g.nsyscall_exit())
		g.syscall()
	}
	g.trap() // should never be reached, just in case
}

fn (mut g Gen) relpc(dst Register, src Register) {
	//  488d1d 00000000 lea 0(%rip),%dst
	//  4801d8          add %dst, %src
	match dst {
		.rax {
			match src {
				.rsi {
					g.write([u8(0x48), 0x8d, 0x35, 0x00, 0x00, 0x00, 0x00]) // lea rsi, rip
					g.write([u8(0x48), 0x01, 0xf0]) // add rax, rsi
				}
				.rbx {
					g.write([u8(0x48), 0x8d, 0x1d, 0x00, 0x00, 0x00, 0x00])
					g.write([u8(0x48), 0x01, 0xd8])
				}
				else {
					panic('relpc requires .rax, {.rsi,.rbx}')
				}
			}
		}
		else {
			panic('relpc requires .rax, {.rsi,.rbx}')
		}
	}
}

fn (mut g Gen) learel(reg Register, val int) {
	g.write8(0x48)
	g.write8(0x8d)
	match reg {
		.rax {
			g.write8(0x05)
		}
		.rsi {
			g.write8(0x35)
		}
		.rcx {
			g.write8(0x0d)
		}
		else {
			g.n_error('learel must use rsi, rcx or rax')
		}
	}
	g.write32(val)
	g.println('lea $reg, rip + $val')
}

fn (mut g Gen) lea(reg Register, val int) {
	g.write8(0x48)
	g.write8(0x8d)
	g.write8(0x15)
	g.write32(val)
	g.println('lea $reg, $val')
}

fn (mut g Gen) mov(reg Register, val int) {
	if val == -1 {
		match reg {
			.rax {
				g.write8(0x48)
				g.write8(0xc7)
				g.write8(0xc0)
				g.write32(-1)
				g.println('mov $reg, $val')
			}
			.rcx {
				if val == -1 {
					g.write8(0x48)
					g.write8(0xc7)
					g.write8(0xc1)
					g.write32(-1)
				} else {
					g.write8(0xff)
					g.write8(0xff) // mov rcx 0xffff5
				}
				g.println('mov $reg, $val')
			}
			else {
				g.n_error('unhandled mov $reg, -1')
			}
		}
		g.println('mov $reg, $val')
		return
	}
	if val == 0 {
		// Optimise to xor reg, reg when val is 0
		match reg {
			.eax, .rax {
				g.write8(0x31)
				g.write8(0xc0)
			}
			.edi, .rdi {
				g.write8(0x31)
				g.write8(0xff)
			}
			.rcx {
				g.write8(0x48)
				g.write8(0x31)
				g.write8(0xc7)
			}
			.rdx {
				g.write8(0x48)
				g.write8(0x31)
				g.write8(0xd2)
			}
			.edx {
				g.write8(0x31)
				g.write8(0xd2)
			}
			.rsi {
				g.write8(0x48)
				g.write8(0x31)
				g.write8(0xf6)
			}
			.r12 {
				g.write8(0x4d)
				g.write8(0x31)
				g.write8(0xe4)
			}
			else {
				g.n_error('unhandled mov $reg, $reg')
			}
		}
		g.println('xor $reg, $reg')
	} else {
		match reg {
			.eax, .rax {
				g.write8(0xb8)
			}
			.edi, .rdi {
				g.write8(0xbf)
			}
			.rcx {
				g.write8(0x48)
				g.write8(0xc7)
				g.write8(0xc1)
			}
			.r8 {
				g.write8(0x41)
				g.write8(0xb8)
			}
			.r9 {
				g.write8(0xb9)
			}
			.rdx, .edx {
				g.write8(0xba)
			}
			.rsi {
				//	g.write8(0x48) // its 32bit!
				g.write8(0xbe)
			}
			.r12 {
				g.write8(0x41)
				g.write8(0xbc) // r11 is 0xbb etc
			}
			.rbx {
				g.write8(0xbb)
			}
			else {
				g.n_error('unhandled mov $reg')
			}
		}
		g.write32(val)
		g.println('mov $reg, $val')
	}
}

fn (mut g Gen) mul_reg(a Register, b Register) {
	if a != .rax {
		panic('mul always operates on rax')
	}
	match b {
		.rax {
			g.write8(0x48)
			g.write8(0xf7)
			g.write8(0xe8)
		}
		.rbx {
			g.write8(0x48)
			g.write8(0xf7)
			g.write8(0xeb)
		}
		else {
			panic('unhandled div $a')
		}
	}
	g.println('mul $a')
}

fn (mut g Gen) imul_reg(r Register) {
	match r {
		.rsi {
			g.write8(0x48)
			g.write8(0xf7)
			g.write8(0xee)
			g.println('imul $r')
		}
		else {
			panic('unhandled imul $r')
		}
	}
}

fn (mut g Gen) div_reg(a Register, b Register) {
	if a != .rax {
		panic('div always operates on rax')
	}
	match b {
		.rax {
			g.write8(0x48)
			g.write8(0xf7)
			g.write8(0xf8)
		}
		.rbx {
			g.mov(.edx, 0)
			g.write8(0x48)
			g.write8(0xf7)
			g.write8(0xfb) // idiv ebx
		}
		else {
			panic('unhandled div $a')
		}
	}
	g.println('div $a')
}

fn (mut g Gen) mod_reg(a Register, b Register) {
	g.div_reg(a, b)
	g.mov_reg(.rdx, .rax)
}

fn (mut g Gen) sub_reg(a Register, b Register) {
	if int(a) <= int(Register.r15) && int(b) <= int(Register.r15) {
		g.write8(0x48 + if int(a) >= int(Register.r8) { 1 } else { 0 } +
			if int(b) >= int(Register.r8) { 4 } else { 0 })
		g.write8(0x29)
		g.write8(0xc0 + int(a) % 8 + int(b) % 8 * 8)
	} else {
		g.n_error('unhandled sub $a, $b')
	}
	g.println('sub $a, $b')
}

fn (mut g Gen) add_reg(a Register, b Register) {
	if int(a) <= int(Register.r15) && int(b) <= int(Register.r15) {
		g.write8(0x48 + if int(a) >= int(Register.r8) { 1 } else { 0 } +
			if int(b) >= int(Register.r8) { 4 } else { 0 })
		g.write8(0x01)
		g.write8(0xc0 + int(a) % 8 + int(b) % 8 * 8)
	} else {
		g.n_error('unhandled add $a, $b')
	}
	g.println('add $a, $b')
}

fn (mut g Gen) mov_reg(a Register, b Register) {
	if int(a) <= int(Register.r15) && int(b) <= int(Register.r15) {
		g.write8(0x48 + if int(a) >= int(Register.r8) { 1 } else { 0 } +
			if int(b) >= int(Register.r8) { 4 } else { 0 })
		g.write8(0x89)
		g.write8(0xc0 + int(a) % 8 + int(b) % 8 * 8)
	} else {
		g.n_error('unhandled mov_reg combination for $a $b')
	}
	g.println('mov $a, $b')
}

fn (mut g Gen) sar8(r Register, val u8) {
	g.write8(0x48)
	g.write8(0xc1)

	match r {
		.rax {
			g.write8(0xf8)
		}
		.rdx {
			g.write8(0xfa)
		}
		else {
			panic('unhandled sar $r, $val')
		}
	}
	g.write8(val)
	g.println('sar $r, $val')
}

pub fn (mut g Gen) call_fn_amd64(node ast.CallExpr) {
	name := node.name
	mut n := name
	if !n.contains('.') {
		n = 'main.$n'
	}
	if node.is_method {
		n = '${g.table.get_type_name(node.receiver_type)}.$node.name'
	}
	addr := g.fn_addr[n]

	mut reg_args := []int{}
	mut ssereg_args := []int{}
	mut stack_args := []int{}
	mut args := []ast.CallArg{cap: node.args.len + 2}

	ts := g.table.sym(node.return_type)
	return_size := g.get_type_size(node.return_type)
	mut return_pos := -1
	mut is_struct_return := false
	if ts.kind == .struct_ {
		return_pos = g.allocate_struct('', node.return_type)
		if return_size > 16 {
			is_struct_return = true
			args << ast.CallArg{
				typ: ast.voidptr_type_idx
			}
		}
	}

	if node.is_method {
		expr := if !node.left_type.is_ptr() && node.receiver_type.is_ptr() {
			ast.Expr(ast.PrefixExpr{
				op: .amp
				right: node.left
			})
		} else {
			node.left
		}
		args << ast.CallArg{
			expr: expr
			typ: node.receiver_type
		}
	}

	args << node.args
	args_size := args.map(g.get_type_size(it.typ))
	is_floats := args.map(it.typ.is_pure_float())

	mut reg_left := 6 - reg_args.len
	mut ssereg_left := 8
	for i, size in args_size {
		if is_floats[i] && ssereg_left > 0 {
			ssereg_args << i
			ssereg_left--
			continue
		}
		if reg_left > 0 {
			if size <= 8 {
				reg_args << i
				reg_left--
				continue
			} else if size <= 16 && reg_left > 1 {
				reg_args << i
				reg_left -= 2
				continue
			}
		}
		stack_args << i
	}
	reg_size := arrays.fold(reg_args.map((args_size[it] + 7) / 8), 0, fn (acc int, elem int) int {
		return acc + elem
	})
	stack_size := arrays.fold(stack_args.map((args_size[it] + 7) / 8), 0, fn (acc int, elem int) int {
		return acc + elem
	})

	// not aligned now XOR pushed args will be odd
	is_16bit_aligned := if mut g.code_gen is Amd64 { g.code_gen.is_16bit_aligned } else { true } != (stack_size % 2 == 1)
	if !is_16bit_aligned {
		// dummy data
		g.push(.rbp)
	}
	reg_args << ssereg_args
	reg_args << stack_args
	for i in reg_args.reverse() {
		if i == 0 && is_struct_return {
			g.lea_var_to_reg(.rax, return_pos)
			g.push(.rax)
			continue
		}
		g.expr(args[i].expr)
		if g.table.sym(args[i].typ).kind == .struct_ && !args[i].typ.is_ptr() {
			match args_size[i] {
				1...8 {
					g.mov_deref(.rax, .rax, ast.i64_type_idx)
					if args_size[i] != 8 {
						g.movabs(.rdx, i64((u64(1) << (args_size[i] * 8)) - 1))
						g.bitand_reg(.rax, .rdx)
					}
				}
				9...16 {
					g.add(.rax, 8)
					g.mov_deref(.rdx, .rax, ast.i64_type_idx)
					g.sub(.rax, 8)
					g.mov_deref(.rax, .rax, ast.i64_type_idx)
					if args_size[i] != 16 {
						g.movabs(.rbx, i64((u64(1) << ((args_size[i] - 8) * 8)) - 1))
						g.bitand_reg(.rdx, .rbx)
					}
				}
				else {}
			}
		}
		if is_floats[i] {
			g.push_sse(.xmm0)
		} else {
			match args_size[i] {
				1...8 {
					g.push(.rax)
				}
				9...16 {
					g.push(.rdx)
					g.push(.rax)
				}
				else {
					g.add(.rax, args_size[i] - ((args_size[i] + 7) % 8 + 1))
					for _ in 0 .. (args_size[i] + 7) / 8 {
						g.mov_deref(.rdx, .rax, ast.i64_type_idx)
						g.push(.rdx)
						g.sub(.rax, 8)
					}
				}
			}
		}
	}
	for i in 0 .. reg_size {
		g.pop(native.fn_arg_registers[i])
	}
	for i in 0 .. ssereg_args.len {
		g.pop_sse(native.fn_arg_sse_registers[i])
	}
	g.mov(.rax, ssereg_args.len)
	if node.name in g.extern_symbols {
		g.extern_fn_calls[g.pos()] = node.name
		g.extern_call(int(addr))
	} else if addr == 0 {
		g.delay_fn_call(n)
		g.call(int(0))
	} else {
		g.call(int(addr))
	}
	g.println('call `${n}()`')

	if ts.kind == .struct_ {
		match return_size {
			1...7 {
				g.mov_var_to_reg(.rdx, LocalVar{ offset: return_pos, typ: ast.i64_type_idx })
				g.movabs(.rcx, i64(0xffffffffffffffff - (u64(1) << (return_size * 8)) + 1))
				g.bitand_reg(.rdx, .rcx)
				g.bitor_reg(.rdx, .rax)
				g.mov_reg_to_var(LocalVar{ offset: return_pos, typ: ast.i64_type_idx },
					.rdx)
			}
			8 {
				g.mov_reg_to_var(LocalVar{ offset: return_pos, typ: ast.i64_type_idx },
					.rax)
			}
			9...15 {
				g.mov_reg_to_var(LocalVar{ offset: return_pos, typ: ast.i64_type_idx },
					.rax)
				g.mov_var_to_reg(.rax, LocalVar{ offset: return_pos, typ: ast.i64_type_idx },
					
					offset: 8
				)
				g.movabs(.rcx, i64(0xffffffffffffffff - (u64(1) << (return_size * 8)) + 1))
				g.bitand_reg(.rax, .rcx)
				g.bitor_reg(.rax, .rdx)
				g.mov_reg_to_var(LocalVar{ offset: return_pos, typ: ast.i64_type_idx },
					.rax,
					offset: 8
				)
			}
			16 {
				g.mov_reg_to_var(LocalVar{ offset: return_pos, typ: ast.i64_type_idx },
					.rax)
				g.mov_reg_to_var(LocalVar{ offset: return_pos, typ: ast.i64_type_idx },
					.rdx,
					offset: 8
				)
			}
			else {}
		}
		g.lea_var_to_reg(.rax, return_pos)
	}

	if !is_16bit_aligned {
		// dummy data
		g.pop(.rdi)
	}
	for _ in 0 .. stack_size {
		// args
		g.pop(.rdi)
	}
}

fn (mut g Gen) call_builtin_amd64(name string) i64 {
	call_addr := g.call(0)
	g.println('call builtin `$name`')
	return call_addr
}

fn (mut g Gen) patch_calls() {
	for c in g.callpatches {
		addr := g.fn_addr[c.name]
		if addr == 0 {
			g.n_error('fn addr of `$c.name` = 0')
			return
		}
		last := g.buf.len
		g.call(int(addr + last - c.pos))
		mut patch := []u8{}
		for last < g.buf.len {
			patch << g.buf.pop()
		}
		for i := 0; i < patch.len; i++ {
			g.buf[c.pos + i] = patch[patch.len - i - 1]
		}
	}
}

fn (mut g Gen) patch_labels() {
	for label in g.labels.patches {
		addr := g.labels.addrs[label.id]
		if addr == 0 {
			g.n_error('label addr = 0')
			return
		}
		// Update jmp or cjmp address.
		// The value is the relative address, difference between current position and the location
		// after `jxx 00 00 00 00`
		g.write32_at(label.pos, int(addr - label.pos - 4))
	}
}

fn (mut g Gen) delay_fn_call(name string) {
	pos := g.buf.len
	g.callpatches << CallPatch{name, pos}
	// do nothing for now
}

fn (mut g Gen) assign_right_expr(node ast.AssignStmt, i int, right ast.Expr, name string, ident ast.Ident) {
	match right {
		ast.IntegerLiteral {
			// g.allocate_var(name, 4, right.val.int())
			match node.op {
				.plus_assign {
					g.mov_var_to_reg(.rax, ident)
					g.add(.rax, right.val.int())
					g.mov_reg_to_var(ident, .rax)
				}
				.minus_assign {
					g.mov_var_to_reg(.rax, ident)
					g.sub(.rax, right.val.int())
					g.mov_reg_to_var(ident, .rax)
				}
				.mult_assign {
					g.mov_var_to_reg(.rax, ident)
					g.mov64(.rdx, right.val.int())
					g.mul_reg(.rax, .rdx)
					g.mov_reg_to_var(ident, .rax)
				}
				.div_assign {
					g.mov_var_to_reg(.rax, ident)
					g.mov64(.rdx, right.val.int())
					g.div_reg(.rax, .rdx)
					g.mov_reg_to_var(ident, .rax)
				}
				.decl_assign {
					g.allocate_var(name, 8, right.val.int())
				}
				.assign {
					// dump(g.typ(node.left_types[i]))
					match node.left[i] {
						ast.Ident {
							// lname := '${node.left[i]}'
							// g.expr(node.right[i])
							g.mov(.rax, right.val.int())
							g.mov_reg_to_var(ident, .rax)
						}
						else {
							tn := node.left[i].type_name()
							dump(node.left_types)
							g.n_error('unhandled assign type: $tn')
						}
					}
				}
				else {
					eprintln('ERROR 2')
					dump(node)
				}
			}
		}
		ast.InfixExpr {
			// eprintln('infix') dump(node) dump(right)
			g.infix_expr(right)
			offset := g.allocate_var(name, g.get_sizeof_ident(ident), 0)
			// `mov DWORD PTR [rbp-0x8],eax`
			if g.pref.is_verbose {
				println('infix assignment $name offset=$offset.hex2()')
			}
			g.mov_reg_to_var(ident, .rax)
		}
		ast.Ident {
			// eprintln('identr') dump(node) dump(right)
			match node.op {
				.plus_assign {
					g.mov_var_to_reg(.rax, ident)
					g.mov_var_to_reg(.rbx, right as ast.Ident)
					g.add_reg(.rax, .rbx)
					g.mov_reg_to_var(ident, .rax)
				}
				.minus_assign {
					g.mov_var_to_reg(.rax, ident)
					g.mov_var_to_reg(.rbx, right as ast.Ident)
					g.sub_reg(.rax, .rbx)
					g.mov_reg_to_var(ident, .rax)
				}
				.div_assign {
					// this should be called when `a /= b` but it's not :?
					g.mov_var_to_reg(.rax, ident)
					g.mov_var_to_reg(.rbx, right as ast.Ident)
					g.div_reg(.rax, .rbx)
					g.mov_reg_to_var(ident, .rax)
				}
				.decl_assign {
					typ := node.left_types[i]
					if typ.is_number() || typ.is_real_pointer() || typ.is_bool() {
						g.allocate_var(name, g.get_type_size(typ), 0)
					} else {
						ts := g.table.sym(typ)
						match ts.info {
							ast.Struct {
								g.allocate_struct(name, typ)
							}
							else {}
						}
					}
					var_ := g.get_var_from_ident(ident)
					// TODO global var
					right_var := g.get_var_from_ident(right) as LocalVar
					match var_ {
						LocalVar {
							var := var_ as LocalVar
							if var.typ.is_number() || var.typ.is_real_pointer() || var.typ.is_bool() {
								g.mov_var_to_reg(.rax, right as ast.Ident)
								g.mov_reg_to_var(ident, .rax)
							} else {
								ts := g.table.sym(var.typ)
								match ts.info {
									ast.Struct {
										size := g.get_type_size(var.typ)
										if size >= 8 {
											for offset in 0 .. size / 8 {
												g.mov_var_to_reg(.rax, right_var,
													offset: offset * 8
													typ: ast.i64_type_idx
												)
												g.mov_reg_to_var(var, .rax,
													offset: offset * 8
													typ: ast.i64_type_idx
												)
											}
											if size % 8 != 0 {
												g.mov_var_to_reg(.rax, right_var,
													offset: size - 8
													typ: ast.i64_type_idx
												)
												g.mov_reg_to_var(var, .rax,
													offset: size - 8
													typ: ast.i64_type_idx
												)
											}
										} else {
											mut left_size := if size >= 4 {
												g.mov_var_to_reg(.rax, right_var,
													typ: ast.int_type_idx
												)
												g.mov_reg_to_var(var, .rax,
													typ: ast.int_type_idx
												)
												size - 4
											} else {
												size
											}
											if left_size >= 2 {
												g.mov_var_to_reg(.rax, right_var,
													offset: size - left_size
													typ: ast.i16_type_idx
												)
												g.mov_reg_to_var(var, .rax,
													offset: size - left_size
													typ: ast.i16_type_idx
												)
												left_size -= 2
											}
											if left_size == 1 {
												g.mov_var_to_reg(.rax, right_var,
													offset: size - left_size
													typ: ast.i8_type_idx
												)
												g.mov_reg_to_var(var, .rax,
													offset: size - left_size
													typ: ast.i8_type_idx
												)
											}
										}
									}
									else {
										g.n_error('Unsupported variable type')
									}
								}
							}
						}
						else {
							g.n_error('Unsupported variable kind')
						}
					}
				}
				.assign {
					var_ := g.get_var_from_ident(ident)
					// TODO global var
					right_var := g.get_var_from_ident(right) as LocalVar
					match var_ {
						LocalVar {
							var := var_ as LocalVar
							if var.typ.is_number() || var.typ.is_real_pointer() || var.typ.is_bool() {
								g.mov_var_to_reg(.rax, right as ast.Ident)
								g.mov_reg_to_var(ident, .rax)
							} else {
								ts := g.table.sym(var.typ)
								match ts.info {
									ast.Struct {
										size := g.get_type_size(var.typ)
										if size >= 8 {
											for offset in 0 .. size / 8 {
												g.mov_var_to_reg(.rax, right_var,
													offset: offset * 8
													typ: ast.i64_type_idx
												)
												g.mov_reg_to_var(var, .rax,
													offset: offset * 8
													typ: ast.i64_type_idx
												)
											}
											if size % 8 != 0 {
												g.mov_var_to_reg(.rax, right_var,
													offset: size - 8
													typ: ast.i64_type_idx
												)
												g.mov_reg_to_var(var, .rax,
													offset: size - 8
													typ: ast.i64_type_idx
												)
											}
										} else {
											mut left_size := if size >= 4 {
												g.mov_var_to_reg(.rax, right_var,
													typ: ast.int_type_idx
												)
												g.mov_reg_to_var(var, .rax,
													typ: ast.int_type_idx
												)
												size - 4
											} else {
												size
											}
											if left_size >= 2 {
												g.mov_var_to_reg(.rax, right_var,
													offset: size - left_size
													typ: ast.i16_type_idx
												)
												g.mov_reg_to_var(var, .rax,
													offset: size - left_size
													typ: ast.i16_type_idx
												)
												left_size -= 2
											}
											if left_size == 1 {
												g.mov_var_to_reg(.rax, right_var,
													offset: size - left_size
													typ: ast.i8_type_idx
												)
												g.mov_reg_to_var(var, .rax,
													offset: size - left_size
													typ: ast.i8_type_idx
												)
											}
										}
									}
									else {
										g.n_error('Unsupported variable type')
									}
								}
							}
						}
						else {
							g.n_error('Unsupported variable kind')
						}
					}
				}
				else {
					eprintln('TODO: unhandled assign ident case')
					dump(node)
				}
			}
			// a += b
		}
		ast.StructInit {
			match node.op {
				.decl_assign {
					g.allocate_struct(name, right.typ)
					g.init_struct(ident, right)
				}
				else {
					g.n_error('Unexpected operator `$node.op`')
				}
			}
		}
		ast.ArrayInit {
			// check if array is empty
			mut pos := g.allocate_array(name, 8, right.exprs.len)
			// allocate array of right.exprs.len vars
			for e in right.exprs {
				match e {
					ast.IntegerLiteral {
						g.mov(.rax, e.val.int())
						g.mov_reg_to_var(LocalVar{pos, ast.i64_type_idx, ''}, .rax)
						pos += 8
					}
					ast.StringLiteral {
						// TODO: use learel
						str := g.eval_escape_codes(e)
						g.mov64(.rsi, g.allocate_string(str, 2, .abs64)) // for rsi its 2
						g.mov_reg_to_var(LocalVar{pos, ast.u64_type_idx, ''}, .rsi)
						pos += 8
					}
					else {
						dump(e)
						g.n_error('unhandled array init type')
					}
				}
			}
		}
		ast.IndexExpr {
			// a := arr[0]
			offset := g.allocate_var(name, g.get_sizeof_ident(ident), 0)
			if g.pref.is_verbose {
				println('infix assignment $name offset=$offset.hex2()')
			}
			ie := right as ast.IndexExpr
			var := ie.left as ast.Ident
			dest := g.get_var_offset(var.name)
			if ie.index is ast.IntegerLiteral {
				index := ie.index
				ie_offset := index.val.int() * 8
				g.mov_var_to_reg(.rax, var, typ: ast.i64_type_idx, offset: ie_offset)
			} else if ie.index is ast.Ident {
				ie_ident := ie.index
				g.lea_var_to_reg(.rax, dest)
				g.mov_var_to_reg(.rdi, ie_ident)
				g.add_reg(.rax, .rdi)
				g.mov_deref(.rax, .rax, ast.i64_type_idx)
			} else {
				g.n_error('only integers and idents can be used as indexes')
			}
			// TODO check if out of bounds access
			g.mov_reg_to_var(ident, .eax)
		}
		ast.StringLiteral {
			dest := g.allocate_var(name, 8, 0)
			ie := right as ast.StringLiteral
			str := g.eval_escape_codes(ie)
			g.learel(.rsi, g.allocate_string(str, 3, .rel32))
			g.mov_reg_to_var(LocalVar{dest, ast.u64_type_idx, name}, .rsi)
		}
		ast.CallExpr {
			g.allocate_var(name, g.get_sizeof_ident(ident), 0)
			g.call_fn(right)
			g.mov_reg_to_var(ident, .rax)
			g.mov_var_to_reg(.rsi, ident)
		}
		ast.GoExpr {
			g.v_error('threads not implemented for the native backend', node.pos)
		}
		ast.FloatLiteral {
			g.v_error('floating point arithmetic not yet implemented for the native backend',
				node.pos)
		}
		ast.TypeOf {
			g.gen_typeof_expr(right as ast.TypeOf, true)
			g.mov_reg(.rsi, .rax)
		}
		ast.AtExpr {
			dest := g.allocate_var(name, 8, 0)
			g.learel(.rsi, g.allocate_string(g.comptime_at(right), 3, .rel32))
			g.mov_reg_to_var(LocalVar{dest, ast.u64_type_idx, name}, .rsi)
		}
		else {
			if right is ast.IfExpr && (right as ast.IfExpr).is_comptime {
				if stmts := g.comptime_conditional(right) {
					for j, stmt in stmts {
						if j + 1 == stmts.len {
							if stmt is ast.ExprStmt {
								g.assign_right_expr(node, i, stmt.expr, name, ident)
							} else {
								g.n_error('last stmt must be expr')
							}
						} else {
							g.stmt(stmt)
						}
					}
				} else {
					g.n_error('missing value for assignment')
				}
				return
			}

			// dump(node)
			size := g.get_type_size(node.left_types[i])
			if size !in [1, 2, 4, 8] || node.op !in [.assign, .decl_assign] {
				g.v_error('unhandled assign_stmt expression: $right.type_name()', right.pos())
			}
			if node.op == .decl_assign {
				g.allocate_var(name, size, 0)
			}
			g.expr(right)
			var := g.get_var_from_ident(ident)
			match var {
				LocalVar { g.mov_reg_to_var(var as LocalVar, .rax) }
				GlobalVar { g.mov_reg_to_var(var as GlobalVar, .rax) }
				Register { g.mov_reg(var as Register, .rax) }
			}
		}
	}
}

fn (mut g Gen) assign_stmt(node ast.AssignStmt) {
	// `a := 1` | `a,b := 1,2`
	for i, left in node.left {
		right := node.right[i]
		if left !is ast.Ident {
			// TODO float
			g.gen_left_value(left)
			g.push(.rax)
			g.expr(right)
			g.pop(.rdx)
			typ := node.left_types[i]
			if typ.is_number() || typ.is_real_pointer() || typ.is_bool() {
				match node.op {
					.assign {
						g.mov_store(.rdx, .rax, match g.get_type_size(typ) {
							1 { ._8 }
							2 { ._16 }
							3 { ._32 }
							else { ._64 }
						})
					}
					else {
						g.n_error('Unsupported assign instruction')
					}
				}
			} else {
				if node.op != .assign {
					g.n_error('Unsupported assign instruction')
				}
				ts := g.table.sym(typ)
				match ts.kind {
					.struct_ {
						size := g.get_type_size(typ)
						if size >= 8 {
							for j in 0 .. size / 8 {
								g.mov_deref(.rcx, .rdx, ast.u64_type_idx)
								g.mov_store(.rax, .rcx, ._64)
								offset := if j == size / 8 - 1 && size % 8 != 0 {
									size % 8
								} else {
									8
								}
								g.add(.rax, offset)
								g.add(.rdx, offset)
							}
							if size % 8 != 0 {
								g.mov_deref(.rcx, .rdx, ast.u64_type_idx)
								g.mov_store(.rax, .rcx, ._64)
							}
						} else {
							mut left_size := if size >= 4 {
								g.mov_deref(.rcx, .rdx, ast.u32_type_idx)
								g.mov_store(.rax, .rcx, ._32)
								if size > 4 {
									g.add(.rax, 4)
									g.add(.rdx, 4)
								}
								size - 4
							} else {
								size
							}
							if left_size >= 2 {
								g.mov_deref(.rcx, .rdx, ast.u16_type_idx)
								g.mov_store(.rax, .rcx, ._16)
								if left_size > 2 {
									g.add(.rax, 2)
									g.add(.rdx, 2)
								}
								left_size -= 2
							}
							if left_size == 1 {
								g.mov_deref(.rcx, .rdx, ast.u8_type_idx)
								g.mov_store(.rax, .rcx, ._8)
							}
						}
					}
					.enum_ {
						g.mov_store(.rdx, .rax, ._32)
					}
					else {}
				}
			}
			continue
		}
<<<<<<< HEAD
		name := left.str()
		ident := left as ast.Ident
		match right {
			ast.IntegerLiteral {
				// g.allocate_var(name, 4, right.val.int())
				// TODO float
				match node.op {
					.plus_assign {
						g.mov_var_to_reg(.rax, ident)
						g.add(.rax, right.val.int())
						g.mov_reg_to_var(ident, .rax)
					}
					.minus_assign {
						g.mov_var_to_reg(.rax, ident)
						g.sub(.rax, right.val.int())
						g.mov_reg_to_var(ident, .rax)
					}
					.mult_assign {
						g.mov_var_to_reg(.rax, ident)
						g.mov64(.rdx, right.val.int())
						g.mul_reg(.rax, .rdx)
						g.mov_reg_to_var(ident, .rax)
					}
					.div_assign {
						g.mov_var_to_reg(.rax, ident)
						g.mov64(.rdx, right.val.int())
						g.div_reg(.rax, .rdx)
						g.mov_reg_to_var(ident, .rax)
					}
					.decl_assign {
						g.allocate_var(name, 8, right.val.int())
					}
					.assign {
						// dump(g.typ(node.left_types[i]))
						match node.left[i] {
							ast.Ident {
								// lname := '${node.left[i]}'
								// g.expr(node.right[i])
								g.mov(.rax, right.val.int())
								g.mov_reg_to_var(ident, .rax)
							}
							else {
								tn := node.left[i].type_name()
								dump(node.left_types)
								g.n_error('unhandled assign type: $tn')
							}
						}
					}
					else {
						eprintln('ERROR 2')
						dump(node)
					}
				}
			}
			ast.Ident {
				// eprintln('identr') dump(node) dump(right)
				// TODO float
				match node.op {
					.plus_assign {
						g.mov_var_to_reg(.rax, ident)
						g.mov_var_to_reg(.rbx, right as ast.Ident)
						g.add_reg(.rax, .rbx)
						g.mov_reg_to_var(ident, .rax)
					}
					.minus_assign {
						g.mov_var_to_reg(.rax, ident)
						g.mov_var_to_reg(.rbx, right as ast.Ident)
						g.sub_reg(.rax, .rbx)
						g.mov_reg_to_var(ident, .rax)
					}
					.div_assign {
						// this should be called when `a /= b` but it's not :?
						g.mov_var_to_reg(.rax, ident)
						g.mov_var_to_reg(.rbx, right as ast.Ident)
						g.div_reg(.rax, .rbx)
						g.mov_reg_to_var(ident, .rax)
					}
					.decl_assign {
						typ := node.left_types[i]
						if typ.is_number() || typ.is_real_pointer() || typ.is_bool() {
							g.allocate_var(name, g.get_type_size(typ), 0)
						} else {
							ts := g.table.sym(typ)
							match ts.info {
								ast.Struct {
									g.allocate_struct(name, typ)
								}
								else {}
							}
						}
						var_ := g.get_var_from_ident(ident)
						// TODO global var
						right_var := g.get_var_from_ident(right) as LocalVar
						match var_ {
							LocalVar {
								var := var_ as LocalVar
								if var.typ.is_number() || var.typ.is_real_pointer()
									|| var.typ.is_bool() {
									g.mov_var_to_reg(.rax, right as ast.Ident)
									g.mov_reg_to_var(ident, .rax)
								} else {
									ts := g.table.sym(var.typ)
									match ts.info {
										ast.Struct {
											size := g.get_type_size(var.typ)
											if size >= 8 {
												for offset in 0 .. size / 8 {
													g.mov_var_to_reg(.rax, right_var,
														offset: offset * 8, typ: ast.i64_type_idx)
													g.mov_reg_to_var(var, .rax,
														offset: offset * 8
														typ: ast.i64_type_idx
													)
												}
												if size % 8 != 0 {
													g.mov_var_to_reg(.rax, right_var,
														offset: size - 8, typ: ast.i64_type_idx)
													g.mov_reg_to_var(var, .rax,
														offset: size - 8
														typ: ast.i64_type_idx
													)
												}
											} else {
												mut left_size := if size >= 4 {
													g.mov_var_to_reg(.rax, right_var,
														typ: ast.int_type_idx)
													g.mov_reg_to_var(var, .rax,
														typ: ast.int_type_idx
													)
													size - 4
												} else {
													size
												}
												if left_size >= 2 {
													g.mov_var_to_reg(.rax, right_var,
														
														offset: size - left_size
														typ: ast.i16_type_idx
													)
													g.mov_reg_to_var(var, .rax,
														offset: size - left_size
														typ: ast.i16_type_idx
													)
													left_size -= 2
												}
												if left_size == 1 {
													g.mov_var_to_reg(.rax, right_var,
														
														offset: size - left_size
														typ: ast.i8_type_idx
													)
													g.mov_reg_to_var(var, .rax,
														offset: size - left_size
														typ: ast.i8_type_idx
													)
												}
											}
										}
										else {
											g.n_error('Unsupported variable type')
										}
									}
								}
							}
							else {
								g.n_error('Unsupported variable kind')
							}
						}
					}
					.assign {
						var_ := g.get_var_from_ident(ident)
						// TODO global var
						right_var := g.get_var_from_ident(right) as LocalVar
						match var_ {
							LocalVar {
								var := var_ as LocalVar
								if var.typ.is_number() || var.typ.is_real_pointer()
									|| var.typ.is_bool() {
									g.mov_var_to_reg(.rax, right as ast.Ident)
									g.mov_reg_to_var(ident, .rax)
								} else {
									ts := g.table.sym(var.typ)
									match ts.info {
										ast.Struct {
											size := g.get_type_size(var.typ)
											if size >= 8 {
												for offset in 0 .. size / 8 {
													g.mov_var_to_reg(.rax, right_var,
														offset: offset * 8, typ: ast.i64_type_idx)
													g.mov_reg_to_var(var, .rax,
														offset: offset * 8
														typ: ast.i64_type_idx
													)
												}
												if size % 8 != 0 {
													g.mov_var_to_reg(.rax, right_var,
														offset: size - 8, typ: ast.i64_type_idx)
													g.mov_reg_to_var(var, .rax,
														offset: size - 8
														typ: ast.i64_type_idx
													)
												}
											} else {
												mut left_size := if size >= 4 {
													g.mov_var_to_reg(.rax, right_var,
														typ: ast.int_type_idx)
													g.mov_reg_to_var(var, .rax,
														typ: ast.int_type_idx
													)
													size - 4
												} else {
													size
												}
												if left_size >= 2 {
													g.mov_var_to_reg(.rax, right_var,
														
														offset: size - left_size
														typ: ast.i16_type_idx
													)
													g.mov_reg_to_var(var, .rax,
														offset: size - left_size
														typ: ast.i16_type_idx
													)
													left_size -= 2
												}
												if left_size == 1 {
													g.mov_var_to_reg(.rax, right_var,
														
														offset: size - left_size
														typ: ast.i8_type_idx
													)
													g.mov_reg_to_var(var, .rax,
														offset: size - left_size
														typ: ast.i8_type_idx
													)
												}
											}
										}
										else {
											g.n_error('Unsupported variable type')
										}
									}
								}
							}
							else {
								g.n_error('Unsupported variable kind')
							}
						}
					}
					else {
						eprintln('TODO: unhandled assign ident case')
						dump(node)
					}
				}
				// a += b
			}
			ast.StructInit {
				match node.op {
					.decl_assign {
						g.allocate_struct(name, right.typ)
						g.init_struct(ident, right)
					}
					else {
						g.n_error('Unexpected operator `$node.op`')
					}
				}
			}
			ast.ArrayInit {
				// check if array is empty
				mut pos := g.allocate_array(name, 8, right.exprs.len)
				// allocate array of right.exprs.len vars
				for e in right.exprs {
					match e {
						ast.IntegerLiteral {
							g.mov(.rax, e.val.int())
							g.mov_reg_to_var(LocalVar{pos, ast.i64_type_idx, ''}, .rax)
							pos += 8
						}
						ast.StringLiteral {
							// TODO: use learel
							str := g.eval_escape_codes(e)
							g.mov64(.rsi, g.allocate_string(str, 2, .abs64)) // for rsi its 2
							g.mov_reg_to_var(LocalVar{pos, ast.u64_type_idx, ''}, .rsi)
							pos += 8
						}
						else {
							dump(e)
							g.n_error('unhandled array init type')
						}
					}
				}
			}
			ast.IndexExpr {
				// a := arr[0]
				offset := g.allocate_var(name, g.get_sizeof_ident(ident), 0)
				if g.pref.is_verbose {
					println('infix assignment $name offset=$offset.hex2()')
				}
				ie := node.right[i] as ast.IndexExpr
				var := ie.left as ast.Ident
				dest := g.get_var_offset(var.name)
				if ie.index is ast.IntegerLiteral {
					index := ie.index
					ie_offset := index.val.int() * 8
					g.mov_var_to_reg(.rax, var, typ: ast.i64_type_idx, offset: ie_offset)
				} else if ie.index is ast.Ident {
					ie_ident := ie.index
					g.lea_var_to_reg(.rax, dest)
					g.mov_var_to_reg(.rdi, ie_ident)
					g.add_reg(.rax, .rdi)
					g.mov_deref(.rax, .rax, ast.i64_type_idx)
				} else {
					g.n_error('only integers and idents can be used as indexes')
				}
				// TODO check if out of bounds access
				g.mov_reg_to_var(ident, .eax)
			}
			ast.StringLiteral {
				dest := g.allocate_var(name, 8, 0)
				ie := node.right[i] as ast.StringLiteral
				str := g.eval_escape_codes(ie)
				g.learel(.rsi, g.allocate_string(str, 3, .rel32))
				g.mov_reg_to_var(LocalVar{dest, ast.u64_type_idx, name}, .rsi)
			}
			ast.GoExpr {
				g.v_error('threads not implemented for the native backend', node.pos)
			}
			ast.TypeOf {
				g.gen_typeof_expr(node.right[i] as ast.TypeOf, true)
				g.mov_reg(.rsi, .rax)
			}
			ast.AtExpr {
				dest := g.allocate_var(name, 8, 0)
				g.learel(.rsi, g.allocate_string(g.comptime_at(right), 3, .rel32))
				g.mov_reg_to_var(LocalVar{dest, ast.u64_type_idx, name}, .rsi)
			}
			else {
				// dump(node)
				size := g.get_type_size(node.left_types[i])
				if size !in [1, 2, 4, 8] || node.op !in [.assign, .decl_assign] {
					g.v_error('unhandled assign_stmt expression: $right.type_name()',
						right.pos())
				}
				if node.op == .decl_assign {
					g.allocate_var(name, size, 0)
				}
				g.expr(right)
				var := g.get_var_from_ident(ident)
				if node.left_types[i].is_pure_float() {
					match var {
						LocalVar { g.mov_ssereg_to_var(var as LocalVar, .xmm0) }
						GlobalVar { g.mov_ssereg_to_var(var as GlobalVar, .xmm0) }
						// Register { g.mov_ssereg(var as Register, .xmm0) }
						else {}
					}
				} else {
					match var {
						LocalVar { g.mov_reg_to_var(var as LocalVar, .rax) }
						GlobalVar { g.mov_reg_to_var(var as GlobalVar, .rax) }
						Register { g.mov_reg(var as Register, .rax) }
					}
				}
			}
		}
		// }
=======
		g.assign_right_expr(node, i, right, left.str(), left as ast.Ident)
>>>>>>> b2ab7a33
	}
}

fn (mut g Gen) cset_op(op token.Kind) {
	match op {
		.gt {
			g.cset(.g)
		}
		.lt {
			g.cset(.l)
		}
		.ne {
			g.cset(.ne)
		}
		.eq {
			g.cset(.e)
		}
		.ge {
			g.cset(.ge)
		}
		.le {
			g.cset(.le)
		}
		else {
			g.cset(.ne)
		}
	}
}

fn (mut g Gen) gen_left_value(node ast.Expr) {
	match node {
		ast.Ident {
			offset := g.get_var_offset(node.name)
			g.lea_var_to_reg(.rax, offset)
		}
		ast.SelectorExpr {
			g.expr(node.expr)
			offset := g.get_field_offset(node.expr_type, node.field_name)
			if offset != 0 {
				g.add(.rax, offset)
			}
		}
		ast.IndexExpr {} // TODO
		ast.PrefixExpr {
			if node.op != .mul {
				g.n_error('Unsupported left value')
			}
			g.expr(node.right)
		}
		else {
			g.n_error('Unsupported left value')
		}
	}
}

fn (mut g Gen) prefix_expr(node ast.PrefixExpr) {
	match node.op {
		.minus {
			g.expr(node.right)
			g.neg(.rax)
		}
		.amp {
			g.gen_left_value(node.right)
		}
		.mul {
			g.expr(node.right)
			g.mov_deref(.rax, .rax, node.right_type.deref())
		}
		.not {
			g.expr(node.right)
			g.cmp_zero(.rax)
			// TODO mov_extend_reg
			g.mov64(.rax, 0)
			g.cset(.e)
		}
		.bit_not {
			g.expr(node.right)
			g.bitnot_reg(.rax)
		}
		else {}
	}
}

fn (mut g Gen) infix_expr(node ast.InfixExpr) {
	if node.op in [.logical_or, .and] {
		g.expr(node.left)
		label := g.labels.new_label()
		g.cmp_zero(.rax)
		jump_addr := g.cjmp(if node.op == .logical_or { .jne } else { .je })
		g.labels.patches << LabelPatch{
			id: label
			pos: jump_addr
		}
		g.expr(node.right)
		g.labels.addrs[label] = g.pos()
		return
	} else {
		g.expr(node.right)
		if node.left_type.is_pure_float() {
			typ := node.left_type
			// optimize for ast.Ident
			match node.left {
				ast.Ident {
					g.mov_ssereg(.xmm1, .xmm0)
					g.mov_var_to_ssereg(.xmm0, node.left as ast.Ident)
				}
				else {
					g.push_sse(.xmm0)
					g.expr(node.left)
					g.pop_sse(.xmm1)
				}
			}
			// left: xmm0, right: xmm1
			if node.left is ast.FloatLiteral && node.right_type == ast.f32_type_idx {
				g.write32(0xc05a0ff2)
				g.println('cvtsd2ss xmm0, xmm0')
			}
			if node.left_type == ast.f32_type_idx && node.right is ast.FloatLiteral {
				g.write32(0xc95a0ff2)
				g.println('cvtsd2ss xmm1, xmm1')
			}
			match node.op {
				.eq, .ne {
					g.write32(0xc1c20ff3)
					g.write8(if node.op == .eq { 0x00 } else { 0x04 })
					inst := if node.op == .eq { 'cmpeqss' } else { 'cmpneqss' }
					g.println('$inst xmm0, xmm1')
					g.write32(0xc07e0f66)
					g.println('movd eax, xmm0')
					g.write([u8(0x83), 0xe0, 0x01])
					g.println('and eax, 0x1')
				}
				.gt, .lt, .ge, .le {
					g.cmp_sse(.xmm0, .xmm1, typ)
					// TODO mov_extend_reg
					g.mov64(.rax, 0)
					g.cset(match node.op {
						.gt { .a }
						.lt { .b }
						.ge { .ae }
						else { .be }
					})
				}
				.plus {
					g.add_sse(.xmm0, .xmm1, typ)
				}
				.minus {
					g.sub_sse(.xmm0, .xmm1, typ)
				}
				.mul {
					g.mul_sse(.xmm0, .xmm1, typ)
				}
				.div {
					g.div_sse(.xmm0, .xmm1, typ)
				}
				else {
					g.n_error('`$node.op` expression is not supported right now')
				}
			}
			return
		}
		// optimize for ast.Ident
		match node.left {
			ast.Ident {
				g.mov_reg(match node.op {
					.left_shift, .right_shift, .unsigned_right_shift, .div, .mod { .rcx }
					else { .rdx }
				}, .rax)
				g.mov_var_to_reg(.rax, node.left as ast.Ident)
			}
			else {
				g.push(.rax)
				g.expr(node.left)
				g.pop(match node.op {
					.left_shift, .right_shift, .unsigned_right_shift, .div, .mod { .rcx }
					else { .rdx }
				})
			}
		}
		if node.left_type !in ast.integer_type_idxs && node.left_type != ast.bool_type_idx
			&& g.table.sym(node.left_type).info !is ast.Enum {
			g.n_error('unsupported type for `$node.op`: $node.left_type')
		}
		// left: rax, right: rdx
		match node.op {
			.eq, .ne, .gt, .lt, .ge, .le {
				g.cmp_reg(.rax, .rdx)
				// TODO mov_extend_reg
				g.mov64(.rax, 0)
				g.cset_op(node.op)
			}
			.plus {
				g.add_reg(.rax, .rdx)
			}
			.minus {
				g.sub_reg(.rax, .rdx)
			}
			.mul {
				g.write32(0xc2af0f48)
				g.println('imul rax, rdx')
			}
			.div {
				if node.left_type in ast.unsigned_integer_type_idxs {
					g.write8(0xba)
					g.write32(0)
					g.println('mov edx, 0')
					g.write([u8(0x48), 0xf7, 0xf1])
					g.println('div rcx')
				} else {
					g.write16(0x9948)
					g.println('cqo')
					g.write([u8(0x48), 0xf7, 0xf9])
					g.println('idiv rcx')
				}
			}
			.mod {
				if node.left_type in ast.unsigned_integer_type_idxs {
					g.write8(0xba)
					g.write32(0)
					g.println('mov edx, 0')
					g.write([u8(0x48), 0xf7, 0xf1])
					g.println('div rcx')
				} else {
					g.write16(0x9948)
					g.println('cqo')
					g.write([u8(0x48), 0xf7, 0xf9])
					g.println('idiv rcx')
				}
				g.mov_reg(.rax, .rdx)
			}
			.amp {
				g.bitand_reg(.rax, .rdx)
			}
			.pipe {
				g.bitor_reg(.rax, .rdx)
			}
			.xor {
				g.bitxor_reg(.rax, .rdx)
			}
			.left_shift {
				g.shl_reg(.rax, .rcx)
			}
			.right_shift {
				g.sar_reg(.rax, .rcx)
			}
			.unsigned_right_shift {
				g.shr_reg(.rax, .rcx)
			}
			else {
				g.n_error('`$node.op` expression is not supported right now')
			}
		}
	}
}

fn (mut g Gen) trap() {
	// funnily works on x86 and arm64
	if g.pref.arch == .arm64 {
		g.write32(0xcccccccc)
	} else {
		g.write8(0xcc)
	}
	g.println('trap')
}

fn (mut g Gen) gen_asm_stmt(asm_node ast.AsmStmt) {
	if g.pref.arch == .arm64 {
		g.gen_asm_stmt_arm64(asm_node)
	} else {
		g.gen_asm_stmt_amd64(asm_node)
	}
}

fn (mut g Gen) gen_asm_stmt_amd64(asm_node ast.AsmStmt) {
	// inline assembly using vasm
	g.println('// asm inline')
	mut reg := 0
	mut imm := 0
	mut regname := ''
	// dump(asm_node)
	for t in asm_node.templates {
		mut line := t.name
		mut comma := false
		for a in t.args {
			if comma {
				line += ', '
			} else {
				comma = true
			}
			match a {
				ast.AsmRegister {
					regname = a.name
					reg = native.amd64_cpuregs.index(regname)
					line += a.typ.str()
				}
				ast.IntegerLiteral {
					line += a.val
					imm = a.val.int()
				}
				ast.BoolLiteral {
					line += a.val.str()
					imm = if a.val { 1 } else { 0 }
				}
				ast.CharLiteral {
					line += a.val.str()
					imm = a.val.int()
				}
				/*
				ast.AsmAddressing {
				}
				ast.AsmAlias {
				}
				ast.AsmDisp {
				}
				*/
				ast.FloatLiteral {
					g.v_error('floating point arithmetic is not yet implemented for the native backend',
						asm_node.pos)
				}
				string {
					// XXX
					g.v_error('no strings allowed in this context', asm_node.pos)
				}
				else {
					g.v_error('unsupported instruction argument argument', asm_node.pos)
				}
			}
		}
		g.println(': $line')
		match t.name {
			'nop' {
				g.write8(u8(0x90))
				g.println('nop')
			}
			'syscall' {
				g.write8(u8(0x0f))
				g.write8(u8(0x05))
				g.println('syscall')
			}
			'ret' {
				g.write8(u8(0xc3))
				g.println('ret')
			}
			'int3' {
				g.write8(u8(0xcc))
				g.write8(u8(imm))
				g.println('int3')
			}
			'sti' {
				g.write8(u8(0xfb))
				g.println('sti')
			}
			'cli' {
				g.write8(u8(0xfa))
				g.println('cli')
			}
			'int' {
				g.write8(u8(0xcd))
				g.write8(u8(imm))
				g.println('int')
			}
			'cpuid' {
				g.write8(u8(0x0f))
				g.write8(u8(0xa2))
				g.println('cpuid')
			}
			'mov' {
				g.write8(u8(0xb8 + reg))
				g.write8(byt(imm, 0))
				g.write8(byt(imm, 1))
				g.write8(byt(imm, 2))
				g.write8(byt(imm, 3))
				g.println('mov $reg, $imm')
			}
			else {
				g.v_error('unsupported instruction $t.name', asm_node.pos)
			}
		}
	}
}

fn (mut g Gen) gen_assert(assert_node ast.AssertStmt) {
	mut cjmp_addr := 0
	ane := assert_node.expr
	label := g.labels.new_label()
	cjmp_addr = g.condition(ane, true)
	g.labels.patches << LabelPatch{
		id: label
		pos: cjmp_addr
	}
	g.println('; jump to label $label')
	g.expr(assert_node.expr)
	g.trap()
	g.labels.addrs[label] = g.pos()
	g.println('; label $label')
}

fn (mut g Gen) cjmp_notop(op token.Kind) int {
	return match op {
		.gt {
			g.cjmp(.jle)
		}
		.lt {
			g.cjmp(.jge)
		}
		.ne {
			g.cjmp(.je)
		}
		.eq {
			g.cjmp(.jne)
		}
		else {
			g.cjmp(.je)
		}
	}
}

fn (mut g Gen) cjmp_op(op token.Kind) int {
	return match op {
		.gt {
			g.cjmp(.jg)
		}
		.lt {
			g.cjmp(.jl)
		}
		.ne {
			g.cjmp(.jne)
		}
		.eq {
			g.cjmp(.je)
		}
		else {
			g.cjmp(.jne)
		}
	}
}

fn (mut g Gen) condition(expr ast.Expr, neg bool) int {
	g.expr(expr)
	g.cmp_zero(.rax)
	return g.cjmp(if neg { .jne } else { .je })
}

fn (mut g Gen) if_expr(node ast.IfExpr) {
	if node.is_comptime {
		if stmts := g.comptime_conditional(node) {
			g.stmts(stmts)
		}
		return
	}
	if node.branches.len == 0 {
		return
	}
	mut endif_label := 0
	has_endif := node.branches.len > 1
	if has_endif {
		endif_label = g.labels.new_label()
	}
	for idx in 0 .. node.branches.len {
		branch := node.branches[idx]
		if idx == node.branches.len - 1 && node.has_else {
			g.stmts(branch.stmts)
		} else {
			if branch.cond is ast.BoolLiteral {
				if branch.cond.val {
					g.stmts(branch.stmts)
				}
				continue
			}
			expr := branch.cond
			label := g.labels.new_label()
			cjmp_addr := g.condition(expr, false)
			g.labels.patches << LabelPatch{
				id: label
				pos: cjmp_addr
			}
			g.println('; jump to label $label')
			g.stmts(branch.stmts)
			if has_endif {
				jump_addr := g.jmp(0)
				g.labels.patches << LabelPatch{
					id: endif_label
					pos: jump_addr
				}
				g.println('; jump to label $endif_label')
			}
			// println('after if g.pos=$g.pos() jneaddr=$cjmp_addr')
			g.labels.addrs[label] = g.pos()
			g.println('; label $label')
		}
	}
	if has_endif {
		g.labels.addrs[endif_label] = g.pos()
		g.println('; label $endif_label')
	}
}

fn (mut g Gen) infloop() {
	if g.pref.arch == .arm64 {
		g.write32(u8(0x14))
	} else {
		g.write8(u8(0xeb))
		g.write8(u8(0xfe))
	}
	g.println('jmp $$')
}

fn (mut g Gen) for_stmt(node ast.ForStmt) {
	if node.is_inf {
		if node.stmts.len == 0 {
			g.infloop()
			return
		}
		// infinite loop
		start := g.pos()
		start_label := g.labels.new_label()
		g.labels.addrs[start_label] = start
		g.println('; label $start_label')
		end_label := g.labels.new_label()
		g.labels.branches << BranchLabel{
			name: node.label
			start: start_label
			end: end_label
		}
		g.stmts(node.stmts)
		g.labels.branches.pop()
		g.jmp(int(0xffffffff - (g.pos() + 5 - start) + 1))
		g.println('jmp after infinite for')
		g.labels.addrs[end_label] = g.pos()
		g.println('; label $end_label')
		return
	}
	infix_expr := node.cond as ast.InfixExpr
	mut jump_addr := 0 // location of `jne *00 00 00 00*`
	start := g.pos()
	start_label := g.labels.new_label()
	g.labels.addrs[start_label] = start
	g.println('; label $start_label')
	match infix_expr.left {
		ast.Ident {
			match infix_expr.right {
				ast.Ident {
					g.mov_var_to_reg(.rax, infix_expr.right as ast.Ident)
					g.cmp_var_reg(infix_expr.left as ast.Ident, .rax)
				}
				ast.IntegerLiteral {
					lit := infix_expr.right as ast.IntegerLiteral
					g.cmp_var(infix_expr.left as ast.Ident, lit.val.int())
				}
				else {
					g.n_error('unhandled expression type')
				}
			}
			match infix_expr.left.tok_kind {
				.lt {
					jump_addr = g.cjmp(.jge)
				}
				.gt {
					jump_addr = g.cjmp(.jle)
				}
				else {
					g.n_error('unhandled infix cond token')
				}
			}
		}
		else {
			g.n_error('unhandled infix.left')
		}
	}
	end_label := g.labels.new_label()
	g.labels.patches << LabelPatch{
		id: end_label
		pos: jump_addr
	}
	g.println('; jump to label $end_label')
	g.labels.branches << BranchLabel{
		name: node.label
		start: start_label
		end: end_label
	}
	g.stmts(node.stmts)
	g.labels.branches.pop()
	// Go back to `cmp ...`
	// Diff between `jmp 00 00 00 00 X` and `cmp`
	g.jmp(int(0xffffffff - (g.pos() + 5 - start) + 1))
	// Update the jump addr to current pos
	g.labels.addrs[end_label] = g.pos()
	g.println('; label $end_label')
	g.println('jmp after for')
}

fn (mut g Gen) fn_decl_amd64(node ast.FnDecl) {
	g.push(.rbp)
	g.mov_reg(.rbp, .rsp)
	local_alloc_pos := g.pos()
	g.sub(.rsp, 0)

	// Copy values from registers to local vars (calling convention)
	mut reg_args := []int{}
	mut ssereg_args := []int{}
	mut stack_args := []int{}
	mut params := []ast.Param{cap: node.params.len + 2}

	// The first parameter is an address of returned struct if size > 16
	ts := g.table.sym(node.return_type)
	return_size := g.get_type_size(node.return_type)
	if ts.kind == .struct_ {
		if return_size > 16 {
			params << ast.Param{
				name: '_return_val_addr'
				typ: ast.voidptr_type_idx
			}
		}
	}

	params << node.params

	args_size := params.map(g.get_type_size(it.typ))
	is_floats := params.map(it.typ.is_pure_float())

	mut reg_left := 6
	mut ssereg_left := 8
	for i, size in args_size {
		if is_floats[i] && ssereg_left > 0 {
			ssereg_args << i
			ssereg_left--
			continue
		}
		if reg_left > 0 {
			if size <= 8 {
				reg_args << i
				reg_left--
				continue
			} else if size <= 16 && reg_left > 1 {
				reg_args << i
				reg_left -= 2
				continue
			}
		}
		stack_args << i
	}

	// define and copy args on register
	mut reg_idx := 0
	for i in reg_args {
		name := params[i].name
		g.stack_var_pos += (8 - args_size[i] % 8) % 8
		offset := g.allocate_struct(name, params[i].typ)
		// copy
		g.mov_reg_to_var(LocalVar{ offset: offset, typ: ast.i64_type_idx, name: name },
			native.fn_arg_registers[reg_idx])
		reg_idx++
		if args_size[i] > 8 {
			g.mov_reg_to_var(LocalVar{ offset: offset, typ: ast.i64_type_idx, name: name },
				native.fn_arg_registers[reg_idx],
				offset: 8
			)
			reg_idx++
		}
	}
	// define and copy args on sse register
	for idx, i in ssereg_args {
		name := params[i].name
		offset := g.allocate_struct(name, params[i].typ)
		// copy
		g.mov_ssereg_to_var(LocalVar{ offset: offset, typ: params[i].typ }, native.fn_arg_sse_registers[idx])
	}
	// define args on stack
	mut offset := -2
	for i in stack_args {
		name := params[i].name
		g.var_offset[name] = offset * 8
		g.var_alloc_size[name] = args_size[i]
		offset -= (args_size[i] + 7) / 8
	}
	// define defer vars
	for i in 0 .. node.defer_stmts.len {
		name := '_defer$i'
		g.allocate_var(name, 8, 0)
	}
	// body
	g.stmts(node.stmts)
	// 16 bytes align
	g.stack_var_pos += 23
	g.stack_var_pos /= 16
	g.stack_var_pos *= 16
	g.println('; stack frame size: $g.stack_var_pos')
	g.write32_at(local_alloc_pos + 3, g.stack_var_pos)
	is_main := node.name == 'main.main'
	if is_main && g.pref.os != .linux {
		// println('end of main: gen exit')
		zero := ast.IntegerLiteral{}
		g.gen_exit(zero)
		g.ret()
		return
	}
	g.labels.addrs[0] = g.pos()
	g.leave()
}

pub fn (mut g Gen) builtin_decl_amd64(builtin BuiltinFn) {
	g.push(.rbp)
	g.mov_reg(.rbp, .rsp)
	local_alloc_pos := g.pos()
	g.sub(.rsp, 0)

	builtin.body(builtin, mut g)
	// 16 bytes align
	g.stack_var_pos += 7
	g.stack_var_pos /= 16
	g.stack_var_pos *= 16
	g.println('; stack frame size: $g.stack_var_pos')
	g.write32_at(local_alloc_pos + 3, g.stack_var_pos)

	g.labels.addrs[0] = g.pos()
	g.leave()
}

/*
pub fn (mut x Amd64) allocate_var(name string, size int, initial_val int) {
	// do nothing as interface call is crashing
}
*/

pub fn (mut g Gen) allocate_array(name string, size int, items int) int {
	pos := g.allocate_var(name, size, items)
	g.stack_var_pos += (size * items)
	return pos
}

pub fn (mut g Gen) allocate_var(name string, size int, initial_val int) int {
	if g.pref.arch == .arm64 {
		// TODO
		return 0
	}
	padding := (size - g.stack_var_pos % size) % size
	n := g.stack_var_pos + size + padding
	is_far_var := n > 0x80 || n < -0x7f
	far_var_offset := if is_far_var { 0x40 } else { 0 }
	// `a := 3`  => `mov DWORD [rbp-0x4],0x3`
	match size {
		1 {
			// BYTE
			g.write8(0xc6)
			g.write8(0x45 + far_var_offset)
		}
		4 {
			// DWORD
			g.write8(0xc7)
			g.write8(0x45 + far_var_offset)
		}
		8 {
			// QWORD
			g.write8(0x48)
			g.write8(0xc7)
			g.write8(0x45 + far_var_offset)
		}
		else {
			g.n_error('allocate_var: bad size $size')
		}
	}
	// Generate N in `[rbp-N]`
	if is_far_var {
		g.write32(int((0xffffffff - i64(n) + 1) % 0x100000000))
	} else {
		g.write8((0xff - n + 1) % 0x100)
	}
	g.stack_var_pos += size + padding
	g.var_offset[name] = g.stack_var_pos
	g.var_alloc_size[name] = size

	// Generate the value assigned to the variable
	match size {
		1 {
			g.write8(initial_val)
		}
		4 {
			g.write32(initial_val)
		}
		8 {
			g.write32(initial_val) // fixme: 64-bit segfaulting
		}
		else {
			g.n_error('allocate_var: bad size $size')
		}
	}

	// println('allocate_var(size=$size, initial_val=$initial_val)')
	g.println('mov [rbp-$n.hex2()], $initial_val ; Allocate var `$name`')
	return g.stack_var_pos
}

fn (mut g Gen) allocate_struct(name string, typ ast.Type) int {
	if g.pref.arch == .arm64 {
		// TODO
		return 0
	}
	size := g.get_type_size(typ)
	align := g.get_type_align(typ)
	padding := (align - g.stack_var_pos % align) % align
	g.stack_var_pos += size + padding
	g.var_offset[name] = g.stack_var_pos
	g.var_alloc_size[name] = size

	return g.stack_var_pos
}

fn (mut g Gen) init_struct(var Var, init ast.StructInit) {
	match var {
		ast.Ident {
			var_object := g.get_var_from_ident(var)
			match var_object {
				LocalVar {
					g.init_struct(var_object as LocalVar, init)
				}
				GlobalVar {
					g.init_struct(var_object as GlobalVar, init)
				}
				Register {
					// TODO
					// g.cmp()
				}
			}
		}
		LocalVar {
			size := g.get_type_size(var.typ)

			// zero fill
			mut left := if size >= 16 {
				g.mov(.rax, 0)
				g.mov(.rcx, size / 8)
				g.lea_var_to_reg(.rdi, var.offset)
				g.write([u8(0xf3), 0x48, 0xab])
				g.println('rep stosq')
				size % 8
			} else {
				size
			}
			if left >= 8 {
				g.mov_int_to_var(var, 0, offset: size - left, typ: ast.i64_type_idx)
				left -= 8
			}
			if left >= 4 {
				g.mov_int_to_var(var, 0, offset: size - left, typ: ast.int_type_idx)
				left -= 4
			}
			if left >= 2 {
				g.mov_int_to_var(var, 0, offset: size - left, typ: ast.i16_type_idx)
				left -= 2
			}
			if left == 1 {
				g.mov_int_to_var(var, 0, offset: size - left, typ: ast.i8_type_idx)
			}

			ts := g.table.sym(var.typ)
			match ts.info {
				ast.Struct {
					for i, f in ts.info.fields {
						if f.has_default_expr && !init.fields.map(it.name).contains(f.name) {
							offset := g.structs[var.typ.idx()].offsets[i]
							g.expr(f.default_expr)
							// TODO expr not on rax
							g.mov_reg_to_var(var, .rax, offset: offset, typ: f.typ)
						}
					}
				}
				else {}
			}
			for f in init.fields {
				field := ts.find_field(f.name) or {
					g.n_error('Could not find field `$f.name` on init')
				}
				offset := g.structs[var.typ.idx()].offsets[field.i]

				g.expr(f.expr)
				// TODO expr not on rax
				g.mov_reg_to_var(var, .rax, offset: offset, typ: field.typ)
			}
		}
		GlobalVar {
			// TODO
		}
	}
}

fn (mut g Gen) convert_bool_to_string(reg Register) {
	g.cmp_zero(reg)
	false_label := g.labels.new_label()
	false_cjmp_addr := g.cjmp(.je)
	g.labels.patches << LabelPatch{
		id: false_label
		pos: false_cjmp_addr
	}
	g.println('; jump to label $false_label')

	g.learel(reg, g.allocate_string('true', 3, .rel32))

	end_label := g.labels.new_label()
	end_jmp_addr := g.jmp(0)
	g.labels.patches << LabelPatch{
		id: end_label
		pos: end_jmp_addr
	}
	g.println('; jump to label $end_label')

	g.labels.addrs[false_label] = g.pos()
	g.println('; label $false_label')
	g.learel(reg, g.allocate_string('false', 3, .rel32))

	g.labels.addrs[end_label] = g.pos()
	g.println('; label $end_label')
}

fn (mut g Gen) convert_int_to_string(r1 Register, r2 Register) {
	if r1 != .rax {
		g.mov_reg(.rax, r1)
	}

	if r2 != .rdi {
		g.mov_reg(.rdi, r2)
	}

	// check if value in rax is zero
	g.cmp_zero(.rax)
	skip_zero_label := g.labels.new_label()
	skip_zero_cjmp_addr := g.cjmp(.jne)
	g.labels.patches << LabelPatch{
		id: skip_zero_label
		pos: skip_zero_cjmp_addr
	}
	g.println('; jump to label $skip_zero_label')

	// handle zeros seperately
	// g.mov_int_to_var(LocalVar{buffer, ast.u8_type_idx, ''}, '0'[0])

	g.write8(0xc6)
	g.write8(0x07)
	g.write8(0x30)
	g.println("mov BYTE PTR [rdi], '0'")

	end_label := g.labels.new_label()
	end_jmp_addr := g.jmp(0)
	g.labels.patches << LabelPatch{
		id: end_label
		pos: end_jmp_addr
	}
	g.println('; jump to label $end_label')

	g.labels.addrs[skip_zero_label] = g.pos()
	g.println('; label $skip_zero_label')

	// load a pointer to the string to rdi
	// g.lea_var_to_reg(.rdi, buffer)

	// detect if value in rax is negative
	g.cmp_zero(.rax)
	skip_minus_label := g.labels.new_label()
	skip_minus_cjmp_addr := g.cjmp(.jge)
	g.labels.patches << LabelPatch{
		id: skip_minus_label
		pos: skip_minus_cjmp_addr
	}
	g.println('; jump to label $skip_minus_label')

	// add a `-` sign as the first character
	g.write8(0xc6)
	g.write8(0x07)
	g.write8(0x2d)
	g.println("mov BYTE PTR [rdi], '-'")

	g.neg(.rax) // negate our integer to make it positive
	g.inc(.rdi) // increment rdi to skip the `-` character
	g.labels.addrs[skip_minus_label] = g.pos()
	g.println('; label $skip_minus_label')

	g.mov_reg(.r12, .rdi) // copy the buffer position to r12

	loop_label := g.labels.new_label()
	loop_start := g.pos()
	g.println('; label $loop_label')

	g.push(.rax)

	g.mov(.rdx, 0)
	g.mov(.rbx, 10)
	g.div_reg(.rax, .rbx)
	g.add8(.rdx, '0'[0])

	g.write8(0x66)
	g.write8(0x89)
	g.write8(0x17)
	g.println('mov BYTE PTR [rdi], rdx')

	// divide the integer in rax by 10 for next iteration
	g.pop(.rax)
	g.mov(.rbx, 10)
	g.cdq()
	g.write8(0x48)
	g.write8(0xf7)
	g.write8(0xfb)
	g.println('idiv rbx')

	// go to the next character
	g.inc(.rdi)

	// if the number in rax still isn't zero, repeat
	g.cmp_zero(.rax)
	loop_cjmp_addr := g.cjmp(.jg)
	g.labels.patches << LabelPatch{
		id: loop_label
		pos: loop_cjmp_addr
	}
	g.println('; jump to label $skip_minus_label')
	g.labels.addrs[loop_label] = loop_start

	// after all was converted, reverse the string
	reg := g.get_builtin_arg_reg('reverse_string', 0)
	g.mov_reg(reg, .r12)
	g.call_builtin('reverse_string')

	g.labels.addrs[end_label] = g.pos()
	g.println('; label $end_label')
}

fn (mut g Gen) reverse_string(reg Register) {
	if reg != .rdi {
		g.mov_reg(.rdi, reg)
	}

	g.mov(.eax, 0)

	g.write8(0x48)
	g.write8(0x8d)
	g.write8(0x48)
	g.write8(0xff)
	g.println('lea rcx, [rax-0x1]')

	g.mov_reg(.rsi, .rdi)

	g.write8(0xf2)
	g.write8(0xae)
	g.println('repnz scas al, BYTE PTR es:[rdi]')

	g.sub8(.rdi, 0x2)
	g.cmp_reg(.rdi, .rsi)

	g.write8(0x7e)
	g.write8(0x0a)
	g.println('jle 0x1e')

	g.write8(0x86)
	g.write8(0x07)
	g.println('xchg BYTE PTR [rdi], al')

	g.write8(0x86)
	g.write8(0x06)
	g.println('xchg BYTE PTR [rsi], al')

	g.std()

	g.write8(0xaa)
	g.println('stos BYTE PTR es:[rdi], al')

	g.cld()

	g.write8(0xac)
	g.println('lods al, BYTE PTR ds:[rsi]')

	g.write8(0xeb)
	g.write8(0xf1)
	g.println('jmp 0xf')
}

fn (mut g Gen) gen_match_expr_amd64(expr ast.MatchExpr) {
	branch_labels := []int{len: expr.branches.len, init: g.labels.new_label() + it * 0} // call new_label for all elements in the array
	end_label := g.labels.new_label()

	if expr.is_sum_type {
		// TODO
	} else {
		g.expr(expr.cond)
	}
	g.push(.rax)

	mut else_label := 0
	for i, branch in expr.branches {
		if branch.is_else {
			else_label = branch_labels[i]
		} else {
			for cond in branch.exprs {
				match cond {
					ast.RangeExpr {
						g.pop(.rdx)
						g.expr(cond.low)
						g.cmp_reg(.rax, .rdx)
						g.write([u8(0x0f), 0x9e, 0xc3])
						g.println('setle bl')
						g.expr(cond.high)
						g.cmp_reg(.rax, .rdx)
						g.write([u8(0x0f), 0x9d, 0xc1])
						g.println('setge cl')
						g.write([u8(0x20), 0xcb])
						g.println('and bl, cl')
						g.write([u8(0x84), 0xdb])
						g.println('test bl, bl')
						then_addr := g.cjmp(.jne)
						g.labels.patches << LabelPatch{
							id: branch_labels[i]
							pos: then_addr
						}
						g.push(.rdx)
					}
					else {
						g.expr(cond)
						g.pop(.rdx)
						g.cmp_reg(.rax, .rdx)
						then_addr := g.cjmp(.je)
						g.labels.patches << LabelPatch{
							id: branch_labels[i]
							pos: then_addr
						}
						g.push(.rdx)
					}
				}
			}
		}
	}
	g.pop(.rdx)
	else_addr := g.jmp(0)
	g.labels.patches << LabelPatch{
		id: else_label
		pos: else_addr
	}
	for i, branch in expr.branches {
		g.labels.addrs[branch_labels[i]] = g.pos()
		for stmt in branch.stmts {
			g.stmt(stmt)
		}
		g.labels.patches << LabelPatch{
			id: end_label
			pos: g.jmp(0)
		}
	}
	g.labels.addrs[end_label] = g.pos()
}

fn (mut g Gen) mov_ssereg_to_var(var Var, reg SSERegister, config VarConfig) {
	match var {
		ast.Ident {
			var_object := g.get_var_from_ident(var)
			match var_object {
				LocalVar {
					g.mov_ssereg_to_var(var_object as LocalVar, reg, config)
				}
				GlobalVar {
					g.mov_ssereg_to_var(var_object as GlobalVar, reg, config)
				}
				Register {}
			}
		}
		LocalVar {
			offset := var.offset - config.offset
			is_far_var := offset > 0x80 || offset < -0x7f
			typ := if config.typ == 0 { var.typ } else { config.typ }

			far_var_offset := if is_far_var { 0x40 } else { 0 }
			g.write8(if typ == ast.f32_type_idx { 0xf3 } else { 0xf2 })
			if int(reg) >= int(SSERegister.xmm8) {
				g.write8(0x44)
			}
			g.write16(0x110f)
			g.write8(0x45 + int(reg) % 8 * 8 + far_var_offset)
			if is_far_var {
				g.write32(int((0xffffffff - i64(offset) + 1) % 0x100000000))
			} else {
				g.write8((0xff - offset + 1) % 0x100)
			}
			inst := if typ == ast.f32_type_idx { 'movss' } else { 'movsd' }
			g.println('$inst [rbp-$offset.hex2()], $reg')
		}
		GlobalVar {
			// TODO
		}
	}
}

fn (mut g Gen) mov_var_to_ssereg(reg SSERegister, var Var, config VarConfig) {
	match var {
		ast.Ident {
			var_object := g.get_var_from_ident(var)
			match var_object {
				LocalVar {
					g.mov_var_to_ssereg(reg, var_object as LocalVar, config)
				}
				GlobalVar {
					g.mov_var_to_ssereg(reg, var_object as GlobalVar, config)
				}
				Register {}
			}
		}
		LocalVar {
			offset := var.offset - config.offset
			is_far_var := offset > 0x80 || offset < -0x7f
			typ := if config.typ == 0 { var.typ } else { config.typ }

			far_var_offset := if is_far_var { 0x40 } else { 0 }
			g.write8(if typ == ast.f32_type_idx { 0xf3 } else { 0xf2 })
			if int(reg) >= int(SSERegister.xmm8) {
				g.write8(0x44)
			}
			g.write16(0x100f)
			g.write8(0x45 + int(reg) % 8 * 8 + far_var_offset)
			if is_far_var {
				g.write32(int((0xffffffff - i64(offset) + 1) % 0x100000000))
			} else {
				g.write8((0xff - offset + 1) % 0x100)
			}
			inst := if typ == ast.f32_type_idx { 'movss' } else { 'movsd' }
			g.println('$inst $reg, [rbp-$offset.hex2()]')
		}
		GlobalVar {
			// TODO
		}
	}
}

fn (mut g Gen) mov_ssereg(a SSERegister, b SSERegister) {
	g.write8(0xf2)
	if int(a) >= int(SSERegister.xmm8) || int(b) >= int(SSERegister.xmm8) {
		g.write8(0x40 + int(a) / 8 * 4 + int(b) / 8)
	}
	g.write16(0x100f)
	g.write8(0xc0 + int(a) % 8 * 8 + int(b) % 8)
	g.println('movsd $a, $b')
}

fn (mut g Gen) add_sse(a SSERegister, b SSERegister, typ ast.Type) {
	g.write8(if typ == ast.f32_type_idx { 0xf3 } else { 0xf2 })
	if int(a) >= int(SSERegister.xmm8) || int(b) >= int(SSERegister.xmm8) {
		g.write8(0x40 + int(a) / 8 * 4 + int(b) / 8)
	}
	g.write16(0x580f)
	g.write8(0xc0 + int(a) % 8 * 8 + int(b) % 8)
	inst := if typ == ast.f32_type_idx { 'addss' } else { 'addsd' }
	g.println('$inst $a, $b')
}

fn (mut g Gen) sub_sse(a SSERegister, b SSERegister, typ ast.Type) {
	g.write8(if typ == ast.f32_type_idx { 0xf3 } else { 0xf2 })
	if int(a) >= int(SSERegister.xmm8) || int(b) >= int(SSERegister.xmm8) {
		g.write8(0x40 + int(a) / 8 * 4 + int(b) / 8)
	}
	g.write16(0x5c0f)
	g.write8(0xc0 + int(a) % 8 * 8 + int(b) % 8)
	inst := if typ == ast.f32_type_idx { 'subss' } else { 'subsd' }
	g.println('$inst $a, $b')
}

fn (mut g Gen) mul_sse(a SSERegister, b SSERegister, typ ast.Type) {
	g.write8(if typ == ast.f32_type_idx { 0xf3 } else { 0xf2 })
	if int(a) >= int(SSERegister.xmm8) || int(b) >= int(SSERegister.xmm8) {
		g.write8(0x40 + int(a) / 8 * 4 + int(b) / 8)
	}
	g.write16(0x590f)
	g.write8(0xc0 + int(a) % 8 * 8 + int(b) % 8)
	inst := if typ == ast.f32_type_idx { 'mulss' } else { 'mulsd' }
	g.println('$inst $a, $b')
}

fn (mut g Gen) div_sse(a SSERegister, b SSERegister, typ ast.Type) {
	g.write8(if typ == ast.f32_type_idx { 0xf3 } else { 0xf2 })
	if int(a) >= int(SSERegister.xmm8) || int(b) >= int(SSERegister.xmm8) {
		g.write8(0x40 + int(a) / 8 * 4 + int(b) / 8)
	}
	g.write16(0x5e0f)
	g.write8(0xc0 + int(a) % 8 * 8 + int(b) % 8)
	inst := if typ == ast.f32_type_idx { 'divss' } else { 'divsd' }
	g.println('$inst $a, $b')
}

fn (mut g Gen) cmp_sse(a SSERegister, b SSERegister, typ ast.Type) {
	if typ != ast.f32_type_idx {
		g.write8(0x66)
	}
	if int(a) >= int(SSERegister.xmm8) || int(b) >= int(SSERegister.xmm8) {
		g.write8(0x40 + int(a) / 8 * 4 + int(b) / 8)
	}
	g.write16(0x2e0f)
	g.write8(0xc0 + int(a) % 8 * 8 + int(b) % 8)
	inst := if typ == ast.f32_type_idx { 'ucomiss' } else { 'ucomisd' }
	g.println('$inst $a, $b')
}

pub fn (mut g Gen) push_sse(reg SSERegister) {
	g.write32(0x08ec8348)
	g.println('sub rsp, 0x8')
	g.write8(0xf2)
	if int(reg) >= int(SSERegister.xmm8) {
		g.write8(0x44)
	}
	g.write16(0x110f)
	g.write8(0x04 + int(reg) % 8 * 8)
	g.write8(0x24)
	g.println('movsd [rsp], $reg')
	if mut g.code_gen is Amd64 {
		g.code_gen.is_16bit_aligned = !g.code_gen.is_16bit_aligned
	}
	g.println('; push $reg')
}

pub fn (mut g Gen) pop_sse(reg SSERegister) {
	g.write8(0xf2)
	if int(reg) >= int(SSERegister.xmm8) {
		g.write8(0x44)
	}
	g.write16(0x100f)
	g.write8(0x04 + int(reg) % 8 * 8)
	g.write8(0x24)
	g.println('movsd $reg, [rsp]')
	g.write32(0x08c48348)
	g.println('add rsp, 0x8')
	if mut g.code_gen is Amd64 {
		g.code_gen.is_16bit_aligned = !g.code_gen.is_16bit_aligned
	}
	g.println('; pop $reg')
}

fn (mut g Gen) gen_cast_expr_amd64(expr ast.CastExpr) {
	g.expr(expr.expr)
	if expr.typ != expr.expr_type {
		if expr.typ.is_pure_float() && expr.expr_type.is_pure_float() {
			from_size := g.get_type_size(expr.expr_type)
			to_size := g.get_type_size(expr.typ)
			if from_size == 4 && to_size == 8 {
				g.write32(0xc05a0ff3)
				g.println('cvtss2sd xmm0, xmm0')
			}
			if from_size == 8 && to_size == 4 {
				g.write32(0xc05a0ff2)
				g.println('cvtsd2ss xmm0, xmm0')
			}
		} else if expr.typ.is_pure_float() {
			if g.get_type_size(expr.expr_type) == 8 && !expr.expr_type.is_signed() {
				label1 := g.labels.new_label()
				label2 := g.labels.new_label()
				g.test_reg(.rax)
				addr1 := g.cjmp(.js)
				g.labels.patches << LabelPatch{
					id: label1
					pos: addr1
				}
				// if castee is in the range of i64
				match g.get_type_size(expr.typ) {
					4 {
						g.write([u8(0xf3), 0x48, 0x0f, 0x2a, 0xc0])
						g.println('cvtsi2ss xmm0, rax')
					}
					8 {
						g.write([u8(0xf2), 0x48, 0x0f, 0x2a, 0xc0])
						g.println('cvtsi2sd xmm0, rax')
					}
					else {}
				}
				addr2 := g.jmp(0)
				g.labels.patches << LabelPatch{
					id: label2
					pos: addr2
				}
				g.labels.addrs[label1] = g.pos()
				// if castee has the leftmost bit
				g.mov_reg(.rdx, .rax)
				g.write([u8(0x48), 0xd1, 0xe8])
				g.println('shr rax')
				g.write([u8(0x83), 0xe2, 0x01])
				g.println('and edx, 0x1')
				g.bitor_reg(.rax, .rdx)
				match g.get_type_size(expr.typ) {
					4 {
						g.write([u8(0xf3), 0x48, 0x0f, 0x2a, 0xc0])
						g.println('cvtsi2ss xmm0, rax')
					}
					8 {
						g.write([u8(0xf2), 0x48, 0x0f, 0x2a, 0xc0])
						g.println('cvtsi2sd xmm0, rax')
					}
					else {}
				}
				g.add_sse(.xmm0, .xmm0, expr.typ)
				g.labels.addrs[label2] = g.pos()
			} else {
				match g.get_type_size(expr.typ) {
					4 {
						g.write([u8(0xf3), 0x48, 0x0f, 0x2a, 0xc0])
						g.println('cvtsi2ss xmm0, rax')
					}
					8 {
						g.write([u8(0xf2), 0x48, 0x0f, 0x2a, 0xc0])
						g.println('cvtsi2sd xmm0, rax')
					}
					else {}
				}
			}
		} else if expr.expr_type.is_pure_float() {
			if g.get_type_size(expr.typ) == 8 && !expr.typ.is_signed() {
				label1 := g.labels.new_label()
				label2 := g.labels.new_label()
				// TODO constant
				g.movabs(.rdx, i64(u64(0x4000000000000000)))
				match g.get_type_size(expr.expr_type) {
					4 {
						g.write([u8(0xf3), 0x48, 0x0f, 0x2a, 0xca])
						g.println('cvtsi2ss xmm1, rdx')
					}
					8 {
						g.write([u8(0xf2), 0x48, 0x0f, 0x2a, 0xca])
						g.println('cvtsi2sd xmm1, rdx')
					}
					else {}
				}
				g.add_sse(.xmm1, .xmm1, expr.expr_type)
				g.add_reg(.rdx, .rdx)
				g.cmp_sse(.xmm0, .xmm1, expr.expr_type)
				addr1 := g.cjmp(.jnb)
				g.labels.patches << LabelPatch{
					id: label1
					pos: addr1
				}
				match g.get_type_size(expr.expr_type) {
					4 {
						g.write([u8(0xf3), 0x48, 0x0f, 0x2d, 0xc0])
						g.println('cvtss2si rax, xmm0')
					}
					8 {
						g.write([u8(0xf2), 0x48, 0x0f, 0x2d, 0xc0])
						g.println('cvtsd2si rax, xmm0')
					}
					else {}
				}
				addr2 := g.jmp(0)
				g.labels.patches << LabelPatch{
					id: label2
					pos: addr2
				}
				g.labels.addrs[label1] = g.pos()
				g.sub_sse(.xmm0, .xmm1, expr.expr_type)
				match g.get_type_size(expr.expr_type) {
					4 {
						g.write([u8(0xf3), 0x48, 0x0f, 0x2d, 0xc0])
						g.println('cvtss2si rax, xmm0')
					}
					8 {
						g.write([u8(0xf2), 0x48, 0x0f, 0x2d, 0xc0])
						g.println('cvtsd2si rax, xmm0')
					}
					else {}
				}
				g.add_reg(.rax, .rdx)
				g.labels.addrs[label2] = g.pos()
			} else {
				match g.get_type_size(expr.expr_type) {
					4 {
						g.write([u8(0xf3), 0x48, 0x0f, 0x2d, 0xc0])
						g.println('cvtss2si rax, xmm0')
					}
					8 {
						g.write([u8(0xf2), 0x48, 0x0f, 0x2d, 0xc0])
						g.println('cvtsd2si rax, xmm0')
					}
					else {}
				}
			}
		} else {
			g.mov_extend_reg(.rax, .rax, expr.typ)
		}
	}
}<|MERGE_RESOLUTION|>--- conflicted
+++ resolved
@@ -1891,6 +1891,7 @@
 	match right {
 		ast.IntegerLiteral {
 			// g.allocate_var(name, 4, right.val.int())
+      // TODO float
 			match node.op {
 				.plus_assign {
 					g.mov_var_to_reg(.rax, ident)
@@ -1939,18 +1940,9 @@
 				}
 			}
 		}
-		ast.InfixExpr {
-			// eprintln('infix') dump(node) dump(right)
-			g.infix_expr(right)
-			offset := g.allocate_var(name, g.get_sizeof_ident(ident), 0)
-			// `mov DWORD PTR [rbp-0x8],eax`
-			if g.pref.is_verbose {
-				println('infix assignment $name offset=$offset.hex2()')
-			}
-			g.mov_reg_to_var(ident, .rax)
-		}
 		ast.Ident {
 			// eprintln('identr') dump(node) dump(right)
+      // TODO float
 			match node.op {
 				.plus_assign {
 					g.mov_var_to_reg(.rax, ident)
@@ -2222,18 +2214,8 @@
 			g.learel(.rsi, g.allocate_string(str, 3, .rel32))
 			g.mov_reg_to_var(LocalVar{dest, ast.u64_type_idx, name}, .rsi)
 		}
-		ast.CallExpr {
-			g.allocate_var(name, g.get_sizeof_ident(ident), 0)
-			g.call_fn(right)
-			g.mov_reg_to_var(ident, .rax)
-			g.mov_var_to_reg(.rsi, ident)
-		}
 		ast.GoExpr {
 			g.v_error('threads not implemented for the native backend', node.pos)
-		}
-		ast.FloatLiteral {
-			g.v_error('floating point arithmetic not yet implemented for the native backend',
-				node.pos)
 		}
 		ast.TypeOf {
 			g.gen_typeof_expr(right as ast.TypeOf, true)
@@ -2274,10 +2256,19 @@
 			}
 			g.expr(right)
 			var := g.get_var_from_ident(ident)
-			match var {
-				LocalVar { g.mov_reg_to_var(var as LocalVar, .rax) }
-				GlobalVar { g.mov_reg_to_var(var as GlobalVar, .rax) }
-				Register { g.mov_reg(var as Register, .rax) }
+			if node.left_types[i].is_pure_float() {
+				match var {
+					LocalVar { g.mov_ssereg_to_var(var as LocalVar, .xmm0) }
+					GlobalVar { g.mov_ssereg_to_var(var as GlobalVar, .xmm0) }
+					// Register { g.mov_ssereg(var as Register, .xmm0) }
+					else {}
+				}
+			} else {
+				match var {
+					LocalVar { g.mov_reg_to_var(var as LocalVar, .rax) }
+					GlobalVar { g.mov_reg_to_var(var as GlobalVar, .rax) }
+					Register { g.mov_reg(var as Register, .rax) }
+				}
 			}
 		}
 	}
@@ -2367,375 +2358,7 @@
 			}
 			continue
 		}
-<<<<<<< HEAD
-		name := left.str()
-		ident := left as ast.Ident
-		match right {
-			ast.IntegerLiteral {
-				// g.allocate_var(name, 4, right.val.int())
-				// TODO float
-				match node.op {
-					.plus_assign {
-						g.mov_var_to_reg(.rax, ident)
-						g.add(.rax, right.val.int())
-						g.mov_reg_to_var(ident, .rax)
-					}
-					.minus_assign {
-						g.mov_var_to_reg(.rax, ident)
-						g.sub(.rax, right.val.int())
-						g.mov_reg_to_var(ident, .rax)
-					}
-					.mult_assign {
-						g.mov_var_to_reg(.rax, ident)
-						g.mov64(.rdx, right.val.int())
-						g.mul_reg(.rax, .rdx)
-						g.mov_reg_to_var(ident, .rax)
-					}
-					.div_assign {
-						g.mov_var_to_reg(.rax, ident)
-						g.mov64(.rdx, right.val.int())
-						g.div_reg(.rax, .rdx)
-						g.mov_reg_to_var(ident, .rax)
-					}
-					.decl_assign {
-						g.allocate_var(name, 8, right.val.int())
-					}
-					.assign {
-						// dump(g.typ(node.left_types[i]))
-						match node.left[i] {
-							ast.Ident {
-								// lname := '${node.left[i]}'
-								// g.expr(node.right[i])
-								g.mov(.rax, right.val.int())
-								g.mov_reg_to_var(ident, .rax)
-							}
-							else {
-								tn := node.left[i].type_name()
-								dump(node.left_types)
-								g.n_error('unhandled assign type: $tn')
-							}
-						}
-					}
-					else {
-						eprintln('ERROR 2')
-						dump(node)
-					}
-				}
-			}
-			ast.Ident {
-				// eprintln('identr') dump(node) dump(right)
-				// TODO float
-				match node.op {
-					.plus_assign {
-						g.mov_var_to_reg(.rax, ident)
-						g.mov_var_to_reg(.rbx, right as ast.Ident)
-						g.add_reg(.rax, .rbx)
-						g.mov_reg_to_var(ident, .rax)
-					}
-					.minus_assign {
-						g.mov_var_to_reg(.rax, ident)
-						g.mov_var_to_reg(.rbx, right as ast.Ident)
-						g.sub_reg(.rax, .rbx)
-						g.mov_reg_to_var(ident, .rax)
-					}
-					.div_assign {
-						// this should be called when `a /= b` but it's not :?
-						g.mov_var_to_reg(.rax, ident)
-						g.mov_var_to_reg(.rbx, right as ast.Ident)
-						g.div_reg(.rax, .rbx)
-						g.mov_reg_to_var(ident, .rax)
-					}
-					.decl_assign {
-						typ := node.left_types[i]
-						if typ.is_number() || typ.is_real_pointer() || typ.is_bool() {
-							g.allocate_var(name, g.get_type_size(typ), 0)
-						} else {
-							ts := g.table.sym(typ)
-							match ts.info {
-								ast.Struct {
-									g.allocate_struct(name, typ)
-								}
-								else {}
-							}
-						}
-						var_ := g.get_var_from_ident(ident)
-						// TODO global var
-						right_var := g.get_var_from_ident(right) as LocalVar
-						match var_ {
-							LocalVar {
-								var := var_ as LocalVar
-								if var.typ.is_number() || var.typ.is_real_pointer()
-									|| var.typ.is_bool() {
-									g.mov_var_to_reg(.rax, right as ast.Ident)
-									g.mov_reg_to_var(ident, .rax)
-								} else {
-									ts := g.table.sym(var.typ)
-									match ts.info {
-										ast.Struct {
-											size := g.get_type_size(var.typ)
-											if size >= 8 {
-												for offset in 0 .. size / 8 {
-													g.mov_var_to_reg(.rax, right_var,
-														offset: offset * 8, typ: ast.i64_type_idx)
-													g.mov_reg_to_var(var, .rax,
-														offset: offset * 8
-														typ: ast.i64_type_idx
-													)
-												}
-												if size % 8 != 0 {
-													g.mov_var_to_reg(.rax, right_var,
-														offset: size - 8, typ: ast.i64_type_idx)
-													g.mov_reg_to_var(var, .rax,
-														offset: size - 8
-														typ: ast.i64_type_idx
-													)
-												}
-											} else {
-												mut left_size := if size >= 4 {
-													g.mov_var_to_reg(.rax, right_var,
-														typ: ast.int_type_idx)
-													g.mov_reg_to_var(var, .rax,
-														typ: ast.int_type_idx
-													)
-													size - 4
-												} else {
-													size
-												}
-												if left_size >= 2 {
-													g.mov_var_to_reg(.rax, right_var,
-														
-														offset: size - left_size
-														typ: ast.i16_type_idx
-													)
-													g.mov_reg_to_var(var, .rax,
-														offset: size - left_size
-														typ: ast.i16_type_idx
-													)
-													left_size -= 2
-												}
-												if left_size == 1 {
-													g.mov_var_to_reg(.rax, right_var,
-														
-														offset: size - left_size
-														typ: ast.i8_type_idx
-													)
-													g.mov_reg_to_var(var, .rax,
-														offset: size - left_size
-														typ: ast.i8_type_idx
-													)
-												}
-											}
-										}
-										else {
-											g.n_error('Unsupported variable type')
-										}
-									}
-								}
-							}
-							else {
-								g.n_error('Unsupported variable kind')
-							}
-						}
-					}
-					.assign {
-						var_ := g.get_var_from_ident(ident)
-						// TODO global var
-						right_var := g.get_var_from_ident(right) as LocalVar
-						match var_ {
-							LocalVar {
-								var := var_ as LocalVar
-								if var.typ.is_number() || var.typ.is_real_pointer()
-									|| var.typ.is_bool() {
-									g.mov_var_to_reg(.rax, right as ast.Ident)
-									g.mov_reg_to_var(ident, .rax)
-								} else {
-									ts := g.table.sym(var.typ)
-									match ts.info {
-										ast.Struct {
-											size := g.get_type_size(var.typ)
-											if size >= 8 {
-												for offset in 0 .. size / 8 {
-													g.mov_var_to_reg(.rax, right_var,
-														offset: offset * 8, typ: ast.i64_type_idx)
-													g.mov_reg_to_var(var, .rax,
-														offset: offset * 8
-														typ: ast.i64_type_idx
-													)
-												}
-												if size % 8 != 0 {
-													g.mov_var_to_reg(.rax, right_var,
-														offset: size - 8, typ: ast.i64_type_idx)
-													g.mov_reg_to_var(var, .rax,
-														offset: size - 8
-														typ: ast.i64_type_idx
-													)
-												}
-											} else {
-												mut left_size := if size >= 4 {
-													g.mov_var_to_reg(.rax, right_var,
-														typ: ast.int_type_idx)
-													g.mov_reg_to_var(var, .rax,
-														typ: ast.int_type_idx
-													)
-													size - 4
-												} else {
-													size
-												}
-												if left_size >= 2 {
-													g.mov_var_to_reg(.rax, right_var,
-														
-														offset: size - left_size
-														typ: ast.i16_type_idx
-													)
-													g.mov_reg_to_var(var, .rax,
-														offset: size - left_size
-														typ: ast.i16_type_idx
-													)
-													left_size -= 2
-												}
-												if left_size == 1 {
-													g.mov_var_to_reg(.rax, right_var,
-														
-														offset: size - left_size
-														typ: ast.i8_type_idx
-													)
-													g.mov_reg_to_var(var, .rax,
-														offset: size - left_size
-														typ: ast.i8_type_idx
-													)
-												}
-											}
-										}
-										else {
-											g.n_error('Unsupported variable type')
-										}
-									}
-								}
-							}
-							else {
-								g.n_error('Unsupported variable kind')
-							}
-						}
-					}
-					else {
-						eprintln('TODO: unhandled assign ident case')
-						dump(node)
-					}
-				}
-				// a += b
-			}
-			ast.StructInit {
-				match node.op {
-					.decl_assign {
-						g.allocate_struct(name, right.typ)
-						g.init_struct(ident, right)
-					}
-					else {
-						g.n_error('Unexpected operator `$node.op`')
-					}
-				}
-			}
-			ast.ArrayInit {
-				// check if array is empty
-				mut pos := g.allocate_array(name, 8, right.exprs.len)
-				// allocate array of right.exprs.len vars
-				for e in right.exprs {
-					match e {
-						ast.IntegerLiteral {
-							g.mov(.rax, e.val.int())
-							g.mov_reg_to_var(LocalVar{pos, ast.i64_type_idx, ''}, .rax)
-							pos += 8
-						}
-						ast.StringLiteral {
-							// TODO: use learel
-							str := g.eval_escape_codes(e)
-							g.mov64(.rsi, g.allocate_string(str, 2, .abs64)) // for rsi its 2
-							g.mov_reg_to_var(LocalVar{pos, ast.u64_type_idx, ''}, .rsi)
-							pos += 8
-						}
-						else {
-							dump(e)
-							g.n_error('unhandled array init type')
-						}
-					}
-				}
-			}
-			ast.IndexExpr {
-				// a := arr[0]
-				offset := g.allocate_var(name, g.get_sizeof_ident(ident), 0)
-				if g.pref.is_verbose {
-					println('infix assignment $name offset=$offset.hex2()')
-				}
-				ie := node.right[i] as ast.IndexExpr
-				var := ie.left as ast.Ident
-				dest := g.get_var_offset(var.name)
-				if ie.index is ast.IntegerLiteral {
-					index := ie.index
-					ie_offset := index.val.int() * 8
-					g.mov_var_to_reg(.rax, var, typ: ast.i64_type_idx, offset: ie_offset)
-				} else if ie.index is ast.Ident {
-					ie_ident := ie.index
-					g.lea_var_to_reg(.rax, dest)
-					g.mov_var_to_reg(.rdi, ie_ident)
-					g.add_reg(.rax, .rdi)
-					g.mov_deref(.rax, .rax, ast.i64_type_idx)
-				} else {
-					g.n_error('only integers and idents can be used as indexes')
-				}
-				// TODO check if out of bounds access
-				g.mov_reg_to_var(ident, .eax)
-			}
-			ast.StringLiteral {
-				dest := g.allocate_var(name, 8, 0)
-				ie := node.right[i] as ast.StringLiteral
-				str := g.eval_escape_codes(ie)
-				g.learel(.rsi, g.allocate_string(str, 3, .rel32))
-				g.mov_reg_to_var(LocalVar{dest, ast.u64_type_idx, name}, .rsi)
-			}
-			ast.GoExpr {
-				g.v_error('threads not implemented for the native backend', node.pos)
-			}
-			ast.TypeOf {
-				g.gen_typeof_expr(node.right[i] as ast.TypeOf, true)
-				g.mov_reg(.rsi, .rax)
-			}
-			ast.AtExpr {
-				dest := g.allocate_var(name, 8, 0)
-				g.learel(.rsi, g.allocate_string(g.comptime_at(right), 3, .rel32))
-				g.mov_reg_to_var(LocalVar{dest, ast.u64_type_idx, name}, .rsi)
-			}
-			else {
-				// dump(node)
-				size := g.get_type_size(node.left_types[i])
-				if size !in [1, 2, 4, 8] || node.op !in [.assign, .decl_assign] {
-					g.v_error('unhandled assign_stmt expression: $right.type_name()',
-						right.pos())
-				}
-				if node.op == .decl_assign {
-					g.allocate_var(name, size, 0)
-				}
-				g.expr(right)
-				var := g.get_var_from_ident(ident)
-				if node.left_types[i].is_pure_float() {
-					match var {
-						LocalVar { g.mov_ssereg_to_var(var as LocalVar, .xmm0) }
-						GlobalVar { g.mov_ssereg_to_var(var as GlobalVar, .xmm0) }
-						// Register { g.mov_ssereg(var as Register, .xmm0) }
-						else {}
-					}
-				} else {
-					match var {
-						LocalVar { g.mov_reg_to_var(var as LocalVar, .rax) }
-						GlobalVar { g.mov_reg_to_var(var as GlobalVar, .rax) }
-						Register { g.mov_reg(var as Register, .rax) }
-					}
-				}
-			}
-		}
-		// }
-=======
 		g.assign_right_expr(node, i, right, left.str(), left as ast.Ident)
->>>>>>> b2ab7a33
 	}
 }
 
