--- conflicted
+++ resolved
@@ -1032,20 +1032,10 @@
 	}
 }
 
-<<<<<<< HEAD
-fn (mut g Gen) is_used_by_main(node ast.FnDecl) bool {
-	mut used := true
-	if g.pref.skip_unused {
-		fkey := node.fkey()
-		used = g.table.used_fns[fkey]
-	}
-	return used
-=======
 fn (mut g Gen) delay_fn_call(name string) {
 	pos := i32(g.buf.len)
 	g.callpatches << CallPatch{name, pos}
 	// do nothing for now
->>>>>>> acad4c28
 }
 
 fn (mut g Gen) fn_decl(node ast.FnDecl) {
@@ -1059,14 +1049,7 @@
 	} else {
 		node.name
 	}
-<<<<<<< HEAD
-	if node.no_body || !g.is_used_by_main(node) {
-		if g.pref.is_verbose {
-			println(term.italic(term.green('\n-> skipping unused function `${name}`')))
-		}
-=======
 	if node.no_body || !g.is_used_by_main(node) || g.is_blacklisted(name, node.is_builtin) {
->>>>>>> acad4c28
 		return
 	}
 	if g.pref.is_verbose {
