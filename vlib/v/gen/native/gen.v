--- conflicted
+++ resolved
@@ -1326,14 +1326,8 @@
 			if g.pref.arch == .arm64 {
 			} else {
 				g.movabs(.rax, val)
-<<<<<<< HEAD
-				g.println('; $node.val')
+				g.println('; ${node.val}')
 				g.mov_reg_to_ssereg(.xmm0, .rax, ast.f64_type_idx)
-=======
-				g.println('; ${node.val}')
-				g.push(.rax)
-				g.pop_sse(.xmm0)
->>>>>>> 886abcdf
 			}
 		}
 		ast.Ident {
