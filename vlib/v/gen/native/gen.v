// Copyright (c) 2019-2022 Alexander Medvednikov. All rights reserved.
// Use of this source code is governed by an MIT license
// that can be found in the LICENSE file.
module native

import os
import strings
import v.ast
import v.util
import v.mathutil as mu
import v.token
import v.errors
import v.pref
import v.eval
import term
import strconv

interface CodeGen {
mut:
	g &Gen
	gen_exit(mut g Gen, expr ast.Expr)
	// XXX WHY gen_exit fn (expr ast.Expr)
}

[heap; minify]
pub struct Gen {
	out_name string
	pref     &pref.Preferences = unsafe { nil } // Preferences shared from V struct
mut:
	code_gen             CodeGen
	table                &ast.Table = unsafe { nil }
	buf                  []u8
	sect_header_name_pos int
	offset               i64
	file_size_pos        i64
	elf_text_header_addr i64
	main_fn_addr         i64
	main_fn_size         i64
	start_symbol_addr    i64
	code_start_pos       i64 // location of the start of the assembly instructions
	fn_addr              map[string]i64
	var_offset           map[string]int // local var stack offset
	var_alloc_size       map[string]int // local var allocation size
	stack_var_pos        int
	debug_pos            int
	errors               []errors.Error
	warnings             []errors.Warning
	syms                 []Symbol
	size_pos             []int
	nlines               int
	callpatches          []CallPatch
	strs                 []String
	labels               &LabelTable = unsafe { nil }
	defer_stmts          []ast.DeferStmt
	builtins             map[string]BuiltinFn
	structs              []Struct
	eval                 eval.Eval
	enum_vals            map[string]Enum
	// macho specific
	macho_ncmds   int
	macho_cmdsize int
}

enum RelocType {
	rel8
	rel16
	rel32
	rel64
	abs64
}

struct String {
	str string
	pos int
	typ RelocType
}

struct CallPatch {
	name string
	pos  int
}

struct LabelTable {
mut:
	label_id int
	addrs    []i64 = [i64(0)] // register address of label here
	patches  []LabelPatch // push placeholders
	branches []BranchLabel
}

struct LabelPatch {
	id  int
	pos int
}

struct BranchLabel {
	name  string
	start int
	end   int
}

fn (mut l LabelTable) new_label() int {
	l.label_id++
	l.addrs << 0
	return l.label_id
}

struct Struct {
mut:
	offsets []int
}

struct Enum {
mut:
	fields map[string]int
}

enum Size {
	_8
	_16
	_32
	_64
}

// you can use these structs manually if you don't have ast.Ident
struct LocalVar {
	offset int // offset from the base pointer
	typ    ast.Type
	name   string
}

struct GlobalVar {}

[params]
struct VarConfig {
	offset int      // offset from the variable
	typ    ast.Type // type of the value you want to process e.g. struct fields.
}

type Var = GlobalVar | LocalVar | ast.Ident

type IdentVar = GlobalVar | LocalVar | Register

fn (mut g Gen) get_var_from_ident(ident ast.Ident) IdentVar {
	mut obj := ident.obj
	if obj !in [ast.Var, ast.ConstField, ast.GlobalField, ast.AsmRegister] {
		obj = ident.scope.find(ident.name) or { g.n_error('unknown variable $ident.name') }
	}
	match obj {
		ast.Var {
			offset := g.get_var_offset(obj.name)
			typ := obj.typ
			return LocalVar{
				offset: offset
				typ: typ
				name: obj.name
			}
		}
		else {
			g.n_error('unsupported variable type type:$obj name:$ident.name')
		}
	}
}

fn (mut g Gen) get_type_from_var(var Var) ast.Type {
	match var {
		ast.Ident {
			return g.get_type_from_var(g.get_var_from_ident(var) as LocalVar)
		}
		LocalVar {
			return var.typ
		}
		GlobalVar {
			g.n_error('cannot get type from GlobalVar yet')
		}
	}
}

fn get_backend(arch pref.Arch) ?CodeGen {
	match arch {
		.arm64 {
			return Arm64{
				g: 0
			}
		}
		.amd64 {
			return Amd64{
				g: 0
			}
		}
		._auto {
			$if amd64 {
				return Amd64{
					g: 0
				}
			} $else $if arm64 {
				return Arm64{
					g: 0
				}
			} $else {
				eprintln('-native only have amd64 and arm64 codegens')
				exit(1)
			}
		}
		else {}
	}
	return error('unsupported architecture')
}

pub fn gen(files []&ast.File, table &ast.Table, out_name string, pref &pref.Preferences) (int, int) {
	exe_name := if pref.os == .windows && !out_name.ends_with('.exe') {
		out_name + '.exe'
	} else {
		out_name
	}
	mut g := &Gen{
		table: table
		sect_header_name_pos: 0
		out_name: exe_name
		pref: pref
		// TODO: workaround, needs to support recursive init
		code_gen: get_backend(pref.arch) or {
			eprintln('No available backend for this configuration. Use `-a arm64` or `-a amd64`.')
			exit(1)
		}
		labels: 0
		structs: []Struct{len: table.type_symbols.len}
		eval: eval.new_eval(table, pref)
	}
	g.code_gen.g = g
	g.generate_header()
	g.init_builtins()
	g.calculate_all_size_align()
	g.calculate_enum_fields()
	for file in files {
		/*
		if file.warnings.len > 0 {
			eprintln('warning: ${file.warnings[0]}')
		}
		*/
		if file.errors.len > 0 {
			g.n_error(file.errors[0].str())
		}
		g.stmts(file.stmts)
	}
	g.generate_builtins()
	g.generate_footer()

	return g.nlines, g.buf.len
}

pub fn (mut g Gen) typ(a int) &ast.TypeSymbol {
	return g.table.type_symbols[a]
}

pub fn (mut g Gen) generate_header() {
	match g.pref.os {
		.macos {
			g.generate_macho_header()
		}
		.windows {
			g.generate_pe_header()
		}
		.linux {
			g.generate_elf_header()
		}
		.raw {
			if g.pref.arch == .arm64 {
				g.gen_arm64_helloworld()
			}
		}
		else {
			g.n_error('only `raw`, `linux` and `macos` are supported for -os in -native')
		}
	}
}

pub fn (mut g Gen) create_executable() {
	obj_name := match g.pref.os {
		.linux { g.out_name + '.o' }
		else { g.out_name }
	}

	os.write_file_array(obj_name, g.buf) or { panic(err) }

	match g.pref.os {
		// TEMPORARY
		.linux { // TEMPORARY
			g.link(obj_name)
		} // TEMPORARY
		else {} // TEMPORARY
	} // TEMPORARY

	os.chmod(g.out_name, 0o775) or { panic(err) } // make it executable
	if g.pref.is_verbose {
		eprintln('\n$g.out_name: native binary has been successfully generated')
	}
}

pub fn (mut g Gen) generate_footer() {
	g.patch_calls()
	match g.pref.os {
		.macos {
			g.generate_macho_footer()
		}
		.windows {
			g.generate_pe_footer()
		}
		.linux {
			g.generate_elf_footer()
		}
		.raw {
			g.create_executable()
		}
		else {
			eprintln('Unsupported target file format')
			exit(1)
		}
	}
}

pub fn (mut g Gen) link(obj_name string) {
	match g.pref.os {
		.linux {
			g.link_elf_file(obj_name)
		}
		else {
			g.n_error('native linking is not implemented for $g.pref.os')
		}
	}
}

pub fn (mut g Gen) calculate_all_size_align() {
	for mut ts in g.table.type_symbols {
		if ts.idx == 0 {
			continue
		}
		ts.size = g.get_type_size(ast.new_type(ts.idx))
		ts.align = g.get_type_align(ast.new_type(ts.idx))
	}
}

pub fn (mut g Gen) calculate_enum_fields() {
	for name, decl in g.table.enum_decls {
		mut enum_vals := Enum{}
		mut value := if decl.is_flag { 1 } else { 0 }
		for field in decl.fields {
			if field.has_expr {
				value = int(g.eval.expr(field.expr, ast.int_type_idx).int_val())
			}
			enum_vals.fields[field.name] = value
			if decl.is_flag {
				value <<= 1
			} else {
				value++
			}
		}
		g.enum_vals[name] = enum_vals
	}
}

pub fn (mut g Gen) stmts(stmts []ast.Stmt) {
	for stmt in stmts {
		g.stmt(stmt)
	}
}

pub fn (g &Gen) pos() i64 {
	return g.buf.len
}

fn (mut g Gen) write(bytes []u8) {
	for _, b in bytes {
		g.buf << b
	}
}

fn (mut g Gen) write8(n int) {
	// write 1 byte
	g.buf << u8(n)
}

fn (mut g Gen) write16(n int) {
	// write 2 bytes
	g.buf << u8(n)
	g.buf << u8(n >> 8)
}

fn (mut g Gen) read32_at(at int) int {
	return int(u32(g.buf[at]) | (u32(g.buf[at + 1]) << 8) | (u32(g.buf[at + 2]) << 16) | (u32(g.buf[
		at + 3]) << 24))
}

fn (mut g Gen) write32(n int) {
	// write 4 bytes
	g.buf << u8(n)
	g.buf << u8(n >> 8)
	g.buf << u8(n >> 16)
	g.buf << u8(n >> 24)
}

fn (mut g Gen) write64(n i64) {
	// write 8 bytes
	g.buf << u8(n)
	g.buf << u8(n >> 8)
	g.buf << u8(n >> 16)
	g.buf << u8(n >> 24)
	g.buf << u8(n >> 32)
	g.buf << u8(n >> 40)
	g.buf << u8(n >> 48)
	g.buf << u8(n >> 56)
}

fn (mut g Gen) write64_at(at i64, n i64) {
	// write 8 bytes
	g.buf[at] = u8(n)
	g.buf[at + 1] = u8(n >> 8)
	g.buf[at + 2] = u8(n >> 16)
	g.buf[at + 3] = u8(n >> 24)
	g.buf[at + 4] = u8(n >> 32)
	g.buf[at + 5] = u8(n >> 40)
	g.buf[at + 6] = u8(n >> 48)
	g.buf[at + 7] = u8(n >> 56)
}

fn (mut g Gen) write32_at(at i64, n int) {
	// write 4 bytes
	g.buf[at] = u8(n)
	g.buf[at + 1] = u8(n >> 8)
	g.buf[at + 2] = u8(n >> 16)
	g.buf[at + 3] = u8(n >> 24)
}

fn (mut g Gen) write16_at(at i64, n int) {
	// write 2 bytes
	g.buf[at] = u8(n)
	g.buf[at + 1] = u8(n >> 8)
}

fn (mut g Gen) write_string(s string) {
	for c in s {
		g.write8(int(c))
	}
	g.zeroes(1)
}

fn (mut g Gen) write_string_with_padding(s string, max int) {
	for c in s {
		g.write8(int(c))
	}
	for _ in 0 .. max - s.len {
		g.write8(0)
	}
}

fn (mut g Gen) try_var_offset(var_name string) int {
	offset := g.var_offset[var_name] or { return -1 }
	if offset == 0 {
		return -1
	}
	return offset
}

fn (mut g Gen) get_var_offset(var_name string) int {
	r := g.try_var_offset(var_name)
	if r == -1 {
		g.n_error('unknown variable `$var_name`')
	}
	return r
}

fn (mut g Gen) get_field_offset(typ ast.Type, name string) int {
	ts := g.table.sym(typ)
	field := ts.find_field(name) or { g.n_error('Could not find field `$name` on init') }
	return g.structs[typ.idx()].offsets[field.i]
}

// get type size, and calculate size and align and store them to the cache when the type is struct
fn (mut g Gen) get_type_size(typ ast.Type) int {
	// TODO type flags
	if typ.is_real_pointer() {
		return 8
	}
	if typ in ast.number_type_idxs {
		return match typ {
			ast.i8_type_idx { 1 }
			ast.u8_type_idx { 1 }
			ast.i16_type_idx { 2 }
			ast.u16_type_idx { 2 }
			ast.int_type_idx { 4 }
			ast.u32_type_idx { 4 }
			ast.i64_type_idx { 8 }
			ast.u64_type_idx { 8 }
			ast.isize_type_idx { 8 }
			ast.usize_type_idx { 8 }
			ast.int_literal_type_idx { 8 }
			ast.f32_type_idx { 4 }
			ast.f64_type_idx { 8 }
			ast.float_literal_type_idx { 8 }
			ast.char_type_idx { 1 }
			ast.rune_type_idx { 4 }
			else { 8 }
		}
	}
	if typ.is_bool() {
		return 1
	}
	ts := g.table.sym(typ)
	if ts.size != -1 {
		return ts.size
	}
	mut size := 0
	mut align := 1
	mut strc := Struct{}
	match ts.info {
		ast.Struct {
			for f in ts.info.fields {
				f_size := g.get_type_size(f.typ)
				f_align := g.get_type_align(f.typ)
				padding := (f_align - size % f_align) % f_align
				strc.offsets << size + padding
				size += f_size + padding
				if f_align > align {
					align = f_align
				}
			}
			size = (size + align - 1) / align * align
			g.structs[typ.idx()] = strc
		}
		ast.Enum {
			size = 4
			align = 4
		}
		else {}
	}
	mut ts_ := g.table.sym(typ)
	ts_.size = size
	ts_.align = align
	// g.n_error('unknown type size')
	return size
}

fn (mut g Gen) get_type_align(typ ast.Type) int {
	// also calculate align of a struct
	size := g.get_type_size(typ)
	if typ in ast.number_type_idxs || typ.is_real_pointer() || typ.is_bool() {
		return size
	}
	ts := g.table.sym(typ)
	if ts.align != -1 {
		return ts.align
	}
	// g.n_error('unknown type align')
	return 0
}

fn (mut g Gen) get_sizeof_ident(ident ast.Ident) int {
	typ := match ident.obj {
		ast.AsmRegister { ast.i64_type_idx }
		ast.ConstField { ident.obj.typ }
		ast.GlobalField { ident.obj.typ }
		ast.Var { ident.obj.typ }
	}
	if typ != 0 {
		return g.get_type_size(typ)
	}
	size := g.var_alloc_size[ident.name] or {
		g.n_error('unknown variable `$ident`')
		return 0
	}
	return size
}

fn (mut g Gen) gen_typeof_expr(it ast.TypeOf, newline bool) {
	nl := if newline { '\n' } else { '' }
	r := g.typ(it.expr_type).name
	g.learel(.rax, g.allocate_string('$r$nl', 3, .rel32))
}

fn (mut g Gen) call_fn(node ast.CallExpr) {
	if g.pref.arch == .arm64 {
		g.call_fn_arm64(node)
	} else {
		g.call_fn_amd64(node)
	}
}

fn (mut g Gen) gen_match_expr(expr ast.MatchExpr) {
	if g.pref.arch == .arm64 {
		//		g.gen_match_expr_arm64(expr)
	} else {
		g.gen_match_expr_amd64(expr)
	}
}

fn (mut g Gen) eval_escape_codes(str_lit ast.StringLiteral) string {
	if str_lit.is_raw {
		return str_lit.val
	}

	str := str_lit.val
	mut buffer := []u8{}

	mut i := 0
	for i < str.len {
		if str[i] != `\\` {
			buffer << str[i]
			i++
			continue
		}

		// skip \
		i++
		match str[i] {
			`\\` {
				buffer << `\\`
				i++
			}
			`a` | `b` | `f` {
				buffer << str[i] - u8(90)
				i++
			}
			`n` {
				buffer << `\n`
				i++
			}
			`r` {
				buffer << `\r`
				i++
			}
			`t` {
				buffer << `\t`
				i++
			}
			`u` {
				i++
				utf8 := strconv.parse_int(str[i..i + 4], 16, 16) or {
					g.n_error('invalid \\u escape code (${str[i..i + 4]})')
					0
				}
				i += 4
				buffer << u8(utf8)
				buffer << u8(utf8 >> 8)
			}
			`v` {
				buffer << `\v`
				i++
			}
			`x` {
				i++
				c := strconv.parse_int(str[i..i + 2], 16, 8) or {
					g.n_error('invalid \\x escape code (${str[i..i + 2]})')
					0
				}
				i += 2
				buffer << u8(c)
			}
			`0`...`7` {
				c := strconv.parse_int(str[i..i + 3], 8, 8) or {
					g.n_error('invalid escape code \\${str[i..i + 3]}')
					0
				}
				i += 3
				buffer << u8(c)
			}
			else {
				g.n_error('invalid escape code \\${str[i]}')
			}
		}
	}

	return buffer.bytestr()
}

fn (mut g Gen) gen_var_to_string(reg Register, var Var, config VarConfig) {
	typ := g.get_type_from_var(var)
	if typ.is_int() {
		buffer := g.allocate_array('itoa-buffer', 1, 32) // 32 characters should be enough
		g.mov_var_to_reg(g.get_builtin_arg_reg('int_to_string', 0), var, config)
		g.lea_var_to_reg(g.get_builtin_arg_reg('int_to_string', 1), buffer)
		g.call_builtin('int_to_string')
		g.lea_var_to_reg(reg, buffer)
	} else if typ.is_bool() {
		g.mov_var_to_reg(g.get_builtin_arg_reg('bool_to_string', 0), var, config)
		g.call_builtin('bool_to_string')
	} else if typ.is_string() {
		g.mov_var_to_reg(.rax, var, config)
	} else {
		g.n_error('int-to-string conversion not implemented for type $typ')
	}
}

pub fn (mut g Gen) gen_print_from_expr(expr ast.Expr, name string) {
	newline := name in ['println', 'eprintln']
	fd := if name in ['eprint', 'eprintln'] { 2 } else { 1 }
	match expr {
		ast.StringLiteral {
			str := g.eval_escape_codes(expr)
			if newline {
				g.gen_print(str + '\n', fd)
			} else {
				g.gen_print(str, fd)
			}
		}
		ast.CallExpr {
			g.call_fn(expr)
			g.gen_print_reg(.rax, 3, fd)
		}
		ast.Ident {
			vo := g.try_var_offset(expr.name)

			if vo != -1 {
				g.gen_var_to_string(.rax, expr as ast.Ident)
				g.gen_print_reg(.rax, 3, fd)
				if newline {
					g.gen_print('\n', fd)
				}
			} else {
				g.gen_print_reg(.rax, 3, fd)
			}
		}
		ast.IntegerLiteral {
			g.learel(.rax, g.allocate_string('$expr.val\n', 3, .rel32))
			g.gen_print_reg(.rax, 3, fd)
		}
		ast.BoolLiteral {
			// register 'true' and 'false' strings // g.expr(expr)
			// XXX mov64 shuoldnt be used for addressing
			if expr.val {
				g.learel(.rax, g.allocate_string('true', 3, .rel32))
			} else {
				g.learel(.rax, g.allocate_string('false', 3, .rel32))
			}
			g.gen_print_reg(.rax, 3, fd)
		}
		ast.SizeOf {}
		ast.OffsetOf {
			styp := g.typ(expr.struct_type)
			field_name := expr.field
			if styp.kind == .struct_ {
				off := g.get_field_offset(expr.struct_type, field_name)
				g.learel(.rax, g.allocate_string('$off\n', 3, .rel32))
				g.gen_print_reg(.rax, 3, fd)
			} else {
				g.v_error('_offsetof expects a struct Type as first argument', expr.pos)
			}
		}
		ast.None {}
		ast.EmptyExpr {
			g.n_error('unhandled EmptyExpr')
		}
		ast.PostfixExpr {}
		ast.PrefixExpr {}
		ast.SelectorExpr {
			// struct.field
			g.expr(expr)
			g.gen_print_reg(.rax, 3, fd)
			/*
			field_name := expr.field_name
g.expr
			if expr.is_mut {
				// mutable field access (rw)
			}
			*/
			dump(expr)
			g.v_error('struct.field selector not yet implemented for this backend', expr.pos)
		}
		ast.NodeError {}
		/*
		ast.AnonFn {}
		ast.ArrayDecompose {}
		ast.ArrayInit {}
		ast.AsCast {}
		ast.Assoc {}
		ast.AtExpr {}
		ast.CTempVar {}
		ast.CastExpr {}
		ast.ChanInit {}
		ast.CharLiteral {}
		ast.Comment {}
		ast.ComptimeCall {}
		ast.ComptimeSelector {}
		ast.ConcatExpr {}
		ast.DumpExpr {}
		ast.EnumVal {}
		ast.GoExpr {}
		ast.IfGuardExpr {}
		ast.IndexExpr {}
		ast.InfixExpr {}
		ast.IsRefType {}
		ast.MapInit {}
		ast.OrExpr {}
		ast.ParExpr {}
		ast.RangeExpr {}
		ast.SelectExpr {}
		ast.SqlExpr {}
		ast.TypeNode {}
		*/
		ast.MatchExpr {
			g.gen_match_expr(expr)
		}
		ast.TypeOf {
			g.gen_typeof_expr(expr, newline)
		}
		ast.LockExpr {
			// passthru
			eprintln('Warning: locks not implemented yet in the native backend')
			g.expr(expr)
		}
		ast.Likely {
			// passthru
			g.expr(expr)
		}
		ast.UnsafeExpr {
			// passthru
			g.expr(expr)
		}
		ast.StringInterLiteral {
			g.n_error('Interlaced string literals are not yet supported in the native backend.') // , expr.pos)
		}
		else {
			dump(typeof(expr).name)
			dump(expr)
			//	g.v_error('expected string as argument for print', expr.pos)
			g.n_error('expected string as argument for print') // , expr.pos)
		}
	}
}

fn (mut g Gen) extern_fn_decl(node ast.FnDecl) {
	// declarations like: fn C.malloc()
	// TODO: implement extern function calls here
	// Must store an address where the function label is located in the RelA elf section
	panic('C. functions are not implemented yet')
}

fn (mut g Gen) fn_decl(node ast.FnDecl) {
	name := if node.is_method {
		'${g.table.get_type_name(node.receiver.typ)}.$node.name'
	} else {
		node.name
	}
	if g.pref.is_verbose {
		println(term.green('\n$name:'))
	}
	if node.is_deprecated {
		g.warning('fn_decl: $name is deprecated', node.pos)
	}
	if node.is_builtin {
		g.warning('fn_decl: $name is builtin', node.pos)
	}
	if node.no_body {
		g.extern_fn_decl(node)
		return
	}

	g.stack_var_pos = 0
	g.register_function_address(name)
	g.labels = &LabelTable{}
	g.defer_stmts.clear()
	if g.pref.arch == .arm64 {
		g.fn_decl_arm64(node)
	} else {
		g.fn_decl_amd64(node)
	}
	g.patch_labels()
}

pub fn (mut g Gen) register_function_address(name string) {
	if name == 'main.main' {
		g.main_fn_addr = i64(g.buf.len)
	} else {
		g.fn_addr[name] = g.pos()
	}
}

fn (mut g Gen) println(comment string) {
	g.nlines++
	if !g.pref.is_verbose {
		return
	}
	addr := g.debug_pos.hex()
	mut sb := strings.new_builder(80)
	// println('$g.debug_pos "$addr"')
	sb.write_string(term.red(strings.repeat(`0`, 6 - addr.len) + addr + '  '))
	for i := g.debug_pos; i < g.pos(); i++ {
		s := g.buf[i].hex()
		if s.len == 1 {
			sb.write_string(term.blue('0'))
		}
		gbihex := g.buf[i].hex()
		hexstr := term.blue(gbihex) + ' '
		sb.write_string(hexstr)
	}
	g.debug_pos = g.buf.len
	//
	colored := sb.str()
	plain := term.strip_ansi(colored)
	padding := ' '.repeat(mu.max(1, 40 - plain.len))
	final := '$colored$padding$comment'
	println(final)
}

fn (mut g Gen) gen_forc_stmt(node ast.ForCStmt) {
	if node.has_init {
		g.stmts([node.init])
	}
	start := g.pos()
	start_label := g.labels.new_label()
	mut jump_addr := i64(0)
	if node.has_cond {
		cond := node.cond
		match cond {
			ast.InfixExpr {
				// g.infix_expr(node.cond)
				match cond.left {
					ast.Ident {
						lit := cond.right as ast.IntegerLiteral
						g.cmp_var(cond.left as ast.Ident, lit.val.int())
						match cond.op {
							.gt {
								jump_addr = g.cjmp(.jle)
							}
							.lt {
								jump_addr = g.cjmp(.jge)
							}
							else {
								g.n_error('unsupported conditional in for-c loop')
							}
						}
					}
					else {
						g.n_error('unhandled infix.left')
					}
				}
			}
			else {}
		}
		// dump(node.cond)
		g.expr(node.cond)
	}
	end_label := g.labels.new_label()
	g.labels.patches << LabelPatch{
		id: end_label
		pos: int(jump_addr)
	}
	g.println('; jump to label $end_label')
	g.labels.branches << BranchLabel{
		name: node.label
		start: start_label
		end: end_label
	}
	g.stmts(node.stmts)
	g.labels.addrs[start_label] = g.pos()
	g.println('; label $start_label')
	if node.has_inc {
		g.stmts([node.inc])
	}
	g.labels.branches.pop()
	g.jmp(int(0xffffffff - (g.pos() + 5 - start) + 1))
	g.labels.addrs[end_label] = g.pos()
	g.println('; jump to label $end_label')

	// loop back
}

fn (mut g Gen) for_in_stmt(node ast.ForInStmt) {
	if node.stmts.len == 0 {
		// if no statements, just dont make it
		return
	}
	if node.is_range {
		// for a in node.cond .. node.high {
		i := g.allocate_var(node.val_var, 8, 0) // iterator variable
		g.expr(node.cond)
		g.mov_reg_to_var(LocalVar{i, ast.i64_type_idx, node.val_var}, .rax) // i = node.cond // initial value
		start := g.pos() // label-begin:
		start_label := g.labels.new_label()
		g.mov_var_to_reg(.rbx, LocalVar{i, ast.i64_type_idx, node.val_var}) // rbx = iterator value
		g.expr(node.high) // final value
		g.cmp_reg(.rbx, .rax) // rbx = iterator, rax = max value
		jump_addr := g.cjmp(.jge) // leave loop if i is beyond end
		end_label := g.labels.new_label()
		g.labels.patches << LabelPatch{
			id: end_label
			pos: jump_addr
		}
		g.println('; jump to label $end_label')
		g.labels.branches << BranchLabel{
			name: node.label
			start: start_label
			end: end_label
		}
		g.stmts(node.stmts)
		g.labels.addrs[start_label] = g.pos()
		g.println('; label $start_label')
		g.inc_var(LocalVar{i, ast.i64_type_idx, node.val_var})
		g.labels.branches.pop()
		g.jmp(int(0xffffffff - (g.pos() + 5 - start) + 1))
		g.labels.addrs[end_label] = g.pos()
		g.println('; label $end_label')
		/*
		} else if node.kind == .array {
	} else if node.kind == .array_fixed {
	} else if node.kind == .map {
	} else if node.kind == .string {
	} else if node.kind == .struct_ {
	} else if it.kind in [.array, .string] || it.cond_type.has_flag(.variadic) {
	} else if it.kind == .map {
		*/
	} else {
		g.v_error('for-in statement is not yet implemented', node.pos)
	}
}

pub fn (mut g Gen) gen_exit(node ast.Expr) {
	// check node type and then call the code_gen method
	g.code_gen.gen_exit(mut g, node)
}

fn (mut g Gen) stmt(node ast.Stmt) {
	match node {
		ast.AssignStmt {
			g.assign_stmt(node)
		}
		ast.Block {
			g.stmts(node.stmts)
		}
		ast.BranchStmt {
			label_name := node.label
			for i := g.labels.branches.len - 1; i >= 0; i-- {
				branch := g.labels.branches[i]
				if label_name == '' || label_name == branch.name {
					label := if node.kind == .key_break {
						branch.end
					} else { // continue
						branch.start
					}
					jump_addr := g.jmp(0)
					g.labels.patches << LabelPatch{
						id: label
						pos: jump_addr
					}
					g.println('; jump to $label: $node.kind')
					break
				}
			}
		}
		ast.ConstDecl {}
		ast.DeferStmt {
			name := '_defer$g.defer_stmts.len'
			defer_var := g.get_var_offset(name)
			g.mov_int_to_var(LocalVar{defer_var, ast.i64_type_idx, name}, 1)
			g.defer_stmts << node
			g.defer_stmts[g.defer_stmts.len - 1].idx_in_fn = g.defer_stmts.len - 1
		}
		ast.ExprStmt {
			g.expr(node.expr)
		}
		ast.FnDecl {
			g.fn_decl(node)
		}
		ast.ForCStmt {
			g.gen_forc_stmt(node)
		}
		ast.ForInStmt {
			g.for_in_stmt(node)
		}
		ast.ForStmt {
			g.for_stmt(node)
		}
		ast.HashStmt {
			words := node.val.split(' ')
			for word in words {
				if word.len != 2 {
					g.n_error('opcodes format: xx xx xx xx')
				}
				b := unsafe { C.strtol(&char(word.str), 0, 16) }
				// b := word.u8()
				// println('"$word" $b')
				g.write8(b)
			}
		}
		ast.Module {}
		ast.Return {
			mut s := '?' //${node.exprs[0].val.str()}'
			if e0 := node.exprs[0] {
				match e0 {
					ast.StringLiteral {
						s = g.eval_escape_codes(e0)
						g.expr(node.exprs[0])
						g.mov64(.rax, g.allocate_string(s, 2, .abs64))
					}
					else {
						g.expr(e0)
					}
				}
				// store the struct value
				typ := node.types[0]
				if !typ.is_real_pointer() && !typ.is_number() && !typ.is_bool() {
					ts := g.table.sym(typ)
					size := g.get_type_size(typ)
					if g.pref.arch == .amd64 {
						match ts.kind {
							.struct_ {
								if size <= 8 {
									g.mov_deref(.rax, .rax, ast.i64_type_idx)
									if size != 8 {
										g.movabs(.rbx, (i64(1) << (size * 8)) - 1)
										g.bitand_reg(.rax, .rbx)
									}
								} else if size <= 16 {
									g.add(.rax, 8)
									g.mov_deref(.rdx, .rax, ast.i64_type_idx)
									g.sub(.rax, 8)
									g.mov_deref(.rax, .rax, ast.i64_type_idx)
									if size != 16 {
										g.movabs(.rbx, (i64(1) << ((size - 8) * 8)) - 1)
										g.bitand_reg(.rdx, .rbx)
									}
								} else {
									offset := g.get_var_offset('_return_val_addr')
									g.mov_var_to_reg(.rdx, LocalVar{
										offset: offset
										typ: ast.i64_type_idx
									})
									for i in 0 .. size / 8 {
										g.mov_deref(.rcx, .rax, ast.i64_type_idx)
										g.mov_store(.rdx, .rcx, ._64)
										if i != size / 8 - 1 {
											g.add(.rax, 8)
											g.add(.rdx, 8)
										}
									}
									if size % 8 != 0 {
										g.add(.rax, size % 8)
										g.add(.rdx, size % 8)
										g.mov_deref(.rcx, .rax, ast.i64_type_idx)
										g.mov_store(.rdx, .rcx, ._64)
									}
									g.mov_var_to_reg(.rax, LocalVar{
										offset: offset
										typ: ast.i64_type_idx
									})
								}
							}
							else {}
						}
					}
				}
			}

			// jump to return label
			label := 0
			pos := g.jmp(0)
			g.labels.patches << LabelPatch{
				id: label
				pos: pos
			}
			g.println('; jump to label $label')
		}
		ast.AsmStmt {
			g.gen_asm_stmt(node)
		}
		ast.AssertStmt {
			g.gen_assert(node)
		}
		ast.Import {} // do nothing here
		ast.StructDecl {}
		ast.EnumDecl {}
		else {
			eprintln('native.stmt(): bad node: ' + node.type_name())
		}
	}
}

fn C.strtol(str &char, endptr &&char, base int) int

fn (mut g Gen) gen_syscall(node ast.CallExpr) {
	mut i := 0
	mut ra := [Register.rax, .rdi, .rsi, .rdx]
	for i < node.args.len {
		expr := node.args[i].expr
		if i >= ra.len {
			g.warning('Too many arguments for syscall', node.pos)
			return
		}
		match expr {
			ast.IntegerLiteral {
				g.mov(ra[i], expr.val.int())
			}
			ast.BoolLiteral {
				g.mov(ra[i], if expr.val { 1 } else { 0 })
			}
			ast.SelectorExpr {
				mut done := false
				if expr.field_name == 'str' {
					match expr.expr {
						ast.StringLiteral {
							s := g.eval_escape_codes(expr.expr)
							g.allocate_string(s, 2, .abs64)
							g.mov64(ra[i], 1)
							done = true
						}
						else {}
					}
				}
				if !done {
					g.v_error('Unknown selector in syscall argument type $expr', node.pos)
				}
			}
			ast.StringLiteral {
				if expr.language != .c {
					g.warning('C.syscall expects c"string" or "string".str, C backend will crash',
						node.pos)
				}
				s := g.eval_escape_codes(expr)
				g.allocate_string(s, 2, .abs64)
				g.mov64(ra[i], 1)
			}
			else {
				g.v_error('Unknown syscall $expr.type_name() argument type $expr', node.pos)
				return
			}
		}
		i++
	}
	g.syscall()
}

fn (mut g Gen) expr(node ast.Expr) {
	match node {
		ast.ParExpr {
			g.expr(node.expr)
		}
		ast.ArrayInit {
			g.n_error('array init expr not supported yet')
		}
		ast.BoolLiteral {
			g.mov64(.rax, if node.val { 1 } else { 0 })
		}
		ast.CallExpr {
			if node.name == 'C.syscall' {
				g.gen_syscall(node)
			} else if node.name == 'exit' {
				g.gen_exit(node.args[0].expr)
			} else if node.name in ['println', 'print', 'eprintln', 'eprint'] {
				expr := node.args[0].expr
				g.gen_print_from_expr(expr, node.name)
			} else {
				g.call_fn(node)
			}
		}
		ast.FloatLiteral {}
		ast.Ident {
			var := g.get_var_from_ident(node)
			// XXX this is intel specific
			match var {
				LocalVar {
					if var.typ.is_number() || var.typ.is_real_pointer() || var.typ.is_bool() {
						g.mov_var_to_reg(.rax, node as ast.Ident)
					} else {
						ts := g.table.sym(var.typ)
						match ts.info {
							ast.Struct {
								g.lea_var_to_reg(.rax, g.get_var_offset(node.name))
							}
							ast.Enum {
								g.mov_var_to_reg(.rax, node as ast.Ident, typ: ast.int_type_idx)
							}
							else {
								g.n_error('Unsupported variable type')
							}
						}
					}
				}
				else {
					g.n_error('Unsupported variable kind')
				}
			}
		}
		ast.IfExpr {
			if node.is_comptime {
				eprintln('Warning: ignored compile time conditional not yet supported for the native backend.')
			} else {
				g.if_expr(node)
			}
		}
		ast.InfixExpr {
			g.infix_expr(node)
			// get variable by name
			// save the result in rax
		}
		ast.IntegerLiteral {
			g.mov64(.rax, node.val.int())
			// g.gen_print_reg(.rax, 3, fd)
		}
		ast.PostfixExpr {
			g.postfix_expr(node)
		}
		ast.PrefixExpr {
			g.prefix_expr(node)
		}
		ast.StringLiteral {
			str := g.eval_escape_codes(node)
			g.allocate_string(str, 3, .rel32)
		}
		ast.StructInit {
			pos := g.allocate_struct('_anonstruct', node.typ)
			g.init_struct(LocalVar{ offset: pos, typ: node.typ }, node)
			g.lea_var_to_reg(.rax, pos)
		}
		ast.GoExpr {
			g.v_error('native backend doesnt support threads yet', node.pos)
		}
		ast.MatchExpr {
			g.gen_match_expr(node)
		}
		ast.SelectorExpr {
			g.expr(node.expr)
			offset := g.get_field_offset(node.expr_type, node.field_name)
			g.add(.rax, offset)
			g.mov_deref(.rax, .rax, node.typ)
		}
<<<<<<< HEAD
		ast.CastExpr {
			g.expr(node.expr)
			g.mov_extend_reg(.rax, .rax, node.typ)
=======
		ast.EnumVal {
			type_name := g.table.get_type_name(node.typ)
			g.mov(.rax, g.enum_vals[type_name].fields[node.val])
>>>>>>> b6bbbcf2
		}
		else {
			g.n_error('expr: unhandled node type: $node.type_name()')
		}
	}
}

/*
fn (mut g Gen) allocate_var(name string, size int, initial_val int) {
	g.code_gen.allocate_var(name, size, initial_val)
}
*/

fn (mut g Gen) postfix_expr(node ast.PostfixExpr) {
	if node.expr !is ast.Ident {
		return
	}
	ident := node.expr as ast.Ident
	match node.op {
		.inc {
			g.inc_var(ident)
		}
		.dec {
			g.dec_var(ident)
		}
		else {}
	}
}

[noreturn]
pub fn (mut g Gen) n_error(s string) {
	util.verror('native error', s)
}

pub fn (mut g Gen) warning(s string, pos token.Pos) {
	if g.pref.output_mode == .stdout {
		util.show_compiler_message('warning:', pos: pos, file_path: g.pref.path, message: s)
	} else {
		g.warnings << errors.Warning{
			file_path: g.pref.path
			pos: pos
			reporter: .gen
			message: s
		}
	}
}

pub fn (mut g Gen) v_error(s string, pos token.Pos) {
	// TODO: store a file index in the Position too,
	// so that the file path can be retrieved from the pos, instead
	// of guessed from the pref.path ...
	mut kind := 'error:'
	if g.pref.output_mode == .stdout {
		util.show_compiler_message(kind, pos: pos, file_path: g.pref.path, message: s)
		exit(1)
	} else {
		g.errors << errors.Error{
			file_path: g.pref.path
			pos: pos
			reporter: .gen
			message: s
		}
	}
}<|MERGE_RESOLUTION|>--- conflicted
+++ resolved
@@ -1322,15 +1322,13 @@
 			g.add(.rax, offset)
 			g.mov_deref(.rax, .rax, node.typ)
 		}
-<<<<<<< HEAD
 		ast.CastExpr {
 			g.expr(node.expr)
 			g.mov_extend_reg(.rax, .rax, node.typ)
-=======
+		}
 		ast.EnumVal {
 			type_name := g.table.get_type_name(node.typ)
 			g.mov(.rax, g.enum_vals[type_name].fields[node.val])
->>>>>>> b6bbbcf2
 		}
 		else {
 			g.n_error('expr: unhandled node type: $node.type_name()')
