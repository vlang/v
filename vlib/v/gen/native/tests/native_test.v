--- conflicted
+++ resolved
@@ -38,17 +38,10 @@
 		full_test_path := os.real_path(os.join_path(dir, test))
 		test_file_name := os.file_name(test)
 		relative_test_path := full_test_path.replace(vroot + '/', '')
-<<<<<<< HEAD
-		work_test_path := '${wrkdir}/${test_file_name}'
-		exe_test_path := '${wrkdir}/${test_file_name}.exe'
-		tmperrfile := '${dir}/${test}.tmperr'
-		cmd := '${os.quoted_path(vexe)} -o ${os.quoted_path(exe_test_path)} -b native -skip-unused ${os.quoted_path(full_test_path)} -d custom_define 2> ${os.quoted_path(tmperrfile)}'
-=======
 		work_test_path := os.join_path(wrkdir, test_file_name)
 		exe_test_path := os.join_path(wrkdir, test_file_name + '.exe')
 		tmperrfile := os.join_path(dir, test + '.tmperr')
 		cmd := '${os.quoted_path(vexe)} -o ${os.quoted_path(exe_test_path)} -b native -skip-unused ${os.quoted_path(full_test_path)} -d no_backtrace -d custom_define 2> ${os.quoted_path(tmperrfile)}'
->>>>>>> acad4c28
 		if is_verbose {
 			println(cmd)
 		}
