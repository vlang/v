--- conflicted
+++ resolved
@@ -9,7 +9,6 @@
 pub fn (mut e Eval) expr(expr ast.Expr, expecting_ ast.Type) Object {
 	expecting := e.table.unaliased_type(expecting_)
 	match expr {
-<<<<<<< HEAD
 		ast.ChanInit {
 			return Chan{
 				val: chan Object{cap: if expr.has_cap {
@@ -18,99 +17,6 @@
 						int(cap_value)
 					} else {
 						int((cap_value as Int).val)
-=======
-		ast.CallExpr {
-			// println(expr.is_method)
-			// is_method := expr.left.type_name() != 'unknown v.ast.Expr'
-			// println(is_method)
-			if expr.name == 'int' {
-				e.error('methods not supported')
-			}
-			if expr.name == 'main.host_pop' {
-				return e.stack_vals.pop()
-			}
-			mut args := expr.args.map(e.expr(it.expr, it.typ))
-			if expr.is_method {
-				args.prepend(e.expr(expr.left, expr.receiver_type))
-			}
-			match expr.language {
-				.c {
-					if expr.is_method {
-						e.error('c does not have methods')
-					}
-					match expr.name.all_after('C.') {
-						'read' {
-							return Int{C.read(args[0].int_val(), args[1] as voidptr, args[2].int_val()), 64}
-						}
-						'write' {
-							return Int{C.write(args[0].int_val(), args[1] as voidptr,
-								args[2].int_val()), 64}
-						}
-						'malloc' {
-							return Ptr{
-								val: unsafe { C.malloc(args[0].int_val()) }
-							}
-						}
-						'calloc' {
-							return Ptr{
-								val: unsafe { C.calloc(args[0].int_val(), args[1].int_val()) }
-							}
-						}
-						'getcwd' {
-							unsafe {
-								return Ptr{
-									val: C.getcwd((args[0] as Ptr).val as voidptr, args[1].int_val())
-								}
-							}
-						}
-						'memcpy' {
-							unsafe {
-								return Ptr{
-									val: C.memcpy(args[0] as voidptr, args[1] as voidptr,
-										args[2].int_val())
-								}
-							}
-						}
-						// 'printf' {
-						// 	mut voidptr_args := []voidptr{}
-						// 	for arg in args[1..] {
-						// 		// if arg is Int {
-						// 		// 	voidptr_args << voidptr(arg.val)
-						// 		// } else {
-						// 		voidptr_args << voidptr(&arg)
-						// 		// }
-						// 	}
-						// 	// println((e.local_vars['s'].val as string).str == voidptr_args[1])
-						// 	println('helo?$voidptr_args')
-						// 	// println((byteptr(voidptr_args[1])[0]))
-						// 	x := strconv.v_sprintf(args[0] as string, ...voidptr_args)
-						// 	// println('helo!')
-						// 	// println(x.len)
-						// 	y := C.write(1, x.str, x.len)
-						// 	println('aft')
-						// 	return Int{y, 32}
-						// }
-						else {
-							e.error('unknown c function: `${expr.name}`')
-						}
-					}
-				}
-				.v {
-					// TODO: Anon functions
-					name := expr.name.all_after_last('.')
-					mod := expr.mod
-					mut func := e.mods[mod][name] or {
-						e.mods['builtin'][name] or { ast.EmptyStmt{} }
-					}
-
-					if func is ast.FnDecl {
-						e.run_func(func as ast.FnDecl, ...args)
-						if e.return_values.len == 1 {
-							return e.return_values[0]
-						} else {
-							return e.return_values
-						}
->>>>>>> dc24df95
 					}
 				} else {
 					0
@@ -617,6 +523,10 @@
 			mod := expr.mod
 			mut func := e.mods[mod][name] or { e.mods['builtin'][name] or { ast.EmptyStmt{} } }
 
+			if expr.name == 'main.host_pop' {
+				return e.stack_vals.pop()
+			}
+
 			if func is ast.FnDecl {
 				e.run_func(func as ast.FnDecl, ...args)
 				mut ret_val := if e.return_values.len == 1 {
