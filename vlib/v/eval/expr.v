--- conflicted
+++ resolved
@@ -126,37 +126,8 @@
 			}
 
 			if expr.is_comptime {
-<<<<<<< HEAD
 				if expr.comptime_branch_idx > -1 {
 					e.stmts(expr.branches[expr.comptime_branch_idx].stmts)
-=======
-				for i, branch in expr.branches {
-					mut do_if := false
-					if expr.has_else && i + 1 == expr.branches.len { // else branch
-						do_if = true
-					} else {
-						if branch.cond is ast.Ident {
-							if known_os := pref.os_from_string(branch.cond.name) {
-								do_if = e.pref.os == known_os
-							} else {
-								match branch.cond.name {
-									'prealloc' {
-										do_if = e.pref.prealloc
-									}
-									else {
-										e.error('unknown compile time if: ${branch.cond.name}')
-									}
-								}
-							}
-						} else if branch.cond is ast.PostfixExpr {
-							do_if = (branch.cond.expr as ast.Ident).name in e.pref.compile_defines
-						}
-					}
-					if do_if {
-						e.stmts(branch.stmts)
-						break
-					}
->>>>>>> ddc1a1fc
 				}
 				return empty
 			} else {
