--- conflicted
+++ resolved
@@ -27,10 +27,7 @@
 	is_assign      bool
 	auto_imports   []string // automatically inserted imports that the user forgot to specify
 	import_pos     int // position of the imports in the resulting string for later autoimports insertion
-<<<<<<< HEAD
-=======
 	used_imports   []string // to remove unused imports
->>>>>>> a3ab5df2
 }
 
 pub fn fmt(file ast.File, table &table.Table) string {
@@ -104,25 +101,11 @@
 	}
 	// f.import_pos = f.out.len
 	f.did_imports = true
-<<<<<<< HEAD
-	// f.import_pos = f.out.len
-=======
 	/*
->>>>>>> a3ab5df2
 	if imports.len == 1 {
 		imp_stmt_str := f.imp_stmt_str(imports[0])
 		f.out_imports.writeln('import ${imp_stmt_str}\n')
 	} else if imports.len > 1 {
-<<<<<<< HEAD
-		f.out_imports.writeln('import (')
-		// f.indent++
-		for imp in imports {
-			f.out_imports.write('\t')
-			f.out_imports.writeln(f.imp_stmt_str(imp))
-		}
-		// f.indent--
-		f.out_imports.writeln(')\n')
-=======
 */
 	// f.out_imports.writeln('import (')
 	for imp in imports {
@@ -134,7 +117,6 @@
 		// f.out_imports.writeln(f.imp_stmt_str(imp))
 		f.out_imports.write('import ')
 		f.out_imports.writeln(f.imp_stmt_str(imp))
->>>>>>> a3ab5df2
 	}
 	f.out_imports.writeln('')
 	// f.out_imports.writeln(')\n')
@@ -858,11 +840,7 @@
 				// `time.now()` without `time imported` is processed as a method call with `time` being
 				// a `node.left` expression. Import `time` automatically.
 				// TODO fetch all available modules
-<<<<<<< HEAD
-				if it.name in ['time', 'os', 'strings', 'math', 'json'] {
-=======
 				if it.name in ['time', 'os', 'strings', 'math', 'json', 'base64'] {
->>>>>>> a3ab5df2
 					if !(it.name in f.auto_imports) {
 						f.auto_imports << it.name
 						f.file.imports << ast.Import{
@@ -870,16 +848,9 @@
 							alias: it.name
 						}
 					}
-<<<<<<< HEAD
-					println(it.name + '!!')
-					for imp in f.file.imports {
-						println(imp.mod)
-					}
-=======
 					// for imp in f.file.imports {
 					// println(imp.mod)
 					// }
->>>>>>> a3ab5df2
 				}
 			}
 			else {}
@@ -891,17 +862,12 @@
 		f.or_expr(node.or_block)
 	} else {
 		name := short_module(node.name)
-<<<<<<< HEAD
-=======
 		f.mark_module_as_used(name)
->>>>>>> a3ab5df2
 		f.write('${name}(')
 		f.call_args(node.args)
 		f.write(')')
 		f.or_expr(node.or_block)
 	}
-<<<<<<< HEAD
-=======
 }
 
 fn (f mut Fmt) mark_types_module_as_used(typ table.Type) {
@@ -923,5 +889,4 @@
 	}
 	f.used_imports << mod
 	// println('marking module $mod as used')
->>>>>>> a3ab5df2
 }