// Copyright (c) 2019-2020 Alexander Medvednikov. All rights reserved.
// Use of this source code is governed by an MIT license
// that can be found in the LICENSE file.
module fmt

import v.ast
import v.table
import v.token
import strings

const (
	tabs    = ['', '\t', '\t\t', '\t\t\t', '\t\t\t\t', '\t\t\t\t\t', '\t\t\t\t\t\t', '\t\t\t\t\t\t\t',
		'\t\t\t\t\t\t\t\t'
	]
	// when to break a line dependant on penalty
	max_len = [0, 30, 85, 95, 100]
)

pub struct Fmt {
pub:
	table             &table.Table
pub mut:
	out_imports       strings.Builder
	out               strings.Builder
	out_save          strings.Builder
	indent            int
	empty_line        bool
	line_len          int
	buffering         bool // expressions will be analyzed later by adjust_complete_line() before finally written
	expr_bufs         []string // and stored here in the meantime (expr_bufs.len-1 = penalties.len = precedences.len)
	penalties         []int // how hard should it be to break line after each expression
	precedences       []int // operator/parenthese precedences for operator at end of each expression
	par_level         int // how many parentheses are put around the current expression
	single_line_if    bool
	cur_mod           string
	file              ast.File
	did_imports       bool
	is_assign         bool
	is_inside_interp  bool
	auto_imports      []string // automatically inserted imports that the user forgot to specify
	import_pos        int // position of the imports in the resulting string for later autoimports insertion
	used_imports      []string // to remove unused imports
	is_debug          bool
	mod2alias         map[string]string // for `import time as t`, will contain: 'time'=>'t'
	use_short_fn_args bool
	it_name           string // the name to replace `it` with
}

pub fn fmt(file ast.File, table &table.Table, is_debug bool) string {
	mut f := Fmt{
		out: strings.new_builder(1000)
		out_imports: strings.new_builder(200)
		table: table
		indent: 0
		file: file
		is_debug: is_debug
	}
	f.process_file_imports(file)
	f.cur_mod = 'main'
	for stmt in file.stmts {
		if stmt is ast.Import {
			// Just remember the position of the imports for now
			f.import_pos = f.out.len
			// f.imports(f.file.imports)
		}
		f.stmt(stmt)
	}
	// for comment in file.comments { println('$comment.line_nr $comment.text')	}
	f.imports(f.file.imports) // now that we have all autoimports, handle them
	res := f.out.str().trim_space() + '\n'
	return res[..f.import_pos] + f.out_imports.str() + res[f.import_pos..] // + '\n'
}

pub fn (mut f Fmt) process_file_imports(file &ast.File) {
	for imp in file.imports {
		f.mod2alias[imp.mod.all_after_last('.')] = imp.alias
	}
}

/*
fn (mut f Fmt) find_comment(line_nr int) {
	for comment in f.file.comments {
		if comment.line_nr == line_nr {
			f.writeln('// FFF $comment.line_nr $comment.text')
			return
		}
	}
}
*/
pub fn (mut f Fmt) write(s string) {
	if !f.buffering || f.is_inside_interp {
		if f.indent > 0 && f.empty_line {
			if f.indent < tabs.len {
				f.out.write(tabs[f.indent])
			} else {
				// too many indents, do it the slow way:
				for _ in 0 .. f.indent {
					f.out.write('\t')
				}
			}
			f.line_len += f.indent * 4
		}
		f.out.write(s)
		f.line_len += s.len
		f.empty_line = false
	} else {
		f.out.write(s)
	}
}

pub fn (mut f Fmt) writeln(s string) {
	empty_fifo := f.buffering
	if empty_fifo {
		f.write(s)
		f.expr_bufs << f.out.str()
		f.out = f.out_save
		f.adjust_complete_line()
		f.buffering = false
		for i, p in f.penalties {
			f.write(f.expr_bufs[i])
			f.wrap_long_line(p, true)
		}
		f.write(f.expr_bufs[f.expr_bufs.len - 1])
		f.expr_bufs = []string{}
		f.penalties = []int{}
		f.precedences = []int{}
	}
	if f.indent > 0 && f.empty_line {
		// println(f.indent.str() + s)
		f.out.write(tabs[f.indent])
	}
	f.out.writeln(if empty_fifo {
		''
	} else {
		s
	})
	f.empty_line = true
	f.line_len = 0
}

// adjustments that can only be done after full line is processed. For now
// only prevents line breaks if everything fits in max_len[last] by increasing
// penalties to maximum
fn (mut f Fmt) adjust_complete_line() {
<<<<<<< HEAD
	for i, buf in f.expr_bufs {
		// search for low penalties
		if i == 0 || f.penalties[i-1] <= 1 {
			precedence := if i == 0 { 0 } else { f.precedences[i-1] }
			mut len_sub_expr := if i == 0 { buf.len + f.line_len } else { buf.len }
			mut sub_expr_end_idx := f.penalties.len
			// search for next position with low penalty and same precedence to form subexpression
			for j in i..f.penalties.len {
				if f.penalties[j] <= 1 && f.precedences[j] == precedence {
					sub_expr_end_idx = j
					break
				} else {
					len_sub_expr += f.expr_bufs[j+1].len
				}
			}
			// if subexpression would fit in single line adjust penalties to actually do so
			if len_sub_expr <= max_len[max_len.len-1] {
				for j in i..sub_expr_end_idx {
						f.penalties[j] = max_len.len-1
				}
				if i > 0 {
					f.penalties[i-1] = 0
				}
				if sub_expr_end_idx < f.penalties.len {
					f.penalties[sub_expr_end_idx] = 0
				}
			}
=======
	mut l := 0
	for _, s in f.expr_bufs {
		l += s.len
	}
	if f.line_len + l <= max_len[max_len.len - 1] {
		for i, _ in f.penalties {
			f.penalties[i] = max_len.len - 1
>>>>>>> 9d0cc791
		}
	}
}

pub fn (mut f Fmt) mod(mod ast.Module) {
	f.cur_mod = mod.name
	if mod.is_skipped {
		return
	}
	f.writeln('module $mod.name\n')
}

pub fn (mut f Fmt) imports(imports []ast.Import) {
	if f.did_imports || imports.len == 0 {
		return
	}
	// f.import_pos = f.out.len
	f.did_imports = true
	/*
	if imports.len == 1 {
		imp_stmt_str := f.imp_stmt_str(imports[0])
		f.out_imports.writeln('import ${imp_stmt_str}\n')
	} else if imports.len > 1 {
	*/
	// f.out_imports.writeln('import (')
	for imp in imports {
		if imp.mod !in f.used_imports {
			// TODO bring back once only unused imports are removed
			// continue
		}
		// f.out_imports.write('\t')
		// f.out_imports.writeln(f.imp_stmt_str(imp))
		f.out_imports.write('import ')
		f.out_imports.writeln(f.imp_stmt_str(imp))
	}
	f.out_imports.writeln('')
	// f.out_imports.writeln(')\n')
	// }
}

pub fn (f Fmt) imp_stmt_str(imp ast.Import) string {
	is_diff := imp.alias != imp.mod && !imp.mod.ends_with('.' + imp.alias)
	imp_alias_suffix := if is_diff { ' as $imp.alias' } else { '' }
	return '$imp.mod$imp_alias_suffix'
}

pub fn (mut f Fmt) stmts(stmts []ast.Stmt) {
	f.indent++
	for stmt in stmts {
		f.stmt(stmt)
	}
	f.indent--
}

pub fn (mut f Fmt) stmt(node ast.Stmt) {
	if f.is_debug {
		eprintln('stmt: ${node.position():-42} | node: ${typeof(node):-20}')
	}
	match node {
		ast.AssignStmt {
			for i, left in node.left {
				if left is ast.Ident {
					ident := left as ast.Ident
					var_info := ident.var_info()
					if var_info.is_mut {
						f.write('mut ')
					}
					f.expr(left)
					if i < node.left.len - 1 {
						f.write(', ')
					}
				} else {
					f.expr(left)
				}
			}
			f.is_assign = true
			f.write(' $node.op.str() ')
			for i, val in node.right {
				f.expr(val)
				if i < node.right.len - 1 {
					f.write(', ')
				}
			}
			if !f.single_line_if {
				f.writeln('')
			}
			f.is_assign = false
		}
		ast.AssertStmt {
			f.write('assert ')
			f.expr(node.expr)
			f.writeln('')
		}
		ast.Attr {
			f.writeln('[$node.name]')
		}
		ast.Block {
			f.writeln('{')
			f.stmts(node.stmts)
			f.writeln('}')
		}
		ast.BranchStmt {
			match node.tok.kind {
				.key_break { f.writeln('break') }
				.key_continue { f.writeln('continue') }
				else {}
			}
		}
		ast.Comment {
			f.comment(it)
		}
		ast.CompIf {
			inversion := if it.is_not { '!' } else { '' }
			is_opt := if it.is_opt { ' ?' } else { '' }
			f.writeln('\$if $inversion$it.val$is_opt {')
			f.stmts(it.stmts)
			if it.has_else {
				f.writeln('} \$else {')
				f.stmts(it.else_stmts)
			}
			f.writeln('}')
		}
		ast.ConstDecl {
			f.const_decl(it)
		}
		ast.DeferStmt {
			f.writeln('defer {')
			f.stmts(it.stmts)
			f.writeln('}')
		}
		ast.EnumDecl {
			if it.is_pub {
				f.write('pub ')
			}
			name := it.name.after('.')
			f.writeln('enum $name {')
			for field in it.fields {
				f.write('\t$field.name')
				if field.has_expr {
					f.write(' = ')
					f.expr(field.expr)
				}
				f.writeln('')
			}
			f.writeln('}\n')
		}
		ast.ExprStmt {
			f.expr(it.expr)
			if !f.single_line_if {
				f.writeln('')
			}
		}
		ast.FnDecl {
			f.fn_decl(it)
		}
		ast.ForCStmt {
			f.write('for ')
			if it.has_init {
				f.single_line_if = true // to keep all for ;; exprs on the same line
				f.stmt(it.init)
				f.single_line_if = false
			}
			f.write('; ')
			f.expr(it.cond)
			f.write('; ')
			f.stmt(it.inc)
			f.writeln(' {')
			f.stmts(it.stmts)
			f.writeln('}')
		}
		ast.ForInStmt {
			f.write('for ')
			if it.key_var != '' {
				f.write(it.key_var)
			}
			if it.val_var != '' {
				if it.key_var != '' {
					f.write(', ')
				}
				f.write(it.val_var)
			}
			f.write(' in ')
			f.expr(it.cond)
			if it.is_range {
				f.write(' .. ')
				f.expr(it.high)
			}
			f.writeln(' {')
			f.stmts(it.stmts)
			f.writeln('}')
		}
		ast.ForStmt {
			f.write('for ')
			f.expr(it.cond)
			if it.is_inf {
				f.writeln('{')
			} else {
				f.writeln(' {')
			}
			f.stmts(it.stmts)
			f.writeln('}')
		}
		ast.GlobalDecl {
			f.write('__global $it.name ')
			f.write(f.type_to_str(it.typ))
			if it.has_expr {
				f.write(' = ')
				f.expr(it.expr)
			}
			f.writeln('')
		}
		ast.GoStmt {
			f.write('go ')
			f.expr(it.call_expr)
			f.writeln('')
		}
		ast.GotoLabel {
			f.writeln('$it.name:')
		}
		ast.GotoStmt {
			f.writeln('goto $it.name')
		}
		ast.HashStmt {
			f.writeln('#$it.val')
		}
		ast.Import {
			// Imports are handled after the file is formatted, to automatically add necessary modules
			// f.imports(f.file.imports)
		}
		ast.InterfaceDecl {
			f.writeln('interface $it.name {')
			for method in it.methods {
				f.write('\t')
				f.writeln(method.str(f.table).after('fn '))
			}
			f.writeln('}\n')
		}
		ast.Module {
			f.mod(it)
		}
		ast.Return {
			f.write('return')
			if it.exprs.len > 1 {
				// multiple returns
				f.write(' ')
				for i, expr in it.exprs {
					f.expr(expr)
					if i < it.exprs.len - 1 {
						f.write(', ')
					}
				}
			} else if it.exprs.len == 1 {
				// normal return
				f.write(' ')
				f.expr(it.exprs[0])
			}
			f.writeln('')
		}
		ast.SqlStmt {}
		ast.StructDecl {
			f.struct_decl(it)
		}
		ast.TypeDecl {
			// already handled in f.imports
			f.type_decl(it)
		}
		ast.UnsafeStmt {
			f.writeln('unsafe {')
			f.stmts(it.stmts)
			f.writeln('}')
		}
	}
}

pub fn (mut f Fmt) type_decl(node ast.TypeDecl) {
	match node {
		ast.AliasTypeDecl {
			if node.is_pub {
				f.write('pub ')
			}
			ptype := f.type_to_str(node.parent_type)
			f.write('type $node.name $ptype')
		}
		ast.FnTypeDecl {
			if node.is_pub {
				f.write('pub ')
			}
			typ_sym := f.table.get_type_symbol(node.typ)
			fn_typ_info := typ_sym.info as table.FnType
			fn_info := fn_typ_info.func
			fn_name := node.name.replace(f.cur_mod + '.', '')
			f.write('type $fn_name = fn (')
			for i, arg in fn_info.args {
				f.write(arg.name)
				mut s := f.table.type_to_str(arg.typ).replace(f.cur_mod + '.', '')
				if arg.is_mut {
					f.write('mut ')
					if s.starts_with('&') {
						s = s[1..]
					}
				}
				is_last_arg := i == fn_info.args.len - 1
				should_add_type := is_last_arg || fn_info.args[i + 1].typ != arg.typ ||
					(fn_info.is_variadic && i == fn_info.args.len - 2)
				if should_add_type {
					if fn_info.is_variadic && is_last_arg {
						f.write(' ...' + s)
					} else {
						f.write(' ' + s)
					}
				}
				if !is_last_arg {
					f.write(', ')
				}
			}
			f.write(')')
			if fn_info.return_type.idx() != table.void_type_idx {
				ret_str := f.table.type_to_str(fn_info.return_type).replace(f.cur_mod + '.',
					'')
				f.write(' ' + ret_str)
			}
		}
		ast.SumTypeDecl {
			if node.is_pub {
				f.write('pub ')
			}
			f.write('type $node.name = ')
			mut sum_type_names := []string{}
			for t in node.sub_types {
				sum_type_names << f.type_to_str(t)
			}
			sum_type_names.sort()
			for i, name in sum_type_names {
				f.write(name)
				if i < sum_type_names.len - 1 {
					f.write(' | ')
				}
				f.wrap_long_line(2, true)
			}
			// f.write(sum_type_names.join(' | '))
		}
	}
	f.writeln('\n')
}

pub fn (mut f Fmt) struct_decl(node ast.StructDecl) {
	if node.is_pub {
		f.write('pub ')
	}
	f.write('struct ')
	f.write_language_prefix(node.language)
	name := node.name.after('.')
	f.writeln('$name {')
	mut max := 0
	for field in node.fields {
		end_pos := field.pos.pos + field.pos.len
		mut comments_len := 0 // Length of comments between field name and type
		for comment in field.comments {
			if comment.pos.pos >= end_pos {
				break
			}
			if comment.pos.pos > field.pos.pos {
				comments_len += '/* $comment.text */ '.len
			}
		}
		if comments_len + field.name.len > max {
			max = comments_len + field.name.len
		}
	}
	for i, field in node.fields {
		if i == node.mut_pos {
			f.writeln('mut:')
		} else if i == node.pub_pos {
			f.writeln('pub:')
		} else if i == node.pub_mut_pos {
			f.writeln('pub mut:')
		}
		end_pos := field.pos.pos + field.pos.len
		comments := field.comments
		if comments.len == 0 {
			f.write('\t$field.name ')
			f.write(strings.repeat(` `, max - field.name.len))
			f.write(f.type_to_str(field.typ))
			if field.attrs.len > 0 {
				f.write(' [' + field.attrs.join(';') + ']')
			}
			if field.has_default_expr {
				f.write(' = ')
				f.struct_field_expr(field.default_expr)
			}
			f.write('\n')
			continue
		}
		// Handle comments before field
		mut j := 0
		for j < comments.len && comments[j].pos.pos < field.pos.pos {
			f.indent++
			f.empty_line = true
			f.comment(comments[j])
			f.indent--
			j++
		}
		f.write('\t$field.name ')
		// Handle comments between field name and type
		mut comments_len := 0
		for j < comments.len && comments[j].pos.pos < end_pos {
			comment := '/* ${comments[j].text} */ ' // TODO: handle in a function
			comments_len += comment.len
			f.write(comment)
			j++
		}
		f.write(strings.repeat(` `, max - field.name.len - comments_len))
		f.write(f.type_to_str(field.typ))
		if field.attrs.len > 0 {
			f.write(' [' + field.attrs.join(';') + ']')
		}
		if field.has_default_expr {
			f.write(' = ')
			f.struct_field_expr(field.default_expr)
		}
		// Handle comments after field type (same line)
		for j < comments.len && field.pos.line_nr == comments[j].pos.line_nr {
			f.write(' // ${comments[j].text}') // TODO: handle in a function
			j++
		}
		f.write('\n')
	}
	// Handle comments after last field
	for comment in node.end_comments {
		f.indent++
		f.empty_line = true
		f.comment(comment)
		f.indent--
	}
	f.writeln('}\n')
}

pub fn (mut f Fmt) struct_field_expr(fexpr ast.Expr) {
	mut is_pe_amp_ce := false
	mut ce := ast.CastExpr{}
	if fexpr is ast.PrefixExpr {
		pe := fexpr as ast.PrefixExpr
		if pe.right is ast.CastExpr && pe.op == .amp {
			ce = pe.right as ast.CastExpr
			is_pe_amp_ce = true
			f.expr(ce)
		}
	}
	if !is_pe_amp_ce {
		f.expr(fexpr)
	}
}

pub fn (f &Fmt) type_to_str(t table.Type) string {
	mut res := f.table.type_to_str(t)
	for res.ends_with('_ptr') {
		// type_ptr => &type
		res = res[0..res.len - 4]
		start_pos := 2 * res.count('[]')
		res = res[0..start_pos] + '&' + res[start_pos..res.len]
	}
	if res.starts_with('[]fixed_') {
		prefix := '[]fixed_'
		res = res[prefix.len..]
		last_underscore_idx := res.last_index('_') or {
			return '[]' + res.replace(f.cur_mod + '.', '')
		}
		limit := res[last_underscore_idx + 1..]
		res = '[' + limit + ']' + res[..last_underscore_idx]
	}
	return res.replace(f.cur_mod + '.', '')
}

pub fn (mut f Fmt) expr(node ast.Expr) {
	if f.is_debug {
		eprintln('expr: ${node.position():-42} | node: ${typeof(node):-20} | $node.str()')
	}
	match node {
		ast.AnonFn {
			f.fn_decl(node.decl)
			if node.is_called {
				f.write('()')
			}
		}
		ast.ArrayInit {
			f.array_init(node)
		}
		ast.AsCast {
			type_str := f.type_to_str(node.typ)
			f.expr(node.expr)
			f.write(' as $type_str')
		}
		ast.Assoc {
			f.writeln('{')
			// f.indent++
			f.writeln('\t$node.var_name |')
			// TODO StructInit copy pasta
			for i, field in node.fields {
				f.write('\t$field: ')
				f.expr(node.exprs[i])
				f.writeln('')
			}
			// f.indent--
			f.write('}')
		}
		ast.BoolLiteral {
			f.write(node.val.str())
		}
		ast.CastExpr {
			f.write(f.type_to_str(node.typ) + '(')
			f.expr(node.expr)
			f.write(')')
		}
		ast.CallExpr {
			f.call_expr(node)
		}
		ast.CharLiteral {
			f.write('`$node.val`')
		}
		ast.ComptimeCall {
			if node.is_vweb {
				f.write('$' + 'vweb.html()')
			}
		}
		ast.ConcatExpr {
			for i, val in node.vals {
				if i != 0 {
					f.write(' + ')
				}
				f.expr(val)
			}
		}
		ast.EnumVal {
			name := f.short_module(node.enum_name)
			f.write(name + '.' + node.val)
		}
		ast.FloatLiteral {
			f.write(node.val)
		}
		ast.IfExpr {
			f.if_expr(node)
		}
		ast.Ident {
			f.write_language_prefix(node.language)
			if true {
			} else {
			}
			if node.name == 'it' && f.it_name != '' {
				f.write(f.it_name)
			} else if node.kind == .blank_ident {
				f.write('_')
			} else {
				name := f.short_module(node.name)
				// f.write('<$it.name => $name>')
				f.write(name)
				if name.contains('.') {
					f.mark_module_as_used(name)
				}
			}
		}
		ast.IfGuardExpr {
			f.write(node.var_name + ' := ')
			f.expr(node.expr)
		}
		ast.InfixExpr {
			if f.is_inside_interp {
				f.expr(node.left)
				f.write('$node.op.str()')
				f.expr(node.right)
			} else {
				buffering_save := f.buffering
				if !f.buffering {
					f.out_save = f.out
					f.out = strings.new_builder(60)
					f.buffering = true
				}
				f.expr(node.left)
				f.write(' $node.op.str() ')
				f.expr_bufs << f.out.str()
				mut penalty := 3
				if node.left is ast.InfixExpr || node.left is ast.ParExpr {
					penalty--
				}
				if node.right is ast.InfixExpr || node.right is ast.ParExpr {
					penalty--
				}
				f.penalties << penalty
				// combine parentheses level with operator precedence to form effective precedence
				f.precedences << int(token.precedences[node.op]) | (f.par_level << 16)
				f.out = strings.new_builder(60)
				f.buffering = true
				f.expr(node.right)
				if !buffering_save && f.buffering { // now decide if and where to break
					f.expr_bufs << f.out.str()
					f.out = f.out_save
					f.buffering = false
					f.adjust_complete_line()
					for i, p in f.penalties {
						f.write(f.expr_bufs[i])
						f.wrap_long_line(p, true)
					}
					f.write(f.expr_bufs[f.expr_bufs.len - 1])
					f.expr_bufs = []string{}
					f.penalties = []int{}
					f.precedences = []int{}
				}
			}
		}
		ast.IndexExpr {
			f.expr(node.left)
			f.write('[')
			f.expr(node.index)
			f.write(']')
		}
		ast.IntegerLiteral {
			f.write(node.val)
		}
		ast.MapInit {
			if node.keys.len == 0 {
				mut ktyp := node.key_type
				mut vtyp := node.value_type
				if vtyp == 0 {
					typ_sym := f.table.get_type_symbol(node.typ)
					minfo := typ_sym.info as table.Map
					ktyp = minfo.key_type
					vtyp = minfo.value_type
				}
				f.write('map[')
				f.write(f.type_to_str(ktyp))
				f.write(']')
				f.write(f.type_to_str(vtyp))
				f.write('{}')
				return
			}
			f.writeln('{')
			f.indent++
			for i, key in node.keys {
				f.expr(key)
				// f.write(strings.repeat(` `, max - field.name.len))
				f.write(': ')
				f.expr(node.vals[i])
				f.writeln('')
			}
			f.indent--
			f.write('}')
		}
		ast.MatchExpr {
			f.match_expr(node)
		}
		ast.None {
			f.write('none')
		}
		ast.OrExpr {
			// shouldn't happen, an or expression
			// is always linked to a call expr
			panic('fmt: OrExpr should to linked to CallExpr')
		}
		ast.ParExpr {
			f.write('(')
			f.par_level++
			f.expr(node.expr)
			f.par_level--
			f.write(')')
		}
		ast.PostfixExpr {
			f.expr(node.expr)
			f.write(node.op.str())
		}
		ast.PrefixExpr {
			f.write(node.op.str())
			f.expr(node.right)
		}
		ast.RangeExpr {
			f.expr(node.low)
			f.write('..')
			f.expr(node.high)
		}
		ast.SelectorExpr {
			f.expr(node.expr)
			f.write('.')
			f.write(node.field_name)
		}
		ast.SizeOf {
			f.write('sizeof(')
			if node.type_name != '' {
				f.write(node.type_name)
			} else {
				f.write(f.type_to_str(node.typ))
			}
			f.write(')')
		}
		ast.SqlExpr {}
		ast.StringLiteral {
			if node.is_raw {
				f.write('r')
			}
			if node.val.contains("'") && !node.val.contains('"') {
				f.write('"$node.val"')
			} else {
				f.write("'$node.val'")
			}
		}
		ast.StringInterLiteral {
			// TODO: this code is very similar to ast.Expr.str()
			mut contains_single_quote := false
			for val in node.vals {
				if val.contains("'") {
					contains_single_quote = true
				}
				if val.contains('"') {
					contains_single_quote = false
					break
				}
			}
			if contains_single_quote {
				f.write('"')
			} else {
				f.write("'")
			}
			f.is_inside_interp = true
			for i, val in node.vals {
				f.write(val)
				if i >= node.exprs.len {
					break
				}
				f.write('$')
				fspec_str, needs_braces := node.get_fspec_braces(i)
				if needs_braces {
					f.write('{')
					f.expr(node.exprs[i])
					f.write(fspec_str)
					f.write('}')
				} else {
					f.expr(node.exprs[i])
				}
			}
			f.is_inside_interp = false
			if contains_single_quote {
				f.write('"')
			} else {
				f.write("'")
			}
		}
		ast.StructInit {
			f.struct_init(node)
		}
		ast.Type {
			f.write(f.type_to_str(node.typ))
		}
		ast.TypeOf {
			f.write('typeof(')
			f.expr(node.expr)
			f.write(')')
		}
		ast.Likely {
			if node.is_likely {
				f.write('_likely_')
			} else {
				f.write('_unlikely_')
			}
			f.write('(')
			f.expr(node.expr)
			f.write(')')
		}
	}
}

pub fn (mut f Fmt) wrap_long_line(penalty int, add_indent bool) bool {
	if f.line_len <= max_len[penalty] {
		return false
	}
	if f.out.buf[f.out.buf.len - 1] == ` ` {
		f.out.go_back(1)
	}
	f.write('\n' + tabs[f.indent + if add_indent {
		1
	} else {
		0
	}])
	f.line_len = 0
	return true
}

pub fn (mut f Fmt) call_args(args []ast.CallArg) {
	for i, arg in args {
		if arg.is_mut {
			f.write('mut ')
		}
		if i > 0 {
			f.wrap_long_line(2, true)
		}
		f.expr(arg.expr)
		if i < args.len - 1 {
			if f.is_inside_interp {
				f.write(',')
			} else {
				f.write(', ')
			}
		}
	}
}

pub fn (mut f Fmt) or_expr(or_block ast.OrExpr) {
	match or_block.kind {
		.absent {}
		.block {
			f.writeln(' or {')
			f.stmts(or_block.stmts)
			f.write('}')
		}
		.propagate {
			f.write('?')
		}
	}
}

pub fn (mut f Fmt) comment(node ast.Comment) {
	if !node.text.contains('\n') {
		is_separate_line := node.text.starts_with('|')
		mut s := if is_separate_line { node.text[1..] } else { node.text }
		if s == '' {
			s = '//'
		} else {
			s = '// ' + s
		}
		if !is_separate_line {
			f.remove_new_line() // delete the generated \n
			f.write(' ')
		}
		f.writeln(s)
		return
	}
	lines := node.text.split_into_lines()
	f.writeln('/*')
	for line in lines {
		f.writeln(line)
		f.empty_line = false
	}
	f.empty_line = true
	f.writeln('*/')
}

pub fn (mut f Fmt) fn_decl(node ast.FnDecl) {
	// println('$it.name find_comment($it.pos.line_nr)')
	// f.find_comment(it.pos.line_nr)
	s := node.str(f.table)
	f.write(s.replace(f.cur_mod + '.', '')) // `Expr` instead of `ast.Expr` in mod ast
	if node.language == .v {
		f.writeln(' {')
		f.stmts(node.stmts)
		f.write('}')
		if !node.is_anon {
			f.writeln('\n')
		}
	} else {
		f.writeln('\n')
	}
	// Mark all function's used type so that they are not removed from imports
	for arg in node.args {
		f.mark_types_module_as_used(arg.typ)
	}
	f.mark_types_module_as_used(node.return_type)
}

// foo.bar.fn() => bar.fn()
pub fn (mut f Fmt) short_module(name string) string {
	if !name.contains('.') {
		return name
	}
	vals := name.split('.')
	if vals.len < 2 {
		return name
	}
	mname := vals[vals.len - 2]
	symname := vals[vals.len - 1]
	aname := f.mod2alias[mname]
	if aname == '' {
		return symname
	}
	return '${aname}.$symname'
}

pub fn (mut f Fmt) if_expr(it ast.IfExpr) {
	single_line := it.branches.len == 2 && it.has_else &&
		it.branches[0].stmts.len == 1 &&
		it.branches[1].stmts.len == 1 &&
		(it.is_expr || f.is_assign)
	f.single_line_if = single_line
	for i, branch in it.branches {
		if branch.comment.text != '' {
			f.comment(branch.comment)
		}
		if i == 0 {
			f.write('if ')
			f.expr(branch.cond)
			f.write(' {')
		} else if i < it.branches.len - 1 || !it.has_else {
			f.write('} else if ')
			f.expr(branch.cond)
			f.write(' {')
		} else if i == it.branches.len - 1 && it.has_else {
			f.write('} else {')
		}
		if single_line {
			f.write(' ')
		} else {
			f.writeln('')
		}
		f.stmts(branch.stmts)
		if single_line {
			f.write(' ')
		}
	}
	f.write('}')
	f.single_line_if = false
}

pub fn (mut f Fmt) call_expr(node ast.CallExpr) {
	/*
	if node.args.len == 1 && node.expected_arg_types.len == 1 && node.args[0].expr is ast.StructInit &&
		node.args[0].typ == node.expected_arg_types[0] {
		// struct_init := node.args[0].expr as ast.StructInit
		// if struct_init.typ == node.args[0].typ {
		f.use_short_fn_args = true
		// }
	}
	*/
	if node.is_method {
		/*
		// x.foo!() experiment
		mut is_mut := false
		if node.left is ast.Ident {
			scope := f.file.scope.innermost(node.pos.pos)
			x := node.left as ast.Ident
			var := scope.find_var(x.name) or {
				panic(err)
			}
			println(var.typ)
			if var.typ != 0 {
				sym := f.table.get_type_symbol(var.typ)
				if method := f.table.type_find_method(sym, node.name) {
					is_mut = method.args[0].is_mut
				}
			}
		}
		*/
		if node.left is ast.Ident {
			it := node.left as ast.Ident
			// `time.now()` without `time imported` is processed as a method call with `time` being
			// a `node.left` expression. Import `time` automatically.
			// TODO fetch all available modules
			if it.name in ['time', 'os', 'strings', 'math', 'json', 'base64'] {
				if it.name !in f.auto_imports {
					f.auto_imports << it.name
					f.file.imports << ast.Import{
						mod: it.name
						alias: it.name
					}
				}
				// for imp in f.file.imports {
				// println(imp.mod)
				// }
			}
		}
		f.expr(node.left)
		f.write('.' + node.name + '(')
		f.call_args(node.args)
		f.write(')')
		// if is_mut {
		// f.write('!')
		// }
		f.or_expr(node.or_block)
	} else {
		f.write_language_prefix(node.language)
		name := f.short_module(node.name)
		f.mark_module_as_used(name)
		f.write('$name')
		if node.generic_type != 0 && node.generic_type != table.void_type {
			f.write('<')
			f.write(f.type_to_str(node.generic_type))
			f.write('>')
		}
		f.write('(')
		f.call_args(node.args)
		f.write(')')
		f.or_expr(node.or_block)
	}
	f.use_short_fn_args = false
}

pub fn (mut f Fmt) match_expr(it ast.MatchExpr) {
	f.write('match ')
	if it.is_mut {
		f.write('mut ')
	}
	f.expr(it.cond)
	if it.cond is ast.Ident {
		ident := it.cond as ast.Ident
		f.it_name = ident.name
	} else if it.cond is ast.SelectorExpr {
		// `x.y as z`
		// if ident.name != it.var_name && it.var_name != '' {
		if it.var_name != '' {
			f.write(' as $it.var_name')
		}
	}
	f.writeln(' {')
	f.indent++
	mut single_line := true
	for branch in it.branches {
		if branch.stmts.len > 1 {
			single_line = false
			break
		}
		if branch.stmts.len == 0 {
			continue
		}
		stmt := branch.stmts[0]
		if stmt is ast.ExprStmt {
			// If expressions inside match branches can't be one a single line
			expr_stmt := stmt as ast.ExprStmt
			if !expr_is_single_line(expr_stmt.expr) {
				single_line = false
				break
			}
		} else if stmt is ast.Comment {
			single_line = false
			break
		}
	}
	for branch in it.branches {
		if branch.comment.text != '' {
			f.comment(branch.comment)
		}
		if !branch.is_else {
			// normal branch
			for j, expr in branch.exprs {
				f.expr(expr)
				if j < branch.exprs.len - 1 {
					f.write(', ')
				}
			}
		} else {
			// else branch
			f.write('else')
		}
		if branch.stmts.len == 0 {
			f.writeln(' {}')
		} else {
			if single_line {
				f.write(' { ')
			} else {
				f.writeln(' {')
			}
			f.stmts(branch.stmts)
			if single_line {
				f.remove_new_line()
				f.writeln(' }')
			} else {
				f.writeln('}')
			}
		}
	}
	f.indent--
	f.write('}')
	f.it_name = ''
}

pub fn (mut f Fmt) remove_new_line() {
	mut i := 0
	for i = f.out.len - 1; i >= 0; i--
	 {
		if !f.out.buf[i].is_space() { // != `\n` {
			break
		}
	}
	f.out.go_back(f.out.len - i - 1)
	f.empty_line = false
	// f.writeln('sdf')
}

pub fn (mut f Fmt) mark_types_module_as_used(typ table.Type) {
	sym := f.table.get_type_symbol(typ)
	f.mark_module_as_used(sym.name)
}

// `name` is a function (`foo.bar()`) or type (`foo.Bar{}`)
pub fn (mut f Fmt) mark_module_as_used(name string) {
	if !name.contains('.') {
		return
	}
	pos := name.last_index('.') or {
		0
	}
	mod := name[..pos]
	if mod in f.used_imports {
		return
	}
	f.used_imports << mod
	// println('marking module $mod as used')
}

fn (mut f Fmt) write_language_prefix(lang table.Language) {
	match lang {
		.c { f.write('C.') }
		.js { f.write('JS.') }
		else {}
	}
}

fn expr_is_single_line(expr ast.Expr) bool {
	match expr {
		ast.IfExpr { return false }
		else {}
	}
	return true
}

pub fn (mut f Fmt) array_init(it ast.ArrayInit) {
	if it.exprs.len == 0 && it.typ != 0 && it.typ != table.void_type {
		// `x := []string`
		typ_sym := f.table.get_type_symbol(it.typ)
		if typ_sym.kind == .array && typ_sym.name.starts_with('array_map') {
			ainfo := typ_sym.info as table.Array
			map_typ_sym := f.table.get_type_symbol(ainfo.elem_type)
			minfo := map_typ_sym.info as table.Map
			mk := f.table.get_type_symbol(minfo.key_type).name
			mv := f.table.get_type_symbol(minfo.value_type).name
			for _ in 0 .. ainfo.nr_dims {
				f.write('[]')
			}
			f.write('map[$mk]$mv')
			f.write('{')
			if it.has_len {
				f.write('len: ')
				f.expr(it.len_expr)
			}
			if it.has_cap {
				f.write('cap: ')
				f.expr(it.cap_expr)
			}
			if it.has_default {
				f.write('init: ')
				f.expr(it.default_expr)
			}
			f.write('}')
			return
		}
		f.write(f.type_to_str(it.typ))
		f.write('{')
		// TODO copypasta
		if it.has_len {
			f.write('len: ')
			f.expr(it.len_expr)
			if it.has_cap || it.has_default {
				f.write(', ')
			}
		}
		if it.has_cap {
			f.write('cap: ')
			f.expr(it.cap_expr)
			if it.has_default {
				f.write(', ')
			}
		}
		if it.has_default {
			f.write('init: ')
			f.expr(it.default_expr)
		}
		f.write('}')
		return
	}
	// `[1,2,3]`
	// type_sym := f.table.get_type_symbol(it.typ)
	f.write('[')
	mut inc_indent := false
	mut last_line_nr := it.pos.line_nr // to have the same newlines between array elements
	for i, expr in it.exprs {
		mut penalty := 3
		line_nr := expr.position().line_nr
		if last_line_nr < line_nr {
			penalty--
		}
		if i == 0 || it.exprs[i - 1] is ast.ArrayInit ||
			it.exprs[i - 1] is ast.StructInit ||
			it.exprs[i - 1] is ast.MapInit ||
			it.exprs[i - 1] is ast.CallExpr {
			penalty--
		}
		if expr is ast.ArrayInit ||
			expr is ast.StructInit || expr is ast.MapInit ||
			expr is ast.CallExpr {
			penalty--
		}
		is_new_line := f.wrap_long_line(penalty, !inc_indent)
		if is_new_line && !inc_indent {
			f.indent++
			inc_indent = true
		}
		if !is_new_line && i > 0 {
			f.write(' ')
		}
		f.expr(expr)
		if i == it.exprs.len - 1 {
			if is_new_line {
				f.writeln('')
			}
		} else {
			f.write(',')
		}
		last_line_nr = line_nr
	}
	if inc_indent {
		f.indent--
	}
	f.write(']')
	// `[100]byte`
	if it.is_fixed {
		f.write(f.type_to_str(it.elem_type))
	}
}

pub fn (mut f Fmt) struct_init(it ast.StructInit) {
	type_sym := f.table.get_type_symbol(it.typ)
	// f.write('<old name: $type_sym.name>')
	mut name := f.short_module(type_sym.name).replace(f.cur_mod + '.', '') // TODO f.type_to_str?
	if name == 'void' {
		name = ''
	}
	if it.fields.len == 0 {
		// `Foo{}` on one line if there are no fields
		f.write('$name{}')
	} else if it.is_short {
		// `Foo{1,2,3}` (short syntax )
		// if name != '' {
		f.write('$name{')
		// }
		for i, field in it.fields {
			f.struct_field_expr(field.expr)
			if i < it.fields.len - 1 {
				f.write(', ')
			}
		}
		f.write('}')
	} else {
		if f.use_short_fn_args {
			f.writeln('')
		} else {
			f.writeln('$name{')
		}
		f.indent++
		for field in it.fields {
			f.write('$field.name: ')
			f.struct_field_expr(field.expr)
			f.writeln('')
		}
		f.indent--
		if !f.use_short_fn_args {
			f.write('}')
		}
	}
}

pub fn (mut f Fmt) const_decl(it ast.ConstDecl) {
	if it.is_pub {
		f.write('pub ')
	}
	f.writeln('const (')
	mut max := 0
	for field in it.fields {
		if field.name.len > max {
			max = field.name.len
		}
	}
	f.indent++
	for field in it.fields {
		comments := field.comments
		mut j := 0
		for j < comments.len && comments[j].pos.pos < field.pos.pos {
			f.comment(comments[j])
			j++
		}
		name := field.name.after('.')
		f.write('$name ')
		f.write(strings.repeat(` `, max - field.name.len))
		f.write('= ')
		f.expr(field.expr)
		f.writeln('')
	}
	f.indent--
	f.writeln(')\n')
}<|MERGE_RESOLUTION|>--- conflicted
+++ resolved
@@ -142,7 +142,6 @@
 // only prevents line breaks if everything fits in max_len[last] by increasing
 // penalties to maximum
 fn (mut f Fmt) adjust_complete_line() {
-<<<<<<< HEAD
 	for i, buf in f.expr_bufs {
 		// search for low penalties
 		if i == 0 || f.penalties[i-1] <= 1 {
@@ -170,15 +169,6 @@
 					f.penalties[sub_expr_end_idx] = 0
 				}
 			}
-=======
-	mut l := 0
-	for _, s in f.expr_bufs {
-		l += s.len
-	}
-	if f.line_len + l <= max_len[max_len.len - 1] {
-		for i, _ in f.penalties {
-			f.penalties[i] = max_len.len - 1
->>>>>>> 9d0cc791
 		}
 	}
 }
