// Copyright (c) 2019-2021 Alexander Medvednikov. All rights reserved.
// Use of this source code is governed by an MIT license
// that can be found in the LICENSE file.
module fmt

import v.ast
import v.table
import strings
import v.util
import v.pref

const (
	bs      = '\\'
	tabs    = ['', '\t', '\t\t', '\t\t\t', '\t\t\t\t', '\t\t\t\t\t', '\t\t\t\t\t\t', '\t\t\t\t\t\t\t',
		'\t\t\t\t\t\t\t\t',
	]
	// when to break a line dependant on penalty
	max_len = [0, 35, 60, 85, 93, 100]
)

pub struct Fmt {
pub mut:
	table              &table.Table
	out_imports        strings.Builder
	out                strings.Builder
	indent             int
	empty_line         bool
	line_len           int
	buffering          bool   // disables line wrapping for exprs that will be analyzed later
	par_level          int    // how many parentheses are put around the current expression
	array_init_break   []bool // line breaks after elements in hierarchy level of multi dimensional array
	array_init_depth   int    // current level of hierarchie in array init
	single_line_if     bool
	cur_mod            string
	cur_short_mod      string // TODO clean this up
	file               ast.File
	did_imports        bool
	is_assign          bool
	auto_imports       []string // automatically inserted imports that the user forgot to specify
	import_pos         int      // position of the imports in the resulting string for later autoimports insertion
	used_imports       []string // to remove unused imports
	is_debug           bool
	mod2alias          map[string]string // for `import time as t`, will contain: 'time'=>'t'
	use_short_fn_args  bool
	single_line_fields bool   // should struct fields be on a single line
	it_name            string // the name to replace `it` with
	inside_lambda      bool
	inside_const       bool
	is_mbranch_expr    bool // math a { x...y { } }
	pref               &pref.Preferences
}

pub fn fmt(file ast.File, table &table.Table, pref &pref.Preferences, is_debug bool) string {
	mut f := Fmt{
		out: strings.new_builder(1000)
		out_imports: strings.new_builder(200)
		table: table
		indent: 0
		file: file
		is_debug: is_debug
		pref: pref
	}
	f.process_file_imports(file)
	f.set_current_module_name('main')
	// As these are toplevel stmts, the indent increase done in f.stmts() has to be compensated
	f.indent--
	f.stmts(file.stmts)
	f.indent++
	// for comment in file.comments { println('$comment.line_nr $comment.text')	}
	f.imports(f.file.imports) // now that we have all autoimports, handle them
	res := f.out.str().trim_space() + '\n'
	if res.len == 1 {
		return f.out_imports.str().trim_space() + '\n'
	}
	bounded_import_pos := util.imin(res.len, f.import_pos)
	return res[..bounded_import_pos] + f.out_imports.str() + res[bounded_import_pos..] // + '\n'
}

pub fn (mut f Fmt) process_file_imports(file &ast.File) {
	for imp in file.imports {
		f.mod2alias[imp.mod.all_after_last('.')] = imp.alias
		for sym in imp.syms {
			f.mod2alias['${imp.mod}.$sym.name'] = sym.name
			f.mod2alias[sym.name] = sym.name
		}
	}
	f.auto_imports = file.auto_imports
}

pub fn (mut f Fmt) write(s string) {
	if f.indent > 0 && f.empty_line {
		f.write_indent()
	}
	f.out.write(s)
	f.line_len += s.len
	f.empty_line = false
}

pub fn (mut f Fmt) writeln(s string) {
	if f.indent > 0 && f.empty_line {
		f.write_indent()
	}
	f.out.writeln(s)
	f.empty_line = true
	f.line_len = 0
}

fn (mut f Fmt) write_indent() {
	if f.indent < fmt.tabs.len {
		f.out.write(fmt.tabs[f.indent])
	} else {
		// too many indents, do it the slow way:
		for _ in 0 .. f.indent {
			f.out.write('\t')
		}
	}
	f.line_len += f.indent * 4
}

fn (mut f Fmt) write_language_prefix(lang table.Language) {
	match lang {
		.c { f.write('C.') }
		.js { f.write('JS.') }
		else {}
	}
}

pub fn (mut f Fmt) wrap_long_line(penalty_idx int, add_indent bool) bool {
	if f.buffering {
		return false
	}
	if f.line_len <= fmt.max_len[penalty_idx] {
		return false
	}
	if f.out.buf[f.out.buf.len - 1] == ` ` {
		f.out.go_back(1)
	}
	f.write('\n')
	f.line_len = 0
	if add_indent {
		f.indent++
	}
	f.write_indent()
	if add_indent {
		f.indent--
	}
	return true
}

pub fn (mut f Fmt) remove_new_line() {
	mut i := 0
	for i = f.out.len - 1; i >= 0; i-- {
		if !f.out.buf[i].is_space() { // != `\n` {
			break
		}
	}
	f.out.go_back(f.out.len - i - 1)
	f.empty_line = false
}

pub fn (mut f Fmt) set_current_module_name(cmodname string) {
	f.cur_mod = cmodname
	f.table.cmod_prefix = cmodname + '.'
}

fn (f Fmt) get_modname_prefix(mname string) (string, string) {
	// ./tests/proto_module_importing_vproto_keep.vv to know, why here is checked for ']' and '&'
	if !mname.contains(']') && !mname.contains('&') {
		return mname, ''
	}
	after_rbc := mname.all_after_last(']')
	after_ref := mname.all_after_last('&')
	modname := if after_rbc.len < after_ref.len { after_rbc } else { after_ref }
	return modname, mname.trim_suffix(modname)
}

fn (mut f Fmt) is_external_name(name string) bool {
	if name.len > 2 && name[0] == `C` && name[1] == `.` {
		return true
	}
	if name.len > 3 && name[0] == `J` && name[1] == `S` && name[2] == `.` {
		return true
	}
	return false
}

pub fn (mut f Fmt) no_cur_mod(typename string) string {
	return util.no_cur_mod(typename, f.cur_mod)
}

// foo.bar.fn() => bar.fn()
pub fn (mut f Fmt) short_module(name string) string {
	if !name.contains('.') {
		return name
	}
	if name in f.mod2alias {
		return f.mod2alias[name]
	}
	if name.ends_with('>') {
		x := name.trim_suffix('>').split('<')
		if x.len == 2 {
			main := f.short_module(x[0])
			genlist := x[1].split(',')
			genshorts := genlist.map(f.short_module(it)).join(',')
			return '$main<$genshorts>'
		}
	}
	vals := name.split('.')
	if vals.len < 2 {
		return name
	}
	mname, tprefix := f.get_modname_prefix(vals[vals.len - 2])
	symname := vals[vals.len - 1]
	aname := f.mod2alias[mname]
	if aname == '' {
		return symname
	}
	return '$tprefix${aname}.$symname'
}

pub fn (mut f Fmt) mod(mod ast.Module) {
	f.set_current_module_name(mod.name)
	f.cur_short_mod = mod.short_name
	if mod.is_skipped {
		return
	}
	f.attrs(mod.attrs)
	f.writeln('module $mod.short_name\n')
}

pub fn (mut f Fmt) mark_types_import_as_used(typ table.Type) {
	sym := f.table.get_type_symbol(typ)
	f.mark_import_as_used(sym.name)
}

// `name` is a function (`foo.bar()`) or type (`foo.Bar{}`)
pub fn (mut f Fmt) mark_import_as_used(name string) {
	if !name.contains('.') {
		return
	}
	pos := name.last_index('.') or { 0 }
	mod := name[..pos]
	if mod in f.used_imports {
		return
	}
	f.used_imports << mod
}

pub fn (mut f Fmt) imports(imports []ast.Import) {
	if f.did_imports || imports.len == 0 {
		return
	}
	f.did_imports = true
	mut num_imports := 0
	/*
	if imports.len == 1 {
		imp_stmt_str := f.imp_stmt_str(imports[0])
		f.out_imports.writeln('import ${imp_stmt_str}\n')
	} else if imports.len > 1 {
	*/
	mut already_imported := map[string]bool{}
	for imp in imports {
		if imp.mod !in f.used_imports {
			// TODO bring back once only unused imports are removed
			// continue
		}
		if imp.mod in f.auto_imports && imp.mod !in f.used_imports {
			continue
		}
		import_text := 'import ${f.imp_stmt_str(imp)}'
		if already_imported[import_text] {
			continue
		}
		already_imported[import_text] = true
		f.out_imports.writeln(import_text)
		f.import_comments(imp.comments, inline: true)
		num_imports++
	}
	if num_imports > 0 {
		f.out_imports.writeln('')
	}
}

pub fn (f Fmt) imp_stmt_str(imp ast.Import) string {
	is_diff := imp.alias != imp.mod && !imp.mod.ends_with('.' + imp.alias)
	mut imp_alias_suffix := if is_diff { ' as $imp.alias' } else { '' }
	if imp.syms.len > 0 {
		names := imp.syms.map(it.name)
		imp_alias_suffix += if imp.syms[0].pos.line_nr == imp.pos.line_nr {
			' { ' + names.join(', ') + ' }'
		} else {
			' {\n\t' + names.join(',\n\t') + ',\n}'
		}
	}
	return '$imp.mod$imp_alias_suffix'
}

fn (mut f Fmt) should_insert_newline_before_stmt(stmt ast.Stmt, prev_stmt ast.Stmt) bool {
	prev_line_nr := prev_stmt.position().last_line
	if prev_stmt is ast.HashStmt && stmt !is ast.HashStmt && stmt !is ast.ExprStmt {
		return true
	}
	// The stmt either has or shouldn't have a newline before
	if stmt.position().line_nr - prev_line_nr <= 1 || f.out.last_n(2) == '\n\n' {
		return false
	}
	// Imports are handled special hence they are ignored here
	if stmt is ast.Import || prev_stmt is ast.Import {
		return false
	}
	// Attributes are not respected in the stmts position, so we have to check it manually
	if stmt is ast.StructDecl {
		if stmt.attrs.len > 0 && stmt.attrs[0].pos.line_nr - prev_line_nr <= 1 {
			return false
		}
	}
	if stmt is ast.FnDecl {
		if stmt.attrs.len > 0 && stmt.attrs[0].pos.line_nr - prev_line_nr <= 1 {
			return false
		}
	}
	return true
}

pub fn (mut f Fmt) stmts(stmts []ast.Stmt) {
	mut prev_stmt := if stmts.len > 0 { stmts[0] } else { ast.Stmt{} }
	f.indent++
	for stmt in stmts {
		if !f.pref.building_v && f.should_insert_newline_before_stmt(stmt, prev_stmt) {
			f.out.writeln('')
		}
		f.stmt(stmt)
		prev_stmt = stmt
	}
	f.indent--
}

pub fn (mut f Fmt) stmt_str(node ast.Stmt) string {
	was_empty_line := f.empty_line
	prev_line_len := f.line_len
	pos := f.out.len
	f.stmt(node)
	str := f.out.after(pos).trim_space()
	f.out.go_back_to(pos)
	f.empty_line = was_empty_line
	f.line_len = prev_line_len
	return str
}

pub fn (mut f Fmt) stmt(node ast.Stmt) {
	if f.is_debug {
		eprintln('stmt: ${node.position():-42} | node: ${node.type_name():-20}')
	}
	match node {
		ast.AssignStmt {
			f.assign_stmt(node)
		}
		ast.AssertStmt {
			f.assert_stmt(node)
		}
		ast.Block {
			f.block(node)
		}
		ast.BranchStmt {
			f.writeln(node.str())
		}
		ast.CompFor {
			f.comp_for(node)
		}
		ast.ConstDecl {
			f.const_decl(node)
		}
		ast.DeferStmt {
			f.defer_stmt(node)
		}
		ast.EnumDecl {
			f.enum_decl(node)
		}
		ast.ExprStmt {
			f.expr_stmt(node)
		}
		ast.FnDecl {
			f.fn_decl(node)
		}
		ast.ForCStmt {
			f.for_c_stmt(node)
		}
		ast.ForInStmt {
			f.for_in_stmt(node)
		}
		ast.ForStmt {
			f.for_stmt(node)
		}
		ast.GlobalDecl {
			f.global_decl(node)
		}
		ast.GoStmt {
			f.go_stmt(node, false)
		}
		ast.GotoLabel {
			f.writeln('$node.name:')
		}
		ast.GotoStmt {
			f.writeln('goto $node.name')
		}
		ast.HashStmt {
			f.writeln('#$node.val')
		}
		ast.Import {
			// Imports are handled after the file is formatted, to automatically add necessary modules
			// Just remember the position of the imports for now
			f.import_pos = f.out.len
			// f.imports(f.file.imports)
		}
		ast.InterfaceDecl {
			f.interface_decl(node)
		}
		ast.Module {
			f.mod(node)
		}
		ast.Return {
			f.return_stmt(node)
		}
		ast.SqlStmt {
			f.sql_stmt(node)
		}
		ast.StructDecl {
			f.struct_decl(node)
		}
		ast.TypeDecl {
			f.type_decl(node)
		}
	}
}

fn stmt_is_single_line(stmt ast.Stmt) bool {
	match stmt {
		ast.ExprStmt { return expr_is_single_line(stmt.expr) }
		ast.Return { return true }
		ast.AssignStmt { return true }
		else { return false }
	}
}

pub fn (mut f Fmt) type_decl(node ast.TypeDecl) {
	mut comments := []ast.Comment{}
	match node {
		ast.AliasTypeDecl {
			if node.is_pub {
				f.write('pub ')
			}
			ptype := f.table.type_to_str(node.parent_type)
			f.write('type $node.name = $ptype')
			comments << node.comments
		}
		ast.FnTypeDecl {
			if node.is_pub {
				f.write('pub ')
			}
			typ_sym := f.table.get_type_symbol(node.typ)
			fn_typ_info := typ_sym.info as table.FnType
			fn_info := fn_typ_info.func
			fn_name := f.no_cur_mod(node.name)
			f.write('type $fn_name = fn (')
			for i, arg in fn_info.params {
				if arg.is_mut {
					f.write(arg.typ.share().str() + ' ')
				}
				f.write(arg.name)
				mut s := f.no_cur_mod(f.table.type_to_str(arg.typ))
				if arg.is_mut {
					if s.starts_with('&') {
						s = s[1..]
					}
				}
				is_last_arg := i == fn_info.params.len - 1
				should_add_type := true || is_last_arg
					|| fn_info.params[i + 1].typ != arg.typ
					|| (fn_info.is_variadic && i == fn_info.params.len - 2)
				if should_add_type {
					ns := if arg.name == '' { '' } else { ' ' }
					if fn_info.is_variadic && is_last_arg {
						f.write(ns + '...' + s)
					} else {
						f.write(ns + s)
					}
				}
				if !is_last_arg {
					f.write(', ')
				}
			}
			f.write(')')
			if fn_info.return_type.idx() != table.void_type_idx {
				ret_str := f.no_cur_mod(f.table.type_to_str(fn_info.return_type))
				f.write(' $ret_str')
			} else if fn_info.return_type.has_flag(.optional) {
				f.write(' ?')
			}
			comments << node.comments
		}
		ast.SumTypeDecl {
			if node.is_pub {
				f.write('pub ')
			}
			f.write('type $node.name = ')
			mut sum_type_names := []string{}
			for t in node.variants {
				sum_type_names << f.table.type_to_str(t.typ)
			}
			sum_type_names.sort()
			for i, name in sum_type_names {
				f.write(name)
				if i < sum_type_names.len - 1 {
					f.write(' | ')
				}
				if i < sum_type_names.len - 1 {
					f.wrap_long_line(3, true)
				}
			}
			// f.write(sum_type_names.join(' | '))
			comments << node.comments
		}
	}
	if comments.len > 0 {
		f.write(' ')
		f.comments(comments, has_nl: false)
	}
	f.writeln('\n')
}

[inline]
fn abs(v int) int {
	return if v >= 0 {
		v
	} else {
		-v
	}
}

const (
	threshold_to_align_struct = 8
)

struct StructFieldAlignInfo {
mut:
	first_line   int
	last_line    int
	max_type_len int
	max_len      int
}

fn (mut list []StructFieldAlignInfo) add_new_info(len int, type_len int, line int) {
	list << StructFieldAlignInfo{
		first_line: line
		last_line: line
		max_type_len: type_len
		max_len: len
	}
}

[direct_array_access]
fn (mut list []StructFieldAlignInfo) add_info(len int, type_len int, line int) {
	if list.len == 0 {
		list.add_new_info(len, type_len, line)
		return
	}
	i := list.len - 1
	if line - list[i].last_line > 1 {
		list.add_new_info(len, type_len, line)
		return
	}
	list[i].last_line = line
	if len > list[i].max_len {
		list[i].max_len = len
	}
	if type_len > list[i].max_type_len {
		list[i].max_type_len = type_len
	}
}

struct CommentAndExprAlignInfo {
mut:
	max_attrs_len int
	max_type_len  int
	first_line    int
	last_line     int
}

fn (mut list []CommentAndExprAlignInfo) add_new_info(attrs_len int, type_len int, line int) {
	list << CommentAndExprAlignInfo{
		max_attrs_len: attrs_len
		max_type_len: type_len
		first_line: line
		last_line: line
	}
}

fn (mut list []CommentAndExprAlignInfo) add_info(attrs_len int, type_len int, line int) {
	if list.len == 0 {
		list.add_new_info(attrs_len, type_len, line)
		return
	}
	i := list.len - 1
	if line - list[i].last_line > 1 {
		list.add_new_info(attrs_len, type_len, line)
		return
	}
	d_len := abs(list[i].max_attrs_len - attrs_len) + abs(list[i].max_type_len - type_len)
	if !(d_len < fmt.threshold_to_align_struct) {
		list.add_new_info(attrs_len, type_len, line)
		return
	}
	list[i].last_line = line
	if attrs_len > list[i].max_attrs_len {
		list[i].max_attrs_len = attrs_len
	}
	if type_len > list[i].max_type_len {
		list[i].max_type_len = type_len
	}
}

pub fn (mut f Fmt) struct_decl(node ast.StructDecl) {
	f.attrs(node.attrs)
	if node.is_pub {
		f.write('pub ')
	}
	if node.is_union {
		f.write('union ')
	} else {
		f.write('struct ')
	}
	f.write_language_prefix(node.language)
	name := node.name.after('.')
	f.write(name)
	if node.gen_types.len > 0 {
		f.write(' <')
		gtypes := node.gen_types.map(f.table.type_to_str(it)).join(', ')
		f.write(gtypes)
		f.write('>')
	}
	if node.fields.len == 0 && node.pos.line_nr == node.pos.last_line {
		f.writeln(' {}\n')
		return
	}
	f.writeln(' {')
	mut field_aligns := []StructFieldAlignInfo{}
	mut comment_aligns := []CommentAndExprAlignInfo{}
	mut default_expr_aligns := []CommentAndExprAlignInfo{}
	mut field_types := []string{cap: node.fields.len}
	for i, field in node.fields {
		mut ft := f.no_cur_mod(f.table.type_to_str(field.typ))
		if !ft.contains('C.') && !ft.contains('JS.') && !ft.contains('fn (') {
			ft = f.short_module(ft)
		}
		field_types << ft
		attrs_len := inline_attrs_len(field.attrs)
		end_pos := field.pos.pos + field.pos.len
		mut comments_len := 0 // Length of comments between field name and type
		for comment in field.comments {
			if comment.pos.pos >= end_pos {
				if comment.pos.line_nr == field.pos.line_nr {
					comment_aligns.add_info(attrs_len, field_types[i].len, comment.pos.line_nr)
				}
				continue
			}
			if comment.pos.pos > field.pos.pos {
				comments_len += '/* ${comment.text.trim_left('\x01')} */ '.len
			}
		}
		field_aligns.add_info(comments_len + field.name.len, ft.len, field.pos.line_nr)
		if field.has_default_expr {
			default_expr_aligns.add_info(attrs_len, field_types[i].len, field.pos.line_nr)
		}
	}
	for embed in node.embeds {
		styp := f.table.type_to_str(embed.typ)
		f.writeln('\t$styp')
	}
	mut field_align_i := 0
	mut comment_align_i := 0
	mut default_expr_align_i := 0
	mut inc_indent := false // for correct indents with multi line default exprs
	for i, field in node.fields {
		if i == node.mut_pos {
			f.writeln('mut:')
		} else if i == node.pub_pos {
			f.writeln('pub:')
		} else if i == node.pub_mut_pos {
			f.writeln('pub mut:')
		} else if i == node.module_pos {
			f.writeln('module:')
		}
		end_pos := field.pos.pos + field.pos.len
		before_comments := field.comments.filter(it.pos.pos < field.pos.pos)
		between_comments := field.comments[before_comments.len..].filter(it.pos.pos < end_pos)
		after_type_comments := field.comments[(before_comments.len + between_comments.len)..]
		// Handle comments before the field
		f.comments_before_field(before_comments)
		f.write('\t$field.name ')
		// Handle comments between field name and type
		before_len := f.line_len
		f.comments(between_comments, iembed: true, has_nl: false)
		comments_len := f.line_len - before_len
		mut field_align := field_aligns[field_align_i]
		if field_align.last_line < field.pos.line_nr {
			field_align_i++
			field_align = field_aligns[field_align_i]
		}
		f.write(strings.repeat(` `, field_align.max_len - field.name.len - comments_len))
		f.write(field_types[i])
		attrs_len := inline_attrs_len(field.attrs)
		has_attrs := field.attrs.len > 0
		if has_attrs {
			f.write(strings.repeat(` `, field_align.max_type_len - field_types[i].len))
			f.inline_attrs(field.attrs)
		}
		if field.has_default_expr {
			mut align := default_expr_aligns[default_expr_align_i]
			if align.last_line < field.pos.line_nr {
				default_expr_align_i++
				align = default_expr_aligns[default_expr_align_i]
			}
			pad_len := align.max_attrs_len - attrs_len + align.max_type_len - field_types[i].len
			f.write(strings.repeat(` `, pad_len))
			f.write(' = ')
			if !expr_is_single_line(field.default_expr) {
				f.indent++
				inc_indent = true
			}
			f.prefix_expr_cast_expr(field.default_expr)
			if inc_indent {
				f.indent--
				inc_indent = false
			}
		}
		// Handle comments after field type
		if after_type_comments.len > 0 {
			if after_type_comments[0].pos.line_nr > field.pos.line_nr {
				f.writeln('')
			} else {
				if !field.has_default_expr {
					mut align := comment_aligns[comment_align_i]
					if align.last_line < field.pos.line_nr {
						comment_align_i++
						align = comment_aligns[comment_align_i]
					}
					pad_len := align.max_attrs_len - attrs_len + align.max_type_len - field_types[i].len
					f.write(strings.repeat(` `, pad_len))
				}
				f.write(' ')
			}
			f.comments(after_type_comments, level: .indent)
		} else {
			f.writeln('')
		}
	}
	f.comments_after_last_field(node.end_comments)
	f.writeln('}\n')
}

pub fn (mut f Fmt) interface_decl(node ast.InterfaceDecl) {
	if node.is_pub {
		f.write('pub ')
	}
	name := node.name.after('.')
	f.write('interface $name {')
	if node.fields.len > 0 || node.methods.len > 0 || node.pos.line_nr < node.pos.last_line {
		f.writeln('')
	}
	f.comments_after_last_field(node.pre_comments)
	for field in node.fields {
		// TODO: alignment, comments, etc.
		mut ft := f.no_cur_mod(f.table.type_to_str(field.typ))
		if !ft.contains('C.') && !ft.contains('JS.') && !ft.contains('fn (') {
			ft = f.short_module(ft)
		}
		f.writeln('\t$field.name $ft')
	}
	for method in node.methods {
		f.write('\t')
		f.write(method.stringify(f.table, f.cur_mod, f.mod2alias).after('fn '))
		f.comments(method.comments, inline: true, has_nl: false, level: .indent)
		f.writeln('')
		f.comments(method.next_comments, inline: false, has_nl: true, level: .indent)
	}
	f.writeln('}\n')
}

pub fn (mut f Fmt) enum_decl(node ast.EnumDecl) {
	f.attrs(node.attrs)
	if node.is_pub {
		f.write('pub ')
	}
	name := node.name.after('.')
	if node.fields.len == 0 && node.pos.line_nr == node.pos.last_line {
		f.writeln('enum $name {}\n')
		return
	}
	f.writeln('enum $name {')
	f.comments(node.comments, inline: true, level: .indent)
	for field in node.fields {
		f.write('\t$field.name')
		if field.has_expr {
			f.write(' = ')
			f.expr(field.expr)
		}
		f.comments(field.comments, inline: true, has_nl: false, level: .indent)
		f.writeln('')
		f.comments(field.next_comments, inline: false, has_nl: true, level: .indent)
	}
	f.writeln('}\n')
}

pub fn (mut f Fmt) prefix_expr_cast_expr(fexpr ast.Expr) {
	mut is_pe_amp_ce := false
	if fexpr is ast.PrefixExpr {
		if fexpr.right is ast.CastExpr && fexpr.op == .amp {
			mut ce := fexpr.right as ast.CastExpr
			ce.typname = f.table.get_type_symbol(ce.typ).name
			is_pe_amp_ce = true
			f.expr(ce)
		}
	} else if fexpr is ast.CastExpr {
		last := f.out.cut_last(1)
		if last != '&' {
			f.out.write(last)
		}
	}
	if !is_pe_amp_ce {
		f.expr(fexpr)
		if fexpr is ast.PrefixExpr {
			f.or_expr(fexpr.or_block)
		}
	}
}

pub fn (mut f Fmt) expr(node ast.Expr) {
	if f.is_debug {
		eprintln('expr: ${node.position():-42} | node: ${node.type_name():-20} | $node.str()')
	}
	match mut node {
		ast.CTempVar {
			eprintln('ast.CTempVar of $node.orig.str() should be generated/used only in cgen')
		}
		ast.AnonFn {
			f.fn_decl(node.decl)
		}
		ast.ArrayInit {
			f.array_init(node)
		}
		ast.AsCast {
			f.as_cast(node)
		}
		ast.Assoc {
			f.assoc(node)
		}
		ast.BoolLiteral {
			f.write(node.val.str())
		}
		ast.CastExpr {
			f.cast_expr(node)
		}
		ast.AtExpr {
			f.at_expr(node)
		}
		ast.CallExpr {
			f.call_expr(node)
		}
		ast.ChanInit {
			f.chan_init(mut node)
		}
		ast.CharLiteral {
			f.write('`$node.val`')
		}
		ast.Comment {
			if f.array_init_depth > 0 {
				f.comment(node, iembed: true)
			} else {
				f.comment(node, inline: true)
			}
		}
		ast.ComptimeCall {
			f.comptime_call(node)
		}
		ast.ComptimeSelector {
			f.comptime_selector(node)
		}
		ast.ConcatExpr {
			f.concat_expr(node)
		}
		ast.EnumVal {
			f.enum_val(node)
		}
		ast.FloatLiteral {
			f.write(node.val)
		}
		ast.GoExpr {
			f.go_stmt(node.go_stmt, true)
		}
		ast.IfExpr {
			f.if_expr(node)
		}
		ast.Ident {
			f.ident(node)
		}
		ast.IfGuardExpr {
			f.if_guard_expr(node)
		}
		ast.InfixExpr {
			f.infix_expr(node)
		}
		ast.IndexExpr {
			f.index_expr(node)
		}
		ast.IntegerLiteral {
			f.write(node.val)
		}
		ast.LockExpr {
			f.lock_expr(node)
		}
		ast.MapInit {
			f.map_init(node)
		}
		ast.MatchExpr {
			f.match_expr(node)
		}
		ast.None {
			f.write('none')
		}
		ast.OrExpr {
			// shouldn't happen, an or expression is always linked to a call expr
			panic('fmt: OrExpr should be linked to CallExpr')
		}
		ast.ParExpr {
			f.par_expr(node)
		}
		ast.PostfixExpr {
			f.postfix_expr(node)
		}
		ast.PrefixExpr {
			f.prefix_expr(node)
		}
		ast.RangeExpr {
			f.range_expr(node)
		}
		ast.SelectExpr {
			f.select_expr(node)
		}
		ast.SelectorExpr {
			f.selector_expr(node)
		}
		ast.SizeOf {
			f.size_of(node)
		}
		ast.OffsetOf {
			f.write('__offsetof(${f.table.type_to_str(node.struct_type)}, $node.field)')
		}
		ast.SqlExpr {
			f.sql_expr(node)
		}
		ast.StringLiteral {
			f.string_literal(node)
		}
		ast.StringInterLiteral {
			f.string_inter_literal(node)
		}
		ast.StructInit {
			f.struct_init(node)
		}
		ast.Type {
			f.write(f.table.type_to_str(node.typ))
		}
		ast.TypeOf {
			f.type_of(node)
		}
		ast.Likely {
			f.likely(node)
		}
		ast.UnsafeExpr {
			f.unsafe_expr(node)
		}
		ast.ArrayDecompose {
			f.array_decompose(node)
		}
	}
}

fn expr_is_single_line(expr ast.Expr) bool {
	match expr {
		ast.AnonFn {
			if !expr.decl.no_body {
				return false
			}
		}
		ast.IfExpr {
			return false
		}
		ast.Comment {
			return false
		}
		ast.MatchExpr {
			return false
		}
		ast.StructInit {
			if !expr.is_short && (expr.fields.len > 0 || expr.pre_comments.len > 0) {
				return false
			}
		}
		ast.CallExpr {
			if expr.or_block.stmts.len > 1 {
				return false
			}
		}
		ast.ArrayInit {
			if expr.exprs.len > 0 {
				return expr_is_single_line(expr.exprs[0])
			}
		}
		else {}
	}
	return true
}

pub fn (mut f Fmt) or_expr(or_block ast.OrExpr) {
	match or_block.kind {
		.absent {}
		.block {
			if or_block.stmts.len == 0 {
				f.write(' or { }')
			} else if or_block.stmts.len == 1 {
				// the control stmts (return/break/continue...) print a newline inside them,
				// so, since this'll all be on one line, trim any possible whitespace
				str := f.stmt_str(or_block.stmts[0]).trim_space()
				single_line := ' or { $str }'
				if single_line.len + f.line_len <= fmt.max_len.last() {
					f.write(single_line)
				} else {
					// if the line would be too long, make it multiline
					f.writeln(' or {')
					f.stmts(or_block.stmts)
					f.write('}')
				}
			} else {
				f.writeln(' or {')
				f.stmts(or_block.stmts)
				f.write('}')
			}
		}
		.propagate {
			f.write(' ?')
		}
	}
}

fn (mut f Fmt) attrs(attrs []table.Attr) {
	for attr in attrs {
		f.writeln('[$attr]')
	}
}

fn (mut f Fmt) inline_attrs(attrs []table.Attr) {
	if attrs.len == 0 {
		return
	}
	f.write(' [')
	for i, attr in attrs {
		if i > 0 {
			f.write('; ')
		}
		f.write('$attr')
	}
	f.write(']')
}

fn inline_attrs_len(attrs []table.Attr) int {
	if attrs.len == 0 {
		return 0
	}
	mut n := 2 // ' ['.len
	for i, attr in attrs {
		if i > 0 {
			n += 2 // '; '.len
		}
		n += '$attr'.len
	}
	n++ // ']'.len
	return n
}

pub fn (mut f Fmt) fn_decl(node ast.FnDecl) {
	f.attrs(node.attrs)
	f.write(node.stringify(f.table, f.cur_mod, f.mod2alias)) // `Expr` instead of `ast.Expr` in mod ast
	if node.language == .v {
		if !node.no_body {
			f.write(' {')
			if node.stmts.len > 0 || node.pos.line_nr < node.pos.last_line {
				f.writeln('')
				f.stmts(node.stmts)
			}
			f.write('}')
		}
		if !node.is_anon {
			f.writeln('\n')
		}
	} else {
		f.writeln('\n')
	}
	// Mark all function's used type so that they are not removed from imports
	for arg in node.params {
		f.mark_types_import_as_used(arg.typ)
	}
	f.mark_types_import_as_used(node.return_type)
}

pub fn (mut f Fmt) as_cast(node ast.AsCast) {
	type_str := f.table.type_to_str(node.typ)
	f.expr(node.expr)
	f.write(' as $type_str')
}

pub fn (mut f Fmt) cast_expr(node ast.CastExpr) {
	f.write(f.table.type_to_str(node.typ) + '(')
	f.expr(node.expr)
	if node.has_arg {
		f.write(', ')
		f.expr(node.arg)
	}
	f.write(')')
}

pub fn (mut f Fmt) assoc(node ast.Assoc) {
	f.writeln('{')
	// f.indent++
	f.writeln('\t$node.var_name |')
	// TODO StructInit copy pasta
	for i, field in node.fields {
		f.write('\t$field: ')
		f.expr(node.exprs[i])
		f.writeln('')
	}
	// f.indent--
	f.write('}')
}

pub fn (mut f Fmt) comptime_call(node ast.ComptimeCall) {
	if node.is_vweb {
		if node.method_name == 'html' {
			f.write('\$vweb.html()')
		} else {
			f.write("\$tmpl('$node.args_var')")
		}
	} else {
		if node.is_embed {
			f.write("\$embed_file('$node.embed_file.rpath')")
		} else if node.is_env {
			f.write("\$env('$node.args_var')")
		} else {
			method_expr := if node.has_parens {
				'(${node.method_name}($node.args_var))'
			} else {
				'${node.method_name}($node.args_var)'
			}
			f.write('${node.left}.$$method_expr')
		}
	}
}

pub fn (mut f Fmt) comptime_selector(node ast.ComptimeSelector) {
	f.write('${node.left}.\$($node.field_expr)')
}

pub fn (mut f Fmt) concat_expr(node ast.ConcatExpr) {
	for i, val in node.vals {
		if i != 0 {
			f.write(', ')
		}
		f.expr(val)
	}
}

pub fn (mut f Fmt) enum_val(node ast.EnumVal) {
	name := f.short_module(node.enum_name)
	f.write(name + '.' + node.val)
}

pub fn (mut f Fmt) ident(node ast.Ident) {
	if mut node.info is ast.IdentVar {
		if node.info.is_mut {
			f.write(node.info.share.str() + ' ')
		}
	}
	f.write_language_prefix(node.language)
	if node.name == 'it' && f.it_name != '' && !f.inside_lambda { // allow `it` in lambdas
		f.write(f.it_name)
	} else if node.kind == .blank_ident {
		f.write('_')
	} else {
		// Force usage of full path to const in the same module:
		// `println(minute)` => `println(time.minute)`
		// This makes it clear that a module const is being used
		// (since V's conts are no longer ALL_CAP).
		// ^^^ except for `main`, where consts are allowed to not have a `main.` prefix.
		if !node.name.contains('.') && !f.inside_const {
			mod := if f.cur_mod == '' { f.cur_short_mod } else { f.cur_mod } // TODO why is this needed?
			full_name := mod + '.' + node.name
			if obj := f.file.global_scope.find(full_name) {
				if obj is ast.ConstField {
					// "v.fmt.foo" => "fmt.foo"
					vals := full_name.split('.')
					mod_prefix := vals[vals.len - 2]
					const_name := vals[vals.len - 1]
					// f.write(f.short_module(full_name))
					if mod_prefix == 'main' {
						f.write(const_name)
						return
					} else {
						short := mod_prefix + '.' + const_name
						f.write(short)
						return
					}
				}
			}
		}
		name := f.short_module(node.name)
		// f.write('<$it.name => $name>')
		f.write(name)
		if name.contains('.') {
			f.mark_import_as_used(name)
		}
	}
}

pub fn (mut f Fmt) if_guard_expr(node ast.IfGuardExpr) {
	f.write(node.var_name + ' := ')
	f.expr(node.expr)
}

pub fn (mut f Fmt) index_expr(node ast.IndexExpr) {
	f.expr(node.left)
	f.write('[')
	f.expr(node.index)
	f.write(']')
	if node.or_expr.kind != .absent {
		f.or_expr(node.or_expr)
	}
}

pub fn (mut f Fmt) par_expr(node ast.ParExpr) {
	f.write('(')
	f.par_level++
	f.expr(node.expr)
	f.par_level--
	f.write(')')
}

pub fn (mut f Fmt) postfix_expr(node ast.PostfixExpr) {
	f.expr(node.expr)
	// `$if foo ?`
	if node.op == .question {
		f.write(' ?')
	} else {
		f.write('$node.op')
	}
}

pub fn (mut f Fmt) prefix_expr(node ast.PrefixExpr) {
	f.write(node.op.str())
	f.prefix_expr_cast_expr(node.right)
}

pub fn (mut f Fmt) range_expr(node ast.RangeExpr) {
	f.expr(node.low)
	if f.is_mbranch_expr {
		f.write('...')
	} else {
		f.write('..')
	}
	f.expr(node.high)
}

pub fn (mut f Fmt) select_expr(node ast.SelectExpr) {
	f.writeln('select {')
	f.indent++
	for branch in node.branches {
		if branch.comment.text != '' {
			f.comment(branch.comment, inline: true)
			f.writeln('')
		}
		if branch.is_else {
			f.write('else {')
		} else {
			if branch.is_timeout {
				f.write('> ')
			}
			f.single_line_if = true
			match branch.stmt {
				ast.ExprStmt { f.expr(branch.stmt.expr) }
				else { f.stmt(branch.stmt) }
			}
			f.single_line_if = false
			f.write(' {')
		}
		if branch.stmts.len > 0 {
			f.writeln('')
			f.stmts(branch.stmts)
		}
		f.writeln('}')
		if branch.post_comments.len > 0 {
			f.comments(branch.post_comments, inline: true)
		}
	}
	f.indent--
	f.write('}')
}

pub fn (mut f Fmt) selector_expr(node ast.SelectorExpr) {
	f.expr(node.expr)
	f.write('.')
	f.write(node.field_name)
}

pub fn (mut f Fmt) size_of(node ast.SizeOf) {
	f.write('sizeof(')
	if node.is_type {
		sym := f.table.get_type_symbol(node.typ)
		if sym.name != '' {
			if f.is_external_name(sym.name) {
				f.write(sym.name)
			} else {
				f.write(f.short_module(sym.name))
			}
		} else {
			f.write(f.table.type_to_str(node.typ))
		}
	} else {
		f.expr(node.expr)
	}
	f.write(')')
}

pub fn (mut f Fmt) sql_expr(node ast.SqlExpr) {
	// sql app.db { select from Contributor where repo == id && user == 0 }
	f.write('sql ')
	f.expr(node.db_expr)
	f.writeln(' {')
	f.write('\tselect ')
	table_name := util.strip_mod_name(f.table.get_type_symbol(node.table_expr.typ).name)
	if node.is_count {
		f.write('count ')
	} else {
		for i, fd in node.fields {
			f.write(fd.name)
			if i < node.fields.len - 1 {
				f.write(', ')
			}
		}
	}
	f.write('from $table_name')
	if node.has_where {
		f.write(' where ')
		f.expr(node.where_expr)
	}
	if node.has_order {
		f.write(' order by ')
		f.expr(node.order_expr)
		if node.has_desc {
			f.write(' desc')
		}
	}
	if node.has_limit {
		f.write(' limit ')
		f.expr(node.limit_expr)
	}
	if node.has_offset {
		f.write(' offset ')
		f.expr(node.offset_expr)
	}
	f.writeln('')
	f.write('}')
}

pub fn (mut f Fmt) string_literal(node ast.StringLiteral) {
	use_double_quote := node.val.contains("'") && !node.val.contains('"')
	if node.is_raw {
		f.write('r')
	} else if node.language == table.Language.c {
		f.write('c')
	}
	if node.is_raw {
		if use_double_quote {
			f.write('"$node.val"')
		} else {
			f.write("'$node.val'")
		}
	} else {
		unescaped_val := node.val.replace('$fmt.bs$fmt.bs', '\x01').replace_each(["$fmt.bs'", "'",
			'$fmt.bs"', '"'])
		if use_double_quote {
			s := unescaped_val.replace_each(['\x01', '$fmt.bs$fmt.bs', '"', '$fmt.bs"'])
			f.write('"$s"')
		} else {
			s := unescaped_val.replace_each(['\x01', '$fmt.bs$fmt.bs', "'", "$fmt.bs'"])
			f.write("'$s'")
		}
	}
}

pub fn (mut f Fmt) string_inter_literal(node ast.StringInterLiteral) {
	// TODO: this code is very similar to ast.Expr.str()
	mut quote := "'"
	for val in node.vals {
		if val.contains("'") {
			quote = '"'
		}
		if val.contains('"') {
			quote = "'"
			break
		}
	}
	f.write(quote)
	for i, val in node.vals {
		f.write(val)
		if i >= node.exprs.len {
			break
		}
		f.write('$')
		fspec_str, needs_braces := node.get_fspec_braces(i)
		if needs_braces {
			f.write('{')
			f.expr(node.exprs[i])
			f.write(fspec_str)
			f.write('}')
		} else {
			f.expr(node.exprs[i])
		}
	}
	f.write(quote)
}

pub fn (mut f Fmt) type_of(node ast.TypeOf) {
	f.write('typeof(')
	f.expr(node.expr)
	f.write(')')
}

pub fn (mut f Fmt) likely(node ast.Likely) {
	if node.is_likely {
		f.write('_likely_')
	} else {
		f.write('_unlikely_')
	}
	f.write('(')
	f.expr(node.expr)
	f.write(')')
}

pub fn (mut f Fmt) unsafe_expr(node ast.UnsafeExpr) {
	single_line := node.pos.line_nr >= node.pos.last_line
	f.write('unsafe {')
	if single_line {
		f.write(' ')
	} else {
		f.writeln('')
		f.indent++
		f.empty_line = true
	}
	f.expr(node.expr)
	if single_line {
		f.write(' ')
	} else {
		f.writeln('')
		f.indent--
	}
	f.write('}')
}

pub fn (mut f Fmt) array_decompose(node ast.ArrayDecompose) {
	f.write('...')
	f.expr(node.expr)
}

pub fn (mut f Fmt) lock_expr(lex ast.LockExpr) {
<<<<<<< HEAD
	mut num_locked := 0
	mut num_rlocked := 0
	for is_rlock in lex.is_rlock {
		if is_rlock {
			num_rlocked++
		} else {
			num_locked++
		}
	}
	if num_locked > 0 || num_rlocked == 0 {
		f.write('lock ')
		mut n := 0
		for i, v in lex.lockeds {
			if !lex.is_rlock[i] {
				if n > 0 {
					f.write(', ')
				}
				f.expr(v)
				n++
			}
		}
	}
	if num_rlocked > 0 {
		if num_locked > 0 {
			f.write('; ')
		}
		f.write('rlock ')
		mut n := 0
		for i, v in lex.lockeds {
			if lex.is_rlock[i] {
				if n > 0 {
					f.write(', ')
				}
				f.expr(v)
				n++
			}
=======
	f.write(if lex.is_rlock { 'rlock ' } else { 'lock ' })
	for i, v in lex.lockeds {
		if i > 0 {
			f.write(', ')
>>>>>>> 58b37519
		}
	}
	f.write(' {')
	f.writeln('')
	f.stmts(lex.stmts)
	f.write('}')
}

pub fn (mut f Fmt) infix_expr(node ast.InfixExpr) {
	buffering_save := f.buffering
	if !f.buffering && node.op in [.logical_or, .and, .plus] {
		f.buffering = true
	}
	is_assign_save := f.is_assign
	if node.op == .left_shift {
		f.is_assign = true // To write ternary if on a single line
	}
	infix_start := f.out.len
	start_len := f.line_len
	f.expr(node.left)
	is_one_val_array_init := node.op in [.key_in, .not_in] && node.right is ast.ArrayInit
		&& (node.right as ast.ArrayInit).exprs.len == 1
	if is_one_val_array_init {
		// `var in [val]` => `var == val`
		op := if node.op == .key_in { ' == ' } else { ' != ' }
		f.write(op)
	} else {
		f.write(' $node.op.str() ')
	}
	if is_one_val_array_init {
		// `var in [val]` => `var == val`
		f.expr((node.right as ast.ArrayInit).exprs[0])
	} else {
		f.expr(node.right)
	}
	if !buffering_save && f.buffering {
		f.buffering = false
		if !f.single_line_if && f.line_len > fmt.max_len.last() {
			f.wrap_infix(infix_start, start_len)
		}
	}
	f.is_assign = is_assign_save
	f.or_expr(node.or_block)
}

pub fn (mut f Fmt) wrap_infix(start_pos int, start_len int) {
	cut_span := f.out.len - start_pos
	condstr := f.out.cut_last(cut_span)
	is_cond_infix := condstr.contains_any_substr(['&&', '||'])
	if !is_cond_infix && !condstr.contains('+') {
		f.write(condstr)
		return
	}
	f.line_len = start_len
	if start_len == 0 {
		f.empty_line = true
	}
	or_pen := if condstr.contains('&&') { 3 } else { 5 }
	cond_parts := condstr.split(' ')
	mut grouped_cond := false
	mut conditions := ['']
	mut penalties := [5]
	mut index := 0
	for cp in cond_parts {
		if is_cond_infix && cp in ['&&', '||'] {
			if grouped_cond {
				conditions[index] += '$cp '
			} else {
				p := if cp == '||' { or_pen } else { 5 }
				penalties << p
				conditions << '$cp '
				index++
			}
		} else if !is_cond_infix && cp == '+' {
			penalties << 5
			conditions[index] += '$cp '
			conditions << ''
			index++
		} else {
			conditions[index] += '$cp '
			if cp.starts_with('(') {
				grouped_cond = true
			} else if cp.ends_with(')') {
				grouped_cond = false
			}
		}
	}
	for i, c in conditions {
		cnd := c.trim_space()
		if f.line_len + cnd.len < fmt.max_len[penalties[i]] {
			if i > 0 && (!is_cond_infix || i < conditions.len - 1) {
				f.write(' ')
			}
			f.write(cnd)
		} else {
			f.writeln('')
			f.indent++
			f.write(cnd)
			f.indent--
		}
	}
}

pub fn (mut f Fmt) if_expr(it ast.IfExpr) {
	dollar := if it.is_comptime { '$' } else { '' }
	mut single_line := it.branches.len == 2 && it.has_else && branch_is_single_line(it.branches[0])
		&& branch_is_single_line(it.branches[1])
		&& (it.is_expr || f.is_assign || f.single_line_fields)
	f.single_line_if = single_line
	if_start := f.line_len
	for {
		for i, branch in it.branches {
			if i == 0 {
				// first `if`
				f.comments(branch.comments, {})
			} else {
				// `else`, close previous branch
				if branch.comments.len > 0 {
					f.writeln('}')
					f.comments(branch.comments, {})
				} else {
					f.write('} ')
				}
				f.write('${dollar}else ')
			}
			if i < it.branches.len - 1 || !it.has_else {
				f.write('${dollar}if ')
				cur_pos := f.out.len
				f.expr(branch.cond)
				cond_len := f.out.len - cur_pos
				is_cond_wrapped := cond_len > 0
					&& (branch.cond is ast.IfGuardExpr || branch.cond is ast.CallExpr)
					&& '\n' in f.out.last_n(cond_len)
				if is_cond_wrapped {
					f.writeln('')
				} else {
					f.write(' ')
				}
			}
			f.write('{')
			if single_line {
				f.write(' ')
			} else {
				f.writeln('')
			}
			f.stmts(branch.stmts)
			if single_line {
				f.write(' ')
			}
		}
		// When a single line if is really long, write it again as multiline,
		// except it is part of an InfixExpr.
		if single_line && f.line_len > fmt.max_len.last() && !f.buffering {
			single_line = false
			f.single_line_if = false
			f.out.go_back(f.line_len - if_start)
			f.line_len = if_start
			continue
		}
		break
	}
	f.write('}')
	f.single_line_if = false
	if it.post_comments.len > 0 {
		f.writeln('')
		f.comments(it.post_comments, has_nl: false)
	}
}

fn branch_is_single_line(b ast.IfBranch) bool {
	if b.stmts.len == 1 && b.comments.len == 0 && stmt_is_single_line(b.stmts[0]) {
		return true
	}
	return false
}

pub fn (mut f Fmt) at_expr(node ast.AtExpr) {
	f.write(node.name)
}

fn (mut f Fmt) write_generic_if_require(node ast.CallExpr) {
	if node.generic_types.len > 0 {
		f.write('<')
		for i, generic_type in node.generic_types {
			is_last := i == node.generic_types.len - 1
			f.write(f.table.type_to_str(generic_type))
			if !is_last {
				f.write(', ')
			}
		}
		f.write('>')
	}
}

pub fn (mut f Fmt) call_args(args []ast.CallArg) {
	f.single_line_fields = true
	for i, arg in args {
		if arg.is_mut {
			f.write(arg.share.str() + ' ')
		}
		if i > 0 {
			f.wrap_long_line(3, true)
		}
		f.expr(arg.expr)
		if i < args.len - 1 {
			f.write(', ')
		}
	}
	f.single_line_fields = false
}

pub fn (mut f Fmt) call_expr(node ast.CallExpr) {
	old_short_arg_state := f.use_short_fn_args
	f.use_short_fn_args = false
	if node.args.len > 0 && node.args.last().expr is ast.StructInit {
		struct_expr := node.args.last().expr as ast.StructInit
		if struct_expr.typ == table.void_type {
			f.use_short_fn_args = true
		}
	}
	for arg in node.args {
		f.comments(arg.comments, {})
	}
	if node.is_method {
		/*
		// x.foo!() experiment
		mut is_mut := false
		if node.left is ast.Ident {
			scope := f.file.scope.innermost(node.pos.pos)
			x := node.left as ast.Ident
			var := scope.find_var(x.name) or {
				panic(err)
			}
			println(var.typ)
			if var.typ != 0 {
				sym := f.table.get_type_symbol(var.typ)
				if method := f.table.type_find_method(sym, node.name) {
					is_mut = method.args[0].is_mut
				}
			}
		}
		*/
		if node.name in ['map', 'filter'] {
			f.inside_lambda = true
			defer {
				f.inside_lambda = false
			}
		}
		if node.left is ast.Ident {
			// `time.now()` without `time imported` is processed as a method call with `time` being
			// a `node.left` expression. Import `time` automatically.
			// TODO fetch all available modules
			if node.left.name in ['time', 'os', 'strings', 'math', 'json', 'base64'] {
				f.file.imports << ast.Import{
					mod: node.left.name
					alias: node.left.name
				}
				// for imp in f.file.imports {
				// println(imp.mod)
				// }
			}
		}
		f.expr(node.left)
		f.write('.' + node.name)
		f.write_generic_if_require(node)
		f.write('(')
		f.call_args(node.args)
		f.write(')')
		// if is_mut {
		// f.write('!')
		// }
		f.or_expr(node.or_block)
	} else {
		f.write_language_prefix(node.language)
		if node.left is ast.AnonFn {
			f.fn_decl(node.left.decl)
		} else if node.language != .v {
			f.write('${node.name.after_char(`.`)}')
		} else {
			mut name := f.short_module(node.name)
			f.mark_import_as_used(name)
			if node.name in f.mod2alias {
				name = f.mod2alias[node.name]
			}
			f.write('$name')
		}
		f.write_generic_if_require(node)
		f.write('(')
		f.call_args(node.args)
		f.write(')')
		f.or_expr(node.or_block)
	}
	f.comments(node.comments, has_nl: false)
	f.use_short_fn_args = old_short_arg_state
}

pub fn (mut f Fmt) match_expr(it ast.MatchExpr) {
	f.write('match ')
	f.expr(it.cond)
	if it.cond is ast.Ident {
		f.it_name = it.cond.name
	}
	f.writeln(' {')
	f.indent++
	f.comments(it.comments, {})
	mut single_line := true
	for branch in it.branches {
		if branch.stmts.len > 1 || branch.pos.line_nr < branch.pos.last_line {
			// println(branch)
			single_line = false
			break
		}
		if branch.stmts.len == 0 {
			continue
		}
		if !stmt_is_single_line(branch.stmts[0]) {
			single_line = false
			break
		}
	}
	for branch in it.branches {
		if !branch.is_else {
			// normal branch
			f.is_mbranch_expr = true
			for j, expr in branch.exprs {
				f.expr(expr)
				if j < branch.ecmnts.len && branch.ecmnts[j].len > 0 {
					f.write(' ')
					for cmnt in branch.ecmnts[j] {
						f.comment(cmnt, iembed: true)
					}
				}
				if j < branch.exprs.len - 1 {
					f.write(', ')
				}
				f.wrap_long_line(4, false)
			}
			f.is_mbranch_expr = false
		} else {
			// else branch
			f.write('else')
		}
		if branch.stmts.len == 0 {
			f.writeln(' {}')
		} else {
			if single_line {
				f.write(' { ')
			} else {
				f.writeln(' {')
			}
			f.stmts(branch.stmts)
			if single_line {
				f.remove_new_line()
				f.writeln(' }')
			} else {
				f.writeln('}')
			}
		}
		if branch.post_comments.len > 0 {
			f.comments(branch.post_comments, inline: true)
		}
	}
	f.indent--
	f.write('}')
	f.it_name = ''
}

pub fn (mut f Fmt) chan_init(mut it ast.ChanInit) {
	info := f.table.get_type_symbol(it.typ).chan_info()
	if it.elem_type == 0 && it.typ > 0 {
		it.elem_type = info.elem_type
	}
	is_mut := info.is_mut
	el_typ := if is_mut {
		it.elem_type.set_nr_muls(it.elem_type.nr_muls() - 1)
	} else {
		it.elem_type
	}
	f.write('chan ')
	if is_mut {
		f.write('mut ')
	}
	f.write(f.table.type_to_str(el_typ))
	f.write('{')
	if it.has_cap {
		f.write('cap: ')
		f.expr(it.cap_expr)
	}
	f.write('}')
}

fn should_decrease_arr_penalty(e ast.Expr) bool {
	if e is ast.ArrayInit || e is ast.StructInit || e is ast.MapInit || e is ast.CallExpr {
		return true
	}
	return false
}

pub fn (mut f Fmt) array_init(it ast.ArrayInit) {
	if it.exprs.len == 0 && it.typ != 0 && it.typ != table.void_type {
		// `x := []string{}`
		f.write(f.table.type_to_str_using_aliases(it.typ, f.mod2alias))
		f.write('{')
		if it.has_len {
			f.write('len: ')
			f.expr(it.len_expr)
			if it.has_cap || it.has_default {
				f.write(', ')
			}
		}
		if it.has_cap {
			f.write('cap: ')
			f.expr(it.cap_expr)
			if it.has_default {
				f.write(', ')
			}
		}
		if it.has_default {
			f.write('init: ')
			f.expr(it.default_expr)
		}
		f.write('}')
		return
	}
	// `[1,2,3]`
	f.write('[')
	mut inc_indent := false
	mut last_line_nr := it.pos.line_nr // to have the same newlines between array elements
	f.array_init_depth++
	for i, expr in it.exprs {
		line_nr := expr.position().line_nr
		if i == 0 {
			if f.array_init_depth > f.array_init_break.len {
				f.array_init_break << (last_line_nr < line_nr)
			}
		}
		is_same_line_comment := i > 0
			&& (expr is ast.Comment && line_nr == it.exprs[i - 1].position().line_nr)
		line_break := f.array_init_break[f.array_init_depth - 1]
		mut penalty := if line_break && !is_same_line_comment { 0 } else { 4 }
		if penalty > 0 {
			if i == 0 || should_decrease_arr_penalty(it.exprs[i - 1]) {
				penalty--
			}
			if should_decrease_arr_penalty(expr) {
				penalty--
			}
		}
		is_new_line := f.wrap_long_line(penalty, !inc_indent)
		if is_new_line && !inc_indent {
			f.indent++
			inc_indent = true
		}
		if !is_new_line && i > 0 {
			f.write(' ')
		}
		f.expr(expr)
		if i < it.ecmnts.len && it.ecmnts[i].len > 0 {
			mut last_cmt := it.ecmnts[i][0]
			if last_cmt.pos.line_nr > expr.position().last_line {
				f.writeln('')
			} else {
				f.write(' ')
			}
			for cmt in it.ecmnts[i] {
				if cmt.pos.line_nr > last_cmt.pos.last_line {
					f.writeln('')
				}
				f.comment(cmt, iembed: true)
			}
		}
		if i == it.exprs.len - 1 {
			if is_new_line {
				if expr !is ast.Comment {
					f.write(',')
				}
				f.writeln('')
			} else if is_same_line_comment {
				f.writeln('')
			}
		} else if expr !is ast.Comment {
			f.write(',')
		}
		last_line_nr = line_nr
	}
	f.array_init_depth--
	if f.array_init_depth == 0 {
		f.array_init_break = []
	}
	if inc_indent {
		f.indent--
	}
	f.write(']')
	// `[100]byte`
	if it.is_fixed {
		if it.has_val {
			f.write('!')
			return
		}
		f.write(f.table.type_to_str(it.elem_type))
		if it.has_default {
			f.write('{init: ')
			f.expr(it.default_expr)
			f.write('}')
		} else {
			f.write('{}')
		}
	}
}

pub fn (mut f Fmt) map_init(it ast.MapInit) {
	if it.keys.len == 0 {
		f.write(f.table.type_to_str(it.typ))
		f.write('{}')
		return
	}
	f.writeln('{')
	f.indent++
	mut max_field_len := 0
	for key in it.keys {
		if key.str().len > max_field_len {
			max_field_len = key.str().len
		}
	}
	for i, key in it.keys {
		f.expr(key)
		f.write(': ')
		f.write(strings.repeat(` `, max_field_len - key.str().len))
		f.expr(it.vals[i])
		f.writeln('')
	}
	f.indent--
	f.write('}')
}

pub fn (mut f Fmt) struct_init(it ast.StructInit) {
	type_sym := f.table.get_type_symbol(it.typ)
	// f.write('<old name: $type_sym.name>')
	mut name := type_sym.name
	if !name.starts_with('C.') {
		name = f.no_cur_mod(f.short_module(type_sym.name)) // TODO f.type_to_str?
	}
	if name == 'void' {
		name = ''
	}
	if it.fields.len == 0 && !it.has_update_expr {
		// `Foo{}` on one line if there are no fields or comments
		if it.pre_comments.len == 0 {
			f.write('$name{}')
		} else {
			f.writeln('$name{')
			f.comments(it.pre_comments, inline: true, has_nl: true, level: .indent)
			f.write('}')
		}
	} else if it.is_short {
		// `Foo{1,2,3}` (short syntax )
		f.write('$name{')
		if it.has_update_expr {
			f.write('...')
			f.expr(it.update_expr)
			f.write(', ')
		}
		for i, field in it.fields {
			f.prefix_expr_cast_expr(field.expr)
			if i < it.fields.len - 1 {
				f.write(', ')
			}
		}
		f.write('}')
	} else {
		use_short_args := f.use_short_fn_args
		f.use_short_fn_args = false
		mut single_line_fields := f.single_line_fields
		f.single_line_fields = false
		if it.pos.line_nr < it.pos.last_line || it.pre_comments.len > 0 {
			single_line_fields = false
		}
		if !use_short_args {
			f.write('$name{')
			if single_line_fields {
				f.write(' ')
			}
		}
		fields_start := f.out.len
		fields_loop: for {
			if !single_line_fields {
				f.writeln('')
				f.indent++
			}
			f.comments(it.pre_comments, inline: true, has_nl: true, level: .keep)
			if it.has_update_expr {
				f.write('...')
				f.expr(it.update_expr)
				f.writeln('')
				f.comments(it.update_expr_comments, inline: true, has_nl: true, level: .keep)
			}
			for i, field in it.fields {
				f.write('$field.name: ')
				f.prefix_expr_cast_expr(field.expr)
				f.comments(field.comments, inline: true, has_nl: false, level: .indent)
				if single_line_fields {
					if i < it.fields.len - 1 {
						f.write(', ')
					}
				} else {
					f.writeln('')
				}
				f.comments(field.next_comments, inline: false, has_nl: true, level: .keep)
				if single_line_fields
					&& (field.comments.len > 0 || field.next_comments.len > 0 || !expr_is_single_line(field.expr)
					|| f.line_len > fmt.max_len.last()) {
					single_line_fields = false
					f.out.go_back_to(fields_start)
					f.line_len = fields_start
					f.remove_new_line()
					continue fields_loop
				}
			}
			break
		}
		if !single_line_fields {
			f.indent--
		}
		if !use_short_args {
			if single_line_fields {
				f.write(' ')
			}
			f.write('}')
		}
	}
}

pub fn (mut f Fmt) const_decl(it ast.ConstDecl) {
	if it.is_pub {
		f.write('pub ')
	}
	if it.fields.len == 0 && it.pos.line_nr == it.pos.last_line {
		f.writeln('const ()\n')
		return
	}
	f.inside_const = true
	defer {
		f.inside_const = false
	}
	f.write('const ')
	if it.is_block {
		f.writeln('(')
	}
	mut max := 0
	for field in it.fields {
		if field.name.len > max {
			max = field.name.len
		}
	}
	f.indent++
	for field in it.fields {
		comments := field.comments
		mut j := 0
		for j < comments.len && comments[j].pos.pos < field.pos.pos {
			f.comment(comments[j], inline: true)
			f.writeln('')
			j++
		}
		name := field.name.after('.')
		f.write('$name ')
		f.write(strings.repeat(` `, max - field.name.len))
		f.write('= ')
		f.expr(field.expr)
		f.writeln('')
	}
	f.comments_after_last_field(it.end_comments)
	f.indent--
	if it.is_block {
		f.writeln(')\n')
	} else {
		f.writeln('')
	}
}

fn (mut f Fmt) global_decl(it ast.GlobalDecl) {
	single := it.fields.len == 1
	if single {
		f.write('__global ( ')
	} else {
		f.write('__global (')
		f.writeln('')
		f.indent++
	}
	mut max := 0
	mut has_assign := false
	for field in it.fields {
		if field.name.len > max {
			max = field.name.len
		}
		if field.has_expr {
			has_assign = true
		}
	}
	for field in it.fields {
		comments := field.comments
		for comment in comments {
			f.comment(comment, inline: true)
			f.writeln('')
		}
		f.write('$field.name ')
		f.write(strings.repeat(` `, max - field.name.len))
		if field.has_expr {
			f.write('= ')
			f.write(f.table.type_to_str(field.typ))
			f.write('(')
			f.expr(field.expr)
			f.write(')')
		} else {
			if !single && has_assign {
				f.write('  ')
			}
			f.write('${f.table.type_to_str(field.typ)} ')
		}
		if !single {
			f.writeln('')
		}
	}
	if !single {
		f.indent--
	}
	f.comments_after_last_field(it.end_comments)
	f.writeln(')\n')
}

pub fn (mut f Fmt) assign_stmt(node ast.AssignStmt) {
	f.comments(node.comments, {})
	for i, left in node.left {
		if left is ast.Ident {
			var_info := left.var_info()
			if var_info.is_static {
				f.write('static ')
			}
			f.expr(left)
		} else {
			f.expr(left)
		}
		if i < node.left.len - 1 {
			f.write(', ')
		}
	}
	f.is_assign = true
	f.write(' $node.op.str() ')
	for i, val in node.right {
		f.prefix_expr_cast_expr(val)
		if i < node.right.len - 1 {
			f.write(', ')
		}
	}
	f.comments(node.end_comments, has_nl: false, inline: true, level: .keep)
	if !f.single_line_if {
		f.writeln('')
	}
	f.is_assign = false
}

pub fn (mut f Fmt) assert_stmt(node ast.AssertStmt) {
	f.write('assert ')
	if node.expr is ast.ParExpr {
		if node.expr.expr is ast.InfixExpr {
			infix := node.expr.expr
			f.expr(infix)
			f.writeln('')
			return
		}
	}
	f.expr(node.expr)
	f.writeln('')
}

pub fn (mut f Fmt) block(node ast.Block) {
	if node.is_unsafe {
		f.write('unsafe ')
	}
	f.write('{')
	if node.stmts.len > 0 || node.pos.line_nr < node.pos.last_line {
		f.writeln('')
		f.stmts(node.stmts)
	}
	f.writeln('}')
}

pub fn (mut f Fmt) comp_for(node ast.CompFor) {
	typ := f.no_cur_mod(f.table.type_to_str(node.typ))
	f.write('\$for $node.val_var in ${typ}.$node.kind.str() {')
	if node.stmts.len > 0 || node.pos.line_nr < node.pos.last_line {
		f.writeln('')
		f.stmts(node.stmts)
	}
	f.writeln('}')
}

pub fn (mut f Fmt) defer_stmt(node ast.DeferStmt) {
	f.write('defer {')
	if node.stmts.len > 0 || node.pos.line_nr < node.pos.last_line {
		f.writeln('')
		f.stmts(node.stmts)
	}
	f.writeln('}')
}

pub fn (mut f Fmt) expr_stmt(node ast.ExprStmt) {
	f.comments(node.comments, {})
	f.expr(node.expr)
	if !f.single_line_if {
		f.writeln('')
	}
}

pub fn (mut f Fmt) for_c_stmt(node ast.ForCStmt) {
	if node.label.len > 0 {
		f.write('$node.label: ')
	}
	f.write('for ')
	if node.has_init {
		f.single_line_if = true // to keep all for ;; exprs on the same line
		f.stmt(node.init)
		f.single_line_if = false
	}
	f.write('; ')
	f.expr(node.cond)
	f.write('; ')
	f.stmt(node.inc)
	f.remove_new_line()
	f.write(' {')
	if node.stmts.len > 0 || node.pos.line_nr < node.pos.last_line {
		f.writeln('')
		f.stmts(node.stmts)
	}
	f.writeln('}')
}

pub fn (mut f Fmt) for_in_stmt(node ast.ForInStmt) {
	if node.label.len > 0 {
		f.write('$node.label: ')
	}
	f.write('for ')
	if node.key_var != '' {
		f.write(node.key_var)
	}
	if node.val_var != '' {
		if node.key_var != '' {
			f.write(', ')
		}
		if node.val_is_mut {
			f.write('mut ')
		}
		f.write(node.val_var)
	}
	f.write(' in ')
	f.expr(node.cond)
	if node.is_range {
		f.write(' .. ')
		f.expr(node.high)
	}
	f.write(' {')
	if node.stmts.len > 0 || node.pos.line_nr < node.pos.last_line {
		f.writeln('')
		f.stmts(node.stmts)
	}
	f.writeln('}')
}

pub fn (mut f Fmt) for_stmt(node ast.ForStmt) {
	if node.label.len > 0 {
		f.write('$node.label: ')
	}
	f.write('for ')
	f.expr(node.cond)
	if !node.is_inf {
		f.write(' ')
	}
	f.write('{')
	if node.stmts.len > 0 || node.pos.line_nr < node.pos.last_line {
		f.writeln('')
		f.stmts(node.stmts)
	}
	f.writeln('}')
}

pub fn (mut f Fmt) go_stmt(node ast.GoStmt, is_expr bool) {
	f.write('go ')
	f.expr(node.call_expr)
	if !is_expr {
		f.writeln('')
	}
}

pub fn (mut f Fmt) return_stmt(node ast.Return) {
	f.comments(node.comments, {})
	f.write('return')
	if node.exprs.len > 0 {
		f.write(' ')
		// Loop over all return values. In normal returns this will only run once.
		for i, expr in node.exprs {
			f.expr(expr)
			if i < node.exprs.len - 1 {
				f.write(', ')
			}
		}
	}
	f.writeln('')
}

pub fn (mut f Fmt) sql_stmt(node ast.SqlStmt) {
	f.write('sql ')
	f.expr(node.db_expr)
	f.writeln(' {')
	table_name := util.strip_mod_name(f.table.get_type_symbol(node.table_expr.typ).name)
	f.write('\t')
	match node.kind {
		.insert {
			f.writeln('insert $node.object_var_name into $table_name')
		}
		.update {
			f.write('update $table_name set ')
			for i, col in node.updated_columns {
				f.write('$col = ')
				f.expr(node.update_exprs[i])
				if i < node.updated_columns.len - 1 {
					f.write(', ')
				} else {
					f.write(' ')
				}
				f.wrap_long_line(3, true)
			}
			f.write('where ')
			f.expr(node.where_expr)
			f.writeln('')
		}
		.delete {
			f.write('delete from $table_name where ')
			f.expr(node.where_expr)
			f.writeln('')
		}
	}
	f.writeln('}')
}<|MERGE_RESOLUTION|>--- conflicted
+++ resolved
@@ -1480,7 +1480,6 @@
 }
 
 pub fn (mut f Fmt) lock_expr(lex ast.LockExpr) {
-<<<<<<< HEAD
 	mut num_locked := 0
 	mut num_rlocked := 0
 	for is_rlock in lex.is_rlock {
@@ -1517,12 +1516,6 @@
 				f.expr(v)
 				n++
 			}
-=======
-	f.write(if lex.is_rlock { 'rlock ' } else { 'lock ' })
-	for i, v in lex.lockeds {
-		if i > 0 {
-			f.write(', ')
->>>>>>> 58b37519
 		}
 	}
 	f.write(' {')
