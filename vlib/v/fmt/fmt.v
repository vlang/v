--- conflicted
+++ resolved
@@ -1952,37 +1952,10 @@
 			f.write('\$tmpl(${node.args[0].expr})')
 		}
 	} else {
-<<<<<<< HEAD
-		if node.is_embed {
-			if node.embed_file.compression_type == 'none' {
-				f.write('\$embed_file(${node.args[0].expr})')
-			} else {
-				f.write('\$embed_file(${node.args[0].expr}, .${node.embed_file.compression_type})')
-			}
-		} else if node.is_env {
-			f.write("\$env('${node.args_var}')")
-		} else if node.is_pkgconfig {
-			f.write("\$pkgconfig('${node.args_var}')")
-		} else if node.method_name in ['compile_error', 'compile_warn'] {
-			f.write("\$${node.method_name}('${node.args_var}')")
-		} else if node.method_name == 'res' {
-			if node.args_var != '' {
-				f.write('\$res(${node.args_var})')
-			} else {
-				f.write('\$res()')
-			}
-		} else {
-			inner_args := if node.args_var != '' {
-				node.args_var
-			} else {
-				node.args.map(if it.expr is ast.ArrayDecompose {
-					'...${it.expr.expr.str()}'
-=======
 		match true {
 			node.is_embed {
 				if node.embed_file.compression_type == 'none' {
 					f.write('\$embed_file(${node.args[0].expr})')
->>>>>>> 28500069
 				} else {
 					f.write('\$embed_file(${node.args[0].expr}, .${node.embed_file.compression_type})')
 				}
@@ -1995,6 +1968,13 @@
 			}
 			node.method_name in ['compile_error', 'compile_warn'] {
 				f.write("\$${node.method_name}('${node.args_var}')")
+			}
+			node.method_name == 'res' {
+				if node.args_var != '' {
+					f.write('\$res(${node.args_var})')
+				} else {
+					f.write('\$res()')
+				}
 			}
 			else {
 				inner_args := if node.args_var != '' {
