// Copyright (c) 2019-2020 Alexander Medvednikov. All rights reserved.
// Use of this source code is governed by an MIT license
// that can be found in the LICENSE file.
module fmt

import v.ast
import v.table
import v.token
import strings
import v.util

const (
	bs      = '\\'
	tabs    = ['', '\t', '\t\t', '\t\t\t', '\t\t\t\t', '\t\t\t\t\t', '\t\t\t\t\t\t', '\t\t\t\t\t\t\t',
		'\t\t\t\t\t\t\t\t',
	]
	// when to break a line dependant on penalty
	max_len = [0, 35, 85, 93, 100]
)

pub struct Fmt {
pub mut:
	table              &table.Table
	out_imports        strings.Builder
	out                strings.Builder
	out_save           strings.Builder
	indent             int
	empty_line         bool
	line_len           int
	buffering          bool     // expressions will be analyzed later by adjust_complete_line() before finally written
	expr_bufs          []string // and stored here in the meantime (expr_bufs.len-1 = penalties.len = precedences.len)
	penalties          []int    // how hard should it be to break line after each expression
	precedences        []int    // operator/parenthese precedences for operator at end of each expression
	par_level          int      // how many parentheses are put around the current expression
	array_init_break   []bool   // line breaks after elements in hierarchy level of multi dimensional array
	array_init_depth   int      // current level of hierarchie in array init
	single_line_if     bool
	cur_mod            string
	file               ast.File
	did_imports        bool
	is_assign          bool
	auto_imports       []string // automatically inserted imports that the user forgot to specify
	import_pos         int      // position of the imports in the resulting string for later autoimports insertion
	used_imports       []string // to remove unused imports
	is_debug           bool
	mod2alias          map[string]string // for `import time as t`, will contain: 'time'=>'t'
	use_short_fn_args  bool
	single_line_fields bool   // should struct fields be on a single line
	it_name            string // the name to replace `it` with
	inside_lambda      bool
	is_mbranch_expr    bool // math a { x...y { } }
}

pub fn fmt(file ast.File, table &table.Table, is_debug bool) string {
	mut f := Fmt{
		out: strings.new_builder(1000)
		out_imports: strings.new_builder(200)
		table: table
		indent: 0
		file: file
		is_debug: is_debug
	}
	f.process_file_imports(file)
	f.set_current_module_name('main')
	for stmt in file.stmts {
		if stmt is ast.Import {
			// Just remember the position of the imports for now
			f.import_pos = f.out.len
			// f.imports(f.file.imports)
		}
		f.stmt(stmt)
	}
	// for comment in file.comments { println('$comment.line_nr $comment.text')	}
	f.imports(f.file.imports) // now that we have all autoimports, handle them
	res := f.out.str().trim_space() + '\n'
	if res.len == 1 {
		return f.out_imports.str().trim_space() + '\n'
	}
	bounded_import_pos := util.imin(res.len, f.import_pos)
	return res[..bounded_import_pos] + f.out_imports.str() + res[bounded_import_pos..] // + '\n'
}

pub fn (mut f Fmt) process_file_imports(file &ast.File) {
	for imp in file.imports {
		f.mod2alias[imp.mod.all_after_last('.')] = imp.alias
		for sym in imp.syms {
			f.mod2alias['${imp.mod}.$sym.name'] = sym.name
			f.mod2alias[sym.name] = sym.name
		}
	}
	f.auto_imports = file.auto_imports
}

pub fn (mut f Fmt) write(s string) {
	if !f.buffering {
		if f.indent > 0 && f.empty_line {
			f.write_indent()
			f.line_len += f.indent * 4
		}
		f.out.write(s)
		f.line_len += s.len
		f.empty_line = false
	} else {
		f.out.write(s)
	}
}

pub fn (mut f Fmt) writeln(s string) {
	empty_fifo := f.buffering
	if empty_fifo {
		f.write(s)
		f.expr_bufs << f.out.str()
		f.out = f.out_save
		f.adjust_complete_line()
		f.buffering = false
		for i, p in f.penalties {
			f.write(f.expr_bufs[i])
			f.wrap_long_line(p, true)
		}
		f.write(f.expr_bufs[f.expr_bufs.len - 1])
		f.expr_bufs = []string{}
		f.penalties = []int{}
		f.precedences = []int{}
	}
	if f.indent > 0 && f.empty_line {
		f.write_indent()
	}
	f.out.writeln(if empty_fifo {
		''
	} else {
		s
	})
	f.empty_line = true
	f.line_len = 0
}

fn (mut f Fmt) write_indent() {
	if f.indent < tabs.len {
		f.out.write(tabs[f.indent])
	} else {
		// too many indents, do it the slow way:
		for _ in 0 .. f.indent {
			f.out.write('\t')
		}
	}
}

// adjustments that can only be done after full line is processed. For now
// only prevents line breaks if everything fits in max_len[last] by increasing
// penalties to maximum
fn (mut f Fmt) adjust_complete_line() {
	for i, buf in f.expr_bufs {
		// search for low penalties
		if i == 0 || f.penalties[i - 1] <= 1 {
			precedence := if i == 0 { -1 } else { f.precedences[i - 1] }
			mut len_sub_expr := if i == 0 { buf.len + f.line_len } else { buf.len }
			mut sub_expr_end_idx := f.penalties.len
			// search for next position with low penalty and same precedence to form subexpression
			for j in i .. f.penalties.len {
				if f.penalties[j] <= 1 &&
					f.precedences[j] == precedence && len_sub_expr >= max_len[1] {
					sub_expr_end_idx = j
					break
				} else if f.precedences[j] < precedence {
					// we cannot form a sensible subexpression
					len_sub_expr = C.INT32_MAX
					break
				} else {
					len_sub_expr += f.expr_bufs[j + 1].len
				}
			}
			// if subexpression would fit in single line adjust penalties to actually do so
			if len_sub_expr <= max_len[max_len.len - 1] {
				for j in i .. sub_expr_end_idx {
					f.penalties[j] = max_len.len - 1
				}
				if i > 0 {
					f.penalties[i - 1] = 0
				}
				if sub_expr_end_idx < f.penalties.len {
					f.penalties[sub_expr_end_idx] = 0
				}
			}
		}
		// emergency fallback: decrease penalty in front of long unbreakable parts
		if i > 0 && buf.len > 55 && f.penalties[i - 1] > 0 {
			f.penalties[i - 1] = if buf.len >= 72 { 0 } else { 1 }
		}
	}
}

pub fn (mut f Fmt) wrap_long_line(penalty_idx int, add_indent bool) bool {
	if f.line_len <= max_len[penalty_idx] {
		return false
	}
	if f.out.buf[f.out.buf.len - 1] == ` ` {
		f.out.go_back(1)
	}
	f.write('\n')
	if add_indent {
		f.indent++
	}
	f.write_indent()
	if add_indent {
		f.indent--
	}
	f.line_len = 0
	return true
}

pub fn (mut f Fmt) remove_new_line() {
	mut i := 0
	for i = f.out.len - 1; i >= 0; i-- {
		if !f.out.buf[i].is_space() { // != `\n` {
			break
		}
	}
	f.out.go_back(f.out.len - i - 1)
	f.empty_line = false
	// f.writeln('sdf')
}

pub fn (mut f Fmt) set_current_module_name(cmodname string) {
	f.cur_mod = cmodname
	f.table.cmod_prefix = cmodname + '.'
}

fn (f Fmt) get_modname_prefix(mname string) (string, string) {
	// ./tests/proto_module_importing_vproto_keep.vv to know, why here is checked for ']' and '&'
	if !mname.contains(']') && !mname.contains('&') {
		return mname, ''
	}
	after_rbc := mname.all_after_last(']')
	after_ref := mname.all_after_last('&')
	modname := if after_rbc.len < after_ref.len { after_rbc } else { after_ref }
	return modname, mname.trim_suffix(modname)
}

pub fn (mut f Fmt) no_cur_mod(typename string) string {
	return util.no_cur_mod(typename, f.cur_mod)
}

// foo.bar.fn() => bar.fn()
pub fn (mut f Fmt) short_module(name string) string {
	if !name.contains('.') {
		return name
	}
	if name in f.mod2alias {
		return f.mod2alias[name]
	}
	if name.ends_with('>') {
		x := name.trim_suffix('>').split('<')
		if x.len == 2 {
			main := f.short_module(x[0])
			genlist := x[1].split(',')
			genshorts := genlist.map(f.short_module(it)).join(',')
			return '$main<$genshorts>'
		}
	}
	vals := name.split('.')
	if vals.len < 2 {
		return name
	}
	mname, tprefix := f.get_modname_prefix(vals[vals.len - 2])
	symname := vals[vals.len - 1]
	aname := f.mod2alias[mname]
	if aname == '' {
		return symname
	}
	return '$tprefix${aname}.$symname'
}

pub fn (mut f Fmt) mod(mod ast.Module) {
	f.set_current_module_name(mod.name)
	if mod.is_skipped {
		return
	}
	f.attrs(mod.attrs)
	f.writeln('module $mod.name\n')
}

pub fn (mut f Fmt) mark_types_import_as_used(typ table.Type) {
	sym := f.table.get_type_symbol(typ)
	f.mark_import_as_used(sym.name)
}

// `name` is a function (`foo.bar()`) or type (`foo.Bar{}`)
pub fn (mut f Fmt) mark_import_as_used(name string) {
	if !name.contains('.') {
		return
	}
	pos := name.last_index('.') or { 0 }
	mod := name[..pos]
	if mod in f.used_imports {
		return
	}
	f.used_imports << mod
	// println('marking module $mod as used')
}

pub fn (mut f Fmt) imports(imports []ast.Import) {
	if f.did_imports || imports.len == 0 {
		return
	}
	f.did_imports = true
	mut num_imports := 0
	/*
	if imports.len == 1 {
		imp_stmt_str := f.imp_stmt_str(imports[0])
		f.out_imports.writeln('import ${imp_stmt_str}\n')
	} else if imports.len > 1 {
	*/
	for imp in imports {
		if imp.mod !in f.used_imports {
			// TODO bring back once only unused imports are removed
			// continue
		}
		if imp.mod in f.auto_imports && imp.mod !in f.used_imports {
			continue
		}
		f.out_imports.write('import ')
		f.out_imports.writeln(f.imp_stmt_str(imp))
		num_imports++
	}
	if num_imports > 0 {
		f.out_imports.writeln('')
	}
}

pub fn (f Fmt) imp_stmt_str(imp ast.Import) string {
	is_diff := imp.alias != imp.mod && !imp.mod.ends_with('.' + imp.alias)
	mut imp_alias_suffix := if is_diff { ' as $imp.alias' } else { '' }
	if imp.syms.len > 0 {
		imp_alias_suffix += ' { ' + imp.syms.map(it.name).join(', ') + ' }'
	}
	return '$imp.mod$imp_alias_suffix'
}

pub fn (mut f Fmt) stmts(stmts []ast.Stmt) {
	f.indent++
	for stmt in stmts {
		f.stmt(stmt)
	}
	f.indent--
}

pub fn (mut f Fmt) stmt_str(node ast.Stmt) string {
	was_empty_line := f.empty_line
	prev_line_len := f.line_len
	pos := f.out.len
	f.stmt(node)
	str := f.out.after(pos).trim_space()
	f.out.go_back_to(pos)
	f.empty_line = was_empty_line
	f.line_len = prev_line_len
	return str
}

pub fn (mut f Fmt) stmt(node ast.Stmt) {
	if f.is_debug {
		eprintln('stmt: ${node.position():-42} | node: ${node.type_name():-20}')
	}
	match node {
		ast.AssignStmt {
			f.assign_stmt(node)
		}
		ast.AssertStmt {
			f.assert_stmt(node)
		}
		ast.Block {
			f.block(node)
		}
		ast.BranchStmt {
			f.writeln(node.str())
		}
		ast.CompFor {
			f.comp_for(node)
		}
		ast.ConstDecl {
			f.const_decl(node)
		}
		ast.DeferStmt {
			f.defer_stmt(node)
		}
		ast.EnumDecl {
			f.enum_decl(node)
		}
		ast.ExprStmt {
			f.expr_stmt(node)
		}
		ast.FnDecl {
			f.fn_decl(node)
		}
		ast.ForCStmt {
			f.for_c_stmt(node)
		}
		ast.ForInStmt {
			f.for_in_stmt(node)
		}
		ast.ForStmt {
			f.for_stmt(node)
		}
		ast.GlobalDecl {
			f.global_decl(node)
		}
		ast.GoStmt {
			f.go_stmt(node)
		}
		ast.GotoLabel {
			f.writeln('$node.name:')
		}
		ast.GotoStmt {
			f.writeln('goto $node.name')
		}
		ast.HashStmt {
			f.writeln('#$node.val')
		}
		ast.Import {
			// Imports are handled after the file is formatted, to automatically add necessary modules
			// f.imports(f.file.imports)
		}
		ast.InterfaceDecl {
			f.interface_decl(node)
		}
		ast.Module {
			f.mod(node)
		}
		ast.Return {
			f.return_stmt(node)
		}
		ast.SqlStmt {
			f.sql_stmt(node)
		}
		ast.StructDecl {
			f.struct_decl(node)
		}
		ast.TypeDecl {
			// already handled in f.imports
			f.type_decl(node)
		}
	}
}

fn stmt_is_single_line(stmt ast.Stmt) bool {
	match stmt {
		ast.ExprStmt { return expr_is_single_line(stmt.expr) }
		ast.Return { return true }
		ast.AssignStmt { return true }
		else { return false }
	}
}

pub fn (mut f Fmt) type_decl(node ast.TypeDecl) {
	mut comments := []ast.Comment{}
	match node {
		ast.AliasTypeDecl {
			if node.is_pub {
				f.write('pub ')
			}
			ptype := f.table.type_to_str(node.parent_type)
			f.write('type $node.name = $ptype')
			comments << node.comments
		}
		ast.FnTypeDecl {
			if node.is_pub {
				f.write('pub ')
			}
			typ_sym := f.table.get_type_symbol(node.typ)
			fn_typ_info := typ_sym.info as table.FnType
			fn_info := fn_typ_info.func
			fn_name := f.no_cur_mod(node.name)
			f.write('type $fn_name = fn (')
			for i, arg in fn_info.params {
				if arg.is_mut {
					f.write(arg.typ.share().str() + ' ')
				}
				f.write(arg.name)
				mut s := f.no_cur_mod(f.table.type_to_str(arg.typ))
				if arg.is_mut {
					if s.starts_with('&') {
						s = s[1..]
					}
				}
				is_last_arg := i == fn_info.params.len - 1
				should_add_type := true || is_last_arg || fn_info.params[i + 1].typ != arg.typ ||
					(fn_info.is_variadic && i == fn_info.params.len - 2)
				if should_add_type {
					ns := if arg.name == '' { '' } else { ' ' }
					if fn_info.is_variadic && is_last_arg {
						f.write(ns + '...' + s)
					} else {
						f.write(ns + s)
					}
				}
				if !is_last_arg {
					f.write(', ')
				}
			}
			f.write(')')
			if fn_info.return_type.idx() != table.void_type_idx {
				ret_str := f.no_cur_mod(f.table.type_to_str(fn_info.return_type))
				f.write(' $ret_str')
			} else if fn_info.return_type.has_flag(.optional) {
				f.write(' ?')
			}
			comments << node.comments
		}
		ast.SumTypeDecl {
			if node.is_pub {
				f.write('pub ')
			}
			f.write('type $node.name = ')
			mut sum_type_names := []string{}
			for t in node.variants {
				sum_type_names << f.table.type_to_str(t.typ)
			}
			sum_type_names.sort()
			for i, name in sum_type_names {
				f.write(name)
				if i < sum_type_names.len - 1 {
					f.write(' | ')
				}
				if i < sum_type_names.len - 1 {
					f.wrap_long_line(2, true)
				}
			}
			// f.write(sum_type_names.join(' | '))
			comments << node.comments
		}
	}
	if comments.len > 0 {
		f.write(' ')
		f.comments(comments, has_nl: false)
	}
	f.writeln('\n')
}

[inline]
fn abs(v int) int {
	return if v >= 0 {
		v
	} else {
		-v
	}
}

const (
	threshold_to_align_struct = 8
)

struct StructFieldAlignInfo {
mut:
	first_line   int
	last_line    int
	max_type_len int
	max_len      int
}

fn (mut list []StructFieldAlignInfo) add_new_info(len int, type_len int, line int) {
	list << StructFieldAlignInfo{
		first_line: line
		last_line: line
		max_type_len: type_len
		max_len: len
	}
}

[direct_array_access]
fn (mut list []StructFieldAlignInfo) add_info(len int, type_len int, line int) {
	if list.len == 0 {
		list.add_new_info(len, type_len, line)
		return
	}
	i := list.len - 1
	if line - list[i].last_line > 1 {
		list.add_new_info(len, type_len, line)
		return
	}
	list[i].last_line = line
	if len > list[i].max_len {
		list[i].max_len = len
	}
	if type_len > list[i].max_type_len {
		list[i].max_type_len = type_len
	}
}

struct CommentAndExprAlignInfo {
mut:
	max_attrs_len int
	max_type_len  int
	first_line    int
	last_line     int
}

fn (mut list []CommentAndExprAlignInfo) add_new_info(attrs_len int, type_len int, line int) {
	list << CommentAndExprAlignInfo{
		max_attrs_len: attrs_len
		max_type_len: type_len
		first_line: line
		last_line: line
	}
}

fn (mut list []CommentAndExprAlignInfo) add_info(attrs_len int, type_len int, line int) {
	if list.len == 0 {
		list.add_new_info(attrs_len, type_len, line)
		return
	}
	i := list.len - 1
	if line - list[i].last_line > 1 {
		list.add_new_info(attrs_len, type_len, line)
		return
	}
	d_len := abs(list[i].max_attrs_len - attrs_len) + abs(list[i].max_type_len - type_len)
	if !(d_len < threshold_to_align_struct) {
		list.add_new_info(attrs_len, type_len, line)
		return
	}
	list[i].last_line = line
	if attrs_len > list[i].max_attrs_len {
		list[i].max_attrs_len = attrs_len
	}
	if type_len > list[i].max_type_len {
		list[i].max_type_len = type_len
	}
}

pub fn (mut f Fmt) struct_decl(node ast.StructDecl) {
	f.attrs(node.attrs)
	if node.is_pub {
		f.write('pub ')
	}
	if node.is_union {
		f.write('union ')
	} else {
		f.write('struct ')
	}
	f.write_language_prefix(node.language)
	name := node.name.after('.')
	f.write(name)
	if node.gen_types.len > 0 {
		f.write(' <')
		gtypes := node.gen_types.map(f.table.type_to_str(it)).join(', ')
		f.write(gtypes)
		f.write('>')
	}
	if node.fields.len == 0 && node.pos.line_nr == node.pos.last_line {
		f.writeln(' {}\n')
		return
	}
	f.writeln(' {')
	mut field_aligns := []StructFieldAlignInfo{}
	mut comment_aligns := []CommentAndExprAlignInfo{}
	mut default_expr_aligns := []CommentAndExprAlignInfo{}
	mut field_types := []string{cap: node.fields.len}
	for i, field in node.fields {
		mut ft := f.no_cur_mod(f.table.type_to_str(field.typ))
		if !ft.contains('C.') && !ft.contains('JS.') && !ft.contains('fn (') {
			ft = f.short_module(ft)
		}
		field_types << ft
		attrs_len := inline_attrs_len(field.attrs)
		end_pos := field.pos.pos + field.pos.len
		mut comments_len := 0 // Length of comments between field name and type
		for comment in field.comments {
			if comment.pos.pos >= end_pos {
				if comment.pos.line_nr == field.pos.line_nr {
					comment_aligns.add_info(attrs_len, field_types[i].len, comment.pos.line_nr)
				}
				continue
			}
			if comment.pos.pos > field.pos.pos {
				comments_len += '/* ${comment.text.trim_left('\x01')} */ '.len
			}
		}
		field_aligns.add_info(comments_len + field.name.len, ft.len, field.pos.line_nr)
		if field.has_default_expr {
			default_expr_aligns.add_info(attrs_len, field_types[i].len, field.pos.line_nr)
		}
	}
	for embed in node.embeds {
		styp := f.table.type_to_str(embed.typ)
		f.writeln('\t$styp')
	}
	mut field_align_i := 0
	mut comment_align_i := 0
	mut default_expr_align_i := 0
	for i, field in node.fields {
		if i == node.mut_pos {
			f.writeln('mut:')
		} else if i == node.pub_pos {
			f.writeln('pub:')
		} else if i == node.pub_mut_pos {
			f.writeln('pub mut:')
		}
		end_pos := field.pos.pos + field.pos.len
		comments := field.comments
		// Handle comments before field
		mut comm_idx := 0
		for comm_idx < comments.len && comments[comm_idx].pos.pos < field.pos.pos {
			f.indent++
			f.empty_line = true
			f.comment(comments[comm_idx], {})
			f.writeln('')
			f.indent--
			comm_idx++
		}
		f.write('\t$field.name ')
		// Handle comments between field name and type
		mut comments_len := 0
		for comm_idx < comments.len && comments[comm_idx].pos.pos < end_pos {
			comment_text := '/* ${comments[comm_idx].text.trim_left('\x01')} */ ' // TODO handle in a function
			comments_len += comment_text.len
			f.write(comment_text)
			comm_idx++
		}
		mut field_align := field_aligns[field_align_i]
		if field_align.last_line < field.pos.line_nr {
			field_align_i++
			field_align = field_aligns[field_align_i]
		}
		f.write(strings.repeat(` `, field_align.max_len - field.name.len - comments_len))
		f.write(field_types[i])
		attrs_len := inline_attrs_len(field.attrs)
		has_attrs := field.attrs.len > 0
		if has_attrs {
			f.write(strings.repeat(` `, field_align.max_type_len - field_types[i].len))
			f.inline_attrs(field.attrs)
		}
		if field.has_default_expr {
			mut align := default_expr_aligns[default_expr_align_i]
			if align.last_line < field.pos.line_nr {
				default_expr_align_i++
				align = default_expr_aligns[default_expr_align_i]
			}
			pad_len := align.max_attrs_len - attrs_len + align.max_type_len - field_types[i].len
			f.write(strings.repeat(` `, pad_len))
			f.write(' = ')
			f.prefix_expr_cast_expr(field.default_expr)
		}
		// Handle comments after field type (same line)
		if comm_idx < comments.len {
			if comments[comm_idx].pos.line_nr > field.pos.line_nr {
				f.writeln('')
			} else {
				if !field.has_default_expr {
					mut align := comment_aligns[comment_align_i]
					if align.last_line < field.pos.line_nr {
						comment_align_i++
						align = comment_aligns[comment_align_i]
					}
					pad_len := align.max_attrs_len - attrs_len + align.max_type_len - field_types[i].len
					f.write(strings.repeat(` `, pad_len))
				}
				f.write(' ')
			}
			f.comments(comments[comm_idx..], level: .indent)
		} else {
			f.writeln('')
		}
	}
	f.comments_after_last_field(node.end_comments)
	f.writeln('}\n')
}

pub fn (mut f Fmt) comments_after_last_field(comments []ast.Comment) {
	// Handle comments after last field
	for comment in comments {
		f.indent++
		f.empty_line = true
		f.comment(comment, inline: true)
		f.writeln('')
		f.indent--
	}
}

pub fn (mut f Fmt) interface_decl(node ast.InterfaceDecl) {
	if node.is_pub {
		f.write('pub ')
	}
	name := node.name.after('.')
	f.write('interface $name {')
	if node.methods.len > 0 || node.pos.line_nr < node.pos.last_line {
		f.writeln('')
	}
	f.comments_after_last_field(node.pre_comments)
	for method in node.methods {
		f.write('\t')
		f.write(method.stringify(f.table, f.cur_mod, f.mod2alias).after('fn '))
		f.comments(method.comments, inline: true, has_nl: false, level: .indent)
		f.writeln('')
		f.comments(method.next_comments, inline: false, has_nl: true, level: .indent)
	}
	f.writeln('}\n')
}

pub fn (mut f Fmt) enum_decl(node ast.EnumDecl) {
	f.attrs(node.attrs)
	if node.is_pub {
		f.write('pub ')
	}
	name := node.name.after('.')
	if node.fields.len == 0 && node.pos.line_nr == node.pos.last_line {
		f.writeln('enum $name {}\n')
		return
	}
	f.writeln('enum $name {')
	f.comments(node.comments, inline: true, level: .indent)
	for field in node.fields {
		f.write('\t$field.name')
		if field.has_expr {
			f.write(' = ')
			f.expr(field.expr)
		}
		f.comments(field.comments, inline: true, has_nl: false, level: .indent)
		f.writeln('')
		f.comments(field.next_comments, inline: false, has_nl: true, level: .indent)
	}
	f.writeln('}\n')
}

pub fn (mut f Fmt) prefix_expr_cast_expr(fexpr ast.Expr) {
	mut is_pe_amp_ce := false
	if fexpr is ast.PrefixExpr {
		if fexpr.right is ast.CastExpr && fexpr.op == .amp {
			mut ce := fexpr.right as ast.CastExpr
			ce.typname = f.table.get_type_symbol(ce.typ).name
			is_pe_amp_ce = true
			f.expr(ce)
		}
	} else if fexpr is ast.CastExpr {
		last := f.out.cut_last(1)
		if last != '&' {
			f.out.write(last)
		}
	}
	if !is_pe_amp_ce {
		f.expr(fexpr)
		if fexpr is ast.PrefixExpr {
			f.or_expr(fexpr.or_block)
		}
	}
}

pub fn (mut f Fmt) expr(node ast.Expr) {
	if f.is_debug {
		eprintln('expr: ${node.position():-42} | node: ${node.type_name():-20} | $node.str()')
	}
	match mut node {
		ast.CTempVar {
			eprintln('ast.CTempVar of $node.orig.str() should be generated/used only in cgen')
		}
		ast.AnonFn {
			f.fn_decl(node.decl)
		}
		ast.ArrayInit {
			f.array_init(node)
		}
		ast.AsCast {
			f.as_cast(node)
		}
		ast.Assoc {
			f.assoc(node)
		}
		ast.BoolLiteral {
			f.write(node.val.str())
		}
		ast.CastExpr {
			f.cast_expr(node)
		}
		ast.AtExpr {
			f.at_expr(node)
		}
		ast.CallExpr {
			f.call_expr(node)
		}
		ast.ChanInit {
			f.chan_init(mut node)
		}
		ast.CharLiteral {
			f.write('`$node.val`')
		}
		ast.Comment {
			if f.array_init_depth > 0 {
				f.comment(node, iembed: true)
			} else {
				f.comment(node, inline: true)
			}
		}
		ast.ComptimeCall {
<<<<<<< HEAD
			f.comptime_call(node)
=======
			if node.is_vweb {
				if node.method_name == 'html' {
					f.write('\$vweb.html()')
				} else {
					f.write("\$tmpl('$node.args_var')")
				}
			} else {
				if node.is_embed {
					f.write("\$embed_file('$node.embed_file.rpath')")
				} else {
					method_expr := if node.has_parens {
						'(${node.method_name}($node.args_var))'
					} else {
						'${node.method_name}($node.args_var)'
					}
					f.write('${node.left}.$$method_expr')
				}
			}
>>>>>>> 0ca36aaf
		}
		ast.ComptimeSelector {
			f.comptime_selector(node)
		}
		ast.ConcatExpr {
			f.concat_expr(node)
		}
		ast.EnumVal {
			f.enum_val(node)
		}
		ast.FloatLiteral {
			f.write(node.val)
		}
		ast.IfExpr {
			f.if_expr(node)
		}
		ast.Ident {
			f.ident(node)
		}
		ast.IfGuardExpr {
			f.if_guard_expr(node)
		}
		ast.InfixExpr {
			f.infix_expr(node)
		}
		ast.IndexExpr {
			f.index_expr(node)
		}
		ast.IntegerLiteral {
			f.write(node.val)
		}
		ast.LockExpr {
			f.lock_expr(node)
		}
		ast.MapInit {
			f.map_init(node)
		}
		ast.MatchExpr {
			f.match_expr(node)
		}
		ast.None {
			f.write('none')
		}
		ast.OrExpr {
			// shouldn't happen, an or expression is always linked to a call expr
			panic('fmt: OrExpr should be linked to CallExpr')
		}
		ast.ParExpr {
			f.par_expr(node)
		}
		ast.PostfixExpr {
			f.postfix_expr(node)
		}
		ast.PrefixExpr {
			f.prefix_expr(node)
		}
		ast.RangeExpr {
			f.range_expr(node)
		}
		ast.SelectExpr {
			f.select_expr(node)
		}
		ast.SelectorExpr {
			f.selector_expr(node)
		}
		ast.SizeOf {
			f.size_of(node)
		}
		ast.SqlExpr {
			f.sql_expr(node)
		}
		ast.StringLiteral {
			f.string_literal(node)
		}
		ast.StringInterLiteral {
			f.string_inter_literal(node)
		}
		ast.StructInit {
			f.struct_init(node)
		}
		ast.Type {
			f.write(f.table.type_to_str(node.typ))
		}
		ast.TypeOf {
			f.type_of(node)
		}
		ast.Likely {
			f.likely(node)
		}
		ast.UnsafeExpr {
			f.unsafe_expr(node)
		}
		ast.ArrayDecompose {
			f.array_decompose(node)
		}
	}
}

fn expr_is_single_line(expr ast.Expr) bool {
	match expr {
		ast.AnonFn {
			if !expr.decl.no_body {
				return false
			}
		}
		ast.IfExpr {
			return false
		}
		ast.Comment {
			return false
		}
		ast.MatchExpr {
			return false
		}
		ast.StructInit {
			if !expr.is_short && (expr.fields.len > 0 || expr.pre_comments.len > 0) {
				return false
			}
		}
		ast.CallExpr {
			if expr.or_block.stmts.len > 1 {
				return false
			}
		}
		else {}
	}
	return true
}

pub fn (mut f Fmt) or_expr(or_block ast.OrExpr) {
	match or_block.kind {
		.absent {}
		.block {
			if or_block.stmts.len == 0 {
				f.write(' or { }')
			} else if or_block.stmts.len == 1 {
				// the control stmts (return/break/continue...) print a newline inside them,
				// so, since this'll all be on one line, trim any possible whitespace
				str := f.stmt_str(or_block.stmts[0]).trim_space()
				single_line := ' or { $str }'
				if single_line.len + f.line_len <= max_len.last() {
					f.write(single_line)
				} else {
					// if the line would be too long, make it multiline
					f.writeln(' or {')
					f.stmts(or_block.stmts)
					f.write('}')
				}
			} else {
				f.writeln(' or {')
				f.stmts(or_block.stmts)
				f.write('}')
			}
		}
		.propagate {
			f.write(' ?')
		}
	}
}

fn (mut f Fmt) attrs(attrs []table.Attr) {
	for attr in attrs {
		f.writeln('[$attr]')
	}
}

fn (mut f Fmt) inline_attrs(attrs []table.Attr) {
	if attrs.len == 0 {
		return
	}
	f.write(' [')
	for i, attr in attrs {
		if i > 0 {
			f.write('; ')
		}
		f.write('$attr')
	}
	f.write(']')
}

fn inline_attrs_len(attrs []table.Attr) int {
	if attrs.len == 0 {
		return 0
	}
	mut n := 2 // ' ['.len
	for i, attr in attrs {
		if i > 0 {
			n += 2 // '; '.len
		}
		n += '$attr'.len
	}
	n++ // ']'.len
	return n
}

enum CommentsLevel {
	keep
	indent
}

// CommentsOptions defines the way comments are going to be written
// - has_nl: adds an newline at the end of the list of comments
// - inline: single-line comments will be on the same line as the last statement
// - iembed: a /* ... */ embedded comment; used in expressions; // comments the whole line
// - level: either .keep (don't indent), or .indent (increment indentation)
struct CommentsOptions {
	has_nl bool = true
	inline bool
	level  CommentsLevel
	iembed bool
}

pub fn (mut f Fmt) comment(node ast.Comment, options CommentsOptions) {
	if node.text.starts_with('#!') {
		f.writeln(node.text)
		return
	}
	if options.iembed {
		x := node.text.trim_left('\x01')
		if x.contains('\n') {
			f.writeln('/*')
			f.writeln(x.trim_space())
			f.write('*/')
		} else {
			f.write('/* ${x.trim(' ')} */')
		}
		return
	}
	if !node.text.contains('\n') {
		is_separate_line := !options.inline || node.text.starts_with('\x01')
		mut s := node.text.trim_left('\x01')
		mut out_s := '//'
		if s != '' {
			match s[0] {
				`a`...`z`, `A`...`Z`, `0`...`9` { out_s += ' ' }
				else {}
			}
			out_s += s
		}
		if !is_separate_line && f.indent > 0 {
			f.remove_new_line() // delete the generated \n
			f.write(' ')
		}
		f.write(out_s)
		return
	}
	lines := node.text.trim_space().split_into_lines()
	f.writeln('/*')
	for line in lines {
		f.writeln(line)
		f.empty_line = false
	}
	f.empty_line = true
	f.write('*/')
}

pub fn (mut f Fmt) comments(comments []ast.Comment, options CommentsOptions) {
	for i, c in comments {
		if !f.out.last_n(1)[0].is_space() {
			f.write(' ')
		}
		if options.level == .indent {
			f.indent++
		}
		f.comment(c, options)
		if i < comments.len - 1 || options.has_nl {
			f.writeln('')
		}
		if options.level == .indent {
			f.indent--
		}
	}
}

pub fn (mut f Fmt) fn_decl(node ast.FnDecl) {
	// println('$it.name find_comment($it.pos.line_nr)')
	// f.find_comment(it.pos.line_nr)
	f.attrs(node.attrs)
	f.write(node.stringify(f.table, f.cur_mod, f.mod2alias)) // `Expr` instead of `ast.Expr` in mod ast
	if node.language == .v {
		if !node.no_body {
			f.write(' {')
			if node.stmts.len > 0 || node.pos.line_nr < node.pos.last_line {
				f.writeln('')
				f.stmts(node.stmts)
			}
			f.write('}')
		}
		if !node.is_anon {
			f.writeln('\n')
		}
	} else {
		f.writeln('\n')
	}
	// Mark all function's used type so that they are not removed from imports
	for arg in node.params {
		f.mark_types_import_as_used(arg.typ)
	}
	f.mark_types_import_as_used(node.return_type)
}

pub fn (mut f Fmt) as_cast(node ast.AsCast) {
	type_str := f.table.type_to_str(node.typ)
	f.expr(node.expr)
	f.write(' as $type_str')
}

pub fn (mut f Fmt) cast_expr(node ast.CastExpr) {
	f.write(f.table.type_to_str(node.typ) + '(')
	f.expr(node.expr)
	if node.has_arg {
		f.write(', ')
		f.expr(node.arg)
	}
	f.write(')')
}

pub fn (mut f Fmt) assoc(node ast.Assoc) {
	f.writeln('{')
	// f.indent++
	f.writeln('\t$node.var_name |')
	// TODO StructInit copy pasta
	for i, field in node.fields {
		f.write('\t$field: ')
		f.expr(node.exprs[i])
		f.writeln('')
	}
	// f.indent--
	f.write('}')
}

pub fn (mut f Fmt) comptime_call(node ast.ComptimeCall) {
	if node.is_vweb {
		if node.method_name == 'html' {
			f.write('\$vweb.html()')
		} else {
			f.write("\$tmpl('$node.args_var')")
		}
	} else {
		method_expr := if node.has_parens {
			'(${node.method_name}($node.args_var))'
		} else {
			'${node.method_name}($node.args_var)'
		}
		f.write('${node.left}.$$method_expr')
	}
}

pub fn (mut f Fmt) comptime_selector(node ast.ComptimeSelector) {
	field_expr := if node.has_parens { '($node.field_expr)' } else { node.field_expr.str() }
	f.write('${node.left}.$$field_expr')
}

pub fn (mut f Fmt) concat_expr(node ast.ConcatExpr) {
	for i, val in node.vals {
		if i != 0 {
			f.write(', ')
		}
		f.expr(val)
	}
}

pub fn (mut f Fmt) enum_val(node ast.EnumVal) {
	name := f.short_module(node.enum_name)
	f.write(name + '.' + node.val)
}

pub fn (mut f Fmt) ident(node ast.Ident) {
	if mut node.info is ast.IdentVar {
		if node.info.is_mut {
			f.write(node.info.share.str() + ' ')
		}
	}
	f.write_language_prefix(node.language)
	if node.name == 'it' && f.it_name != '' && !f.inside_lambda { // allow `it` in lambdas
		f.write(f.it_name)
	} else if node.kind == .blank_ident {
		f.write('_')
	} else {
		name := f.short_module(node.name)
		// f.write('<$it.name => $name>')
		f.write(name)
		if name.contains('.') {
			f.mark_import_as_used(name)
		}
	}
}

pub fn (mut f Fmt) if_guard_expr(node ast.IfGuardExpr) {
	f.write(node.var_name + ' := ')
	f.expr(node.expr)
}

pub fn (mut f Fmt) index_expr(node ast.IndexExpr) {
	f.expr(node.left)
	f.write('[')
	f.expr(node.index)
	f.write(']')
}

pub fn (mut f Fmt) par_expr(node ast.ParExpr) {
	f.write('(')
	f.par_level++
	f.expr(node.expr)
	f.par_level--
	f.write(')')
}

pub fn (mut f Fmt) postfix_expr(node ast.PostfixExpr) {
	f.expr(node.expr)
	// `$if foo ?`
	if node.op == .question {
		f.write(' ?')
	} else {
		f.write('$node.op')
	}
}

pub fn (mut f Fmt) prefix_expr(node ast.PrefixExpr) {
	f.write(node.op.str())
	f.prefix_expr_cast_expr(node.right)
}

pub fn (mut f Fmt) range_expr(node ast.RangeExpr) {
	f.expr(node.low)
	if f.is_mbranch_expr {
		f.write('...')
	} else {
		f.write('..')
	}
	f.expr(node.high)
}

pub fn (mut f Fmt) select_expr(node ast.SelectExpr) {
	f.writeln('select {')
	f.indent++
	for branch in node.branches {
		if branch.comment.text != '' {
			f.comment(branch.comment, inline: true)
			f.writeln('')
		}
		if branch.is_else {
			f.write('else {')
		} else {
			if branch.is_timeout {
				f.write('> ')
			}
			f.single_line_if = true
			match branch.stmt {
				ast.ExprStmt { f.expr(branch.stmt.expr) }
				else { f.stmt(branch.stmt) }
			}
			f.single_line_if = false
			f.write(' {')
		}
		if branch.stmts.len > 0 {
			f.writeln('')
			f.stmts(branch.stmts)
		}
		f.writeln('}')
		if branch.post_comments.len > 0 {
			f.comments(branch.post_comments, inline: true)
		}
	}
	f.indent--
	f.write('}')
}

pub fn (mut f Fmt) selector_expr(node ast.SelectorExpr) {
	f.expr(node.expr)
	f.write('.')
	f.write(node.field_name)
}

pub fn (mut f Fmt) size_of(node ast.SizeOf) {
	f.write('sizeof(')
	if node.is_type {
		sym := f.table.get_type_symbol(node.typ)
		if sym.name != '' {
			if f.is_external_name(sym.name) {
				f.write(sym.name)
			} else {
				f.write(f.short_module(sym.name))
			}
		} else {
			f.write(f.table.type_to_str(node.typ))
		}
	} else {
		f.expr(node.expr)
	}
	f.write(')')
}

pub fn (mut f Fmt) sql_expr(node ast.SqlExpr) {
	// sql app.db { select from Contributor where repo == id && user == 0 }
	f.write('sql ')
	f.expr(node.db_expr)
	f.writeln(' {')
	f.write('\t')
	f.write('select ')
	esym := f.table.get_type_symbol(node.table_type)
	table_name := esym.name
	if node.is_count {
		f.write('count ')
	} else {
		if node.fields.len > 0 {
			for tfi, tf in node.fields {
				f.write(tf.name)
				if tfi < node.fields.len - 1 {
					f.write(', ')
				}
			}
			f.write(' ')
		}
	}
	f.write('from ${util.strip_mod_name(table_name)}')
	if node.has_where {
		f.write(' where ')
		f.expr(node.where_expr)
	}
	if node.has_order {
		f.write(' order by ')
		f.expr(node.order_expr)
		if node.has_desc {
			f.write(' desc')
		}
	}
	if node.has_limit {
		f.write(' limit ')
		f.expr(node.limit_expr)
	}
	if node.has_offset {
		f.write(' offset ')
		f.expr(node.offset_expr)
	}
	f.writeln('')
	f.write('}')
}

pub fn (mut f Fmt) string_literal(node ast.StringLiteral) {
	use_double_quote := node.val.contains("'") && !node.val.contains('"')
	if node.is_raw {
		f.write('r')
	} else if node.language == table.Language.c {
		f.write('c')
	}
	if node.is_raw {
		if use_double_quote {
			f.write('"$node.val"')
		} else {
			f.write("'$node.val'")
		}
	} else {
		unescaped_val := node.val.replace('$bs$bs', '\x01').replace_each(["$bs'", "'", '$bs"',
			'"',
		])
		if use_double_quote {
			s := unescaped_val.replace_each(['\x01', '$bs$bs', '"', '$bs"'])
			f.write('"$s"')
		} else {
			s := unescaped_val.replace_each(['\x01', '$bs$bs', "'", "$bs'"])
			f.write("'$s'")
		}
	}
}

pub fn (mut f Fmt) string_inter_literal(node ast.StringInterLiteral) {
	// TODO: this code is very similar to ast.Expr.str()
	mut quote := "'"
	for val in node.vals {
		if val.contains("'") {
			quote = '"'
		}
		if val.contains('"') {
			quote = "'"
			break
		}
	}
	f.write(quote)
	for i, val in node.vals {
		f.write(val)
		if i >= node.exprs.len {
			break
		}
		f.write('$')
		fspec_str, needs_braces := node.get_fspec_braces(i)
		if needs_braces {
			f.write('{')
			f.expr(node.exprs[i])
			f.write(fspec_str)
			f.write('}')
		} else {
			f.expr(node.exprs[i])
		}
	}
	f.write(quote)
}

pub fn (mut f Fmt) type_of(node ast.TypeOf) {
	f.write('typeof(')
	f.expr(node.expr)
	f.write(')')
}

pub fn (mut f Fmt) likely(node ast.Likely) {
	if node.is_likely {
		f.write('_likely_')
	} else {
		f.write('_unlikely_')
	}
	f.write('(')
	f.expr(node.expr)
	f.write(')')
}

pub fn (mut f Fmt) unsafe_expr(node ast.UnsafeExpr) {
	single_line := node.pos.line_nr >= node.pos.last_line
	f.write('unsafe {')
	if single_line {
		f.write(' ')
	} else {
		f.writeln('')
		f.indent++
		f.empty_line = true
	}
	f.expr(node.expr)
	if single_line {
		f.write(' ')
	} else {
		f.writeln('')
		f.indent--
	}
	f.write('}')
}

pub fn (mut f Fmt) array_decompose(node ast.ArrayDecompose) {
	f.write('...')
	f.expr(node.expr)
}

pub fn (mut f Fmt) lock_expr(lex ast.LockExpr) {
	f.write(if lex.is_rlock {
		'rlock '
	} else {
		'lock '
	})
	for i, v in lex.lockeds {
		if i > 0 {
			f.write(', ')
		}
		f.expr(v)
	}
	f.write(' {')
	f.writeln('')
	f.stmts(lex.stmts)
	f.write('}')
}

pub fn (mut f Fmt) infix_expr(node ast.InfixExpr) {
	buffering_save := f.buffering
	if !f.buffering {
		f.out_save = f.out
		f.out = strings.new_builder(60)
		f.buffering = true
	}
	f.expr(node.left)
	is_one_val_array_init := node.op in [.key_in, .not_in] &&
		node.right is ast.ArrayInit && (node.right as ast.ArrayInit).exprs.len == 1
	if is_one_val_array_init {
		// `var in [val]` => `var == val`
		f.write(if node.op == .key_in {
			' == '
		} else {
			' != '
		})
	} else {
		f.write(' $node.op.str() ')
	}
	f.expr_bufs << f.out.str()
	mut penalty := 3
	match mut node.left {
		ast.InfixExpr {
			if int(token.precedences[node.left.op]) > int(token.precedences[node.op]) {
				penalty--
			}
		}
		ast.ParExpr {
			penalty = 1
		}
		else {}
	}
	match node.right {
		ast.InfixExpr { penalty-- }
		ast.ParExpr { penalty = 1 }
		else {}
	}
	f.penalties << penalty
	// combine parentheses level with operator precedence to form effective precedence
	f.precedences << int(token.precedences[node.op]) | (f.par_level << 16)
	f.out = strings.new_builder(60)
	f.buffering = true
	if is_one_val_array_init {
		// `var in [val]` => `var == val`
		f.expr((node.right as ast.ArrayInit).exprs[0])
	} else {
		f.expr(node.right)
	}
	if !buffering_save && f.buffering { // now decide if and where to break
		f.expr_bufs << f.out.str()
		f.out = f.out_save
		f.buffering = false
		f.adjust_complete_line()
		for i, p in f.penalties {
			f.write(f.expr_bufs[i])
			f.wrap_long_line(p, true)
		}
		f.write(f.expr_bufs[f.expr_bufs.len - 1])
		f.expr_bufs = []string{}
		f.penalties = []int{}
		f.precedences = []int{}
	}
	f.or_expr(node.or_block)
}

pub fn (mut f Fmt) if_expr(it ast.IfExpr) {
	dollar := if it.is_comptime { '$' } else { '' }
	mut single_line := it.branches.len == 2 && it.has_else && branch_is_single_line(it.branches[0]) &&
		branch_is_single_line(it.branches[1]) &&
		(it.is_expr || f.is_assign)
	f.single_line_if = single_line
	if_start := f.line_len
	for {
		for i, branch in it.branches {
			if i == 0 {
				// first `if`
				f.comments(branch.comments, {})
			} else {
				// `else`, close previous branch
				if branch.comments.len > 0 {
					f.writeln('}')
					f.comments(branch.comments, {})
				} else {
					f.write('} ')
				}
				f.write('${dollar}else ')
			}
			if i < it.branches.len - 1 || !it.has_else {
				f.write('${dollar}if ')
				f.expr(branch.cond)
				f.write(' ')
			}
			f.write('{')
			if single_line {
				f.write(' ')
			} else {
				f.writeln('')
			}
			f.stmts(branch.stmts)
			if single_line {
				f.write(' ')
			}
		}
		// When a single line if is really long, write it again as multiline
		if single_line && f.line_len > max_len.last() {
			single_line = false
			f.single_line_if = false
			f.out.go_back(f.line_len - if_start)
			f.line_len = if_start
			continue
		}
		break
	}
	f.write('}')
	f.single_line_if = false
	if it.post_comments.len > 0 {
		f.writeln('')
		f.comments(it.post_comments, has_nl: false)
	}
}

fn branch_is_single_line(b ast.IfBranch) bool {
	if b.stmts.len == 1 && b.comments.len == 0 && stmt_is_single_line(b.stmts[0]) {
		return true
	}
	return false
}

pub fn (mut f Fmt) at_expr(node ast.AtExpr) {
	f.write(node.name)
}

fn (mut f Fmt) write_generic_if_require(node ast.CallExpr) {
	if node.generic_type != 0 && node.generic_type != table.void_type {
		f.write('<')
		f.write(f.table.type_to_str(node.generic_type))
		f.write('>')
	}
}

pub fn (mut f Fmt) call_args(args []ast.CallArg) {
	f.single_line_fields = true
	for i, arg in args {
		if arg.is_mut {
			f.write(arg.share.str() + ' ')
		}
		if i > 0 {
			f.wrap_long_line(2, true)
		}
		f.expr(arg.expr)
		if i < args.len - 1 {
			f.write(', ')
		}
	}
	f.single_line_fields = false
}

pub fn (mut f Fmt) call_expr(node ast.CallExpr) {
	old_short_arg_state := f.use_short_fn_args
	f.use_short_fn_args = false
	if node.args.len > 0 && node.args.last().expr is ast.StructInit {
		struct_expr := node.args.last().expr as ast.StructInit
		if struct_expr.typ == table.void_type {
			f.use_short_fn_args = true
		}
	}
	for arg in node.args {
		f.comments(arg.comments, {})
	}
	if node.is_method {
		/*
		// x.foo!() experiment
		mut is_mut := false
		if node.left is ast.Ident {
			scope := f.file.scope.innermost(node.pos.pos)
			x := node.left as ast.Ident
			var := scope.find_var(x.name) or {
				panic(err)
			}
			println(var.typ)
			if var.typ != 0 {
				sym := f.table.get_type_symbol(var.typ)
				if method := f.table.type_find_method(sym, node.name) {
					is_mut = method.args[0].is_mut
				}
			}
		}
		*/
		if node.name in ['map', 'filter'] {
			f.inside_lambda = true
			defer {
				f.inside_lambda = false
			}
		}
		if node.left is ast.Ident {
			// `time.now()` without `time imported` is processed as a method call with `time` being
			// a `node.left` expression. Import `time` automatically.
			// TODO fetch all available modules
			if node.left.name in ['time', 'os', 'strings', 'math', 'json', 'base64'] {
				f.file.imports << ast.Import{
					mod: node.left.name
					alias: node.left.name
				}
				// for imp in f.file.imports {
				// println(imp.mod)
				// }
			}
		}
		f.expr(node.left)
		f.write('.' + node.name)
		f.write_generic_if_require(node)
		f.write('(')
		f.call_args(node.args)
		f.write(')')
		// if is_mut {
		// f.write('!')
		// }
		f.or_expr(node.or_block)
	} else {
		f.write_language_prefix(node.language)
		if node.left is ast.AnonFn {
			f.fn_decl(node.left.decl)
		} else if node.language != .v {
			f.write('${node.name.after_char(`.`)}')
		} else {
			mut name := f.short_module(node.name)
			f.mark_import_as_used(name)
			if node.name in f.mod2alias {
				name = f.mod2alias[node.name]
			}
			f.write('$name')
		}
		f.write_generic_if_require(node)
		f.write('(')
		f.call_args(node.args)
		f.write(')')
		f.or_expr(node.or_block)
	}
	f.comments(node.comments, has_nl: false)
	f.use_short_fn_args = old_short_arg_state
}

pub fn (mut f Fmt) match_expr(it ast.MatchExpr) {
	f.write('match ')
	f.expr(it.cond)
	if it.cond is ast.Ident {
		f.it_name = it.cond.name
	}
	f.writeln(' {')
	f.indent++
	mut single_line := true
	for branch in it.branches {
		if branch.stmts.len > 1 {
			single_line = false
			break
		}
		if branch.stmts.len == 0 {
			continue
		}
		if !stmt_is_single_line(branch.stmts[0]) {
			single_line = false
			break
		}
	}
	for branch in it.branches {
		for cmnt in branch.comments {
			f.comment(cmnt, inline: true)
			f.writeln('')
		}
		if !branch.is_else {
			// normal branch
			f.is_mbranch_expr = true
			for j, expr in branch.exprs {
				f.expr(expr)
				if j < branch.ecmnts.len && branch.ecmnts[j].len > 0 {
					f.write(' ')
					for cmnt in branch.ecmnts[j] {
						f.comment(cmnt, iembed: true)
					}
				}
				if j < branch.exprs.len - 1 {
					f.write(', ')
				}
			}
			f.is_mbranch_expr = false
		} else {
			// else branch
			f.write('else')
		}
		if branch.stmts.len == 0 {
			f.writeln(' {}')
		} else {
			if single_line {
				f.write(' { ')
			} else {
				f.writeln(' {')
			}
			f.stmts(branch.stmts)
			if single_line {
				f.remove_new_line()
				f.writeln(' }')
			} else {
				f.writeln('}')
			}
		}
		if branch.post_comments.len > 0 {
			f.comments(branch.post_comments, inline: true)
		}
	}
	f.indent--
	f.write('}')
	f.it_name = ''
}

fn (mut f Fmt) write_language_prefix(lang table.Language) {
	match lang {
		.c { f.write('C.') }
		.js { f.write('JS.') }
		else {}
	}
}

pub fn (mut f Fmt) chan_init(mut it ast.ChanInit) {
	info := f.table.get_type_symbol(it.typ).chan_info()
	if it.elem_type == 0 && it.typ > 0 {
		it.elem_type = info.elem_type
	}
	is_mut := info.is_mut
	el_typ := if is_mut {
		it.elem_type.set_nr_muls(it.elem_type.nr_muls() - 1)
	} else {
		it.elem_type
	}
	f.write('chan ')
	if is_mut {
		f.write('mut ')
	}
	f.write(f.table.type_to_str(el_typ))
	f.write('{')
	if it.has_cap {
		f.write('cap: ')
		f.expr(it.cap_expr)
	}
	f.write('}')
}

pub fn (mut f Fmt) array_init(it ast.ArrayInit) {
	if it.exprs.len == 0 && it.typ != 0 && it.typ != table.void_type {
		// `x := []string`
		f.write(f.table.type_to_str_using_aliases(it.typ, f.mod2alias))
		f.write('{')
		if it.has_len {
			f.write('len: ')
			f.expr(it.len_expr)
			if it.has_cap || it.has_default {
				f.write(', ')
			}
		}
		if it.has_cap {
			f.write('cap: ')
			f.expr(it.cap_expr)
			if it.has_default {
				f.write(', ')
			}
		}
		if it.has_default {
			f.write('init: ')
			f.expr(it.default_expr)
		}
		f.write('}')
		return
	}
	// `[1,2,3]`
	// type_sym := f.table.get_type_symbol(it.typ)
	f.write('[')
	mut inc_indent := false
	mut last_line_nr := it.pos.line_nr // to have the same newlines between array elements
	f.array_init_depth++
	for i, expr in it.exprs {
		line_nr := expr.position().line_nr
		if i == 0 {
			if f.array_init_depth > f.array_init_break.len {
				f.array_init_break << (last_line_nr < line_nr)
			}
		}
		is_same_line_comment := i > 0 &&
			(expr is ast.Comment && line_nr == it.exprs[i - 1].position().line_nr)
		line_break := f.array_init_break[f.array_init_depth - 1]
		mut penalty := if line_break && !is_same_line_comment { 0 } else { 3 }
		if penalty > 0 {
			if i == 0 || it.exprs[i - 1] is ast.ArrayInit || it.exprs[i - 1] is ast.StructInit ||
				it.exprs[i - 1] is ast.MapInit || it.exprs[i - 1] is ast.CallExpr {
				penalty--
			}
			if expr is ast.ArrayInit ||
				expr is ast.StructInit || expr is ast.MapInit || expr is ast.CallExpr {
				penalty--
			}
		}
		is_new_line := f.wrap_long_line(penalty, !inc_indent)
		if is_new_line && !inc_indent {
			f.indent++
			inc_indent = true
		}
		if !is_new_line && i > 0 {
			f.write(' ')
		}
		f.expr(expr)
		if i < it.ecmnts.len && it.ecmnts[i].len > 0 {
			f.write(' ')
			for cmt in it.ecmnts[i] {
				f.comment(cmt, iembed: true)
			}
		}
		if i == it.exprs.len - 1 {
			if is_new_line {
				if expr !is ast.Comment {
					f.write(',')
				}
				f.writeln('')
			} else if is_same_line_comment {
				f.writeln('')
			}
		} else if expr !is ast.Comment {
			f.write(',')
		}
		last_line_nr = line_nr
	}
	f.array_init_depth--
	if f.array_init_depth == 0 {
		f.array_init_break = []
	}
	if inc_indent {
		f.indent--
	}
	f.write(']')
	// `[100]byte`
	if it.is_fixed {
		if it.has_val {
			f.write('!')
			return
		}
		f.write(f.table.type_to_str(it.elem_type))
		if it.has_default {
			f.write('{init: ')
			f.expr(it.default_expr)
			f.write('}')
		} else {
			f.write('{}')
		}
	}
}

pub fn (mut f Fmt) map_init(it ast.MapInit) {
	if it.keys.len == 0 {
		f.write(f.table.type_to_str(it.typ))
		f.write('{}')
		return
	}
	f.writeln('{')
	f.indent++
	mut max_field_len := 0
	for key in it.keys {
		if key.str().len > max_field_len {
			max_field_len = key.str().len
		}
	}
	for i, key in it.keys {
		f.expr(key)
		f.write(': ')
		f.write(strings.repeat(` `, max_field_len - key.str().len))
		f.expr(it.vals[i])
		f.writeln('')
	}
	f.indent--
	f.write('}')
}

pub fn (mut f Fmt) struct_init(it ast.StructInit) {
	type_sym := f.table.get_type_symbol(it.typ)
	// f.write('<old name: $type_sym.name>')
	mut name := type_sym.name
	if !name.starts_with('C.') {
		name = f.no_cur_mod(f.short_module(type_sym.name)) // TODO f.type_to_str?
	}
	if name == 'void' {
		name = ''
	}
	if it.fields.len == 0 && !it.has_update_expr {
		// `Foo{}` on one line if there are no fields or comments
		if it.pre_comments.len == 0 {
			f.write('$name{}')
		} else {
			f.writeln('$name{')
			f.comments(it.pre_comments, inline: true, has_nl: true, level: .indent)
			f.write('}')
		}
	} else if it.is_short {
		// `Foo{1,2,3}` (short syntax )
		// if name != '' {
		f.write('$name{')
		// }
		if it.has_update_expr {
			f.write('...')
			f.expr(it.update_expr)
			f.write(', ')
		}
		for i, field in it.fields {
			f.prefix_expr_cast_expr(field.expr)
			if i < it.fields.len - 1 {
				f.write(', ')
			}
		}
		f.write('}')
	} else {
		use_short_args := f.use_short_fn_args
		f.use_short_fn_args = false
		mut single_line_fields := f.single_line_fields
		f.single_line_fields = false
		if it.pos.line_nr < it.pos.last_line || it.pre_comments.len > 0 {
			single_line_fields = false
		}
		if !use_short_args {
			f.write('$name{')
			if single_line_fields {
				f.write(' ')
			}
		}
		fields_start := f.out.len
		fields_loop: for {
			if !single_line_fields {
				f.writeln('')
				f.indent++
			}
			f.comments(it.pre_comments, inline: true, has_nl: true, level: .keep)
			if it.has_update_expr {
				f.write('...')
				f.expr(it.update_expr)
				f.writeln('')
				f.comments(it.update_expr_comments, inline: true, has_nl: true, level: .keep)
			}
			for i, field in it.fields {
				f.write('$field.name: ')
				f.prefix_expr_cast_expr(field.expr)
				f.comments(field.comments, inline: true, has_nl: false, level: .indent)
				if single_line_fields {
					if i < it.fields.len - 1 {
						f.write(', ')
					}
				} else {
					f.writeln('')
				}
				f.comments(field.next_comments, inline: false, has_nl: true, level: .keep)
				if single_line_fields &&
					(field.comments.len > 0 ||
					field.next_comments.len > 0 || !expr_is_single_line(field.expr) || f.line_len > max_len.last()) {
					single_line_fields = false
					f.out.go_back_to(fields_start)
					f.line_len = fields_start
					f.remove_new_line()
					continue fields_loop
				}
			}
			break
		}
		if !single_line_fields {
			f.indent--
		}
		if !use_short_args {
			if single_line_fields {
				f.write(' ')
			}
			f.write('}')
		}
	}
}

pub fn (mut f Fmt) const_decl(it ast.ConstDecl) {
	if it.is_pub {
		f.write('pub ')
	}
	if it.fields.len == 0 && it.pos.line_nr == it.pos.last_line {
		f.writeln('const ()\n')
		return
	}
	f.write('const ')
	if it.is_block {
		f.writeln('(')
	}
	mut max := 0
	for field in it.fields {
		if field.name.len > max {
			max = field.name.len
		}
	}
	f.indent++
	for field in it.fields {
		comments := field.comments
		mut j := 0
		for j < comments.len && comments[j].pos.pos < field.pos.pos {
			f.comment(comments[j], inline: true)
			f.writeln('')
			j++
		}
		name := field.name.after('.')
		f.write('$name ')
		f.write(strings.repeat(` `, max - field.name.len))
		f.write('= ')
		f.expr(field.expr)
		f.writeln('')
	}
	f.comments_after_last_field(it.end_comments)
	f.indent--
	if it.is_block {
		f.writeln(')\n')
	} else {
		f.writeln('')
	}
}

fn (mut f Fmt) global_decl(it ast.GlobalDecl) {
	single := it.fields.len == 1
	if single {
		f.write('__global ( ')
	} else {
		f.write('__global (')
		f.writeln('')
		f.indent++
	}
	mut max := 0
	mut has_assign := false
	for field in it.fields {
		if field.name.len > max {
			max = field.name.len
		}
		if field.has_expr {
			has_assign = true
		}
	}
	for field in it.fields {
		comments := field.comments
		for comment in comments {
			f.comment(comment, inline: true)
			f.writeln('')
		}
		f.write('$field.name ')
		f.write(strings.repeat(` `, max - field.name.len))
		if field.has_expr {
			f.write('= ')
			f.write(f.table.type_to_str(field.typ))
			f.write('(')
			f.expr(field.expr)
			f.write(')')
		} else {
			if !single && has_assign {
				f.write('  ')
			}
			f.write('${f.table.type_to_str(field.typ)} ')
		}
		if !single {
			f.writeln('')
		}
	}
	if !single {
		f.indent--
	}
	f.comments_after_last_field(it.end_comments)
	f.writeln(')\n')
}

fn (mut f Fmt) is_external_name(name string) bool {
	if name.len > 2 && name[0] == `C` && name[1] == `.` {
		return true
	}
	if name.len > 3 && name[0] == `J` && name[1] == `S` && name[2] == `.` {
		return true
	}
	return false
}

pub fn (mut f Fmt) assign_stmt(node ast.AssignStmt) {
	f.comments(node.comments, {})
	for i, left in node.left {
		if left is ast.Ident {
			var_info := left.var_info()
			if var_info.is_static {
				f.write('static ')
			}
			f.expr(left)
		} else {
			f.expr(left)
		}
		if i < node.left.len - 1 {
			f.write(', ')
		}
	}
	f.is_assign = true
	f.write(' $node.op.str() ')
	for i, val in node.right {
		f.prefix_expr_cast_expr(val)
		if i < node.right.len - 1 {
			f.write(', ')
		}
	}
	f.comments(node.end_comments, has_nl: false, inline: true, level: .keep)
	if !f.single_line_if {
		f.writeln('')
	}
	f.is_assign = false
}

pub fn (mut f Fmt) assert_stmt(node ast.AssertStmt) {
	f.write('assert ')
	f.expr(node.expr)
	f.writeln('')
}

pub fn (mut f Fmt) block(node ast.Block) {
	if node.is_unsafe {
		f.write('unsafe ')
	}
	f.write('{')
	if node.stmts.len > 0 || node.pos.line_nr < node.pos.last_line {
		f.writeln('')
		f.stmts(node.stmts)
	}
	f.writeln('}')
}

pub fn (mut f Fmt) comp_for(node ast.CompFor) {
	typ := f.no_cur_mod(f.table.type_to_str(node.typ))
	f.write('\$for $node.val_var in ${typ}.$node.kind.str() {')
	if node.stmts.len > 0 || node.pos.line_nr < node.pos.last_line {
		f.writeln('')
		f.stmts(node.stmts)
	}
	f.writeln('}')
}

pub fn (mut f Fmt) defer_stmt(node ast.DeferStmt) {
	f.write('defer {')
	if node.stmts.len > 0 || node.pos.line_nr < node.pos.last_line {
		f.writeln('')
		f.stmts(node.stmts)
	}
	f.writeln('}')
}

pub fn (mut f Fmt) expr_stmt(node ast.ExprStmt) {
	f.comments(node.comments, {})
	f.expr(node.expr)
	if !f.single_line_if {
		f.writeln('')
	}
}

pub fn (mut f Fmt) for_c_stmt(node ast.ForCStmt) {
	if node.label.len > 0 {
		f.write('$node.label: ')
	}
	f.write('for ')
	if node.has_init {
		f.single_line_if = true // to keep all for ;; exprs on the same line
		f.stmt(node.init)
		f.single_line_if = false
	}
	f.write('; ')
	f.expr(node.cond)
	f.write('; ')
	f.stmt(node.inc)
	f.remove_new_line()
	f.write(' {')
	if node.stmts.len > 0 || node.pos.line_nr < node.pos.last_line {
		f.writeln('')
		f.stmts(node.stmts)
	}
	f.writeln('}')
}

pub fn (mut f Fmt) for_in_stmt(node ast.ForInStmt) {
	if node.label.len > 0 {
		f.write('$node.label: ')
	}
	f.write('for ')
	if node.key_var != '' {
		f.write(node.key_var)
	}
	if node.val_var != '' {
		if node.key_var != '' {
			f.write(', ')
		}
		if node.val_is_mut {
			f.write('mut ')
		}
		f.write(node.val_var)
	}
	f.write(' in ')
	f.expr(node.cond)
	if node.is_range {
		f.write(' .. ')
		f.expr(node.high)
	}
	f.write(' {')
	if node.stmts.len > 0 || node.pos.line_nr < node.pos.last_line {
		f.writeln('')
		f.stmts(node.stmts)
	}
	f.writeln('}')
}

pub fn (mut f Fmt) for_stmt(node ast.ForStmt) {
	if node.label.len > 0 {
		f.write('$node.label: ')
	}
	f.write('for ')
	f.expr(node.cond)
	if node.is_inf {
		f.write('{')
	} else {
		f.write(' {')
	}
	if node.stmts.len > 0 || node.pos.line_nr < node.pos.last_line {
		f.writeln('')
		f.stmts(node.stmts)
	}
	f.writeln('}')
}

pub fn (mut f Fmt) go_stmt(node ast.GoStmt) {
	f.write('go ')
	f.expr(node.call_expr)
	f.writeln('')
}

pub fn (mut f Fmt) return_stmt(node ast.Return) {
	f.comments(node.comments, {})
	f.write('return')
	if node.exprs.len > 1 {
		// multiple returns
		f.write(' ')
		for i, expr in node.exprs {
			f.expr(expr)
			if i < node.exprs.len - 1 {
				f.write(', ')
			}
		}
	} else if node.exprs.len == 1 {
		// normal return
		f.write(' ')
		f.expr(node.exprs[0])
	}
	f.writeln('')
}

pub fn (mut f Fmt) sql_stmt(node ast.SqlStmt) {
	f.write('sql ')
	f.expr(node.db_expr)
	f.writeln(' {')
	match node.kind {
		.insert {
			f.writeln('\tinsert $node.object_var_name into ${util.strip_mod_name(node.table_name)}')
		}
		.update {
			f.write('\tupdate ${util.strip_mod_name(node.table_name)} set ')
			for i, col in node.updated_columns {
				f.write('$col = ')
				f.expr(node.update_exprs[i])
				if i < node.updated_columns.len - 1 {
					f.write(', ')
				} else {
					f.write(' ')
				}
				f.wrap_long_line(2, true)
			}
			f.write('where ')
			f.expr(node.where_expr)
			f.writeln('')
		}
		.delete {
			f.write('\tdelete from ${util.strip_mod_name(node.table_name)} where ')
			f.expr(node.where_expr)
			f.writeln('')
		}
	}
	f.writeln('}')
}<|MERGE_RESOLUTION|>--- conflicted
+++ resolved
@@ -889,28 +889,7 @@
 			}
 		}
 		ast.ComptimeCall {
-<<<<<<< HEAD
 			f.comptime_call(node)
-=======
-			if node.is_vweb {
-				if node.method_name == 'html' {
-					f.write('\$vweb.html()')
-				} else {
-					f.write("\$tmpl('$node.args_var')")
-				}
-			} else {
-				if node.is_embed {
-					f.write("\$embed_file('$node.embed_file.rpath')")
-				} else {
-					method_expr := if node.has_parens {
-						'(${node.method_name}($node.args_var))'
-					} else {
-						'${node.method_name}($node.args_var)'
-					}
-					f.write('${node.left}.$$method_expr')
-				}
-			}
->>>>>>> 0ca36aaf
 		}
 		ast.ComptimeSelector {
 			f.comptime_selector(node)
@@ -1250,12 +1229,16 @@
 			f.write("\$tmpl('$node.args_var')")
 		}
 	} else {
-		method_expr := if node.has_parens {
-			'(${node.method_name}($node.args_var))'
+		if node.is_embed {
+			f.write("\$embed_file('$node.embed_file.rpath')")
 		} else {
-			'${node.method_name}($node.args_var)'
-		}
-		f.write('${node.left}.$$method_expr')
+			method_expr := if node.has_parens {
+				'(${node.method_name}($node.args_var))'
+			} else {
+				'${node.method_name}($node.args_var)'
+			}
+			f.write('${node.left}.$$method_expr')
+		}
 	}
 }
 
