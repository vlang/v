struct User {
	name string // name
	// middle comment
	age  int
	// last comment
	// last comment2
}

fn main() {
	u := User{
		name: 'Peter'
	}
	if true {
	}
	// some comment after an if without else
	n := sizeof(User)
	// else
	// else {
	// }
<<<<<<< HEAD
	u2 := User{
=======
	_ := User{
>>>>>>> 3b6b5b80
		name: 'Henry' // comment after name
		// on the next line
		age: 42
		// after age line
		// after line2
	}
<<<<<<< HEAD
	_ := User{
		// Just a comment
	}
=======
>>>>>>> 3b6b5b80
}<|MERGE_RESOLUTION|>--- conflicted
+++ resolved
@@ -17,21 +17,14 @@
 	// else
 	// else {
 	// }
-<<<<<<< HEAD
-	u2 := User{
-=======
 	_ := User{
->>>>>>> 3b6b5b80
 		name: 'Henry' // comment after name
 		// on the next line
 		age: 42
 		// after age line
 		// after line2
 	}
-<<<<<<< HEAD
 	_ := User{
 		// Just a comment
 	}
-=======
->>>>>>> 3b6b5b80
 }