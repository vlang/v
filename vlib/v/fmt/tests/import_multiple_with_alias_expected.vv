<<<<<<< HEAD
import (
	math as m
	os
	math.complex as c
)

fn main() {
=======
import os
import math

fn main() {
	// println(m.pi)
	println(os.path_separator)
	println(math.pi)
	// math as m
	// import math.complex as c
	// num := c.Complex{} TODO
>>>>>>> a3ab5df2
}<|MERGE_RESOLUTION|>--- conflicted
+++ resolved
@@ -1,12 +1,3 @@
-<<<<<<< HEAD
-import (
-	math as m
-	os
-	math.complex as c
-)
-
-fn main() {
-=======
 import os
 import math
 
@@ -17,5 +8,4 @@
 	// math as m
 	// import math.complex as c
 	// num := c.Complex{} TODO
->>>>>>> a3ab5df2
 }