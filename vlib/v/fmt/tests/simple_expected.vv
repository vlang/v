fn hello() {
	mut a := 3 + 3
	a = 10
	a++
	-23
	b := 42
	println('hello')
	abc()
	if true {
		a = 10
		a++
	} else {
		println('false')
	}
}

const (
	pi = 3.14
)

struct User {
	name            string
	age             int
	very_long_field bool
}

fn abc() int {
	mut u := User{
		name: 'Bob'
	}
	u.age = 20
	nums := [1, 2, 3]
	number := nums[0]
	return 0
}

fn new_user() User {
	return User{
		name: 'Serious Sam'
		age: 19
	}
}

<<<<<<< HEAD
[inline]
=======
fn fn_contains_range_expr() {
	a := 1 in arr[0..2]
}

>>>>>>> a3a7e053
fn voidfn() {
	println('this is a function that does not return anything')
}

fn fn_with_1_arg(arg int) int {
	return 0
}

fn fn_with_2a_args(arg1, arg2 int) int {
	return 0
}

fn fn_with_2_args_to_be_shorten(arg1, arg2 int) int {
	return 0
}

fn fn_with_2b_args(arg1 string, arg2 int) int {
	return 0
}

fn fn_with_3_args(arg1 string, arg2 int, arg3 User) int {
	return 0
}

fn (this User) fn_with_receiver() {
	x := if true { 1 } else { 2 }
	println('')
}

fn get_user() ?User {
	return none
}

fn get_user_ptr() &User {
	return &User{}
}

struct Foo {
	field1        int
	field2        string
pub:
	public_field1 int
	public_field2 f64
mut:
	mut_field     string
pub mut:
	pub_mut_field string
}

const (
	reserved_types = {
		'i8': true
		'i16': true
		'int': true
		'i64': true
		'i128': true
	}
)

fn fn_with_assign_stmts() {
	a, b := fn_with_multi_return()
}

fn fn_with_multi_return() (int, string) {
	return 0, 'test'
}<|MERGE_RESOLUTION|>--- conflicted
+++ resolved
@@ -41,14 +41,11 @@
 	}
 }
 
-<<<<<<< HEAD
 [inline]
-=======
 fn fn_contains_range_expr() {
 	a := 1 in arr[0..2]
 }
 
->>>>>>> a3a7e053
 fn voidfn() {
 	println('this is a function that does not return anything')
 }
