--- conflicted
+++ resolved
@@ -1,14 +1,10 @@
 import math
 import os
 
-<<<<<<< HEAD
-fn main() {
-=======
 const (
 	mypi = math.pi
 )
 
 fn main() {
 	println(os.path_separator)
->>>>>>> a3ab5df2
 }