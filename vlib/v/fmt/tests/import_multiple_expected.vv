--- conflicted
+++ resolved
@@ -1,11 +1,3 @@
-<<<<<<< HEAD
-import (
-	math
-	os
-)
-
-fn main() {
-=======
 import math
 import os
 
@@ -15,5 +7,4 @@
 
 fn main() {
 	println(os.path_separator)
->>>>>>> a3ab5df2
 }