--- conflicted
+++ resolved
@@ -880,12 +880,8 @@
 	// p.warn('name expr  $p.tok.lit $p.peek_tok.str()')
 	// fn call or type cast
 	if p.peek_tok.kind == .lpar ||
-<<<<<<< HEAD
 		(p.peek_tok.kind == .lt && !lit0_is_capital && p.peek_tok2.kind == .name &&
 		p.peek_tok3.kind == .gt) {
-=======
-		(p.peek_tok.kind == .lt && p.peek_tok2.kind == .name && p.peek_tok3.kind == .gt) {
->>>>>>> 76176edd
 		// foo() or foo<int>()
 		mut name := p.tok.lit
 		if mod.len > 0 {
