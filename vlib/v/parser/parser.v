// Copyright (c) 2019-2020 Alexander Medvednikov. All rights reserved.
// Use of this source code is governed by an MIT license
// that can be found in the LICENSE file.
module parser

import (
	v.scanner
	v.ast
	v.token
	v.table
	v.pref
	term
	os
	// runtime
	// sync
	// time
)

const (
	colored_output = term.can_show_color_on_stderr()
)

struct Parser {
	scanner       		&scanner.Scanner
	file_name     		string
mut:
	tok           		token.Token
	peek_tok      		token.Token
	// vars []string
	table         		&table.Table
	is_c          		bool
	// prefix_parse_fns []PrefixParseFn
	inside_if     		bool
	pref          		&pref.Preferences // Preferences shared from V struct
	builtin_mod   		bool
	mod           		string
	attr          		string
	expr_mod      		string
	scope         		&ast.Scope
	imports       		map[string]string
	ast_imports   		[]ast.Import
	is_amp        		bool
	returns 			bool
	in_label_scope  	bool
	loop_label	  		bool // true is loop label. false is goto label.
	label_scope 		&ast.Scope
	label_list 	  		[]Labels
	prefix_goto_scope 	&ast.Scope
}

pub struct Labels {
pub:
	name string
	loop bool
}

// for tests
pub fn parse_stmt(text string, table &table.Table, scope &ast.Scope) ast.Stmt {
	s := scanner.new_scanner(text, .skip_comments)
	mut p := Parser{
		scanner: s
		table: table
		pref: &pref.Preferences{}
		scope: scope
		// scope: &ast.Scope{start_pos: 0, parent: 0}
<<<<<<< HEAD
		label_scope: &ast.Scope{
			start_pos: 0
			parent: 0
		}
		prefix_goto_scope: &ast.Scope{
			start_pos: 0
			parent: 0
		}
		in_label_scope: false
		loop_label: false
=======
>>>>>>> 56a9196b
	}
	p.init_parse_fns()
	p.read_first_token()
	return p.stmt()
}

pub fn parse_file(path string, table &table.Table, comments_mode scanner.CommentsMode, pref &pref.Preferences) ast.File {
	// println('parse_file("$path")')
	// text := os.read_file(path) or {
	// panic(err)
	// }
	mut stmts := []ast.Stmt
	mut p := Parser{
		// scanner: scanner.new_scanner(text, comments_mode)
		scanner: scanner.new_scanner_file(path, comments_mode)
		table: table
		file_name: path
		pref: pref // &pref.Preferences{}
<<<<<<< HEAD
=======

>>>>>>> 56a9196b
		scope: &ast.Scope{
			start_pos: 0
			parent: 0
		}
		label_scope: &ast.Scope{
			start_pos: 0
			parent: 0
		}
		prefix_goto_scope: &ast.Scope{
			start_pos: 0
			parent: 0
		}
		in_label_scope: false
		loop_label: false
		// comments_mode: comments_mode
<<<<<<< HEAD
=======

>>>>>>> 56a9196b
	}
	p.read_first_token()
	// p.scope = &ast.Scope{start_pos: p.tok.position(), parent: 0}
	// module decl
	module_decl := if p.tok.kind == .key_module { p.module_decl() } else { ast.Module{name: 'main'
	} }
	p.mod = module_decl.name
	p.builtin_mod = p.mod == 'builtin'
	// imports
	/*
	mut imports := []ast.Import
	for p.tok.kind == .key_import {
		imports << p.import_stmt()
	}
	*/
	// TODO: import only mode
	for {
		// res := s.scan()
		if p.tok.kind == .eof {
			// println('EOF, breaking')
			break
		}
		// println('stmt at ' + p.tok.str())
		stmts << p.top_stmt()
	}
	// println('nr stmts = $stmts.len')
	// println(stmts[0])
	p.scope.end_pos = p.tok.pos
	return ast.File{
		path: path
		mod: module_decl
		imports: p.ast_imports
		stmts: stmts
		scope: p.scope
	}
}

/*
struct Queue {
mut:
	idx              int
	mu               sync.Mutex
	paths            []string
	table            &table.Table
	parsed_ast_files []ast.File
}

fn (q mut Queue) run() {
	q.mu.lock()
	idx := q.idx
	if idx >= q.paths.len {
		q.mu.unlock()
		return
	}
	q.idx++
	q.mu.unlock()
	path := q.paths[idx]
	file := parse_file(path, q.table, .skip_comments)
	q.mu.lock()
	q.parsed_ast_files << file
	q.mu.unlock()
}
*/


pub fn parse_files(paths []string, table &table.Table, pref &pref.Preferences) []ast.File {
	/*
	println('\n\n\nparse_files()')
	println(paths)
	nr_cpus := runtime.nr_cpus()
	println('nr_cpus= $nr_cpus')
	mut q := &Queue{
		paths: paths
		table: table
	}
	for i in 0 .. nr_cpus {
		go q.run()
	}
	time.sleep_ms(100)
	return q.parsed_ast_files
	*/

	// ///////////////
	mut files := []ast.File
	for path in paths {
		// println('parse_files $path')
		files << parse_file(path, table, .skip_comments, pref)
	}
	return files
}

pub fn (p &Parser) init_parse_fns() {
	// p.prefix_parse_fns = make(100, 100, sizeof(PrefixParseFn))
	// p.prefix_parse_fns[token.Kind.name] = parse_name
	println('')
}

pub fn (p mut Parser) read_first_token() {
	// need to call next() twice to get peek token and current token
	p.next()
	p.next()
}

pub fn (p mut Parser) open_scope() {
	p.scope = &ast.Scope{
		parent: p.scope
		start_pos: p.tok.pos
	}
}

pub fn (p mut Parser) close_scope() {
	p.scope.end_pos = p.tok.pos
	p.scope.parent.children << p.scope
	p.scope = p.scope.parent
}

pub fn (p mut Parser) open_label_scope() {
	p.label_scope = &ast.Scope{
		parent: p.scope
		start_pos: p.tok.pos
	}
}

pub fn (p mut Parser) close_label_scope() {
	p.label_list = p.label_list[0..p.label_list.len - 1]
	p.label_scope.end_pos = p.tok.pos
	p.label_scope.parent.children << p.label_scope
	if p.label_list.len == 0 {
		p.in_label_scope = false
	}
	p.label_scope = p.label_scope.parent 
}

pub fn (p mut Parser) open_prefix_goto_scope() {
	p.prefix_goto_scope = &ast.Scope {
		parent: p.scope
		start_pos: p.tok.pos
	}
}

pub fn (p mut Parser) close_prefix_goto_scope() {
	p.prefix_goto_scope.end_pos = p.tok.pos
	p.prefix_goto_scope.parent.children << p.scope
	p.scope = p.prefix_goto_scope.parent
}

pub fn (p mut Parser) parse_block() []ast.Stmt {
	p.open_scope()
	// println('parse block')
	stmts := p.parse_block_no_scope()
	p.close_scope()
	// println('nr exprs in block = $exprs.len')
	return stmts
}

pub fn (p mut Parser) parse_label_block(name string,loop bool) (string,[]ast.Stmt,[]ast.Stmt,[]ast.Stmt) {
	// append label list.
	p.label_list << Labels {
		name: name
		loop: loop
	}
	p.open_label_scope()
	// println('parse label block')
	before_loop,stmts,after_loop := p.parse_label_block_no_scope(name,loop)
	p.close_label_scope()
	// println('nr exprs in block = $exprs.len')
	return name,before_loop,stmts,after_loop
}

pub fn (p mut Parser) parse_prefix_goto() []ast.Stmt {
	p.open_prefix_goto_scope()	
	stmts := p.parse_prefix_goto_no_scope()
	p.close_prefix_goto_scope()
	return stmts
}

pub fn (p mut Parser) parse_block_no_scope() []ast.Stmt {
	p.check(.lcbr)
	mut stmts := []ast.Stmt
	if p.tok.kind != .rcbr {
		for {
			stmts << p.stmt()
			// p.warn('after stmt(): tok=$p.tok.str()')
			if p.tok.kind in [.eof, .rcbr] {
				break
			}
		}
	}
	p.check(.rcbr)
	return stmts
}

pub fn (p mut Parser) parse_label_block_no_scope(name string,loop bool) ([]ast.Stmt,[]ast.Stmt,[]ast.Stmt) {
	mut before_loop := []ast.Stmt
	mut stmts := []ast.Stmt
	mut after_loop := []ast.Stmt
	if loop {
		for {
			before_loop << p.stmt()
			// p.warn('after stmt(): tok=$p.tok.str()')
			if p.tok.kind in [.key_for] {
				break
			}
			p.check(.key_for)
		}
	} 
	for {
		stmts << p.stmt()
		// p.warn('after stmt(): tok=$p.tok.str()')
		if p.tok.kind in [.eof,.rcbr] {
			break
		}
		p.check(.rcbr)
	}
	if loop {
		for {
			after_loop << p.stmt()
			// p.warn('after stmt(): tok=$p.tok.str()')
			if p.tok.kind in [.eof, .rcbr] {
				break
			}
		}
		p.check(.rcbr)
	}
	return before_loop,stmts,after_loop
}

pub fn (p mut Parser) parse_prefix_goto_no_scope() []ast.Stmt {
	mut stmts := []ast.Stmt
	for {
		stmts << p.stmt()
		if p.tok.kind in [.eof, .key_goto] {
			break
		}
	}
	p.check(.key_goto)
	return stmts
}

fn (p mut Parser) next() {
	// for {
	p.tok = p.peek_tok
	p.peek_tok = p.scanner.scan()
	// if !(p.tok.kind in [.line_comment, .mline_comment]) {
	// break
	// }
	// }
	// println(p.tok.str())
}

fn (p mut Parser) check(expected token.Kind) {
	// for p.tok.kind in [.line_comment, .mline_comment] {
	// p.next()
	// }
	if p.tok.kind != expected {
		s := 'syntax error: unexpected `${p.tok.kind.str()}`, expecting `${expected.str()}`'
		p.error(s)
	}
	p.next()
}

fn (p mut Parser) check_name() string {
	name := p.tok.lit
	p.check(.name)
	return name
}

pub fn (p mut Parser) top_stmt() ast.Stmt {
	match p.tok.kind {
		.key_pub {
			match p.peek_tok.kind {
				.key_const {
					return p.const_decl()
				}
				.key_fn {
					return p.fn_decl()
				}
				.key_struct, .key_union, .key_interface {
					return p.struct_decl()
				}
				.key_enum {
					return p.enum_decl()
				}
				.key_type {
					return p.type_decl()
				}
				else {
					p.error('wrong pub keyword usage')
					return ast.Stmt{}
				}
			}
		}
		.lsbr {
			return p.attribute()
		}
		.key_interface {
			return p.interface_decl()
		}
		.key_module {
			return p.module_decl()
		}
		.key_import {
			node := p.import_stmt()
			p.ast_imports << node
			return node[0]
		}
		.key_global {
			return p.global_decl()
		}
		.key_const {
			return p.const_decl()
		}
		.key_fn {
			return p.fn_decl()
		}
		.key_struct {
			return p.struct_decl()
		}
		.dollar {
			return p.comp_if()
		}
		.hash {
			return p.hash()
		}
		.key_type {
			return p.type_decl()
		}
		.key_enum {
			return p.enum_decl()
		}
		.key_union {
			return p.struct_decl()
		}
		.line_comment {
			return p.line_comment()
		}
		.mline_comment {
			comment := p.tok.lit
			p.next()
			return ast.MultiLineComment{
				text: comment
			}
		}
		else {
			// #printf("");
			p.error('parser: bad top level statement ' + p.tok.str())
			return ast.Stmt{}
		}
	}
}

pub fn (p mut Parser) line_comment() ast.LineComment {
	text := p.tok.lit
	p.next()
	return ast.LineComment{
		text: text
	}
}

pub fn (p mut Parser) stmt() ast.Stmt {
	match p.tok.kind {
		.lcbr {
			stmts := p.parse_block()
			return ast.Block{
				stmts: stmts
			}
		}
		.key_assert {
			p.next()
			expr := p.expr(0)
			return ast.AssertStmt{
				expr: expr
				pos: p.tok.position()
			}
		}
		.key_break {
			tok := p.tok
			p.next()
			peek_tok := p.tok
			name := p.check_name()
			if p.loop_label{
				if name == p.label_list[p.label_list.len].name {
					// current label check.
					return ast.BreakStmt{
						name: name
					}
				}
				else if peek_tok.kind == .nl || peek_tok.kind == .semicolon {
					current_label_name := p.label_list[p.label_list.len].name
					return ast.BreakStmt{
						name: current_label_name
					}
				}
				else {
					p.error('syntax error:invalid loop label $name')
					return ast.Stmt{}
				}
			}
			else {
				if peek_tok.kind == .nl || peek_tok.kind == .semicolon {
					return ast.BranchStmt {
						tok: tok
					}
				} 
				else {
					p.error('syntax error:$name is not loop label.')
					return ast.Stmt{}
				}
			}
		} 
		.key_mut {
			return p.assign_stmt()
		}
		.key_for {
			return p.for_statement()
		}
		.line_comment {
			return p.line_comment()
		}
		.key_return {
			return p.return_stmt()
		}
		.dollar {
			return p.comp_if()
		}
		.key_continue {
			tok := p.tok
			p.next()
			peek_tok := p.tok
			name := p.check_name()
			// check labeled continue.
			if p.loop_label {
				// current label check.
				if name == p.label_list[p.label_list.len].name{
					return ast.ContinueStmt {
						name: name
					}
				}
				else if peek_tok.kind == .nl || peek_tok.kind == .semicolon {
					current_label_name := p.label_list[p.label_list.len].name
					return ast.ContinueStmt{
						name: current_label_name
					}
				}
				else {
					p.error('syntax error:invalid loop label $name')
					return ast.Stmt{}
				}
			} 
			else {
				if peek_tok.kind == .nl || peek_tok.kind == .semicolon{
					return ast.BranchStmt {
						tok: tok
					}
				} 
				else {
					p.error('syntax error:invalid loop label $name')
					return ast.Stmt{}
				}
			}
		}
		.key_unsafe {
			p.next()
			stmts := p.parse_block()
			return ast.UnsafeStmt {
				stmts: stmts
			}
		}
		.hash {
			return p.hash()
		}
		.key_defer {
			p.next()
			stmts := p.parse_block()
			return ast.DeferStmt{
				stmts: stmts
			}
		}
		.key_go {
			p.next()
			return ast.GoStmt{
				expr: p.expr(0)
			}
		}
		.key_goto {
			p.next()
			name := p.check_name()
			if p.in_label_scope && p.label_list[p.label_list.len].name == name {
				return ast.GotoStmt {
					loop: p.loop_label
					name: name
				}
			} 
			else if !p.in_label_scope {
				// prefix goto.
				stmts := p.parse_prefix_goto() 
				return ast.PrefixGotoStmt {
					stmts: stmts
					in_label_scope: p.in_label_scope
					loop: p.loop_label
					name: name
				}
			}
			else if p.label_list[p.label_list.len].name != name {
				p.error('syntax error: label $name is not define.')
				return ast.Stmt{}
			} 
			else {
				p.error('syntax error: invalid label define.')
				return ast.Stmt{}
			}
		}
		else {
			// `x := ...`
			if p.tok.kind == .name && p.peek_tok.kind in [.decl_assign, .comma] {
				return p.assign_stmt()
			}
			// label: for
			else if p.tok.kind == .name && p.peek_tok.kind in [.colon, .key_for]{
				name := p.check_name()
				p.check(.colon)
				// label scope flag check.
				if !p.in_label_scope{
					p.in_label_scope = true
				}
				// loop label flag check.
				if !p.loop_label{
					p.loop_label = true
				}
				label_name,stmts,before_loop,after_loop := p.parse_label_block(name,p.loop_label)
				return ast.LabeledStmt{
					name: label_name
					loop: p.loop_label
					stmts: stmts
					before_loop: before_loop
					after_loop: after_loop
				}
			}
			// `label:`
			else if p.tok.kind == .name && p.peek_tok.kind == .colon {
				name := p.check_name()
				p.check(.colon)
				if !p.in_label_scope{
					p.in_label_scope = true
				}
				label_name,stmts,before_loop,after_loop := p.parse_label_block(name,false)
				return ast.LabeledStmt {
					name: label_name
					loop: p.loop_label
					stmts: stmts
					// not loop label.
					before_loop: before_loop
					after_loop: after_loop
				}
			}
			expr := p.expr(0)
			return ast.ExprStmt{
				expr: expr
			}
		}
	}
}

// TODO: is it possible to merge with AssignStmt?
pub fn (p mut Parser) assign_expr(left ast.Expr) ast.AssignExpr {
	op := p.tok.kind
	p.next()
	val := p.expr(0)
	node := ast.AssignExpr{
		left: left
		val: val
		op: op
		pos: p.tok.position()
	}
	return node
}

fn (p mut Parser) attribute() ast.Attr {
	p.check(.lsbr)
	if p.tok.kind == .key_if {
		p.next()
	}
	name := p.check_name()
	p.check(.rsbr)
	p.attr = name
	return ast.Attr{
		name: name
	}
}

/*
fn (p mut Parser) range_expr(low ast.Expr) ast.Expr {
	// ,table.Type) {
	if p.tok.kind != .dotdot {
		p.next()
	}
	p.check(.dotdot)
	mut high := ast.Expr{}
	if p.tok.kind != .rsbr {
		high = p.expr(0)
		// if typ.typ.kind != .int {
		// p.error('non-integer index `$typ.typ.name`')
		// }
	}
	node := ast.RangeExpr{
		low: low
		high: high
	}
	return node
}
*/


pub fn (p &Parser) error(s string) {
	print_backtrace()
	mut path := p.file_name
	// Get relative path
	workdir := os.getwd() + os.path_separator
	if path.starts_with(workdir) {
		path = path.replace(workdir, '')
	}
	final_msg_line := '$path:$p.tok.line_nr: error: $s'
	if colored_output {
		eprintln(term.bold(term.red(final_msg_line)))
	}
	else {
		eprintln(final_msg_line)
	}
	exit(1)
}

pub fn (p &Parser) error_at_line(s string, line_nr int) {
	final_msg_line := '$p.file_name:$line_nr: error: $s'
	if colored_output {
		eprintln(term.bold(term.red(final_msg_line)))
	}
	else {
		eprintln(final_msg_line)
	}
	exit(1)
}

pub fn (p &Parser) warn(s string) {
	final_msg_line := '$p.file_name:$p.tok.line_nr: warning: $s'
	if colored_output {
		eprintln(term.bold(term.blue(final_msg_line)))
	}
	else {
		eprintln(final_msg_line)
	}
}

pub fn (p mut Parser) parse_ident(is_c bool) ast.Ident {
	// p.warn('name ')
	pos := p.tok.position()
	mut name := p.check_name()
	if name == '_' {
		return ast.Ident{
			name: '_'
			kind: .blank_ident
			pos: pos
		}
	}
	if p.expr_mod.len > 0 {
		name = '${p.expr_mod}.$name'
	}
	mut ident := ast.Ident{
		kind: .unresolved
		name: name
		is_c: is_c
		pos: pos
	}
	// variable
	if p.expr_mod.len == 0 {
		if var := p.scope.find_var(name) {
			ident.kind = .variable
			ident.info = ast.IdentVar{}
		}
	}
	// handle consts/fns in checker
	return ident
}

fn (p mut Parser) struct_init() ast.StructInit {
	typ := p.parse_type()
	p.expr_mod = ''
	// sym := p.table.get_type_symbol(typ)
	// p.warn('struct init typ=$sym.name')
	p.check(.lcbr)
	mut field_names := []string
	mut exprs := []ast.Expr
	mut i := 0
	is_short_syntax := !(p.peek_tok.kind == .colon || p.tok.kind == .rcbr) // `Vec{a,b,c}`
	// p.warn(is_short_syntax.str())
	for p.tok.kind != .rcbr {
		mut field_name := ''
		if is_short_syntax {
			expr := p.expr(0)
			exprs << expr
		}
		else {
			field_name = p.check_name()
			field_names << field_name
		}
		if !is_short_syntax {
			p.check(.colon)
			expr := p.expr(0)
			exprs << expr
		}
		i++
		if p.tok.kind == .comma {
			p.check(.comma)
		}
	}
	node := ast.StructInit{
		typ: typ
		exprs: exprs
		fields: field_names
		pos: p.tok.position()
	}
	p.check(.rcbr)
	return node
}

pub fn (p mut Parser) name_expr() ast.Expr {
	mut node := ast.Expr{}
	is_c := p.tok.lit == 'C'
	mut mod := ''
	// p.warn('resetting')
	p.expr_mod = ''
	// `map[string]int` initialization
	if p.tok.lit == 'map' && p.peek_tok.kind == .lsbr {
		map_type := p.parse_map_type()
		return ast.MapInit{
			typ: map_type
		}
	}
	// Raw string (`s := r'hello \n ')
	if p.tok.lit == 'r' && p.peek_tok.kind == .string {
		// && p.prev_tok.kind != .str_dollar {
		return p.string_expr()
	}
	known_var := p.scope.known_var(p.tok.lit)
	if p.peek_tok.kind == .dot && !known_var && (is_c || p.known_import(p.tok.lit) || p.mod.all_after('.') == p.tok.lit) {
		if is_c {
			mod = 'C'
		}
		else {
			// prepend the full import
			mod = p.imports[p.tok.lit]
		}
		p.next()
		p.check(.dot)
		p.expr_mod = mod
	}
	// p.warn('name expr  $p.tok.lit $p.peek_tok.str()')
	// fn call or type cast
	if p.peek_tok.kind == .lpar {
		mut name := p.tok.lit
		if mod.len > 0 {
			name = '${mod}.$name'
		}
		name_w_mod := p.prepend_mod(name)
		// type cast. TODO: finish
		// if name in table.builtin_type_names {
		if (name in p.table.type_idxs || name_w_mod in p.table.type_idxs) && !(name in ['C.stat', 'C.sigaction']) {
			// TODO handle C.stat()
			mut to_typ := p.parse_type()
			if p.is_amp {
				// Handle `&Foo(0)`
				to_typ = table.type_to_ptr(to_typ)
			}
			p.check(.lpar)
			mut expr := ast.Expr{}
			mut arg := ast.Expr{}
			mut has_arg := false
			expr = p.expr(0)
			// TODO, string(b, len)
			if p.tok.kind == .comma && table.type_idx(to_typ) == table.string_type_idx {
				p.check(.comma)
				arg = p.expr(0) // len
				has_arg = true
			}
			p.check(.rpar)
			node = ast.CastExpr{
				typ: to_typ
				expr: expr
				arg: arg
				has_arg: has_arg
			}
			p.expr_mod = ''
			return node
		}
		// fn call
		else {
			// println('calling $p.tok.lit')
			x := p.call_expr(is_c, mod) // TODO `node,typ :=` should work
			node = x
		}
	}
	else if p.peek_tok.kind == .lcbr && (p.tok.lit[0].is_capital() || is_c ||
	//
	(p.builtin_mod && p.tok.lit in table.builtin_type_names)) &&
	//
	(p.tok.lit.len == 1 || !p.tok.lit[p.tok.lit.len - 1].is_capital())
	//
	{
		// || p.table.known_type(p.tok.lit)) {
		return p.struct_init()
	}
	else if p.peek_tok.kind == .dot && (p.tok.lit[0].is_capital() && !known_var) {
		// `Color.green`
		mut enum_name := p.check_name()
		if mod != '' {
			enum_name = mod + '.' + enum_name
		}
		else {
			enum_name = p.prepend_mod(enum_name)
		}
		// p.warn('Color.green $enum_name ' + p.prepend_mod(enum_name) + 'mod=$mod')
		p.check(.dot)
		val := p.check_name()
		// println('enum val $enum_name . $val')
		p.expr_mod = ''
		return ast.EnumVal{
			enum_name: enum_name // lp.prepend_mod(enum_name)

			val: val
			pos: p.tok.position()
			mod: mod
		}
	}
	else {
		mut ident := ast.Ident{}
		ident = p.parse_ident(is_c)
		node = ident
	}
	p.expr_mod = ''
	return node
}

pub fn (p mut Parser) expr(precedence int) ast.Expr {
	// println('\n\nparser.expr()')
	mut typ := table.void_type
	mut node := ast.Expr{}
	// Prefix
	match p.tok.kind {
		.name {
			node = p.name_expr()
		}
		.string {
			node = p.string_expr()
		}
		.dot {
			// .enum_val
			node = p.enum_val()
		}
		.chartoken {
			node = ast.CharLiteral{
				val: p.tok.lit
			}
			p.next()
		}
		// -1, -a, !x, &x, ~x
		.minus, .amp, .mul, .not, .bit_not {
			node = p.prefix_expr()
		}
		// .amp {
		// p.next()
		// }
		.key_true, .key_false {
			node = ast.BoolLiteral{
				val: p.tok.kind == .key_true
			}
			p.next()
		}
		.key_match {
			node = p.match_expr()
		}
		.number {
			node = p.parse_number_literal()
		}
		.lpar {
			p.check(.lpar)
			node = p.expr(0)
			p.check(.rpar)
			node = ast.ParExpr{
				expr: node
			}
		}
		.key_if {
			node = p.if_expr()
		}
		.lsbr {
			node = p.array_init()
		}
		.key_none {
			p.next()
			node = ast.None{}
		}
		.key_sizeof {
			p.next() // sizeof
			p.check(.lpar)
			if p.tok.lit == 'C' {
				p.next()
				p.check(.dot)
			}
			if p.tok.kind == .amp {
				p.next()
			}
			// type_name := p.check_name()
			sizeof_type := p.parse_type()
			p.check(.rpar)
			node = ast.SizeOf{
				typ: sizeof_type
				// type_name: type_name
			}
		}
		.key_typeof {
			p.next()
			p.check(.lpar)
			expr := p.expr(0)
			p.check(.rpar)
			node = ast.TypeOf{
				expr: expr
			}
		}
		// Map `{"age": 20}` or `{ x | foo:bar, a:10 }`
		.lcbr {
			p.next()
			if p.tok.kind == .string {
				mut keys := []ast.Expr
				mut vals := []ast.Expr
				for p.tok.kind != .rcbr && p.tok.kind != .eof {
					// p.check(.str)
					key := p.expr(0)
					keys << key
					p.check(.colon)
					val := p.expr(0)
					vals << val
					if p.tok.kind == .comma {
						p.next()
					}
				}
				node = ast.MapInit{
					keys: keys
					vals: vals
					pos: p.tok.position()
				}
			}
			else {
				name := p.check_name()
				var := p.scope.find_var(name) or {
					p.error('unknown variable `$name`')
					return node
				}
				// println('assoc var $name typ=$var.typ')
				mut fields := []string
				mut vals := []ast.Expr
				p.check(.pipe)
				for {
					fields << p.check_name()
					p.check(.colon)
					expr := p.expr(0)
					vals << expr
					if p.tok.kind == .comma {
						p.check(.comma)
					}
					if p.tok.kind == .rcbr {
						break
					}
				}
				node = ast.Assoc{
					var_name: name
					fields: fields
					exprs: vals
					pos: p.tok.position()
					typ: var.typ
				}
			}
			p.check(.rcbr)
		}
		else {
			p.error('parser: expr(): bad token `$p.tok.str()`')
		}
	}
	// Infix
	for precedence < p.tok.precedence() {
		if p.tok.kind.is_assign() {
			node = p.assign_expr(node)
		}
		else if p.tok.kind == .dot {
			node = p.dot_expr(node)
		}
		else if p.tok.kind == .lsbr {
			node = p.index_expr(node)
		}
		else if p.tok.kind == .key_as {
			pos := p.tok.position()
			p.next()
			typ = p.parse_type()
			node = ast.AsCast{
				expr: node
				typ: typ
				pos: pos
			}
		}
		// TODO: handle in later stages since this
		// will fudge left shift as it makes it right assoc
		// `arr << 'a'` | `arr << 'a' + 'b'`
		else if p.tok.kind == .left_shift {
			tok := p.tok
			p.next()
			right := p.expr(precedence - 1)
			node = ast.InfixExpr{
				left: node
				right: right
				op: tok.kind
				pos: tok.position()
			}
		}
		else if p.tok.kind.is_infix() {
			node = p.infix_expr(node)
		}
		// Postfix
		else if p.tok.kind in [.inc, .dec] {
			node = ast.PostfixExpr{
				op: p.tok.kind
				expr: node
				pos: p.tok.position()
			}
			p.next()
			return node
		}
		else {
			return node
		}
	}
	return node
}

fn (p mut Parser) prefix_expr() ast.PrefixExpr {
	pos := p.tok.position()
	op := p.tok.kind
	if op == .amp {
		p.is_amp = true
	}
	p.next()
	right := p.expr(1)
	p.is_amp = false
	return ast.PrefixExpr{
		op: op
		right: right
		pos: pos
	}
}

fn (p mut Parser) index_expr(left ast.Expr) ast.IndexExpr {
	// left == `a` in `a[0]`
	p.next() // [
	mut has_low := true
	if p.tok.kind == .dotdot {
		has_low = false
		// [..end]
		p.next()
		high := p.expr(0)
		p.check(.rsbr)
		return ast.IndexExpr{
			left: left
			pos: p.tok.position()
			index: ast.RangeExpr{
				low: ast.Expr{}
				high: high
				has_high: true
			}
		}
	}
	expr := p.expr(0) // `[expr]` or  `[expr..]`
	mut has_high := false
	if p.tok.kind == .dotdot {
		// [start..end] or [start..]
		p.check(.dotdot)
		mut high := ast.Expr{}
		if p.tok.kind != .rsbr {
			has_high = true
			high = p.expr(0)
		}
		p.check(.rsbr)
		return ast.IndexExpr{
			left: left
			pos: p.tok.position()
			index: ast.RangeExpr{
				low: expr
				high: high
				has_high: has_high
				has_low: has_low
			}
		}
	}
	// [expr]
	p.check(.rsbr)
	return ast.IndexExpr{
		left: left
		index: expr
		pos: p.tok.position()
	}
}

fn (p mut Parser) filter() {
	p.scope.register_var(ast.Var{
		name: 'it'
	})
}

fn (p mut Parser) dot_expr(left ast.Expr) ast.Expr {
	p.next()
	field_name := p.check_name()
	is_filter := field_name in ['filter', 'map']
	if is_filter {
		p.open_scope()
		p.filter()
		// wrong tok position when using defer
		// defer {
		// p.close_scope()
		// }
	}
	pos := p.tok.position()
	// Method call
	if p.tok.kind == .lpar {
		p.next()
		args := p.call_args()
		mut or_stmts := []ast.Stmt
		if p.tok.kind == .key_orelse {
			p.next()
			p.open_scope()
			p.scope.register_var(ast.Var{
				name: 'err'
				typ: table.string_type
			})
			or_stmts = p.parse_block_no_scope()
			p.close_scope()
		}
		mcall_expr := ast.CallExpr{
			left: left
			name: field_name
			args: args
			pos: pos
			is_method: true
			or_block: ast.OrExpr{
				stmts: or_stmts
			}
		}
		mut node := ast.Expr{}
		node = mcall_expr
		if is_filter {
			p.close_scope()
		}
		return node
	}
	sel_expr := ast.SelectorExpr{
		expr: left
		field: field_name
		pos: p.tok.position()
	}
	mut node := ast.Expr{}
	node = sel_expr
	if is_filter {
		p.close_scope()
	}
	return node
}

fn (p mut Parser) infix_expr(left ast.Expr) ast.Expr {
	op := p.tok.kind
	// mut typ := p.
	// println('infix op=$op.str()')
	precedence := p.tok.precedence()
	pos := p.tok.position()
	p.next()
	mut right := ast.Expr{}
	right = p.expr(precedence)
	mut expr := ast.Expr{}
	expr = ast.InfixExpr{
		left: left
		right: right
		// right_type: typ
		op: op
		pos: pos
	}
	return expr
}

// Implementation of Pratt Precedence
/*
[inline]
fn (p &Parser) is_addative() bool {
	return p.tok.kind in [.plus, .minus] && p.peek_tok.kind in [.number, .name]
}
*/
// `.green`
// `pref.BuildMode.default_mode`
fn (p mut Parser) enum_val() ast.EnumVal {
	p.check(.dot)
	val := p.check_name()
	return ast.EnumVal{
		val: val
		pos: p.tok.position()
	}
}

fn (p mut Parser) for_statement() ast.Stmt {
	p.check(.key_for)
	pos := p.tok.position()
	p.open_scope()
	// defer { p.close_scope() }
	// Infinite loop
	if p.tok.kind == .lcbr {
		stmts := p.parse_block()
		p.close_scope()
		return ast.ForStmt{
			stmts: stmts
			pos: pos
			is_inf: true
		}
	}
	else if p.tok.kind == .key_mut {
		p.error('`mut` is not required in for loops')
	}
	// for i := 0; i < 10; i++ {
	else if p.peek_tok.kind in [.decl_assign, .assign, .semicolon] || p.tok.kind == .semicolon {
		mut init := ast.Stmt{}
		mut cond := p.new_true_expr()
		// mut inc := ast.Stmt{}
		mut inc := ast.Expr{}
		mut has_init := false
		if p.peek_tok.kind in [.assign, .decl_assign] {
			init = p.assign_stmt()
			has_init = true
		}
		else if p.tok.kind != .semicolon {}
		// allow `for ;; i++ {`
		// Allow `for i = 0; i < ...`
		/*
			cond, typ = p.expr(0)
			if typ.kind != _bool {
				p.error('non-bool used as for condition')
			}
			*/
		// println(1)
		// }
		p.check(.semicolon)
		if p.tok.kind != .semicolon {
			mut typ := table.void_type
			cond = p.expr(0)
		}
		p.check(.semicolon)
		if p.tok.kind != .lcbr {
			// inc = p.stmt()
			inc = p.expr(0)
		}
		stmts := p.parse_block()
		p.close_scope()
		return ast.ForCStmt{
			stmts: stmts
			has_init: has_init
			init: init
			cond: cond
			inc: inc
			pos: pos
		}
	}
	// `for i in vals`, `for i in start .. end`
	else if p.peek_tok.kind in [.key_in, .comma] {
		mut key_var_name := ''
		mut val_var_name := p.check_name()
		if p.tok.kind == .comma {
			p.check(.comma)
			key_var_name = val_var_name
			val_var_name = p.check_name()
			p.scope.register_var(ast.Var{
				name: key_var_name
				typ: table.int_type
			})
		}
		p.check(.key_in)
		// arr_expr
		cond := p.expr(0)
		// 0 .. 10
		// start := p.tok.lit.int()
		// TODO use RangeExpr
		mut high_expr := ast.Expr{}
		mut is_range := false
		if p.tok.kind == .dotdot {
			is_range = true
			p.check(.dotdot)
			high_expr = p.expr(0)
			p.scope.register_var(ast.Var{
				name: val_var_name
				typ: table.int_type
			})
		}
		else {
			// this type will be set in checker
			p.scope.register_var(ast.Var{
				name: val_var_name
			})
		}
		stmts := p.parse_block()
		// println('nr stmts=$stmts.len')
		p.close_scope()
		return ast.ForInStmt{
			stmts: stmts
			cond: cond
			key_var: key_var_name
			val_var: val_var_name
			high: high_expr
			is_range: is_range
			pos: pos
		}
	}
	// `for cond {`
	cond := p.expr(0)
	stmts := p.parse_block()
	p.close_scope()
	return ast.ForStmt{
		cond: cond
		stmts: stmts
		pos: pos
	}
}

fn (p mut Parser) if_expr() ast.IfExpr {
	p.inside_if = true
	pos := p.tok.position()
	mut branches := []ast.IfBranch
	mut has_else := false
	for p.tok.kind in [.key_if, .key_else] {
		branch_pos := p.tok.position()
		if p.tok.kind == .key_if {
			p.check(.key_if)
		}
		else {
			p.check(.key_else)
			if p.tok.kind == .key_if {
				p.check(.key_if)
			}
			else {
				has_else = true
				branches << ast.IfBranch{
					stmts: p.parse_block()
					pos: branch_pos
				}
				break
			}
		}
		mut cond := ast.Expr{}
		mut is_or := false
		// `if x := opt() {`
		if p.peek_tok.kind == .decl_assign {
			is_or = true
			p.open_scope()
			var_name := p.check_name()
			p.check(.decl_assign)
			expr := p.expr(0)
			p.scope.register_var(ast.Var{
				name: var_name
				expr: expr
			})
			cond = ast.IfGuardExpr{
				var_name: var_name
				expr: expr
			}
		}
		else {
			cond = p.expr(0)
		}
		p.inside_if = false
		stmts := p.parse_block()
		if is_or {
			p.close_scope()
		}
		branches << ast.IfBranch{
			cond: cond
			stmts: stmts
			pos: branch_pos
		}
		if p.tok.kind != .key_else {
			break
		}
	}
	return ast.IfExpr{
		branches: branches
		pos: pos
		has_else: has_else
	}
}

fn (p mut Parser) string_expr() ast.Expr {
	is_raw := p.tok.kind == .name && p.tok.lit == 'r'
	is_cstr := p.tok.kind == .name && p.tok.lit == 'c'
	if is_raw || is_cstr {
		p.next()
	}
	mut node := ast.Expr{}
	val := p.tok.lit
	node = ast.StringLiteral{
		val: val
		is_raw: is_raw
		is_c: is_cstr
	}
	if p.peek_tok.kind != .str_dollar {
		p.next()
		return node
	}
	mut exprs := []ast.Expr
	mut vals := []string
	mut efmts := []string
	// Handle $ interpolation
	for p.tok.kind == .string {
		vals << p.tok.lit
		p.next()
		if p.tok.kind != .str_dollar {
			continue
		}
		p.check(.str_dollar)
		exprs << p.expr(0)
		mut efmt := []string
		if p.tok.kind == .colon {
			efmt << ':'
			p.next()
		}
		// ${num:-2d}
		if p.tok.kind == .minus {
			efmt << '-'
			p.next()
		}
		// ${num:2d}
		if p.tok.kind == .number {
			efmt << p.tok.lit
			p.next()
			if p.tok.lit.len == 1 {
				efmt << p.tok.lit
				p.next()
			}
		}
		efmts << efmt.join('')
	}
	node = ast.StringInterLiteral{
		vals: vals
		exprs: exprs
		expr_fmts: efmts
	}
	return node
}

fn (p mut Parser) array_init() ast.ArrayInit {
	p.check(.lsbr)
	// p.warn('array_init() exp=$p.expected_type')
	mut array_type := table.void_type
	mut elem_type := table.void_type
	mut exprs := []ast.Expr
	if p.tok.kind == .rsbr {
		// []typ => `[]` and `typ` must be on the same line
		line_nr := p.tok.line_nr
		p.check(.rsbr)
		// []string
		if p.tok.kind in [.name, .amp] && p.tok.line_nr == line_nr {
			elem_type = p.parse_type()
			// this is set here becasue its a known type, others could be the
			// result of expr so we do those in checker
			idx := p.table.find_or_register_array(elem_type, 1)
			array_type = table.new_type(idx)
		}
	}
	else {
		// [1,2,3]
		for i := 0; p.tok.kind != .rsbr; i++ {
			expr := p.expr(0)
			exprs << expr
			if p.tok.kind == .comma {
				p.check(.comma)
			}
		}
		line_nr := p.tok.line_nr
		p.check(.rsbr)
		// [100]byte
		if exprs.len == 1 && p.tok.kind in [.name, .amp] && p.tok.line_nr == line_nr {
			elem_type = p.parse_type()
			// p.warn('fixed size array')
		}
	}
	// !
	if p.tok.kind == .not {
		p.next()
	}
	if p.tok.kind == .not {
		p.next()
	}
	return ast.ArrayInit{
		elem_type: elem_type
		typ: array_type
		exprs: exprs
		pos: p.tok.position()
	}
}

fn (p mut Parser) parse_number_literal() ast.Expr {
	lit := p.tok.lit
	mut node := ast.Expr{}
	if lit.contains('.') {
		node = ast.FloatLiteral{
			// val: lit.f64()
			val: lit
		}
	}
	else {
		node = ast.IntegerLiteral{
			val: lit
		}
	}
	p.next()
	return node
}

fn (p mut Parser) module_decl() ast.Module {
	p.check(.key_module)
	mod := p.check_name()
	full_mod := p.table.qualify_module(mod, p.file_name)
	p.mod = full_mod
	return ast.Module{
		name: full_mod
	}
}

fn (p mut Parser) parse_import() ast.Import {
	pos := p.tok.position()
	mut mod_name := p.check_name()
	mut mod_alias := mod_name
	for p.tok.kind == .dot {
		p.check(.dot)
		submod_name := p.check_name()
		mod_name += '.' + submod_name
		mod_alias = submod_name
	}
	if p.tok.kind == .key_as {
		p.check(.key_as)
		mod_alias = p.check_name()
	}
	p.imports[mod_alias] = mod_name
	p.table.imports << mod_name
	return ast.Import{
		mod: mod_name
		alias: mod_alias
		pos: pos
	}
}

fn (p mut Parser) import_stmt() []ast.Import {
	p.check(.key_import)
	mut imports := []ast.Import
	if p.tok.kind == .lpar {
		p.check(.lpar)
		for p.tok.kind != .rpar {
			imports << p.parse_import()
		}
		p.check(.rpar)
	}
	else {
		imports << p.parse_import()
	}
	return imports
}

fn (p mut Parser) const_decl() ast.ConstDecl {
	is_pub := p.tok.kind == .key_pub
	if is_pub {
		p.next()
	}
	p.check(.key_const)
	p.check(.lpar)
	mut fields := []ast.Field
	mut exprs := []ast.Expr
	for p.tok.kind != .rpar {
		name := p.prepend_mod(p.check_name())
		// println('!!const: $name')
		p.check(.assign)
		expr := p.expr(0)
		fields << ast.Field{
			name: name
			// typ: typ
		}
		exprs << expr
		// TODO: once consts are fixed reg here & update in checker
		// p.table.register_const(table.Var{
		// name: name
		// // typ: typ
		// })
	}
	p.check(.rpar)
	return ast.ConstDecl{
		fields: fields
		exprs: exprs
		is_pub: is_pub
	}
}

// structs and unions
fn (p mut Parser) struct_decl() ast.StructDecl {
	is_pub := p.tok.kind == .key_pub
	if is_pub {
		p.next()
	}
	if p.tok.kind == .key_struct {
		p.check(.key_struct)
	}
	else {
		p.check(.key_union)
	}
	is_c := p.tok.lit == 'C' && p.peek_tok.kind == .dot
	if is_c {
		p.next() // C
		p.next() // .
	}
	mut name := p.check_name()
	// println('struct decl $name')
	p.check(.lcbr)
	mut ast_fields := []ast.Field
	mut fields := []table.Field
	mut mut_pos := -1
	mut pub_pos := -1
	mut pub_mut_pos := -1
	for p.tok.kind != .rcbr {
		if p.tok.kind == .key_pub {
			p.check(.key_pub)
			if p.tok.kind == .key_mut {
				p.check(.key_mut)
				pub_mut_pos = fields.len
			}
			else {
				pub_pos = fields.len
			}
			p.check(.colon)
		}
		else if p.tok.kind == .key_mut {
			p.check(.key_mut)
			p.check(.colon)
			mut_pos = fields.len
		}
		else if p.tok.kind == .key_global {
			p.check(.key_global)
			p.check(.colon)
		}
		field_name := p.check_name()
		// p.warn('field $field_name')
		typ := p.parse_type()
		/*
		if name == '_net_module_s' {
			s := p.table.get_type_symbol(typ)
			println('XXXX' + s.str())
		}
		*/

		// Default value
		if p.tok.kind == .assign {
			p.next()
			p.expr(0)
		}
		ast_fields << ast.Field{
			name: field_name
			typ: typ
		}
		fields << table.Field{
			name: field_name
			typ: typ
		}
		// println('struct field $ti.name $field_name')
	}
	p.check(.rcbr)
	if is_c {
		name = 'C.$name'
	}
	else {
		name = p.prepend_mod(name)
	}
	t := table.TypeSymbol{
		kind: .struct_
		name: name
		info: table.Struct{
			fields: fields
		}
	}
	mut ret := 0
	if p.builtin_mod && t.name in table.builtin_type_names {
		// this allows overiding the builtins type
		// with the real struct type info parsed from builtin
		ret = p.table.register_builtin_type_symbol(t)
	}
	else {
		ret = p.table.register_type_symbol(t)
	}
	if ret == -1 {
		p.error('cannot register type `$name`, another type with this name exists')
	}
	p.expr_mod = ''
	return ast.StructDecl{
		name: name
		is_pub: is_pub
		fields: ast_fields
		pos: p.tok.position()
		mut_pos: mut_pos
		pub_pos: pub_pos
		pub_mut_pos: pub_mut_pos
		is_c: is_c
	}
}

fn (p mut Parser) interface_decl() ast.InterfaceDecl {
	is_pub := p.tok.kind == .key_pub
	if is_pub {
		p.next()
	}
	p.next() // `interface`
	interface_name := p.check_name()
	p.check(.lcbr)
	mut field_names := []string
	for p.tok.kind != .rcbr && p.tok.kind != .eof {
		line_nr := p.tok.line_nr
		name := p.check_name()
		field_names << name
		p.fn_args()
		if p.tok.kind == .name && p.tok.line_nr == line_nr {
			p.parse_type()
		}
	}
	p.check(.rcbr)
	return ast.InterfaceDecl{
		name: interface_name
		field_names: field_names
	}
}

fn (p mut Parser) return_stmt() ast.Return {
	p.next()
	// return expressions
	mut exprs := []ast.Expr
	if p.tok.kind == .rcbr {
		return ast.Return{
			pos: p.tok.position()
		}
	}
	for {
		expr := p.expr(0)
		exprs << expr
		if p.tok.kind == .comma {
			p.check(.comma)
		}
		else {
			break
		}
	}
	stmt := ast.Return{
		exprs: exprs
		pos: p.tok.position()
	}
	return stmt
}

// left hand side of `=` or `:=` in `a,b,c := 1,2,3`
fn (p mut Parser) parse_assign_lhs() []ast.Ident {
	mut idents := []ast.Ident
	for {
		is_mut := p.tok.kind == .key_mut
		if is_mut {
			p.check(.key_mut)
		}
		is_static := p.tok.kind == .key_static
		if is_static {
			p.check(.key_static)
		}
		mut ident := p.parse_ident(false)
		ident.info = ast.IdentVar{
			is_mut: is_mut
			is_static: is_static
		}
		idents << ident
		if p.tok.kind == .comma {
			p.check(.comma)
		}
		else {
			break
		}
	}
	return idents
}

// right hand side of `=` or `:=` in `a,b,c := 1,2,3`
fn (p mut Parser) parse_assign_rhs() []ast.Expr {
	mut exprs := []ast.Expr
	for {
		expr := p.expr(0)
		exprs << expr
		if p.tok.kind == .comma {
			p.check(.comma)
		}
		else {
			break
		}
	}
	return exprs
}

fn (p mut Parser) assign_stmt() ast.Stmt {
	idents := p.parse_assign_lhs()
	pos := p.tok.position()
	op := p.tok.kind
	p.next() // :=, =
	exprs := p.parse_assign_rhs()
	is_decl := op == .decl_assign
	for i, ident in idents {
		known_var := p.scope.known_var(ident.name)
		if !is_decl && !known_var {
			p.error('unknown variable `$ident.name`')
		}
		if is_decl && ident.kind != .blank_ident {
			if p.scope.known_var(ident.name) {
				p.error('redefinition of `$ident.name`')
			}
			if idents.len == exprs.len {
				p.scope.register_var(ast.Var{
					name: ident.name
					expr: exprs[i]
				})
			}
			else {
				p.scope.register_var(ast.Var{
					name: ident.name
				})
			}
		}
	}
	return ast.AssignStmt{
		left: idents
		right: exprs
		op: op
		pos: pos
	}
}

fn (p mut Parser) hash() ast.HashStmt {
	val := p.tok.lit
	p.next()
	return ast.HashStmt{
		val: val
	}
}

fn (p mut Parser) global_decl() ast.GlobalDecl {
	if !p.pref.translated && !p.pref.is_live && !p.builtin_mod && !p.pref.building_v && p.mod != 'ui' && p.mod != 'gg2' && p.mod != 'uiold' && !os.getwd().contains('/volt') && !p.pref.enable_globals {
		p.error('use `v --enable-globals ...` to enable globals')
	}
	p.next()
	name := p.check_name()
	// println(name)
	typ := p.parse_type()
	if p.tok.kind == .assign {
		p.next()
		p.expr(0)
	}
	p.table.register_global(name, typ)
	// p.genln(p.table.cgen_name_type_pair(name, typ))
	/*
		mut g := p.table.cgen_name_type_pair(name, typ)
		if p.tok == .assign {
			p.next()
			g += ' = '
			_,expr := p.tmp_expr()
			g += expr
		}
		// p.genln('; // global')
		g += '; // global'
		if !p.cgen.nogen {
			p.cgen.consts << g
		}
		*/

	return ast.GlobalDecl{
		name: name
		typ: typ
	}
}

fn (p mut Parser) match_expr() ast.MatchExpr {
	p.check(.key_match)
	pos := p.tok.position()
	is_mut := p.tok.kind == .key_mut
	mut is_sum_type := false
	if is_mut {
		p.next()
	}
	cond := p.expr(0)
	p.check(.lcbr)
	mut branches := []ast.MatchBranch
	for {
		mut exprs := []ast.Expr
		branch_pos := p.tok.position()
		p.open_scope()
		// final else
		if p.tok.kind == .key_else {
			p.next()
		}
		// Sum type match
		else if p.tok.kind == .name && (p.tok.lit[0].is_capital() || p.peek_tok.kind == .dot) {
			// if sym.kind == .sum_type {
			// p.warn('is sum')
			// TODO `exprs << ast.Type{...}`
			typ := p.parse_type()
			x := ast.Type{
				typ: typ
			}
			mut expr := ast.Expr{}
			expr = x
			exprs << expr
			p.scope.register_var(ast.Var{
				name: 'it'
				typ: table.type_to_ptr(typ)
			})
			// TODO
			if p.tok.kind == .comma {
				p.next()
				p.parse_type()
			}
			is_sum_type = true
		}
		else {
			// Expression match
			for {
				expr := p.expr(0)
				exprs << expr
				if p.tok.kind != .comma {
					break
				}
				p.check(.comma)
			}
		}
		// p.warn('match block')
		stmts := p.parse_block()
		branches << ast.MatchBranch{
			exprs: exprs
			stmts: stmts
			pos: branch_pos
		}
		p.close_scope()
		if p.tok.kind == .rcbr {
			break
		}
	}
	p.check(.rcbr)
	return ast.MatchExpr{
		branches: branches
		cond: cond
		is_sum_type: is_sum_type
		pos: pos
	}
}

fn (p mut Parser) enum_decl() ast.EnumDecl {
	is_pub := p.tok.kind == .key_pub
	if is_pub {
		p.next()
	}
	p.check(.key_enum)
	name := p.prepend_mod(p.check_name())
	p.check(.lcbr)
	mut vals := []string
	mut default_exprs := []ast.Expr
	for p.tok.kind != .eof && p.tok.kind != .rcbr {
		val := p.check_name()
		vals << val
		// p.warn('enum val $val')
		if p.tok.kind == .assign {
			p.next()
			default_exprs << p.expr(0)
		}
		// Allow commas after enum, helpful for
		// enum Color {
		//     r,g,b
		// }
		if p.tok.kind == .comma {
			p.next()
		}
	}
	p.check(.rcbr)
	p.table.register_type_symbol(table.TypeSymbol{
		kind: .enum_
		name: name
		info: table.Enum{
			vals: vals
		}
	})
	return ast.EnumDecl{
		name: name
		is_pub: is_pub
		vals: vals
		default_exprs: default_exprs
	}
}

fn (p mut Parser) type_decl() ast.TypeDecl {
	is_pub := p.tok.kind == .key_pub
	if is_pub {
		p.next()
	}
	p.check(.key_type)
	name := p.check_name()
	mut sum_variants := []table.Type
	if p.tok.kind == .assign {
		// type SumType = A | B | c
		p.next()
		for {
			variant_type := p.parse_type()
			sum_variants << variant_type
			if p.tok.kind != .pipe {
				break
			}
			p.check(.pipe)
		}
		p.table.register_type_symbol(table.TypeSymbol{
			kind: .sum_type
			name: p.prepend_mod(name)
			info: table.SumType{
				variants: sum_variants
			}
		})
		return ast.SumTypeDecl{
			name: name
			is_pub: is_pub
			sub_types: sum_variants
		}
	}
	// function type: `type mycallback fn(string, int)`
	if p.tok.kind == .key_fn {
		fn_name := p.prepend_mod(name)
		fn_type := p.parse_fn_type(fn_name)
		return ast.FnTypeDecl{
			name: fn_name
			is_pub: is_pub
			typ: fn_type
		}
	}
	// type MyType int
	parent_type := p.parse_type()
	pid := table.type_idx(parent_type)
	p.table.register_type_symbol(table.TypeSymbol{
		kind: .alias
		name: p.prepend_mod(name)
		parent_idx: pid
		info: table.Alias{
			foo: ''
		}
	})
	return ast.AliasTypeDecl{
		name: name
		is_pub: is_pub
		parent_type: parent_type
	}
}

fn (p &Parser) new_true_expr() ast.Expr {
	return ast.BoolLiteral{
		val: true
	}
}

fn verror(s string) {
	println(s)
	exit(1)
}<|MERGE_RESOLUTION|>--- conflicted
+++ resolved
@@ -63,7 +63,6 @@
 		pref: &pref.Preferences{}
 		scope: scope
 		// scope: &ast.Scope{start_pos: 0, parent: 0}
-<<<<<<< HEAD
 		label_scope: &ast.Scope{
 			start_pos: 0
 			parent: 0
@@ -74,8 +73,6 @@
 		}
 		in_label_scope: false
 		loop_label: false
-=======
->>>>>>> 56a9196b
 	}
 	p.init_parse_fns()
 	p.read_first_token()
@@ -94,10 +91,6 @@
 		table: table
 		file_name: path
 		pref: pref // &pref.Preferences{}
-<<<<<<< HEAD
-=======
-
->>>>>>> 56a9196b
 		scope: &ast.Scope{
 			start_pos: 0
 			parent: 0
@@ -113,10 +106,6 @@
 		in_label_scope: false
 		loop_label: false
 		// comments_mode: comments_mode
-<<<<<<< HEAD
-=======
-
->>>>>>> 56a9196b
 	}
 	p.read_first_token()
 	// p.scope = &ast.Scope{start_pos: p.tok.position(), parent: 0}
