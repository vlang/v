// Copyright (c) 2019-2020 Alexander Medvednikov. All rights reserved.
// Use of this source code is governed by an MIT license
// that can be found in the LICENSE file.
module parser

import v.scanner
import v.ast
import v.token
import v.table
import v.pref
import v.util
import v.vet
import v.errors
import os
import runtime
import time

const (
	builtin_functions = ['print', 'println', 'eprint', 'eprintln', 'isnil', 'panic', 'exit']
)

pub struct Parser {
	pref &pref.Preferences
mut:
	file_base         string // "hello.v"
	file_name         string // "/home/user/hello.v"
	file_name_dir     string // "/home/user"
	file_backend_mode table.Language // .c for .c.v|.c.vv|.c.vsh files; .js for .js.v files, .v otherwise.
	scanner           &scanner.Scanner
	comments_mode     scanner.CommentsMode = .skip_comments
	// see comment in parse_file
	tok               token.Token
	prev_tok          token.Token
	peek_tok          token.Token
	peek_tok2         token.Token
	peek_tok3         token.Token
	table             &table.Table
	language          table.Language
	inside_if         bool
	inside_if_expr    bool
	inside_ct_if_expr bool
	inside_or_expr    bool
	inside_for        bool
	inside_fn         bool
	inside_str_interp bool
	or_is_handled     bool         // ignore `or` in this expression
	builtin_mod       bool         // are we in the `builtin` module?
	mod               string       // current module name
	is_manualfree     bool         // true when `[manualfree] module abc`, makes *all* fns in the current .v file, opt out of autofree
	attrs             []table.Attr // attributes before next decl stmt
	expr_mod          string       // for constructing full type names in parse_type()
	scope             &ast.Scope
	global_scope      &ast.Scope
	imports           map[string]string // alias => mod_name
	ast_imports       []ast.Import      // mod_names
	used_imports      []string // alias
	auto_imports      []string // imports, the user does not need to specify
	imported_symbols  map[string]string
	is_amp            bool // for generating the right code for `&Foo{}`
	returns           bool
	inside_match      bool // to separate `match A { }` from `Struct{}`
	inside_select     bool // to allow `ch <- Struct{} {` inside `select`
	inside_match_case bool // to separate `match_expr { }` from `Struct{}`
	inside_match_body bool // to fix eval not used TODO
	inside_unsafe     bool
	is_stmt_ident     bool // true while the beginning of a statement is an ident/selector
	expecting_type    bool // `is Type`, expecting type
	errors            []errors.Error
	warnings          []errors.Warning
	vet_errors        []vet.Error
	cur_fn_name       string
	in_generic_params bool // indicates if parsing between `<` and `>` of a method/function
	name_error        bool // indicates if the token is not a name or the name is on another line
}

// for tests
pub fn parse_stmt(text string, table &table.Table, scope &ast.Scope) ast.Stmt {
	mut p := Parser{
		scanner: scanner.new_scanner(text, .skip_comments, &pref.Preferences{})
		table: table
		pref: &pref.Preferences{}
		scope: scope
		global_scope: &ast.Scope{
			start_pos: 0
			parent: 0
		}
	}
	p.init_parse_fns()
	p.read_first_token()
	return p.stmt(false)
}

pub fn parse_comptime(text string, table &table.Table, pref &pref.Preferences, scope &ast.Scope, global_scope &ast.Scope) ast.File {
	mut p := Parser{
		scanner: scanner.new_scanner(text, .skip_comments, pref)
		table: table
		pref: pref
		scope: scope
		errors: []errors.Error{}
		warnings: []errors.Warning{}
		global_scope: global_scope
	}
	return p.parse()
}

pub fn parse_text(text string, path string, table &table.Table, comments_mode scanner.CommentsMode, pref &pref.Preferences, global_scope &ast.Scope) ast.File {
	mut p := Parser{
		scanner: scanner.new_scanner(text, comments_mode, pref)
		comments_mode: comments_mode
		table: table
		pref: pref
		scope: &ast.Scope{
			start_pos: 0
			parent: global_scope
		}
		errors: []errors.Error{}
		warnings: []errors.Warning{}
		global_scope: global_scope
	}
	p.set_path(path)
	return p.parse()
}

pub fn (mut p Parser) set_path(path string) {
	p.file_name = path
	p.file_base = os.base(path)
	p.file_name_dir = os.dir(path)
	if path.ends_with('_c.v') || path.ends_with('.c.v') || path.ends_with('.c.vv') || path.ends_with('.c.vsh') {
		p.file_backend_mode = .c
	} else if path.ends_with('_js.v') || path.ends_with('.js.v') || path.ends_with('.js.vv') ||
		path.ends_with('.js.vsh') {
		p.file_backend_mode = .js
	} else {
		p.file_backend_mode = .v
	}
}

pub fn parse_file(path string, table &table.Table, comments_mode scanner.CommentsMode, pref &pref.Preferences, global_scope &ast.Scope) ast.File {
	// NB: when comments_mode == .toplevel_comments,
	// the parser gives feedback to the scanner about toplevel statements, so that the scanner can skip
	// all the tricky inner comments. This is needed because we do not have a good general solution
	// for handling them, and should be removed when we do (the general solution is also needed for vfmt)
	// println('parse_file("$path")')
	// text := os.read_file(path) or {
	// panic(err)
	// }
	mut p := Parser{
		scanner: scanner.new_scanner_file(path, comments_mode, pref)
		comments_mode: comments_mode
		table: table
		pref: pref
		scope: &ast.Scope{
			start_pos: 0
			parent: global_scope
		}
		errors: []errors.Error{}
		warnings: []errors.Warning{}
		global_scope: global_scope
	}
	p.set_path(path)
	return p.parse()
}

pub fn parse_vet_file(path string, table_ &table.Table, pref &pref.Preferences) (ast.File, []vet.Error) {
	global_scope := &ast.Scope{
		parent: 0
	}
	mut p := Parser{
		scanner: scanner.new_vet_scanner_file(path, .parse_comments, pref)
		comments_mode: .parse_comments
		table: table_
		pref: pref
		scope: &ast.Scope{
			start_pos: 0
			parent: global_scope
		}
		errors: []errors.Error{}
		warnings: []errors.Warning{}
		global_scope: global_scope
	}
	p.set_path(path)
	if p.scanner.text.contains('\n  ') {
		source_lines := os.read_lines(path) or { []string{} }
		for lnumber, line in source_lines {
			if line.starts_with('  ') {
				p.vet_error('Looks like you are using spaces for indentation.', lnumber,
					.vfmt)
			}
		}
	}
	file := p.parse()
	p.vet_errors << p.scanner.vet_errors
	return file, p.vet_errors
}

pub fn (mut p Parser) parse() ast.File {
	// comments_mode: comments_mode
	p.init_parse_fns()
	p.read_first_token()
	mut stmts := []ast.Stmt{}
	for p.tok.kind == .comment {
		stmts << p.comment_stmt()
	}
	// module
	module_decl := p.module_decl()
	stmts << module_decl
	// imports
	for {
		if p.tok.kind == .key_import {
			stmts << p.import_stmt()
			continue
		}
		if p.tok.kind == .comment {
			stmts << p.comment_stmt()
			continue
		}
		break
	}
	for {
		if p.tok.kind == .eof {
			p.check_unused_imports()
			break
		}
		// println('stmt at ' + p.tok.str())
		stmts << p.top_stmt()
		// clear the attributes after each statement
		p.attrs = []
	}
	// println('nr stmts = $stmts.len')
	// println(stmts[0])
	p.scope.end_pos = p.tok.pos
	//
	return ast.File{
		path: p.file_name
		mod: module_decl
		imports: p.ast_imports
		imported_symbols: p.imported_symbols
		auto_imports: p.auto_imports
		stmts: stmts
		scope: p.scope
		global_scope: p.global_scope
		errors: p.errors
		warnings: p.warnings
	}
}

/*
struct Queue {
mut:
	idx              int
	mu               &sync.Mutex
	mu2              &sync.Mutex
	paths            []string
	table            &table.Table
	parsed_ast_files []ast.File
	pref             &pref.Preferences
	global_scope     &ast.Scope
}

fn (mut q Queue) run() {
	for {
		q.mu.lock()
		idx := q.idx
		if idx >= q.paths.len {
			q.mu.unlock()
			return
		}
		q.idx++
		q.mu.unlock()
		println('run(idx=$idx)')
		path := q.paths[idx]
		file := parse_file(path, q.table, .skip_comments, q.pref, q.global_scope)
		q.mu2.lock()
		q.parsed_ast_files << file
		q.mu2.unlock()
		println('run done(idx=$idx)')
	}
}
*/
pub fn parse_files(paths []string, table &table.Table, pref &pref.Preferences, global_scope &ast.Scope) []ast.File {
	mut timers := util.new_timers(false)
	$if time_parsing ? {
		timers.should_print = true
	}
	// println('nr_cpus= $nr_cpus')
	$if macos {
		/*
		if pref.is_parallel && paths[0].contains('/array.v') {
			println('\n\n\nparse_files() nr_files=$paths.len')
			println(paths)
			nr_cpus := runtime.nr_cpus()
			mut q := &Queue{
				paths: paths
				table: table
				pref: pref
				global_scope: global_scope
				mu: sync.new_mutex()
				mu2: sync.new_mutex()
			}
			for _ in 0 .. nr_cpus - 1 {
				go q.run()
			}
			time.sleep_ms(1000)
			println('all done')
			return q.parsed_ast_files
		}
		*/
	}
	if false {
		// TODO: remove this; it just prevents warnings about unused time and runtime
		time.sleep_ms(1)
		println(runtime.nr_cpus())
	}
	// ///////////////
	mut files := []ast.File{}
	for path in paths {
		// println('parse_files $path')
		timers.start('parse_file $path')
		files << parse_file(path, table, .skip_comments, pref, global_scope)
		timers.show('parse_file $path')
	}
	return files
}

pub fn (mut p Parser) init_parse_fns() {
	if p.comments_mode == .toplevel_comments {
		p.scanner.scan_all_tokens_in_buffer()
	}
	// p.prefix_parse_fns = make(100, 100, sizeof(PrefixParseFn))
	// p.prefix_parse_fns[token.Kind.name] = parse_name
}

pub fn (mut p Parser) read_first_token() {
	// need to call next() 4 times to get peek token 1,2,3 and current token
	p.next()
	p.next()
	p.next()
	p.next()
}

pub fn (mut p Parser) open_scope() {
	p.scope = &ast.Scope{
		parent: p.scope
		start_pos: p.tok.pos
	}
}

pub fn (mut p Parser) close_scope() {
	// p.scope.end_pos = p.tok.pos
	// NOTE: since this is usually called after `p.parse_block()`
	// ie. when `prev_tok` is rcbr `}` we most likely want `prev_tok`
	// we could do the following, but probably not needed in 99% of cases:
	// `end_pos = if p.prev_tok.kind == .rcbr { p.prev_tok.pos } else { p.tok.pos }`
	p.scope.end_pos = p.prev_tok.pos
	p.scope.parent.children << p.scope
	p.scope = p.scope.parent
}

pub fn (mut p Parser) parse_block() []ast.Stmt {
	p.open_scope()
	// println('parse block')
	stmts := p.parse_block_no_scope(false)
	p.close_scope()
	// println('nr exprs in block = $exprs.len')
	return stmts
}

pub fn (mut p Parser) parse_block_no_scope(is_top_level bool) []ast.Stmt {
	p.check(.lcbr)
	mut stmts := []ast.Stmt{}
	if p.tok.kind != .rcbr {
		mut count := 0
		for p.tok.kind !in [.eof, .rcbr] {
			stmts << p.stmt(is_top_level)
			count++
			if count % 100000 == 0 {
				eprintln('parsed $count statements so far from fn $p.cur_fn_name ...')
			}
			if count > 1000000 {
				p.error_with_pos('parsed over $count statements from fn $p.cur_fn_name, the parser is probably stuck',
					p.tok.position())
				return []
			}
		}
	}
	if is_top_level {
		p.top_level_statement_end()
	}
	p.check(.rcbr)
	return stmts
}

/*
fn (mut p Parser) next_with_comment() {
	p.tok = p.peek_tok
	p.peek_tok = p.scanner.scan()
}
*/
fn (mut p Parser) next() {
	p.prev_tok = p.tok
	p.tok = p.peek_tok
	p.peek_tok = p.peek_tok2
	p.peek_tok2 = p.peek_tok3
	p.peek_tok3 = p.scanner.scan()
	/*
	if p.tok.kind==.comment {
		p.comments << ast.Comment{text:p.tok.lit, line_nr:p.tok.line_nr}
		p.next()
	}
	*/
}

fn (mut p Parser) check(expected token.Kind) {
	p.name_error = false
	// for p.tok.kind in [.line_comment, .mline_comment] {
	// p.next()
	// }
	if p.tok.kind == expected {
		p.next()
	} else if p.tok.kind == .name {
		p.error('unexpected name `$p.tok.lit`, expecting `$expected.str()`')
	} else {
		if expected == .name {
			p.name_error = true
		}
		p.error('unexpected `$p.tok.kind.str()`, expecting `$expected.str()`')
	}
}

// JS functions can have multiple dots in their name:
// JS.foo.bar.and.a.lot.more.dots()
fn (mut p Parser) check_js_name() string {
	mut name := ''
	for p.peek_tok.kind == .dot {
		name += '${p.tok.lit}.'
		p.next() // .name
		p.next() // .dot
	}
	// last .name
	name += p.tok.lit
	p.next()
	return name
}

fn (mut p Parser) check_name() string {
	name := p.tok.lit
	if p.peek_tok.kind == .dot && name in p.imports {
		p.register_used_import(name)
	}
	p.check(.name)
	return name
}

pub fn (mut p Parser) top_stmt() ast.Stmt {
	$if trace_parser ? {
		tok_pos := p.tok.position()
		eprintln('parsing file: ${p.file_name:-30} | tok.kind: ${p.tok.kind:-10} | tok.lit: ${p.tok.lit:-10} | tok_pos: ${tok_pos.str():-45} | top_stmt')
	}
	for {
		match p.tok.kind {
			.key_pub {
				match p.peek_tok.kind {
					.key_const {
						return p.const_decl()
					}
					.key_fn {
						return p.fn_decl()
					}
					.key_struct, .key_union {
						return p.struct_decl()
					}
					.key_interface {
						return p.interface_decl()
					}
					.key_enum {
						return p.enum_decl()
					}
					.key_type {
						return p.type_decl()
					}
					else {
						p.error('wrong pub keyword usage')
						return ast.Stmt{}
					}
				}
			}
			.lsbr {
				// attrs are stored in `p.attrs`
				p.attributes()
				continue
			}
			.key_interface {
				return p.interface_decl()
			}
			.key_import {
				p.error_with_pos('`import x` can only be declared at the beginning of the file',
					p.tok.position())
				return p.import_stmt()
			}
			.key_global {
				return p.global_decl()
			}
			.key_const {
				return p.const_decl()
			}
			.key_fn {
				return p.fn_decl()
			}
			.key_struct {
				return p.struct_decl()
			}
			.dollar {
				return ast.ExprStmt{
					expr: p.if_expr(true)
				}
			}
			.hash {
				return p.hash()
			}
			.key_type {
				return p.type_decl()
			}
			.key_enum {
				return p.enum_decl()
			}
			.key_union {
				return p.struct_decl()
			}
			.comment {
				return p.comment_stmt()
			}
			else {
				if p.pref.is_script && !p.pref.is_test {
					mut stmts := []ast.Stmt{}
					for p.tok.kind != .eof {
						stmts << p.stmt(false)
					}
					return ast.FnDecl{
						name: 'main.main'
						mod: 'main'
						stmts: stmts
						file: p.file_name
						return_type: table.void_type
						scope: p.scope
					}
				} else if p.pref.is_fmt {
					return p.stmt(false)
				} else {
					p.error('bad top level statement ' + p.tok.str())
					return ast.Stmt{}
				}
			}
		}
	}
	// TODO remove dummy return statement
	// the compiler complains if it's not there
	return ast.Stmt{}
}

// TODO [if vfmt]
pub fn (mut p Parser) check_comment() ast.Comment {
	if p.tok.kind == .comment {
		return p.comment()
	}
	return ast.Comment{}
}

pub fn (mut p Parser) comment() ast.Comment {
	pos := p.tok.position()
	text := p.tok.lit
	p.next()
	// p.next_with_comment()
	return ast.Comment{
		is_multi: text.contains('\n')
		text: text
		pos: pos
	}
}

pub fn (mut p Parser) comment_stmt() ast.ExprStmt {
	comment := p.comment()
	return ast.ExprStmt{
		expr: comment
		pos: comment.pos
	}
}

pub fn (mut p Parser) eat_comments() []ast.Comment {
	mut comments := []ast.Comment{}
	for {
		if p.tok.kind != .comment {
			break
		}
		comments << p.comment()
	}
	return comments
}

pub fn (mut p Parser) eat_line_end_comments() []ast.Comment {
	mut comments := []ast.Comment{}
	for {
		if p.tok.kind != .comment || p.tok.line_nr != p.prev_tok.line_nr {
			break
		}
		comments << p.comment()
	}
	return comments
}

pub fn (mut p Parser) stmt(is_top_level bool) ast.Stmt {
	$if trace_parser ? {
		tok_pos := p.tok.position()
		eprintln('parsing file: ${p.file_name:-30} | tok.kind: ${p.tok.kind:-10} | tok.lit: ${p.tok.lit:-10} | tok_pos: ${tok_pos.str():-45} | stmt($is_top_level)')
	}
	p.is_stmt_ident = p.tok.kind == .name
	match p.tok.kind {
		.lcbr {
			mut pos := p.tok.position()
			stmts := p.parse_block()
			pos.last_line = p.prev_tok.line_nr
			return ast.Block{
				stmts: stmts
				pos: pos
			}
		}
		.key_assert {
			p.next()
			assert_pos := p.tok.position()
			expr := p.expr(0)
			return ast.AssertStmt{
				expr: expr
				pos: assert_pos
			}
		}
		.key_for {
			return p.for_stmt()
		}
		.name {
			if p.tok.lit == 'sql' {
				return p.sql_stmt()
			}
			if p.peek_tok.kind == .colon {
				// `label:`
				spos := p.tok.position()
				name := p.check_name()
				p.next()
				if p.tok.kind == .key_for {
					mut stmt := p.stmt(is_top_level)
					match mut stmt {
						ast.ForStmt {
							stmt.label = name
							return stmt
						}
						ast.ForInStmt {
							stmt.label = name
							return stmt
						}
						ast.ForCStmt {
							stmt.label = name
							return stmt
						}
						else {
							assert false
						}
					}
				}
				return ast.GotoLabel{
					name: name
					pos: spos.extend(p.tok.position())
				}
			} else if p.peek_tok.kind == .name {
				p.error_with_pos('unexpected name `$p.peek_tok.lit`', p.peek_tok.position())
				return ast.Stmt{}
			} else if !p.inside_if_expr && !p.inside_match_body && !p.inside_or_expr &&
				p.peek_tok.kind in [.rcbr, .eof] && !p.mark_var_as_used(p.tok.lit) {
				p.error_with_pos('`$p.tok.lit` evaluated but not used', p.tok.position())
				return ast.Stmt{}
			}
			return p.parse_multi_expr(is_top_level)
		}
		.comment {
			return p.comment_stmt()
		}
		.key_return {
			return p.return_stmt()
		}
		.dollar {
			match p.peek_tok.kind {
				.key_if {
					return ast.ExprStmt{
						expr: p.if_expr(true)
					}
				}
				.key_for {
					return p.comp_for()
				}
				.name {
					return ast.ExprStmt{
						expr: p.vweb()
					}
				}
				else {
					p.error_with_pos('unexpected \$', p.tok.position())
					return ast.Stmt{}
				}
			}
		}
		.key_continue, .key_break {
			tok := p.tok
			line := p.tok.line_nr
			p.next()
			mut label := ''
			if p.tok.line_nr == line && p.tok.kind == .name {
				label = p.check_name()
			}
			return ast.BranchStmt{
				kind: tok.kind
				label: label
				pos: tok.position()
			}
		}
		.key_unsafe {
			return p.unsafe_stmt()
		}
		.hash {
			return p.hash()
		}
		.key_defer {
			p.next()
			spos := p.tok.position()
			stmts := p.parse_block()
			return ast.DeferStmt{
				stmts: stmts
				pos: spos.extend_with_last_line(p.tok.position(), p.prev_tok.line_nr)
			}
		}
		.key_go {
			p.next()
			spos := p.tok.position()
			expr := p.expr(0)
			// mut call_expr := &ast.CallExpr(0) // TODO
			// { call_expr = it }
			return ast.GoStmt{
				call_expr: expr
				pos: spos.extend(p.tok.position())
			}
		}
		.key_goto {
			p.next()
			spos := p.tok.position()
			name := p.check_name()
			return ast.GotoStmt{
				name: name
				pos: spos
			}
		}
		.key_const {
			p.error_with_pos('const can only be defined at the top level (outside of functions)',
				p.tok.position())
			return ast.Stmt{}
		}
		// literals, 'if', etc. in here
		else {
			return p.parse_multi_expr(is_top_level)
		}
	}
}

fn (mut p Parser) expr_list() ([]ast.Expr, []ast.Comment) {
	mut exprs := []ast.Expr{}
	mut comments := []ast.Comment{}
	for {
		expr := p.expr(0)
		if expr is ast.Comment {
			comments << expr
		} else {
			exprs << expr
			if p.tok.kind != .comma {
				break
			}
			p.next()
		}
	}
	return exprs, comments
}

// when is_top_stmt is true attrs are added to p.attrs
fn (mut p Parser) attributes() {
	p.check(.lsbr)
	mut has_ctdefine := false
	for p.tok.kind != .rsbr {
		start_pos := p.tok.position()
		attr := p.parse_attr()
		if p.attrs.contains(attr.name) {
			p.error_with_pos('duplicate attribute `$attr.name`', start_pos.extend(p.prev_tok.position()))
			return
		}
		if attr.is_ctdefine {
			if has_ctdefine {
				p.error_with_pos('only one `[if flag]` may be applied at a time `$attr.name`',
					start_pos.extend(p.prev_tok.position()))
				return
			} else {
				has_ctdefine = true
			}
		}
		p.attrs << attr
		if p.tok.kind != .semicolon {
			if p.tok.kind == .rsbr {
				p.next()
				break
			}
			p.error('unexpected `$p.tok.kind.str()`, expecting `;`')
			return
		}
		p.next()
	}
	if p.attrs.len == 0 {
		p.error_with_pos('attributes cannot be empty', p.prev_tok.position().extend(p.tok.position()))
		return
	}
}

fn (mut p Parser) parse_attr() table.Attr {
	apos := p.prev_tok.position()
	if p.tok.kind == .key_unsafe {
		p.next()
		return table.Attr{
			name: 'unsafe'
			pos: apos.extend(p.tok.position())
		}
	}
	mut is_ctdefine := false
	if p.tok.kind == .key_if {
		p.next()
		is_ctdefine = true
	}
	mut name := ''
	mut arg := ''
	is_string := p.tok.kind == .string
	mut is_string_arg := false
	if is_string {
		name = p.tok.lit
		p.next()
	} else {
		name = p.check_name()
		if name == 'unsafe_fn' {
			p.error_with_pos('please use `[unsafe]` instead', p.tok.position())
			return table.Attr{}
		} else if name == 'trusted_fn' {
			p.error_with_pos('please use `[trusted]` instead', p.tok.position())
			return table.Attr{}
		}
		if p.tok.kind == .colon {
			p.next()
			// `name: arg`
			if p.tok.kind == .name {
				arg = p.check_name()
			} else if p.tok.kind == .string { // `name: 'arg'`
				arg = p.tok.lit
				is_string_arg = true
				p.next()
			}
		}
	}
	return table.Attr{
		name: name
		is_string: is_string
		is_ctdefine: is_ctdefine
		arg: arg
		is_string_arg: is_string_arg
		pos: apos.extend(p.tok.position())
	}
}

pub fn (mut p Parser) check_for_impure_v(language table.Language, pos token.Position) {
	if language == .v {
		// pure V code is always allowed everywhere
		return
	}
	if !p.pref.warn_impure_v {
		// the stricter mode is not ON yet => allow everything for now
		return
	}
	if p.file_backend_mode != language {
		upcase_language := language.str().to_upper()
		if p.file_backend_mode == .v {
			p.warn_with_pos('$upcase_language code will not be allowed in pure .v files, please move it to a .${language}.v file instead',
				pos)
			return
		} else {
			p.warn_with_pos('$upcase_language code is not allowed in .${p.file_backend_mode}.v files, please move it to a .${language}.v file',
				pos)
			return
		}
	}
}

pub fn (mut p Parser) error(s string) {
	p.error_with_pos(s, p.tok.position())
}

pub fn (mut p Parser) warn(s string) {
	p.warn_with_pos(s, p.tok.position())
}

pub fn (mut p Parser) error_with_pos(s string, pos token.Position) {
	if p.pref.fatal_errors {
		exit(1)
	}
	mut kind := 'error:'
	if p.pref.output_mode == .stdout {
		if p.pref.is_verbose {
			print_backtrace()
			kind = 'parser error:'
		}
		ferror := util.formatted_error(kind, s, p.file_name, pos)
		eprintln(ferror)
		exit(1)
	} else {
		p.errors << errors.Error{
			file_path: p.file_name
			pos: pos
			reporter: .parser
			message: s
		}
	}
	if p.pref.output_mode == .silent {
		// Normally, parser errors mean that the parser exits immediately, so there can be only 1 parser error.
		// In the silent mode however, the parser continues to run, even though it would have stopped. Some
		// of the parser logic does not expect that, and may loop forever.
		// The p.next() here is needed, so the parser is more robust, and *always* advances, even in the -silent mode.
		p.next()
	}
}

pub fn (mut p Parser) warn_with_pos(s string, pos token.Position) {
	if p.pref.warns_are_errors {
		p.error_with_pos(s, pos)
		return
	}
	if p.pref.skip_warnings {
		return
	}
	if p.pref.output_mode == .stdout {
		ferror := util.formatted_error('warning:', s, p.file_name, pos)
		eprintln(ferror)
	} else {
		p.warnings << errors.Warning{
			file_path: p.file_name
			pos: pos
			reporter: .parser
			message: s
		}
	}
}

pub fn (mut p Parser) vet_error(msg string, line int, fix vet.FixKind) {
	pos := token.Position{
		line_nr: line + 1
	}
	p.vet_errors << vet.Error{
		message: msg
		file_path: p.scanner.file_path
		pos: pos
		kind: .error
		fix: fix
	}
}

fn (mut p Parser) parse_multi_expr(is_top_level bool) ast.Stmt {
	// in here might be 1) multi-expr 2) multi-assign
	// 1, a, c ... }       // multi-expression
	// a, mut b ... :=/=   // multi-assign
	// collect things upto hard boundaries
	tok := p.tok
	left, left_comments := p.expr_list()
	left0 := left[0]
	if tok.kind == .key_mut && p.tok.kind != .decl_assign {
		p.error('expecting `:=` (e.g. `mut x :=`)')
		return ast.Stmt{}
	}
	if p.tok.kind in [.assign, .decl_assign] || p.tok.kind.is_assign() {
		return p.partial_assign_stmt(left, left_comments)
	} else if tok.kind !in [.key_if, .key_match, .key_lock, .key_rlock, .key_select] &&
		left0 !is ast.CallExpr && (is_top_level || p.tok.kind != .rcbr) && left0 !is ast.PostfixExpr &&
		!(left0 is ast.InfixExpr && (left0 as ast.InfixExpr).op in [.left_shift, .arrow]) && left0 !is
		ast.ComptimeCall && left0 !is ast.SelectorExpr {
		p.error_with_pos('expression evaluated but not used', left0.position())
		return ast.Stmt{}
	}
	if left.len == 1 {
		return ast.ExprStmt{
			expr: left0
			pos: left0.position()
			comments: left_comments
			is_expr: p.inside_for
		}
	}
	return ast.ExprStmt{
		expr: ast.ConcatExpr{
			vals: left
			pos: tok.position()
		}
		pos: tok.position()
		comments: left_comments
	}
}

pub fn (mut p Parser) parse_ident(language table.Language) ast.Ident {
	// p.warn('name ')
	is_shared := p.tok.kind == .key_shared
	is_atomic := p.tok.kind == .key_atomic
	mut_pos := p.tok.position()
	is_mut := p.tok.kind == .key_mut || is_shared || is_atomic
	if is_mut {
		p.next()
	}
	is_static := p.tok.kind == .key_static
	if is_static {
		p.next()
	}
	if p.tok.kind == .name {
		pos := p.tok.position()
		mut name := p.check_name()
		if name == '_' {
			return ast.Ident{
				tok_kind: p.tok.kind
				name: '_'
				kind: .blank_ident
				pos: pos
				info: ast.IdentVar{
					is_mut: false
					is_static: false
				}
				scope: p.scope
			}
		}
		if p.inside_match_body && name == 'it' {
			// p.warn('it')
		}
		if p.expr_mod.len > 0 {
			name = '${p.expr_mod}.$name'
		}
		return ast.Ident{
			tok_kind: p.tok.kind
			kind: .unresolved
			name: name
			language: language
			mod: p.mod
			pos: pos
			is_mut: is_mut
			mut_pos: mut_pos
			info: ast.IdentVar{
				is_mut: is_mut
				is_static: is_static
				share: table.sharetype_from_flags(is_shared, is_atomic)
			}
			scope: p.scope
		}
	}
	p.error('unexpected token `$p.tok.lit`')
	return ast.Ident{
		scope: p.scope
	}
}

fn (p &Parser) is_generic_call() bool {
	lit0_is_capital := if p.tok.kind != .eof && p.tok.lit.len > 0 {
		p.tok.lit[0].is_capital()
	} else {
		false
	}
	// use heuristics to detect `func<T>()` from `var < expr`
	return !lit0_is_capital && p.peek_tok.kind == .lt && (match p.peek_tok2.kind {
		.name {
			// maybe `f<int>`, `f<map[`
			(p.peek_tok2.kind == .name &&
				p.peek_tok3.kind == .gt) ||
				(p.peek_tok2.lit == 'map' && p.peek_tok3.kind == .lsbr)
		}
		.lsbr {
			// maybe `f<[]T>`, assume `var < []` is invalid
			p.peek_tok3.kind == .rsbr
		}
		else {
			false
		}
	})
}

pub fn (mut p Parser) name_expr() ast.Expr {
	prev_tok_kind := p.prev_tok.kind
	mut node := ast.Expr{}
	if p.expecting_type {
		p.expecting_type = false
		// get type position before moving to next
		type_pos := p.tok.position()
		typ := p.parse_type()
		return ast.Type{
			typ: typ
			pos: type_pos
		}
	}
	mut language := table.Language.v
	if p.tok.lit == 'C' {
		language = table.Language.c
		p.check_for_impure_v(language, p.tok.position())
	} else if p.tok.lit == 'JS' {
		language = table.Language.js
		p.check_for_impure_v(language, p.tok.position())
	}
	mut mod := ''
	// p.warn('resetting')
	p.expr_mod = ''
	// `map[string]int` initialization
	if p.tok.lit == 'map' && p.peek_tok.kind == .lsbr {
		map_type := p.parse_map_type()
		if p.tok.kind == .lcbr && p.peek_tok.kind == .rcbr {
			p.next()
			p.next()
		}
		return ast.MapInit{
			typ: map_type
			pos: p.tok.position()
		}
	}
	// `chan typ{...}`
	if p.tok.lit == 'chan' {
		first_pos := p.tok.position()
		mut last_pos := first_pos
		chan_type := p.parse_chan_type()
		mut has_cap := false
		mut cap_expr := ast.Expr{}
		p.check(.lcbr)
		if p.tok.kind == .rcbr {
			last_pos = p.tok.position()
			p.next()
		} else {
			key := p.check_name()
			p.check(.colon)
			match key {
				'cap' {
					has_cap = true
					cap_expr = p.expr(0)
				}
				'len', 'init' {
					p.error('`$key` cannot be initialized for `chan`. Did you mean `cap`?')
					return ast.Expr{}
				}
				else {
					p.error('wrong field `$key`, expecting `cap`')
					return ast.Expr{}
				}
			}
			last_pos = p.tok.position()
			p.check(.rcbr)
		}
		return ast.ChanInit{
			pos: first_pos.extend(last_pos)
			has_cap: has_cap
			cap_expr: cap_expr
			typ: chan_type
		}
	}
	// Raw string (`s := r'hello \n ')
	if p.peek_tok.kind == .string && !p.inside_str_interp && p.peek_tok2.kind != .colon {
		if p.tok.lit in ['r', 'c', 'js'] && p.tok.kind == .name {
			return p.string_expr()
		} else {
			// don't allow any other string prefix except `r`, `js` and `c`
			p.error('only `c`, `r`, `js` are recognized string prefixes, but you tried to use `$p.tok.lit`')
			return ast.Expr{}
		}
	}
	// don't allow r`byte` and c`byte`
	if p.tok.lit in ['r', 'c'] && p.peek_tok.kind == .chartoken {
		opt := if p.tok.lit == 'r' { '`r` (raw string)' } else { '`c` (c string)' }
		p.error('cannot use $opt with `byte` and `rune`')
		return ast.Expr{}
	}
	known_var := p.mark_var_as_used(p.tok.lit)
	mut is_mod_cast := false
	if p.peek_tok.kind == .dot && !known_var &&
		(language != .v || p.known_import(p.tok.lit) || p.mod.all_after_last('.') == p.tok.lit) {
		// p.tok.lit has been recognized as a module
		if language == .c {
			mod = 'C'
		} else if language == .js {
			mod = 'JS'
		} else {
			if p.tok.lit in p.imports {
				// mark the imported module as used
				p.register_used_import(p.tok.lit)
				if p.peek_tok.kind == .dot &&
					p.peek_tok2.kind != .eof && p.peek_tok2.lit.len > 0 && p.peek_tok2.lit[0].is_capital() {
					is_mod_cast = true
				} else if p.peek_tok.kind == .dot &&
					p.peek_tok2.kind != .eof && p.peek_tok2.lit.len == 0 {
					// incomplete module selector must be handled by dot_expr instead
					node = p.parse_ident(language)
					return node
				}
			}
			// prepend the full import
			mod = p.imports[p.tok.lit]
		}
		p.next()
		p.check(.dot)
		p.expr_mod = mod
	}
	lit0_is_capital := if p.tok.kind != .eof && p.tok.lit.len > 0 {
		p.tok.lit[0].is_capital()
	} else {
		false
	}
	// p.warn('name expr  $p.tok.lit $p.peek_tok.str()')
	same_line := p.tok.line_nr == p.peek_tok.line_nr
	// `(` must be on same line as name token otherwise it's a ParExpr
	if !same_line && p.peek_tok.kind == .lpar {
		node = p.parse_ident(language)
	} else if p.peek_tok.kind == .lpar || p.is_generic_call() {
		// foo(), foo<int>() or type() cast
		mut name := p.tok.lit
		if mod.len > 0 {
			name = '${mod}.$name'
		}
		name_w_mod := p.prepend_mod(name)
		// type cast. TODO: finish
		// if name in table.builtin_type_names {
		if (!known_var && (name in p.table.type_idxs ||
			name_w_mod in p.table.type_idxs) && name !in ['C.stat', 'C.sigaction']) ||
			is_mod_cast || (language == .v && name[0].is_capital()) {
			// MainLetter(x) is *always* a cast, as long as it is not `C.`
			// TODO handle C.stat()
			start_pos := p.tok.position()
			mut to_typ := p.parse_type()
			if p.is_amp {
				// Handle `&Foo(0)`
				to_typ = to_typ.to_ptr()
			}
			// this prevents inner casts to also have an `&`
			// example: &Foo(malloc(int(num)))
			// without the next line int would result in int*
			p.is_amp = false
			p.check(.lpar)
			mut expr := ast.Expr{}
			mut arg := ast.Expr{}
			mut has_arg := false
			expr = p.expr(0)
			// TODO, string(b, len)
			if p.tok.kind == .comma && to_typ.idx() == table.string_type_idx {
				p.next()
				arg = p.expr(0) // len
				has_arg = true
			}
			end_pos := p.tok.position()
			p.check(.rpar)
			node = ast.CastExpr{
				typ: to_typ
				expr: expr
				arg: arg
				has_arg: has_arg
				pos: start_pos.extend(end_pos)
			}
			p.expr_mod = ''
			return node
		} else {
			// fn call
			// println('calling $p.tok.lit')
			node = p.call_expr(language, mod)
		}
	} else if (p.peek_tok.kind == .lcbr ||
		(p.peek_tok.kind == .lt && lit0_is_capital)) &&
		(!p.inside_match || (p.inside_select && prev_tok_kind == .arrow && lit0_is_capital)) && !p.inside_match_case &&
		(!p.inside_if || p.inside_select) &&
		(!p.inside_for || p.inside_select) { // && (p.tok.lit[0].is_capital() || p.builtin_mod) {
		return p.struct_init(false) // short_syntax: false
	} else if p.peek_tok.kind == .dot && (lit0_is_capital && !known_var && language == .v) {
		// T.name
		if p.tok.lit == 'T' {
			pos := p.tok.position()
			name := p.check_name()
			p.check(.dot)
			field := p.check_name()
			pos.extend(p.tok.position())
			return ast.SelectorExpr{
				expr: ast.Ident{
					name: name
					scope: p.scope
				}
				field_name: field
				pos: pos
				scope: p.scope
			}
		}
		// `Color.green`
		mut enum_name := p.check_name()
		if mod != '' {
			enum_name = mod + '.' + enum_name
		} else {
			enum_name = p.prepend_mod(enum_name)
		}
		// p.warn('Color.green $enum_name ' + p.prepend_mod(enum_name) + 'mod=$mod')
		p.check(.dot)
		val := p.check_name()
		// println('enum val $enum_name . $val')
		p.expr_mod = ''
		return ast.EnumVal{
			enum_name: enum_name
			val: val
			pos: p.tok.position()
			mod: mod
		}
	} else if p.peek_tok.kind == .colon && p.prev_tok.kind != .str_dollar {
		// `foo(key:val, key2:val2)`
		return p.struct_init(true) // short_syntax:true
		// JS. function call with more than 1 dot
	} else if language == .js && p.peek_tok.kind == .dot && p.peek_tok2.kind == .name {
		node = p.call_expr(language, mod)
	} else {
		node = p.parse_ident(language)
	}
	p.expr_mod = ''
	return node
}

fn (mut p Parser) index_expr(left ast.Expr) ast.IndexExpr {
	// left == `a` in `a[0]`
	start_pos := p.tok.position()
	p.next() // [
	mut has_low := true
	if p.tok.kind == .dotdot {
		has_low = false
		// [..end]
		p.next()
		high := p.expr(0)
		pos := start_pos.extend(p.tok.position())
		p.check(.rsbr)
		return ast.IndexExpr{
			left: left
			pos: pos
			index: ast.RangeExpr{
				low: ast.Expr{}
				high: high
				has_high: true
				pos: pos
			}
		}
	}
	expr := p.expr(0) // `[expr]` or  `[expr..`
	mut has_high := false
	if p.tok.kind == .dotdot {
		// [start..end] or [start..]
		p.next()
		mut high := ast.Expr{}
		if p.tok.kind != .rsbr {
			has_high = true
			high = p.expr(0)
		}
		pos := start_pos.extend(p.tok.position())
		p.check(.rsbr)
		return ast.IndexExpr{
			left: left
			pos: pos
			index: ast.RangeExpr{
				low: expr
				high: high
				has_high: has_high
				has_low: has_low
				pos: pos
			}
		}
	}
	// [expr]
	pos := start_pos.extend(p.tok.position())
	p.check(.rsbr)
	// a[i] or { ... }
	if p.tok.kind == .key_orelse && !p.or_is_handled {
		was_inside_or_expr := p.inside_or_expr
		mut or_pos := p.tok.position()
		p.next()
		p.open_scope()
		or_stmts := p.parse_block_no_scope(false)
		or_pos = or_pos.extend(p.prev_tok.position())
		p.close_scope()
		p.inside_or_expr = was_inside_or_expr
		return ast.IndexExpr{
			left: left
			index: expr
			pos: pos
			or_expr: ast.OrExpr{
				kind: .block
				stmts: or_stmts
				pos: or_pos
			}
		}
	}
	return ast.IndexExpr{
		left: left
		index: expr
		pos: pos
		or_expr: ast.OrExpr{
			kind: .absent
		}
	}
}

fn (mut p Parser) scope_register_it() {
	p.scope.register(ast.Var{
		name: 'it'
		pos: p.tok.position()
		is_used: true
	})
}

fn (mut p Parser) scope_register_ab() {
	p.scope.register(ast.Var{
		name: 'a'
		pos: p.tok.position()
		is_used: true
	})
	p.scope.register(ast.Var{
		name: 'b'
		pos: p.tok.position()
		is_used: true
	})
}

fn (mut p Parser) dot_expr(left ast.Expr) ast.Expr {
	p.next()
	if p.tok.kind == .dollar {
		return p.comptime_selector(left)
	}
	is_generic_call := p.is_generic_call()
	name_pos := p.tok.position()
	mut field_name := ''
	// check if the name is on the same line as the dot
	if (p.prev_tok.position().line_nr == name_pos.line_nr) || p.tok.kind != .name {
		field_name = p.check_name()
	} else {
		p.name_error = true
	}
	is_filter := field_name in ['filter', 'map']
	if is_filter || field_name == 'sort' {
		p.open_scope()
	}
	// ! in mutable methods
	if p.tok.kind == .not && p.peek_tok.kind == .lpar {
		p.next()
	}
	// Method call
	// TODO move to fn.v call_expr()
	mut generic_type := table.void_type
	mut generic_list_pos := p.tok.position()
	if is_generic_call {
		// `g.foo<int>(10)`
		p.next() // `<`
		generic_type = p.parse_type()
		p.check(.gt) // `>`
		generic_list_pos = generic_list_pos.extend(p.prev_tok.position())
		// In case of `foo<T>()`
		// T is unwrapped and registered in the checker.
		if !generic_type.has_flag(.generic) {
			p.table.register_fn_gen_type(field_name, generic_type)
		}
	}
	if p.tok.kind == .lpar {
		p.next()
		args := p.call_args()
		p.check(.rpar)
		mut or_stmts := []ast.Stmt{}
		mut or_kind := ast.OrKind.absent
		mut or_pos := p.tok.position()
		if p.tok.kind == .key_orelse {
			p.next()
			p.open_scope()
			p.scope.register(ast.Var{
				name: 'errcode'
				typ: table.int_type
				pos: p.tok.position()
				is_used: true
			})
			p.scope.register(ast.Var{
				name: 'err'
				typ: table.string_type
				pos: p.tok.position()
				is_used: true
			})
			or_kind = .block
			or_stmts = p.parse_block_no_scope(false)
			or_pos = or_pos.extend(p.prev_tok.position())
			p.close_scope()
		}
		// `foo()?`
		if p.tok.kind == .question {
			p.next()
			or_kind = .propagate
		}
		//
		end_pos := p.prev_tok.position()
		pos := name_pos.extend(end_pos)
		comments := p.eat_line_end_comments()
		mcall_expr := ast.CallExpr{
			left: left
			name: field_name
			args: args
			pos: pos
			is_method: true
			generic_type: generic_type
			generic_list_pos: generic_list_pos
			or_block: ast.OrExpr{
				stmts: or_stmts
				kind: or_kind
				pos: or_pos
			}
			scope: p.scope
			comments: comments
		}
		if is_filter || field_name == 'sort' {
			p.close_scope()
		}
		return mcall_expr
	}
	mut is_mut := false
	mut mut_pos := token.Position{}
	if p.inside_match || p.inside_if_expr {
		match left {
			ast.Ident, ast.SelectorExpr {
				is_mut = left.is_mut
				mut_pos = left.mut_pos
			}
			else {}
		}
	}
	pos := if p.name_error { left.position().extend(name_pos) } else { name_pos }
	sel_expr := ast.SelectorExpr{
		expr: left
		field_name: field_name
		pos: pos
		is_mut: is_mut
		mut_pos: mut_pos
		scope: p.scope
		next_token: p.tok.kind
	}
	if is_filter {
		p.close_scope()
	}
	return sel_expr
}

// `.green`
// `pref.BuildMode.default_mode`
fn (mut p Parser) enum_val() ast.EnumVal {
	start_pos := p.tok.position()
	p.check(.dot)
	val := p.check_name()
	return ast.EnumVal{
		val: val
		pos: start_pos.extend(p.prev_tok.position())
	}
}

fn (mut p Parser) string_expr() ast.Expr {
	is_raw := p.tok.kind == .name && p.tok.lit == 'r'
	is_cstr := p.tok.kind == .name && p.tok.lit == 'c'
	if is_raw || is_cstr {
		p.next()
	}
	mut node := ast.Expr{}
	val := p.tok.lit
	pos := p.tok.position()
	if p.peek_tok.kind != .str_dollar {
		p.next()
		node = ast.StringLiteral{
			val: val
			is_raw: is_raw
			language: if is_cstr { table.Language.c } else { table.Language.v }
			pos: pos
		}
		return node
	}
	mut exprs := []ast.Expr{}
	mut vals := []string{}
	mut has_fmts := []bool{}
	mut fwidths := []int{}
	mut precisions := []int{}
	mut visible_pluss := []bool{}
	mut fills := []bool{}
	mut fmts := []byte{}
	mut fposs := []token.Position{}
	// Handle $ interpolation
	p.inside_str_interp = true
	for p.tok.kind == .string {
		vals << p.tok.lit
		p.next()
		if p.tok.kind != .str_dollar {
			break
		}
		p.next()
		exprs << p.expr(0)
		mut has_fmt := false
		mut fwidth := 0
		mut fwidthneg := false
		// 987698 is a magic default value, unlikely to be present in user input. NB: 0 is valid precision
		mut precision := 987698
		mut visible_plus := false
		mut fill := false
		mut fmt := `_` // placeholder
		if p.tok.kind == .colon {
			p.next()
			// ${num:-2d}
			if p.tok.kind == .minus {
				fwidthneg = true
				p.next()
			} else if p.tok.kind == .plus {
				visible_plus = true
				p.next()
			}
			// ${num:2d}
			if p.tok.kind == .number {
				fields := p.tok.lit.split('.')
				if fields[0].len > 0 && fields[0][0] == `0` {
					fill = true
				}
				fwidth = fields[0].int()
				if fwidthneg {
					fwidth = -fwidth
				}
				if fields.len > 1 {
					precision = fields[1].int()
				}
				p.next()
			}
			if p.tok.kind == .name {
				if p.tok.lit.len == 1 {
					fmt = p.tok.lit[0]
					has_fmt = true
					p.next()
				} else {
					p.error('format specifier may only be one letter')
					return ast.Expr{}
				}
			}
		}
		fwidths << fwidth
		has_fmts << has_fmt
		precisions << precision
		visible_pluss << visible_plus
		fmts << fmt
		fills << fill
		fposs << p.prev_tok.position()
	}
	node = ast.StringInterLiteral{
		vals: vals
		exprs: exprs
		need_fmts: has_fmts
		fwidths: fwidths
		precisions: precisions
		pluss: visible_pluss
		fills: fills
		fmts: fmts
		fmt_poss: fposs
		pos: pos
	}
	// need_fmts: prelimery - until checker finds out if really needed
	p.inside_str_interp = false
	return node
}

fn (mut p Parser) parse_number_literal() ast.Expr {
	lit := p.tok.lit
	pos := p.tok.position()
	mut node := ast.Expr{}
	if lit.index_any('.eE') >= 0 && lit[..2] !in ['0x', '0X', '0o', '0O', '0b', '0B'] {
		node = ast.FloatLiteral{
			val: lit
			pos: pos
		}
	} else {
		node = ast.IntegerLiteral{
			val: lit
			pos: pos
		}
	}
	p.next()
	return node
}

fn (mut p Parser) module_decl() ast.Module {
	mut module_attrs := []table.Attr{}
	if p.tok.kind == .lsbr {
		p.attributes()
		module_attrs = p.attrs
	}
	mut name := 'main'
	is_skipped := p.tok.kind != .key_module
	mut module_pos := token.Position{}
	mut name_pos := token.Position{}
	mut mod_node := ast.Module{}
	if !is_skipped {
		p.attrs = []
		module_pos = p.tok.position()
		p.next()
		name_pos = p.tok.position()
		name = p.check_name()
		mod_node = ast.Module{
			pos: module_pos
		}
		if module_pos.line_nr != name_pos.line_nr {
			p.error_with_pos('`module` and `$name` must be at same line', name_pos)
			return mod_node
		}
		// NB: this shouldn't be reassigned into name_pos
		// as it creates a wrong position when extended
		// to module_pos
		n_pos := p.tok.position()
		if module_pos.line_nr == n_pos.line_nr && p.tok.kind != .comment {
			if p.tok.kind != .name {
				p.error_with_pos('`module x` syntax error', n_pos)
				return mod_node
			} else {
				p.error_with_pos('`module x` can only declare one module', n_pos)
				return mod_node
			}
		}
		module_pos = module_pos.extend(name_pos)
	}
	mut full_mod := p.table.qualify_module(name, p.file_name)
	/*
	if p.pref.build_mode == .build_module && !full_mod.contains('.') {
		// A hack to make building vlib modules work
		// `v build-module v.gen` will result in `full_mod = "gen"`, not "v.gen",
		// because the module being built
		// is not imported.
		// So here we fetch the name of the module by looking at the path that's being built.
		word := p.pref.path.after('/')
		if full_mod == word && p.pref.path.contains('vlib') {
			full_mod = p.pref.path.after('vlib/').replace('/', '.')
			// println('new full mod =$full_mod')
		}
		// println('file_name=$p.file_name path=$p.pref.path')
	}
	*/
	p.mod = full_mod
	p.builtin_mod = p.mod == 'builtin'
	mod_node = ast.Module{
		name: full_mod
<<<<<<< HEAD
		alias: name
=======
		attrs: module_attrs
>>>>>>> aa878161
		is_skipped: is_skipped
		pos: module_pos
		name_pos: name_pos
	}
	if !is_skipped {
		for ma in module_attrs {
			match ma.name {
				'manualfree' {
					p.is_manualfree = true
				}
				else {
					p.error_with_pos('unknown module attribute `[$ma.name]`', ma.pos)
					return mod_node
				}
			}
		}
	}
	return mod_node
}

fn (mut p Parser) import_stmt() ast.Import {
	import_pos := p.tok.position()
	p.check(.key_import)
	mut pos := p.tok.position()
	mut import_node := ast.Import{
		pos: import_pos.extend(pos)
	}
	if p.tok.kind == .lpar {
		p.error_with_pos('`import()` has been deprecated, use `import x` instead', pos)
		return import_node
	}
	mut mod_name_arr := []string{}
	mod_name_arr << p.check_name()
	if import_pos.line_nr != pos.line_nr {
		p.error_with_pos('`import` statements must be a single line', pos)
		return import_node
	}
	mut mod_alias := mod_name_arr[0]
	import_node = ast.Import{
		pos: import_pos.extend(pos)
		mod_pos: pos
		alias_pos: pos
	}
	for p.tok.kind == .dot {
		p.next()
		submod_pos := p.tok.position()
		if p.tok.kind != .name {
			p.error_with_pos('module syntax error, please use `x.y.z`', submod_pos)
			return import_node
		}
		if import_pos.line_nr != submod_pos.line_nr {
			p.error_with_pos('`import` and `submodule` must be at same line', submod_pos)
			return import_node
		}
		submod_name := p.check_name()
		mod_name_arr << submod_name
		mod_alias = submod_name
		pos = pos.extend(submod_pos)
		import_node = ast.Import{
			pos: import_pos.extend(pos)
			mod_pos: pos
			alias_pos: submod_pos
			mod: mod_name_arr.join('.')
			alias: mod_alias
		}
	}
	if mod_name_arr.len == 1 {
		import_node = ast.Import{
			pos: import_node.pos
			mod_pos: import_node.mod_pos
			alias_pos: import_node.alias_pos
			mod: mod_name_arr[0]
			alias: mod_alias
		}
	}
	mod_name := import_node.mod
	if p.tok.kind == .key_as {
		p.next()
		alias_pos := p.tok.position()
		mod_alias = p.check_name()
		if mod_alias == mod_name_arr.last() {
			p.error_with_pos('import alias `$mod_name as $mod_alias` is redundant', p.prev_tok.position())
			return import_node
		}
		import_node = ast.Import{
			pos: import_node.pos.extend(alias_pos)
			mod_pos: import_node.mod_pos
			alias_pos: alias_pos
			mod: import_node.mod
			alias: mod_alias
		}
<<<<<<< HEAD
	}
	mod_name = p.table.qualify_import(p.pref, mod_name, p.file_name)
	mut node := ast.Import{
		pos: pos
		mod: mod_name
		alias: mod_alias
=======
>>>>>>> aa878161
	}
	if p.tok.kind == .lcbr { // import module { fn1, Type2 } syntax
		p.import_syms(mut import_node)
		p.register_used_import(mod_alias) // no `unused import` msg for parent
	}
	pos_t := p.tok.position()
	if import_pos.line_nr == pos_t.line_nr {
		if p.tok.kind !in [.lcbr, .eof, .comment] {
			p.error_with_pos('cannot import multiple modules at a time', pos_t)
			return import_node
		}
	}
	p.imports[mod_alias] = mod_name
	// if mod_name !in p.table.imports {
	p.table.imports << mod_name
	p.ast_imports << import_node
	// }
	return import_node
}

// import_syms parses the inner part of `import module { submod1, submod2 }`
fn (mut p Parser) import_syms(mut parent ast.Import) {
	p.next()
	pos_t := p.tok.position()
	if p.tok.kind == .rcbr { // closed too early
		p.error_with_pos('empty `$parent.mod` import set, remove `{}`', pos_t)
		return
	}
	if p.tok.kind != .name { // not a valid inner name
		p.error_with_pos('import syntax error, please specify a valid fn or type name',
			pos_t)
		return
	}
	for p.tok.kind == .name {
		pos := p.tok.position()
		alias := p.check_name()
		p.imported_symbols[alias] = parent.mod + '.' + alias
		// so we can work with this in fmt+checker
		parent.syms << ast.ImportSymbol{
			pos: pos
			name: alias
		}
		if p.tok.kind == .comma { // go again if more than one
			p.next()
			continue
		}
		if p.tok.kind == .rcbr { // finish if closing `}` is seen
			break
		}
	}
	if p.tok.kind != .rcbr {
		p.error_with_pos('import syntax error, no closing `}`', p.tok.position())
		return
	}
	p.next()
}

fn (mut p Parser) const_decl() ast.ConstDecl {
	p.top_level_statement_start()
	start_pos := p.tok.position()
	is_pub := p.tok.kind == .key_pub
	if is_pub {
		p.next()
	}
	end_pos := p.tok.position()
	const_pos := p.tok.position()
	p.check(.key_const)
	is_block := p.tok.kind == .lpar
	/*
	if p.tok.kind != .lpar {
		p.error_with_pos('const declaration is missing parentheses `( ... )`', const_pos)
		return ast.ConstDecl{}
	}
	*/
	if is_block {
		p.next() // (
	}
	mut fields := []ast.ConstField{}
	mut comments := []ast.Comment{}
	for {
		if p.tok.kind == .eof {
			p.error_with_pos('const declaration is missing closing `)`', const_pos)
			return ast.ConstDecl{}
		}
		comments = p.eat_comments()
		if p.tok.kind == .rpar {
			break
		}
		pos := p.tok.position()
		name := p.check_name()
		if util.contains_capital(name) {
			p.warn_with_pos('const names cannot contain uppercase letters, use snake_case instead',
				pos)
		}
		full_name := p.prepend_mod(name)
		// name := p.check_name()
		// println('!!const: $name')
		p.check(.assign)
		if p.tok.kind == .key_fn {
			p.error('const initializer fn literal is not a constant')
			return ast.ConstDecl{}
		}
		expr := p.expr(0)
		field := ast.ConstField{
			name: full_name
			mod: p.mod
			expr: expr
			pos: pos
			comments: comments
		}
		fields << field
		p.global_scope.register(field)
		comments = []
		if !is_block {
			break
		}
	}
	p.top_level_statement_end()
	if is_block {
		p.check(.rpar)
	}
	return ast.ConstDecl{
		pos: start_pos.extend_with_last_line(end_pos, p.prev_tok.line_nr)
		fields: fields
		is_pub: is_pub
		end_comments: comments
		is_block: is_block
	}
}

fn (mut p Parser) return_stmt() ast.Return {
	first_pos := p.tok.position()
	p.next()
	// no return
	mut comments := p.eat_comments()
	if p.tok.kind == .rcbr {
		return ast.Return{
			comments: comments
			pos: first_pos
		}
	}
	// return exprs
	exprs, comments2 := p.expr_list()
	comments << comments2
	end_pos := exprs.last().position()
	return ast.Return{
		exprs: exprs
		comments: comments
		pos: first_pos.extend(end_pos)
	}
}

const (
	// modules which allow globals by default
	global_enabled_mods = ['rand', 'sokol.sapp']
)

// left hand side of `=` or `:=` in `a,b,c := 1,2,3`
fn (mut p Parser) global_decl() ast.GlobalDecl {
	if !p.pref.translated && !p.pref.is_livemain && !p.builtin_mod && !p.pref.building_v &&
		p.mod != 'ui' && p.mod != 'gg2' && p.mod != 'uiold' && !p.pref.enable_globals && !p.pref.is_fmt &&
		p.mod !in global_enabled_mods {
		p.error('use `v --enable-globals ...` to enable globals')
		return ast.GlobalDecl{}
	}
	start_pos := p.tok.position()
	end_pos := p.tok.position()
	p.check(.key_global)
	if p.tok.kind != .lpar {
		p.error('globals must be grouped, e.g. `__global ( a = int(1) )`')
		return ast.GlobalDecl{}
	}
	p.next() // (
	mut fields := []ast.GlobalField{}
	mut comments := []ast.Comment{}
	for {
		comments = p.eat_comments()
		if p.tok.kind == .rpar {
			break
		}
		pos := p.tok.position()
		name := p.check_name()
		has_expr := p.tok.kind == .assign
		if has_expr {
			p.next() // =
		}
		typ := p.parse_type()
		if p.tok.kind == .assign {
			p.error('global assign must have the type around the value, use `__global ( name = type(value) )`')
			return ast.GlobalDecl{}
		}
		mut expr := ast.Expr{}
		if has_expr {
			if p.tok.kind != .lpar {
				p.error('global assign must have a type and value, use `__global ( name = type(value) )` or `__global ( name type )`')
				return ast.GlobalDecl{}
			}
			p.next() // (
			expr = p.expr(0)
			p.check(.rpar)
		}
		field := ast.GlobalField{
			name: name
			has_expr: has_expr
			expr: expr
			pos: pos
			typ: typ
			comments: comments
		}
		fields << field
		p.global_scope.register(field)
		comments = []
	}
	p.check(.rpar)
	return ast.GlobalDecl{
		pos: start_pos.extend(end_pos)
		fields: fields
		end_comments: comments
	}
}

fn (mut p Parser) enum_decl() ast.EnumDecl {
	p.top_level_statement_start()
	is_pub := p.tok.kind == .key_pub
	start_pos := p.tok.position()
	if is_pub {
		p.next()
	}
	p.check(.key_enum)
	end_pos := p.tok.position()
	enum_name := p.check_name()
	if enum_name.len == 1 {
		p.error_with_pos('single letter capital names are reserved for generic template types.',
			end_pos)
		return ast.EnumDecl{}
	}
	name := p.prepend_mod(enum_name)
	p.check(.lcbr)
	enum_decl_comments := p.eat_comments()
	mut vals := []string{}
	// mut default_exprs := []ast.Expr{}
	mut fields := []ast.EnumField{}
	for p.tok.kind != .eof && p.tok.kind != .rcbr {
		pos := p.tok.position()
		val := p.check_name()
		vals << val
		mut expr := ast.Expr{}
		mut has_expr := false
		// p.warn('enum val $val')
		if p.tok.kind == .assign {
			p.next()
			expr = p.expr(0)
			has_expr = true
		}
		fields << ast.EnumField{
			name: val
			pos: pos
			expr: expr
			has_expr: has_expr
			comments: p.eat_line_end_comments()
			next_comments: p.eat_comments()
		}
	}
	p.top_level_statement_end()
	p.check(.rcbr)
	is_flag := p.attrs.contains('flag')
	is_multi_allowed := p.attrs.contains('_allow_multiple_values')
	if is_flag {
		if fields.len > 32 {
			p.error('when an enum is used as bit field, it must have a max of 32 fields')
			return ast.EnumDecl{}
		}
		for f in fields {
			if f.has_expr {
				p.error_with_pos('when an enum is used as a bit field, you can not assign custom values',
					f.pos)
				return ast.EnumDecl{}
			}
		}
		pubfn := if p.mod == 'main' { 'fn' } else { 'pub fn' }
		p.scanner.codegen('
//
$pubfn (    e &$enum_name) has(flag $enum_name) bool { return      (int(*e) &  (int(flag))) != 0 }
$pubfn (mut e  $enum_name) set(flag $enum_name)      { unsafe{ *e = ${enum_name}(int(*e) |  (int(flag))) } }
$pubfn (mut e  $enum_name) clear(flag $enum_name)    { unsafe{ *e = ${enum_name}(int(*e) & ~(int(flag))) } }
$pubfn (mut e  $enum_name) toggle(flag $enum_name)   { unsafe{ *e = ${enum_name}(int(*e) ^  (int(flag))) } }
//
')
	}
	idx := p.table.register_type_symbol(table.TypeSymbol{
		kind: .enum_
		name: name
		cname: util.no_dots(name)
		mod: p.mod
		info: table.Enum{
			vals: vals
			is_flag: is_flag
			is_multi_allowed: is_multi_allowed
		}
	})
	if idx == -1 {
		p.error_with_pos('cannot register enum `$name`, another type with this name exists',
			end_pos)
	}
	return ast.EnumDecl{
		name: name
		is_pub: is_pub
		is_flag: is_flag
		is_multi_allowed: is_multi_allowed
		fields: fields
		pos: start_pos.extend_with_last_line(end_pos, p.prev_tok.line_nr)
		attrs: p.attrs
		comments: enum_decl_comments
	}
}

fn (mut p Parser) type_decl() ast.TypeDecl {
	start_pos := p.tok.position()
	is_pub := p.tok.kind == .key_pub
	if is_pub {
		p.next()
	}
	p.check(.key_type)
	end_pos := p.tok.position()
	decl_pos := start_pos.extend(end_pos)
	name := p.check_name()
	if name.len == 1 && name[0].is_capital() {
		p.error_with_pos('single letter capital names are reserved for generic template types.',
			decl_pos)
		return ast.TypeDecl{}
	}
	mut sum_variants := []ast.SumTypeVariant{}
	p.check(.assign)
	mut type_pos := p.tok.position()
	mut comments := []ast.Comment{}
	if p.tok.kind == .key_fn {
		// function type: `type mycallback = fn(string, int)`
		fn_name := p.prepend_mod(name)
		fn_type := p.parse_fn_type(fn_name)
		comments = p.eat_line_end_comments()
		return ast.FnTypeDecl{
			name: fn_name
			is_pub: is_pub
			typ: fn_type
			pos: decl_pos
			comments: comments
		}
	}
	first_type := p.parse_type() // need to parse the first type before we can check if it's `type A = X | Y`
	type_alias_pos := p.tok.position()
	if p.tok.kind == .pipe {
		mut type_end_pos := p.prev_tok.position()
		type_pos = type_pos.extend(type_end_pos)
		p.next()
		sum_variants << ast.SumTypeVariant{
			typ: first_type
			pos: type_pos
		}
		// type SumType = A | B | c
		for {
			type_pos = p.tok.position()
			variant_type := p.parse_type()
			// TODO: needs to be its own var, otherwise TCC fails because of a known stack error
			prev_tok := p.prev_tok
			type_end_pos = prev_tok.position()
			type_pos = type_pos.extend(type_end_pos)
			sum_variants << ast.SumTypeVariant{
				typ: variant_type
				pos: type_pos
			}
			if p.tok.kind != .pipe {
				break
			}
			p.check(.pipe)
		}
		variant_types := sum_variants.map(it.typ)
		prepend_mod_name := p.prepend_mod(name)
		p.table.register_type_symbol(table.TypeSymbol{
			kind: .sum_type
			name: prepend_mod_name
			cname: util.no_dots(prepend_mod_name)
			mod: p.mod
			info: table.SumType{
				variants: variant_types
			}
			is_public: is_pub
		})
		comments = p.eat_line_end_comments()
		return ast.SumTypeDecl{
			name: name
			is_pub: is_pub
			variants: sum_variants
			pos: decl_pos
			comments: comments
		}
	}
	// type MyType = int
	parent_type := first_type
	parent_sym := p.table.get_type_symbol(parent_type)
	pidx := parent_type.idx()
	p.check_for_impure_v(parent_sym.language, decl_pos)
	prepend_mod_name := p.prepend_mod(name)
	idx := p.table.register_type_symbol(table.TypeSymbol{
		kind: .alias
		name: prepend_mod_name
		cname: util.no_dots(prepend_mod_name)
		mod: p.mod
		parent_idx: pidx
		info: table.Alias{
			parent_type: parent_type
			language: parent_sym.language
		}
		is_public: is_pub
	})
	if idx == -1 {
		p.error_with_pos('cannot register alias `$name`, another type with this name exists',
			decl_pos.extend(type_alias_pos))
		return ast.AliasTypeDecl{}
	}
	if idx == pidx {
		p.error_with_pos('a type alias can not refer to itself: $name', decl_pos.extend(type_alias_pos))
		return ast.AliasTypeDecl{}
	}
	comments = p.eat_line_end_comments()
	return ast.AliasTypeDecl{
		name: name
		is_pub: is_pub
		parent_type: parent_type
		pos: decl_pos
		comments: comments
	}
}

fn (mut p Parser) assoc() ast.Assoc {
	var_name := p.check_name()
	pos := p.tok.position()
	mut v := p.scope.find_var(var_name) or {
		p.error('unknown variable `$var_name`')
		return ast.Assoc{
			scope: 0
		}
	}
	v.is_used = true
	// println('assoc var $name typ=$var.typ')
	mut fields := []string{}
	mut vals := []ast.Expr{}
	p.check(.pipe)
	for p.tok.kind != .eof {
		fields << p.check_name()
		p.check(.colon)
		expr := p.expr(0)
		vals << expr
		if p.tok.kind == .comma {
			p.next()
		}
		if p.tok.kind == .rcbr {
			break
		}
	}
	return ast.Assoc{
		var_name: var_name
		fields: fields
		exprs: vals
		pos: pos
		scope: p.scope
	}
}

fn (p &Parser) new_true_expr() ast.Expr {
	return ast.BoolLiteral{
		val: true
		pos: p.tok.position()
	}
}

fn verror(s string) {
	util.verror('parser error', s)
}

fn (mut p Parser) top_level_statement_start() {
	if p.comments_mode == .toplevel_comments {
		p.scanner.set_is_inside_toplevel_statement(true)
		p.rewind_scanner_to_current_token_in_new_mode()
		$if debugscanner ? {
			eprintln('>> p.top_level_statement_start | tidx:${p.tok.tidx:-5} | p.tok.kind: ${p.tok.kind:-10} | p.tok.lit: $p.tok.lit $p.peek_tok.lit $p.peek_tok2.lit $p.peek_tok3.lit ...')
		}
	}
}

fn (mut p Parser) top_level_statement_end() {
	if p.comments_mode == .toplevel_comments {
		p.scanner.set_is_inside_toplevel_statement(false)
		p.rewind_scanner_to_current_token_in_new_mode()
		$if debugscanner ? {
			eprintln('>> p.top_level_statement_end   | tidx:${p.tok.tidx:-5} | p.tok.kind: ${p.tok.kind:-10} | p.tok.lit: $p.tok.lit $p.peek_tok.lit $p.peek_tok2.lit $p.peek_tok3.lit ...')
		}
	}
}

fn (mut p Parser) rewind_scanner_to_current_token_in_new_mode() {
	// Go back and rescan some tokens, ensuring that the parser's
	// lookahead buffer p.peek_tok .. p.peek_tok3, will now contain
	// the correct tokens (possible comments), for the new mode
	// This refilling of the lookahead buffer is needed for the
	// .toplevel_comments parsing mode.
	tidx := p.tok.tidx
	p.scanner.set_current_tidx(tidx - 5)
	no_token := token.Token{}
	p.prev_tok = no_token
	p.tok = no_token
	p.peek_tok = no_token
	p.peek_tok2 = no_token
	p.peek_tok3 = no_token
	for {
		p.next()
		// eprintln('rewinding to ${p.tok.tidx:5} | goal: ${tidx:5}')
		if tidx == p.tok.tidx {
			break
		}
	}
}

pub fn (mut p Parser) mark_var_as_used(varname string) bool {
	if obj := p.scope.find(varname) {
		match mut obj {
			ast.Var {
				obj.is_used = true
				return true
			}
			else {}
		}
	}
	return false
}

fn (mut p Parser) unsafe_stmt() ast.Stmt {
	mut pos := p.tok.position()
	p.next()
	if p.tok.kind != .lcbr {
		p.error_with_pos('please use `unsafe {`', p.tok.position())
		return ast.Stmt{}
	}
	p.next()
	if p.inside_unsafe {
		p.error_with_pos('already inside `unsafe` block', pos)
		return ast.Stmt{}
	}
	if p.tok.kind == .rcbr {
		// `unsafe {}`
		pos.last_line = p.tok.line_nr - 1
		p.next()
		return ast.Block{
			is_unsafe: true
			pos: pos
		}
	}
	p.inside_unsafe = true
	p.open_scope() // needed in case of `unsafe {stmt}`
	defer {
		p.inside_unsafe = false
		p.close_scope()
	}
	stmt := p.stmt(false)
	if p.tok.kind == .rcbr {
		if stmt is ast.ExprStmt {
			// `unsafe {expr}`
			if stmt.expr.is_expr() {
				p.next()
				pos.last_line = p.prev_tok.line_nr - 1
				ue := ast.UnsafeExpr{
					expr: stmt.expr
					pos: pos
				}
				// parse e.g. `unsafe {expr}.foo()`
				expr := p.expr_with_left(ue, 0, p.is_stmt_ident)
				return ast.ExprStmt{
					expr: expr
					pos: pos
				}
			}
		}
	}
	// unsafe {stmts}
	mut stmts := [stmt]
	for p.tok.kind != .rcbr {
		stmts << p.stmt(false)
	}
	p.next()
	return ast.Block{
		stmts: stmts
		is_unsafe: true
		pos: pos
	}
}

fn (mut p Parser) trace(fbase string, message string) {
	if p.file_base == fbase {
		println('> p.trace | ${fbase:-10s} | $message')
	}
}<|MERGE_RESOLUTION|>--- conflicted
+++ resolved
@@ -1746,11 +1746,8 @@
 	p.builtin_mod = p.mod == 'builtin'
 	mod_node = ast.Module{
 		name: full_mod
-<<<<<<< HEAD
 		alias: name
-=======
 		attrs: module_attrs
->>>>>>> aa878161
 		is_skipped: is_skipped
 		pos: module_pos
 		name_pos: name_pos
@@ -1826,7 +1823,8 @@
 			alias: mod_alias
 		}
 	}
-	mod_name := import_node.mod
+	// mod_name := import_node.mod
+	mod_name = p.table.qualify_import(p.pref, import_node.mod, p.file_name)
 	if p.tok.kind == .key_as {
 		p.next()
 		alias_pos := p.tok.position()
@@ -1842,15 +1840,6 @@
 			mod: import_node.mod
 			alias: mod_alias
 		}
-<<<<<<< HEAD
-	}
-	mod_name = p.table.qualify_import(p.pref, mod_name, p.file_name)
-	mut node := ast.Import{
-		pos: pos
-		mod: mod_name
-		alias: mod_alias
-=======
->>>>>>> aa878161
 	}
 	if p.tok.kind == .lcbr { // import module { fn1, Type2 } syntax
 		p.import_syms(mut import_node)
