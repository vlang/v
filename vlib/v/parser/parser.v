// Copyright (c) 2019-2021 Alexander Medvednikov. All rights reserved.
// Use of this source code is governed by an MIT license
// that can be found in the LICENSE file.
module parser

import v.scanner
import v.ast
import v.token
import v.table
import v.pref
import v.util
import v.vet
import v.errors
import os
import runtime
import time

const (
	builtin_functions = ['print', 'println', 'eprint', 'eprintln', 'isnil', 'panic', 'exit']
)

pub struct Parser {
	pref &pref.Preferences
mut:
	file_base         string // "hello.v"
	file_name         string // "/home/user/hello.v"
	file_name_dir     string // "/home/user"
	file_backend_mode table.Language // .c for .c.v|.c.vv|.c.vsh files; .js for .js.v files, .v otherwise.
	scanner           &scanner.Scanner
	comments_mode     scanner.CommentsMode = .skip_comments
	// see comment in parse_file
	tok               token.Token
	prev_tok          token.Token
	peek_tok          token.Token
	peek_tok2         token.Token
	peek_tok3         token.Token
	table             &table.Table
	language          table.Language
	inside_if         bool
	inside_if_expr    bool
	inside_ct_if_expr bool
	inside_or_expr    bool
	inside_for        bool
	inside_fn         bool // true even with implicit main
	inside_str_interp bool
	or_is_handled     bool         // ignore `or` in this expression
	builtin_mod       bool         // are we in the `builtin` module?
	mod               string       // current module name
	is_manualfree     bool         // true when `[manualfree] module abc`, makes *all* fns in the current .v file, opt out of autofree
	attrs             []table.Attr // attributes before next decl stmt
	expr_mod          string       // for constructing full type names in parse_type()
	scope             &ast.Scope
	global_scope      &ast.Scope
	imports           map[string]string // alias => mod_name
	ast_imports       []ast.Import      // mod_names
	used_imports      []string // alias
	auto_imports      []string // imports, the user does not need to specify
	imported_symbols  map[string]string
	is_amp            bool // for generating the right code for `&Foo{}`
	returns           bool
	inside_match      bool // to separate `match A { }` from `Struct{}`
	inside_select     bool // to allow `ch <- Struct{} {` inside `select`
	inside_match_case bool // to separate `match_expr { }` from `Struct{}`
	inside_match_body bool // to fix eval not used TODO
	inside_unsafe     bool
	is_stmt_ident     bool // true while the beginning of a statement is an ident/selector
	expecting_type    bool // `is Type`, expecting type
	errors            []errors.Error
	warnings          []errors.Warning
	vet_errors        []vet.Error
	cur_fn_name       string
	in_generic_params bool // indicates if parsing between `<` and `>` of a method/function
	name_error        bool // indicates if the token is not a name or the name is on another line
}

// for tests
pub fn parse_stmt(text string, table &table.Table, scope &ast.Scope) ast.Stmt {
	mut p := Parser{
		scanner: scanner.new_scanner(text, .skip_comments, &pref.Preferences{})
		table: table
		pref: &pref.Preferences{}
		scope: scope
		global_scope: &ast.Scope{
			start_pos: 0
			parent: 0
		}
	}
	p.init_parse_fns()
	p.read_first_token()
	return p.stmt(false)
}

pub fn parse_comptime(text string, table &table.Table, pref &pref.Preferences, scope &ast.Scope, global_scope &ast.Scope) ast.File {
	mut p := Parser{
		scanner: scanner.new_scanner(text, .skip_comments, pref)
		table: table
		pref: pref
		scope: scope
		errors: []errors.Error{}
		warnings: []errors.Warning{}
		global_scope: global_scope
	}
	return p.parse()
}

pub fn parse_text(text string, path string, table &table.Table, comments_mode scanner.CommentsMode, pref &pref.Preferences, global_scope &ast.Scope) ast.File {
	mut p := Parser{
		scanner: scanner.new_scanner(text, comments_mode, pref)
		comments_mode: comments_mode
		table: table
		pref: pref
		scope: &ast.Scope{
			start_pos: 0
			parent: global_scope
		}
		errors: []errors.Error{}
		warnings: []errors.Warning{}
		global_scope: global_scope
	}
	p.set_path(path)
	return p.parse()
}

pub fn (mut p Parser) set_path(path string) {
	p.file_name = path
	p.file_base = os.base(path)
	p.file_name_dir = os.dir(path)
	if path.ends_with('_c.v') || path.ends_with('.c.v') || path.ends_with('.c.vv')
		|| path.ends_with('.c.vsh') {
		p.file_backend_mode = .c
	} else if path.ends_with('_js.v') || path.ends_with('.js.v') || path.ends_with('.js.vv')
		|| path.ends_with('.js.vsh') {
		p.file_backend_mode = .js
	} else {
		p.file_backend_mode = .v
	}
}

pub fn parse_file(path string, table &table.Table, comments_mode scanner.CommentsMode, pref &pref.Preferences, global_scope &ast.Scope) ast.File {
	// NB: when comments_mode == .toplevel_comments,
	// the parser gives feedback to the scanner about toplevel statements, so that the scanner can skip
	// all the tricky inner comments. This is needed because we do not have a good general solution
	// for handling them, and should be removed when we do (the general solution is also needed for vfmt)
	// println('parse_file("$path")')
	// text := os.read_file(path) or {
	// panic(err)
	// }
	mut p := Parser{
		scanner: scanner.new_scanner_file(path, comments_mode, pref)
		comments_mode: comments_mode
		table: table
		pref: pref
		scope: &ast.Scope{
			start_pos: 0
			parent: global_scope
		}
		errors: []errors.Error{}
		warnings: []errors.Warning{}
		global_scope: global_scope
	}
	p.set_path(path)
	return p.parse()
}

pub fn parse_vet_file(path string, table_ &table.Table, pref &pref.Preferences) (ast.File, []vet.Error) {
	global_scope := &ast.Scope{
		parent: 0
	}
	mut p := Parser{
		scanner: scanner.new_vet_scanner_file(path, .parse_comments, pref)
		comments_mode: .parse_comments
		table: table_
		pref: pref
		scope: &ast.Scope{
			start_pos: 0
			parent: global_scope
		}
		errors: []errors.Error{}
		warnings: []errors.Warning{}
		global_scope: global_scope
	}
	p.set_path(path)
	if p.scanner.text.contains('\n  ') {
		source_lines := os.read_lines(path) or { []string{} }
		for lnumber, line in source_lines {
			if line.starts_with('  ') {
				p.vet_error('Looks like you are using spaces for indentation.', lnumber,
					.vfmt)
			}
		}
	}
	file := p.parse()
	p.vet_errors << p.scanner.vet_errors
	return file, p.vet_errors
}

pub fn (mut p Parser) parse() ast.File {
	// comments_mode: comments_mode
	p.init_parse_fns()
	p.read_first_token()
	mut stmts := []ast.Stmt{}
	for p.tok.kind == .comment {
		stmts << p.comment_stmt()
	}
	// module
	module_decl := p.module_decl()
	stmts << module_decl
	// imports
	for {
		if p.tok.kind == .key_import {
			stmts << p.import_stmt()
			continue
		}
		if p.tok.kind == .comment {
			stmts << p.comment_stmt()
			continue
		}
		break
	}
	for {
		if p.tok.kind == .eof {
			p.check_unused_imports()
			break
		}
		// println('stmt at ' + p.tok.str())
		stmts << p.top_stmt()
		// clear the attributes after each statement
		p.attrs = []
	}
	// println('nr stmts = $stmts.len')
	// println(stmts[0])
	p.scope.end_pos = p.tok.pos
	//
	return ast.File{
		path: p.file_name
		path_base: p.file_base
		mod: module_decl
		imports: p.ast_imports
		imported_symbols: p.imported_symbols
		auto_imports: p.auto_imports
		stmts: stmts
		scope: p.scope
		global_scope: p.global_scope
		errors: p.errors
		warnings: p.warnings
	}
}

/*
struct Queue {
mut:
	idx              int
	mu               &sync.Mutex
	mu2              &sync.Mutex
	paths            []string
	table            &table.Table
	parsed_ast_files []ast.File
	pref             &pref.Preferences
	global_scope     &ast.Scope
}

fn (mut q Queue) run() {
	for {
		q.mu.lock()
		idx := q.idx
		if idx >= q.paths.len {
			q.mu.unlock()
			return
		}
		q.idx++
		q.mu.unlock()
		println('run(idx=$idx)')
		path := q.paths[idx]
		file := parse_file(path, q.table, .skip_comments, q.pref, q.global_scope)
		q.mu2.lock()
		q.parsed_ast_files << file
		q.mu2.unlock()
		println('run done(idx=$idx)')
	}
}
*/
pub fn parse_files(paths []string, table &table.Table, pref &pref.Preferences, global_scope &ast.Scope) []ast.File {
	mut timers := util.new_timers(false)
	$if time_parsing ? {
		timers.should_print = true
	}
	// println('nr_cpus= $nr_cpus')
	$if macos {
		/*
		if pref.is_parallel && paths[0].contains('/array.v') {
			println('\n\n\nparse_files() nr_files=$paths.len')
			println(paths)
			nr_cpus := runtime.nr_cpus()
			mut q := &Queue{
				paths: paths
				table: table
				pref: pref
				global_scope: global_scope
				mu: sync.new_mutex()
				mu2: sync.new_mutex()
			}
			for _ in 0 .. nr_cpus - 1 {
				go q.run()
			}
			time.sleep_ms(1000)
			println('all done')
			return q.parsed_ast_files
		}
		*/
	}
	if false {
		// TODO: remove this; it just prevents warnings about unused time and runtime
		time.sleep_ms(1)
		println(runtime.nr_cpus())
	}
	// ///////////////
	mut files := []ast.File{}
	for path in paths {
		// println('parse_files $path')
		timers.start('parse_file $path')
		files << parse_file(path, table, .skip_comments, pref, global_scope)
		timers.show('parse_file $path')
	}
	return files
}

pub fn (mut p Parser) init_parse_fns() {
	if p.comments_mode == .toplevel_comments {
		p.scanner.scan_all_tokens_in_buffer()
	}
	// p.prefix_parse_fns = make(100, 100, sizeof(PrefixParseFn))
	// p.prefix_parse_fns[token.Kind.name] = parse_name
}

pub fn (mut p Parser) read_first_token() {
	// need to call next() 4 times to get peek token 1,2,3 and current token
	p.next()
	p.next()
	p.next()
	p.next()
}

pub fn (mut p Parser) open_scope() {
	p.scope = &ast.Scope{
		parent: p.scope
		start_pos: p.tok.pos
	}
}

pub fn (mut p Parser) close_scope() {
	// p.scope.end_pos = p.tok.pos
	// NOTE: since this is usually called after `p.parse_block()`
	// ie. when `prev_tok` is rcbr `}` we most likely want `prev_tok`
	// we could do the following, but probably not needed in 99% of cases:
	// `end_pos = if p.prev_tok.kind == .rcbr { p.prev_tok.pos } else { p.tok.pos }`
	p.scope.end_pos = p.prev_tok.pos
	p.scope.parent.children << p.scope
	p.scope = p.scope.parent
}

pub fn (mut p Parser) parse_block() []ast.Stmt {
	p.open_scope()
	// println('parse block')
	stmts := p.parse_block_no_scope(false)
	p.close_scope()
	// println('nr exprs in block = $exprs.len')
	return stmts
}

pub fn (mut p Parser) parse_block_no_scope(is_top_level bool) []ast.Stmt {
	p.check(.lcbr)
	mut stmts := []ast.Stmt{}
	if p.tok.kind != .rcbr {
		mut count := 0
		for p.tok.kind !in [.eof, .rcbr] {
			stmts << p.stmt(is_top_level)
			count++
			if count % 100000 == 0 {
				eprintln('parsed $count statements so far from fn $p.cur_fn_name ...')
			}
			if count > 1000000 {
				p.error_with_pos('parsed over $count statements from fn $p.cur_fn_name, the parser is probably stuck',
					p.tok.position())
				return []
			}
		}
	}
	if is_top_level {
		p.top_level_statement_end()
	}
	p.check(.rcbr)
	return stmts
}

/*
fn (mut p Parser) next_with_comment() {
	p.tok = p.peek_tok
	p.peek_tok = p.scanner.scan()
}
*/
fn (mut p Parser) next() {
	p.prev_tok = p.tok
	p.tok = p.peek_tok
	p.peek_tok = p.peek_tok2
	p.peek_tok2 = p.peek_tok3
	p.peek_tok3 = p.scanner.scan()
	/*
	if p.tok.kind==.comment {
		p.comments << ast.Comment{text:p.tok.lit, line_nr:p.tok.line_nr}
		p.next()
	}
	*/
}

fn (mut p Parser) check(expected token.Kind) {
	p.name_error = false
	// for p.tok.kind in [.line_comment, .mline_comment] {
	// p.next()
	// }
	if p.tok.kind == expected {
		p.next()
	} else if p.tok.kind == .name {
		p.error('unexpected name `$p.tok.lit`, expecting `$expected.str()`')
	} else {
		if expected == .name {
			p.name_error = true
		}
		p.error('unexpected `$p.tok.kind.str()`, expecting `$expected.str()`')
	}
}

// JS functions can have multiple dots in their name:
// JS.foo.bar.and.a.lot.more.dots()
fn (mut p Parser) check_js_name() string {
	mut name := ''
	for p.peek_tok.kind == .dot {
		name += '${p.tok.lit}.'
		p.next() // .name
		p.next() // .dot
	}
	// last .name
	name += p.tok.lit
	p.next()
	return name
}

fn (mut p Parser) check_name() string {
	name := p.tok.lit
	if p.peek_tok.kind == .dot && name in p.imports {
		p.register_used_import(name)
	}
	p.check(.name)
	return name
}

pub fn (mut p Parser) top_stmt() ast.Stmt {
	$if trace_parser ? {
		tok_pos := p.tok.position()
		eprintln('parsing file: ${p.file_name:-30} | tok.kind: ${p.tok.kind:-10} | tok.lit: ${p.tok.lit:-10} | tok_pos: ${tok_pos.str():-45} | top_stmt')
	}
	for {
		match p.tok.kind {
			.key_pub {
				match p.peek_tok.kind {
					.key_const {
						return p.const_decl()
					}
					.key_fn {
						return p.fn_decl()
					}
					.key_struct, .key_union {
						return p.struct_decl()
					}
					.key_interface {
						return p.interface_decl()
					}
					.key_enum {
						return p.enum_decl()
					}
					.key_type {
						return p.type_decl()
					}
					else {
						p.error('wrong pub keyword usage')
						return ast.Stmt{}
					}
				}
			}
			.lsbr {
				// attrs are stored in `p.attrs`
				p.attributes()
				continue
			}
			.key_interface {
				return p.interface_decl()
			}
			.key_import {
				p.error_with_pos('`import x` can only be declared at the beginning of the file',
					p.tok.position())
				return p.import_stmt()
			}
			.key_global {
				return p.global_decl()
			}
			.key_const {
				return p.const_decl()
			}
			.key_fn {
				return p.fn_decl()
			}
			.key_struct {
				return p.struct_decl()
			}
			.dollar {
				return ast.ExprStmt{
					expr: p.if_expr(true)
				}
			}
			.hash {
				return p.hash()
			}
			.key_type {
				return p.type_decl()
			}
			.key_enum {
				return p.enum_decl()
			}
			.key_union {
				return p.struct_decl()
			}
			.comment {
				return p.comment_stmt()
			}
			else {
				p.inside_fn = true
				if p.pref.is_script && !p.pref.is_test {
					mut stmts := []ast.Stmt{}
					for p.tok.kind != .eof {
						stmts << p.stmt(false)
					}
					return ast.FnDecl{
						name: 'main.main'
						mod: 'main'
						stmts: stmts
						file: p.file_name
						return_type: table.void_type
						scope: p.scope
					}
				} else if p.pref.is_fmt {
					return p.stmt(false)
				} else {
					p.error('bad top level statement ' + p.tok.str())
					return ast.Stmt{}
				}
			}
		}
	}
	// TODO remove dummy return statement
	// the compiler complains if it's not there
	return ast.Stmt{}
}

// TODO [if vfmt]
pub fn (mut p Parser) check_comment() ast.Comment {
	if p.tok.kind == .comment {
		return p.comment()
	}
	return ast.Comment{}
}

pub fn (mut p Parser) comment() ast.Comment {
	mut pos := p.tok.position()
	text := p.tok.lit
	pos.last_line = pos.line_nr + text.count('\n')
	p.next()
	// p.next_with_comment()
	return ast.Comment{
		is_multi: text.contains('\n')
		text: text
		pos: pos
	}
}

pub fn (mut p Parser) comment_stmt() ast.ExprStmt {
	comment := p.comment()
	return ast.ExprStmt{
		expr: comment
		pos: comment.pos
	}
}

pub fn (mut p Parser) eat_comments() []ast.Comment {
	mut comments := []ast.Comment{}
	for {
		if p.tok.kind != .comment {
			break
		}
		comments << p.comment()
	}
	return comments
}

pub fn (mut p Parser) eat_line_end_comments() []ast.Comment {
	line := p.prev_tok.line_nr
	mut comments := []ast.Comment{}
	for {
		if p.tok.kind != .comment || p.tok.line_nr > line {
			break
		}
		comments << p.comment()
	}
	return comments
}

pub fn (mut p Parser) stmt(is_top_level bool) ast.Stmt {
	$if trace_parser ? {
		tok_pos := p.tok.position()
		eprintln('parsing file: ${p.file_name:-30} | tok.kind: ${p.tok.kind:-10} | tok.lit: ${p.tok.lit:-10} | tok_pos: ${tok_pos.str():-45} | stmt($is_top_level)')
	}
	p.is_stmt_ident = p.tok.kind == .name
	match p.tok.kind {
		.lcbr {
			mut pos := p.tok.position()
			stmts := p.parse_block()
			pos.last_line = p.prev_tok.line_nr
			return ast.Block{
				stmts: stmts
				pos: pos
			}
		}
		.key_assert {
			p.next()
			mut pos := p.tok.position()
			expr := p.expr(0)
			pos.update_last_line(p.prev_tok.line_nr)
			return ast.AssertStmt{
				expr: expr
				pos: pos
			}
		}
		.key_for {
			return p.for_stmt()
		}
		.name {
			if p.tok.lit == 'sql' {
				return p.sql_stmt()
			}
			if p.peek_tok.kind == .colon {
				// `label:`
				spos := p.tok.position()
				name := p.check_name()
				p.next()
				if p.tok.kind == .key_for {
					mut stmt := p.stmt(is_top_level)
					match mut stmt {
						ast.ForStmt {
							stmt.label = name
							return stmt
						}
						ast.ForInStmt {
							stmt.label = name
							return stmt
						}
						ast.ForCStmt {
							stmt.label = name
							return stmt
						}
						else {
							assert false
						}
					}
				}
				return ast.GotoLabel{
					name: name
					pos: spos.extend(p.tok.position())
				}
			} else if p.peek_tok.kind == .name {
				p.error_with_pos('unexpected name `$p.peek_tok.lit`', p.peek_tok.position())
				return ast.Stmt{}
			} else if !p.inside_if_expr && !p.inside_match_body && !p.inside_or_expr
				&& p.peek_tok.kind in [.rcbr, .eof]&& !p.mark_var_as_used(p.tok.lit) {
				p.error_with_pos('`$p.tok.lit` evaluated but not used', p.tok.position())
				return ast.Stmt{}
			}
			return p.parse_multi_expr(is_top_level)
		}
		.comment {
			return p.comment_stmt()
		}
		.key_return {
			return p.return_stmt()
		}
		.dollar {
			match p.peek_tok.kind {
				.key_if {
					mut pos := p.tok.position()
					expr := p.if_expr(true)
					pos.update_last_line(p.prev_tok.line_nr)
					return ast.ExprStmt{
						expr: expr
						pos: pos
					}
				}
				.key_for {
					return p.comp_for()
				}
				.name {
					mut pos := p.tok.position()
					expr := p.comp_call()
					pos.update_last_line(p.prev_tok.line_nr)
					return ast.ExprStmt{
						expr: expr
						pos: pos
					}
				}
				else {
					p.error_with_pos('unexpected \$', p.tok.position())
					return ast.Stmt{}
				}
			}
		}
		.key_continue, .key_break {
			tok := p.tok
			line := p.tok.line_nr
			p.next()
			mut label := ''
			if p.tok.line_nr == line && p.tok.kind == .name {
				label = p.check_name()
			}
			return ast.BranchStmt{
				kind: tok.kind
				label: label
				pos: tok.position()
			}
		}
		.key_unsafe {
			return p.unsafe_stmt()
		}
		.hash {
			return p.hash()
		}
		.key_defer {
			p.next()
			spos := p.tok.position()
			stmts := p.parse_block()
			return ast.DeferStmt{
				stmts: stmts
				pos: spos.extend_with_last_line(p.tok.position(), p.prev_tok.line_nr)
			}
		}
		.key_go {
			p.next()
			spos := p.tok.position()
			expr := p.expr(0)
			call_expr := if expr is ast.CallExpr {
				expr
			} else {
				p.error_with_pos('expression in `go` must be a function call', expr.position())
				ast.CallExpr{
					scope: p.scope
				}
			}
			return ast.GoStmt{
				call_expr: call_expr
				pos: spos.extend(p.tok.position())
			}
		}
		.key_goto {
			p.next()
			spos := p.tok.position()
			name := p.check_name()
			return ast.GotoStmt{
				name: name
				pos: spos
			}
		}
		.key_const {
			p.error_with_pos('const can only be defined at the top level (outside of functions)',
				p.tok.position())
			return ast.Stmt{}
		}
		// literals, 'if', etc. in here
		else {
			return p.parse_multi_expr(is_top_level)
		}
	}
}

fn (mut p Parser) expr_list() ([]ast.Expr, []ast.Comment) {
	mut exprs := []ast.Expr{}
	mut comments := []ast.Comment{}
	for {
		expr := p.expr(0)
		if expr is ast.Comment {
			comments << expr
		} else {
			exprs << expr
			if p.tok.kind != .comma {
				break
			}
			p.next()
		}
	}
	return exprs, comments
}

// when is_top_stmt is true attrs are added to p.attrs
fn (mut p Parser) attributes() {
	p.check(.lsbr)
	mut has_ctdefine := false
	for p.tok.kind != .rsbr {
		start_pos := p.tok.position()
		attr := p.parse_attr()
		if p.attrs.contains(attr.name) {
			p.error_with_pos('duplicate attribute `$attr.name`', start_pos.extend(p.prev_tok.position()))
			return
		}
		if attr.is_ctdefine {
			if has_ctdefine {
				p.error_with_pos('only one `[if flag]` may be applied at a time `$attr.name`',
					start_pos.extend(p.prev_tok.position()))
				return
			} else {
				has_ctdefine = true
			}
		}
		p.attrs << attr
		if p.tok.kind != .semicolon {
			if p.tok.kind == .rsbr {
				p.next()
				break
			}
			p.error('unexpected `$p.tok.kind.str()`, expecting `;`')
			return
		}
		p.next()
	}
	if p.attrs.len == 0 {
		p.error_with_pos('attributes cannot be empty', p.prev_tok.position().extend(p.tok.position()))
		return
	}
}

fn (mut p Parser) parse_attr() table.Attr {
	apos := p.prev_tok.position()
	if p.tok.kind == .key_unsafe {
		p.next()
		return table.Attr{
			name: 'unsafe'
			pos: apos.extend(p.tok.position())
		}
	}
	mut is_ctdefine := false
	if p.tok.kind == .key_if {
		p.next()
		is_ctdefine = true
	}
	mut name := ''
	mut arg := ''
	is_string := p.tok.kind == .string
	mut is_string_arg := false
	if is_string {
		name = p.tok.lit
		p.next()
	} else {
		name = p.check_name()
		if name == 'unsafe_fn' {
			p.error_with_pos('please use `[unsafe]` instead', p.tok.position())
			return table.Attr{}
		} else if name == 'trusted_fn' {
			p.error_with_pos('please use `[trusted]` instead', p.tok.position())
			return table.Attr{}
		}
		if p.tok.kind == .colon {
			p.next()
			// `name: arg`
			if p.tok.kind == .name {
				arg = p.check_name()
			} else if p.tok.kind == .string { // `name: 'arg'`
				arg = p.tok.lit
				is_string_arg = true
				p.next()
			}
		}
	}
	return table.Attr{
		name: name
		is_string: is_string
		is_ctdefine: is_ctdefine
		arg: arg
		is_string_arg: is_string_arg
		pos: apos.extend(p.tok.position())
	}
}

pub fn (mut p Parser) check_for_impure_v(language table.Language, pos token.Position) {
	if language == .v {
		// pure V code is always allowed everywhere
		return
	}
	if !p.pref.warn_impure_v {
		// the stricter mode is not ON yet => allow everything for now
		return
	}
	if p.file_backend_mode != language {
		upcase_language := language.str().to_upper()
		if p.file_backend_mode == .v {
			p.warn_with_pos('$upcase_language code will not be allowed in pure .v files, please move it to a .${language}.v file instead',
				pos)
			return
		} else {
			p.warn_with_pos('$upcase_language code is not allowed in .${p.file_backend_mode}.v files, please move it to a .${language}.v file',
				pos)
			return
		}
	}
}

pub fn (mut p Parser) error(s string) {
	p.error_with_pos(s, p.tok.position())
}

pub fn (mut p Parser) warn(s string) {
	p.warn_with_pos(s, p.tok.position())
}

pub fn (mut p Parser) error_with_pos(s string, pos token.Position) {
	if p.pref.fatal_errors {
		exit(1)
	}
	mut kind := 'error:'
	if p.pref.output_mode == .stdout {
		if p.pref.is_verbose {
			print_backtrace()
			kind = 'parser error:'
		}
		ferror := util.formatted_error(kind, s, p.file_name, pos)
		eprintln(ferror)
		exit(1)
	} else {
		p.errors << errors.Error{
			file_path: p.file_name
			pos: pos
			reporter: .parser
			message: s
		}
	}
	if p.pref.output_mode == .silent {
		// Normally, parser errors mean that the parser exits immediately, so there can be only 1 parser error.
		// In the silent mode however, the parser continues to run, even though it would have stopped. Some
		// of the parser logic does not expect that, and may loop forever.
		// The p.next() here is needed, so the parser is more robust, and *always* advances, even in the -silent mode.
		p.next()
	}
}

pub fn (mut p Parser) warn_with_pos(s string, pos token.Position) {
	if p.pref.warns_are_errors {
		p.error_with_pos(s, pos)
		return
	}
	if p.pref.skip_warnings {
		return
	}
	if p.pref.output_mode == .stdout {
		ferror := util.formatted_error('warning:', s, p.file_name, pos)
		eprintln(ferror)
	} else {
		p.warnings << errors.Warning{
			file_path: p.file_name
			pos: pos
			reporter: .parser
			message: s
		}
	}
}

pub fn (mut p Parser) vet_error(msg string, line int, fix vet.FixKind) {
	pos := token.Position{
		line_nr: line + 1
	}
	p.vet_errors << vet.Error{
		message: msg
		file_path: p.scanner.file_path
		pos: pos
		kind: .error
		fix: fix
	}
}

fn (mut p Parser) parse_multi_expr(is_top_level bool) ast.Stmt {
	// in here might be 1) multi-expr 2) multi-assign
	// 1, a, c ... }       // multi-expression
	// a, mut b ... :=/=   // multi-assign
	// collect things upto hard boundaries
	tok := p.tok
	mut pos := tok.position()
	left, left_comments := p.expr_list()
	left0 := left[0]
	if tok.kind == .key_mut && p.tok.kind != .decl_assign {
		p.error('expecting `:=` (e.g. `mut x :=`)')
		return ast.Stmt{}
	}
	if p.tok.kind in [.assign, .decl_assign] || p.tok.kind.is_assign() {
		return p.partial_assign_stmt(left, left_comments)
	} else if tok.kind !in [.key_if, .key_match, .key_lock, .key_rlock, .key_select]
		&& left0 !is ast.CallExpr && (is_top_level || p.tok.kind != .rcbr)
		&& left0 !is ast.PostfixExpr && !(left0 is ast.InfixExpr
		&& (left0 as ast.InfixExpr).op in [.left_shift, .arrow]) && left0 !is ast.ComptimeCall
		&& left0 !is ast.SelectorExpr {
		p.error_with_pos('expression evaluated but not used', left0.position())
		return ast.Stmt{}
	}
	pos.update_last_line(p.prev_tok.line_nr)
	if left.len == 1 {
		return ast.ExprStmt{
			expr: left0
			pos: left0.position()
			comments: left_comments
			is_expr: p.inside_for
		}
	}
	return ast.ExprStmt{
		expr: ast.ConcatExpr{
			vals: left
			pos: tok.position()
		}
		pos: pos
		comments: left_comments
	}
}

pub fn (mut p Parser) parse_ident(language table.Language) ast.Ident {
	// p.warn('name ')
	is_shared := p.tok.kind == .key_shared
	is_atomic := p.tok.kind == .key_atomic
	mut_pos := p.tok.position()
	is_mut := p.tok.kind == .key_mut || is_shared || is_atomic
	if is_mut {
		p.next()
	}
	is_static := p.tok.kind == .key_static
	if is_static {
		p.next()
	}
	if p.tok.kind == .name {
		pos := p.tok.position()
		mut name := p.check_name()
		if name == '_' {
			return ast.Ident{
				tok_kind: p.tok.kind
				name: '_'
				kind: .blank_ident
				pos: pos
				info: ast.IdentVar{
					is_mut: false
					is_static: false
				}
				scope: p.scope
			}
		}
		if p.inside_match_body && name == 'it' {
			// p.warn('it')
		}
		if p.expr_mod.len > 0 {
			name = '${p.expr_mod}.$name'
		}
		return ast.Ident{
			tok_kind: p.tok.kind
			kind: .unresolved
			name: name
			language: language
			mod: p.mod
			pos: pos
			is_mut: is_mut
			mut_pos: mut_pos
			info: ast.IdentVar{
				is_mut: is_mut
				is_static: is_static
				share: table.sharetype_from_flags(is_shared, is_atomic)
			}
			scope: p.scope
		}
	}
	p.error('unexpected token `$p.tok.lit`')
	return ast.Ident{
		scope: p.scope
	}
}

fn (p &Parser) is_generic_call() bool {
	lit0_is_capital := if p.tok.kind != .eof && p.tok.lit.len > 0 {
		p.tok.lit[0].is_capital()
	} else {
		false
	}
	// use heuristics to detect `func<T>()` from `var < expr`
	return !lit0_is_capital && p.peek_tok.kind == .lt && (match p.peek_tok2.kind {
		.name {
<<<<<<< HEAD
			// maybe `f<int>`, `f<map[`
			(p.peek_tok2.kind == .name && p.peek_tok3.kind == .gt) || (p.peek_tok2.lit == 'map' && p.peek_tok3.kind == .lsbr)
=======
			// maybe `f<int>`, `f<map[`, f<string,
			(p.peek_tok2.kind == .name &&
				p.peek_tok3.kind in [.gt, .comma]) ||
				(p.peek_tok2.lit == 'map' && p.peek_tok3.kind == .lsbr)
>>>>>>> f2c6735d
		}
		.lsbr {
			// maybe `f<[]T>`, assume `var < []` is invalid
			p.peek_tok3.kind == .rsbr
		}
		else {
			false
		}
	})
}

pub fn (mut p Parser) name_expr() ast.Expr {
	prev_tok_kind := p.prev_tok.kind
	mut node := ast.Expr{}
	if p.expecting_type {
		p.expecting_type = false
		// get type position before moving to next
		type_pos := p.tok.position()
		typ := p.parse_type()
		return ast.Type{
			typ: typ
			pos: type_pos
		}
	}
	mut language := table.Language.v
	if p.tok.lit == 'C' {
		language = table.Language.c
		p.check_for_impure_v(language, p.tok.position())
	} else if p.tok.lit == 'JS' {
		language = table.Language.js
		p.check_for_impure_v(language, p.tok.position())
	}
	mut mod := ''
	// p.warn('resetting')
	p.expr_mod = ''
	// `map[string]int` initialization
	if p.tok.lit == 'map' && p.peek_tok.kind == .lsbr {
		map_type := p.parse_map_type()
		if p.tok.kind == .lcbr && p.peek_tok.kind == .rcbr {
			p.next()
			p.next()
		}
		return ast.MapInit{
			typ: map_type
			pos: p.tok.position()
		}
	}
	// `chan typ{...}`
	if p.tok.lit == 'chan' {
		first_pos := p.tok.position()
		mut last_pos := first_pos
		chan_type := p.parse_chan_type()
		mut has_cap := false
		mut cap_expr := ast.Expr{}
		p.check(.lcbr)
		if p.tok.kind == .rcbr {
			last_pos = p.tok.position()
			p.next()
		} else {
			key := p.check_name()
			p.check(.colon)
			match key {
				'cap' {
					has_cap = true
					cap_expr = p.expr(0)
				}
				'len', 'init' {
					p.error('`$key` cannot be initialized for `chan`. Did you mean `cap`?')
					return ast.Expr{}
				}
				else {
					p.error('wrong field `$key`, expecting `cap`')
					return ast.Expr{}
				}
			}
			last_pos = p.tok.position()
			p.check(.rcbr)
		}
		return ast.ChanInit{
			pos: first_pos.extend(last_pos)
			has_cap: has_cap
			cap_expr: cap_expr
			typ: chan_type
		}
	}
	// Raw string (`s := r'hello \n ')
	if p.peek_tok.kind == .string && !p.inside_str_interp && p.peek_tok2.kind != .colon {
		if p.tok.lit in ['r', 'c', 'js'] && p.tok.kind == .name {
			return p.string_expr()
		} else {
			// don't allow any other string prefix except `r`, `js` and `c`
			p.error('only `c`, `r`, `js` are recognized string prefixes, but you tried to use `$p.tok.lit`')
			return ast.Expr{}
		}
	}
	// don't allow r`byte` and c`byte`
	if p.tok.lit in ['r', 'c'] && p.peek_tok.kind == .chartoken {
		opt := if p.tok.lit == 'r' { '`r` (raw string)' } else { '`c` (c string)' }
		p.error('cannot use $opt with `byte` and `rune`')
		return ast.Expr{}
	}
	known_var := p.mark_var_as_used(p.tok.lit)
	mut is_mod_cast := false
	if p.peek_tok.kind == .dot && !known_var && (language != .v || p.known_import(p.tok.lit)
		|| p.mod.all_after_last('.') == p.tok.lit) {
		// p.tok.lit has been recognized as a module
		if language == .c {
			mod = 'C'
		} else if language == .js {
			mod = 'JS'
		} else {
			if p.tok.lit in p.imports {
				// mark the imported module as used
				p.register_used_import(p.tok.lit)
				if p.peek_tok.kind == .dot && p.peek_tok2.kind != .eof && p.peek_tok2.lit.len > 0
					&& p.peek_tok2.lit[0].is_capital() {
					is_mod_cast = true
				} else if p.peek_tok.kind == .dot && p.peek_tok2.kind != .eof
					&& p.peek_tok2.lit.len == 0 {
					// incomplete module selector must be handled by dot_expr instead
					node = p.parse_ident(language)
					return node
				}
			}
			// prepend the full import
			mod = p.imports[p.tok.lit]
		}
		p.next()
		p.check(.dot)
		p.expr_mod = mod
	}
	lit0_is_capital := if p.tok.kind != .eof && p.tok.lit.len > 0 {
		p.tok.lit[0].is_capital()
	} else {
		false
	}
	// p.warn('name expr  $p.tok.lit $p.peek_tok.str()')
	same_line := p.tok.line_nr == p.peek_tok.line_nr
	// `(` must be on same line as name token otherwise it's a ParExpr
	if !same_line && p.peek_tok.kind == .lpar {
		node = p.parse_ident(language)
	} else if p.peek_tok.kind == .lpar || p.is_generic_call() {
		// foo(), foo<int>() or type() cast
		mut name := p.tok.lit
		if mod.len > 0 {
			name = '${mod}.$name'
		}
		name_w_mod := p.prepend_mod(name)
		// type cast. TODO: finish
		// if name in table.builtin_type_names {
		if (!known_var && (name in p.table.type_idxs || name_w_mod in p.table.type_idxs)
			&& name !in ['C.stat', 'C.sigaction']) || is_mod_cast
			|| (language == .v && name[0].is_capital()) {
			// MainLetter(x) is *always* a cast, as long as it is not `C.`
			// TODO handle C.stat()
			start_pos := p.tok.position()
			mut to_typ := p.parse_type()
			if p.is_amp {
				// Handle `&Foo(0)`
				to_typ = to_typ.to_ptr()
			}
			// this prevents inner casts to also have an `&`
			// example: &Foo(malloc(int(num)))
			// without the next line int would result in int*
			p.is_amp = false
			p.check(.lpar)
			mut expr := ast.Expr{}
			mut arg := ast.Expr{}
			mut has_arg := false
			expr = p.expr(0)
			// TODO, string(b, len)
			if p.tok.kind == .comma && to_typ.idx() == table.string_type_idx {
				p.next()
				arg = p.expr(0) // len
				has_arg = true
			}
			end_pos := p.tok.position()
			p.check(.rpar)
			node = ast.CastExpr{
				typ: to_typ
				expr: expr
				arg: arg
				has_arg: has_arg
				pos: start_pos.extend(end_pos)
			}
			p.expr_mod = ''
			return node
		} else {
			// fn call
			// println('calling $p.tok.lit')
			node = p.call_expr(language, mod)
		}
	} else if (p.peek_tok.kind == .lcbr || (p.peek_tok.kind == .lt && lit0_is_capital))
		&& (!p.inside_match || (p.inside_select && prev_tok_kind == .arrow && lit0_is_capital))
		&& !p.inside_match_case && (!p.inside_if || p.inside_select)
		&& (!p.inside_for || p.inside_select) { // && (p.tok.lit[0].is_capital() || p.builtin_mod) {
		return p.struct_init(false) // short_syntax: false
	} else if p.peek_tok.kind == .dot && (lit0_is_capital && !known_var && language == .v) {
		// T.name
		if p.is_generic_name() {
			pos := p.tok.position()
			name := p.check_name()
			p.check(.dot)
			field := p.check_name()
			pos.extend(p.tok.position())
			return ast.SelectorExpr{
				expr: ast.Ident{
					name: name
					scope: p.scope
				}
				field_name: field
				pos: pos
				scope: p.scope
			}
		}
		// `Color.green`
		mut enum_name := p.check_name()
		if mod != '' {
			enum_name = mod + '.' + enum_name
		} else {
			enum_name = p.prepend_mod(enum_name)
		}
		// p.warn('Color.green $enum_name ' + p.prepend_mod(enum_name) + 'mod=$mod')
		p.check(.dot)
		val := p.check_name()
		// println('enum val $enum_name . $val')
		p.expr_mod = ''
		return ast.EnumVal{
			enum_name: enum_name
			val: val
			pos: p.tok.position()
			mod: mod
		}
	} else if p.peek_tok.kind == .colon && p.prev_tok.kind != .str_dollar {
		// `foo(key:val, key2:val2)`
		return p.struct_init(true) // short_syntax:true
		// JS. function call with more than 1 dot
	} else if language == .js && p.peek_tok.kind == .dot && p.peek_tok2.kind == .name {
		node = p.call_expr(language, mod)
	} else {
		node = p.parse_ident(language)
	}
	p.expr_mod = ''
	return node
}

fn (mut p Parser) index_expr(left ast.Expr) ast.IndexExpr {
	// left == `a` in `a[0]`
	start_pos := p.tok.position()
	p.next() // [
	mut has_low := true
	if p.tok.kind == .dotdot {
		has_low = false
		// [..end]
		p.next()
		high := p.expr(0)
		pos := start_pos.extend(p.tok.position())
		p.check(.rsbr)
		return ast.IndexExpr{
			left: left
			pos: pos
			index: ast.RangeExpr{
				low: ast.Expr{}
				high: high
				has_high: true
				pos: pos
			}
		}
	}
	expr := p.expr(0) // `[expr]` or  `[expr..`
	mut has_high := false
	if p.tok.kind == .dotdot {
		// [start..end] or [start..]
		p.next()
		mut high := ast.Expr{}
		if p.tok.kind != .rsbr {
			has_high = true
			high = p.expr(0)
		}
		pos := start_pos.extend(p.tok.position())
		p.check(.rsbr)
		return ast.IndexExpr{
			left: left
			pos: pos
			index: ast.RangeExpr{
				low: expr
				high: high
				has_high: has_high
				has_low: has_low
				pos: pos
			}
		}
	}
	// [expr]
	pos := start_pos.extend(p.tok.position())
	p.check(.rsbr)
	mut or_kind := ast.OrKind.absent
	mut or_stmts := []ast.Stmt{}
	mut or_pos := token.Position{}
	if !p.or_is_handled {
		// a[i] or { ... }
		if p.tok.kind == .key_orelse {
			was_inside_or_expr := p.inside_or_expr
			or_pos = p.tok.position()
			p.next()
			p.open_scope()
			or_stmts = p.parse_block_no_scope(false)
			or_pos = or_pos.extend(p.prev_tok.position())
			p.close_scope()
			p.inside_or_expr = was_inside_or_expr
			return ast.IndexExpr{
				left: left
				index: expr
				pos: pos
				or_expr: ast.OrExpr{
					kind: .block
					stmts: or_stmts
					pos: or_pos
				}
			}
		}
		// `a[i] ?`
		if p.tok.kind == .question {
			p.next()
			or_kind = .propagate
		}
	}
	return ast.IndexExpr{
		left: left
		index: expr
		pos: pos
		or_expr: ast.OrExpr{
			kind: or_kind
			stmts: or_stmts
			pos: or_pos
		}
	}
}

fn (mut p Parser) scope_register_it() {
	p.scope.register(ast.Var{
		name: 'it'
		pos: p.tok.position()
		is_used: true
	})
}

fn (mut p Parser) scope_register_ab() {
	p.scope.register(ast.Var{
		name: 'a'
		pos: p.tok.position()
		is_used: true
	})
	p.scope.register(ast.Var{
		name: 'b'
		pos: p.tok.position()
		is_used: true
	})
}

fn (mut p Parser) dot_expr(left ast.Expr) ast.Expr {
	p.next()
	if p.tok.kind == .dollar {
		return p.comptime_selector(left)
	}
	is_generic_call := p.is_generic_call()
	name_pos := p.tok.position()
	mut field_name := ''
	// check if the name is on the same line as the dot
	if (p.prev_tok.position().line_nr == name_pos.line_nr) || p.tok.kind != .name {
		field_name = p.check_name()
	} else {
		p.name_error = true
	}
	is_filter := field_name in ['filter', 'map']
	if is_filter || field_name == 'sort' {
		p.open_scope()
	}
	// ! in mutable methods
	if p.tok.kind == .not && p.peek_tok.kind == .lpar {
		p.next()
	}
	// Method call
	// TODO move to fn.v call_expr()
	mut generic_types := []table.Type{}
	mut generic_list_pos := p.tok.position()
	if is_generic_call {
		// `g.foo<int>(10)`
		generic_types = p.parse_generic_type_list()
		generic_list_pos = generic_list_pos.extend(p.prev_tok.position())
		// In case of `foo<T>()`
		// T is unwrapped and registered in the checker.
		has_generic_generic := generic_types.filter(it.has_flag(.generic)).len > 0
		if !has_generic_generic {
			// will be added in checker
			p.table.register_fn_gen_type(field_name, generic_types)
		}
	}
	if p.tok.kind == .lpar {
		p.next()
		args := p.call_args()
		p.check(.rpar)
		mut or_stmts := []ast.Stmt{}
		mut or_kind := ast.OrKind.absent
		mut or_pos := p.tok.position()
		if p.tok.kind == .key_orelse {
			p.next()
			p.open_scope()
			p.scope.register(ast.Var{
				name: 'errcode'
				typ: table.int_type
				pos: p.tok.position()
				is_used: true
			})
			p.scope.register(ast.Var{
				name: 'err'
				typ: table.string_type
				pos: p.tok.position()
				is_used: true
			})
			or_kind = .block
			or_stmts = p.parse_block_no_scope(false)
			or_pos = or_pos.extend(p.prev_tok.position())
			p.close_scope()
		}
		// `foo()?`
		if p.tok.kind == .question {
			p.next()
			or_kind = .propagate
		}
		//
		end_pos := p.prev_tok.position()
		pos := name_pos.extend(end_pos)
		comments := p.eat_line_end_comments()
		mcall_expr := ast.CallExpr{
			left: left
			name: field_name
			args: args
			pos: pos
			is_method: true
			generic_types: generic_types
			generic_list_pos: generic_list_pos
			or_block: ast.OrExpr{
				stmts: or_stmts
				kind: or_kind
				pos: or_pos
			}
			scope: p.scope
			comments: comments
		}
		if is_filter || field_name == 'sort' {
			p.close_scope()
		}
		return mcall_expr
	}
	mut is_mut := false
	mut mut_pos := token.Position{}
	if p.inside_match || p.inside_if_expr {
		match left {
			ast.Ident, ast.SelectorExpr {
				is_mut = left.is_mut
				mut_pos = left.mut_pos
			}
			else {}
		}
	}
	pos := if p.name_error { left.position().extend(name_pos) } else { name_pos }
	sel_expr := ast.SelectorExpr{
		expr: left
		field_name: field_name
		pos: pos
		is_mut: is_mut
		mut_pos: mut_pos
		scope: p.scope
		next_token: p.tok.kind
	}
	if is_filter {
		p.close_scope()
	}
	return sel_expr
}

fn (mut p Parser) parse_generic_type_list() []table.Type {
	mut types := []table.Type{}
	if p.tok.kind != .lt {
		return types
	}
	p.next() // `<`
	mut first_done := false
	for p.tok.kind !in [.eof, .gt] {
		if first_done {
			p.check(.comma)
		}
		types << p.parse_type()
		first_done = true
	}
	p.check(.gt) // `>`
	return types
}

// `.green`
// `pref.BuildMode.default_mode`
fn (mut p Parser) enum_val() ast.EnumVal {
	start_pos := p.tok.position()
	p.check(.dot)
	val := p.check_name()
	return ast.EnumVal{
		val: val
		pos: start_pos.extend(p.prev_tok.position())
	}
}

fn (mut p Parser) string_expr() ast.Expr {
	is_raw := p.tok.kind == .name && p.tok.lit == 'r'
	is_cstr := p.tok.kind == .name && p.tok.lit == 'c'
	if is_raw || is_cstr {
		p.next()
	}
	mut node := ast.Expr{}
	val := p.tok.lit
	pos := p.tok.position()
	if p.peek_tok.kind != .str_dollar {
		p.next()
		node = ast.StringLiteral{
			val: val
			is_raw: is_raw
			language: if is_cstr { table.Language.c } else { table.Language.v }
			pos: pos
		}
		return node
	}
	mut exprs := []ast.Expr{}
	mut vals := []string{}
	mut has_fmts := []bool{}
	mut fwidths := []int{}
	mut precisions := []int{}
	mut visible_pluss := []bool{}
	mut fills := []bool{}
	mut fmts := []byte{}
	mut fposs := []token.Position{}
	// Handle $ interpolation
	p.inside_str_interp = true
	for p.tok.kind == .string {
		vals << p.tok.lit
		p.next()
		if p.tok.kind != .str_dollar {
			break
		}
		p.next()
		exprs << p.expr(0)
		mut has_fmt := false
		mut fwidth := 0
		mut fwidthneg := false
		// 987698 is a magic default value, unlikely to be present in user input. NB: 0 is valid precision
		mut precision := 987698
		mut visible_plus := false
		mut fill := false
		mut fmt := `_` // placeholder
		if p.tok.kind == .colon {
			p.next()
			// ${num:-2d}
			if p.tok.kind == .minus {
				fwidthneg = true
				p.next()
			} else if p.tok.kind == .plus {
				visible_plus = true
				p.next()
			}
			// ${num:2d}
			if p.tok.kind == .number {
				fields := p.tok.lit.split('.')
				if fields[0].len > 0 && fields[0][0] == `0` {
					fill = true
				}
				fwidth = fields[0].int()
				if fwidthneg {
					fwidth = -fwidth
				}
				if fields.len > 1 {
					precision = fields[1].int()
				}
				p.next()
			}
			if p.tok.kind == .name {
				if p.tok.lit.len == 1 {
					fmt = p.tok.lit[0]
					has_fmt = true
					p.next()
				} else {
					p.error('format specifier may only be one letter')
					return ast.Expr{}
				}
			}
		}
		fwidths << fwidth
		has_fmts << has_fmt
		precisions << precision
		visible_pluss << visible_plus
		fmts << fmt
		fills << fill
		fposs << p.prev_tok.position()
	}
	node = ast.StringInterLiteral{
		vals: vals
		exprs: exprs
		need_fmts: has_fmts
		fwidths: fwidths
		precisions: precisions
		pluss: visible_pluss
		fills: fills
		fmts: fmts
		fmt_poss: fposs
		pos: pos
	}
	// need_fmts: prelimery - until checker finds out if really needed
	p.inside_str_interp = false
	return node
}

fn (mut p Parser) parse_number_literal() ast.Expr {
	lit := p.tok.lit
	pos := p.tok.position()
	mut node := ast.Expr{}
	if lit.index_any('.eE') >= 0 && lit[..2] !in ['0x', '0X', '0o', '0O', '0b', '0B'] {
		node = ast.FloatLiteral{
			val: lit
			pos: pos
		}
	} else {
		node = ast.IntegerLiteral{
			val: lit
			pos: pos
		}
	}
	p.next()
	return node
}

fn (mut p Parser) module_decl() ast.Module {
	mut module_attrs := []table.Attr{}
	if p.tok.kind == .lsbr {
		p.attributes()
		module_attrs = p.attrs
	}
	mut name := 'main'
	is_skipped := p.tok.kind != .key_module
	mut module_pos := token.Position{}
	mut name_pos := token.Position{}
	mut mod_node := ast.Module{}
	if !is_skipped {
		p.attrs = []
		module_pos = p.tok.position()
		p.next()
		name_pos = p.tok.position()
		name = p.check_name()
		mod_node = ast.Module{
			pos: module_pos
		}
		if module_pos.line_nr != name_pos.line_nr {
			p.error_with_pos('`module` and `$name` must be at same line', name_pos)
			return mod_node
		}
		// NB: this shouldn't be reassigned into name_pos
		// as it creates a wrong position when extended
		// to module_pos
		n_pos := p.tok.position()
		if module_pos.line_nr == n_pos.line_nr && p.tok.kind != .comment {
			if p.tok.kind != .name {
				p.error_with_pos('`module x` syntax error', n_pos)
				return mod_node
			} else {
				p.error_with_pos('`module x` can only declare one module', n_pos)
				return mod_node
			}
		}
		module_pos = module_pos.extend(name_pos)
	}
	full_name := util.qualify_module(name, p.file_name)
	p.mod = full_name
	p.builtin_mod = p.mod == 'builtin'
	mod_node = ast.Module{
		name: full_name
		short_name: name
		attrs: module_attrs
		is_skipped: is_skipped
		pos: module_pos
		name_pos: name_pos
	}
	if !is_skipped {
		for ma in module_attrs {
			match ma.name {
				'manualfree' {
					p.is_manualfree = true
				}
				else {
					p.error_with_pos('unknown module attribute `[$ma.name]`', ma.pos)
					return mod_node
				}
			}
		}
	}
	return mod_node
}

fn (mut p Parser) import_stmt() ast.Import {
	import_pos := p.tok.position()
	p.check(.key_import)
	mut pos := p.tok.position()
	mut import_node := ast.Import{
		pos: import_pos.extend(pos)
	}
	if p.tok.kind == .lpar {
		p.error_with_pos('`import()` has been deprecated, use `import x` instead', pos)
		return import_node
	}
	mut mod_name_arr := []string{}
	mod_name_arr << p.check_name()
	if import_pos.line_nr != pos.line_nr {
		p.error_with_pos('`import` statements must be a single line', pos)
		return import_node
	}
	mut mod_alias := mod_name_arr[0]
	import_node = ast.Import{
		pos: import_pos.extend(pos)
		mod_pos: pos
		alias_pos: pos
	}
	for p.tok.kind == .dot {
		p.next()
		submod_pos := p.tok.position()
		if p.tok.kind != .name {
			p.error_with_pos('module syntax error, please use `x.y.z`', submod_pos)
			return import_node
		}
		if import_pos.line_nr != submod_pos.line_nr {
			p.error_with_pos('`import` and `submodule` must be at same line', submod_pos)
			return import_node
		}
		submod_name := p.check_name()
		mod_name_arr << submod_name
		mod_alias = submod_name
		pos = pos.extend(submod_pos)
		import_node = ast.Import{
			pos: import_pos.extend(pos)
			mod_pos: pos
			alias_pos: submod_pos
			mod: util.qualify_import(p.pref, mod_name_arr.join('.'), p.file_name)
			alias: mod_alias
		}
	}
	if mod_name_arr.len == 1 {
		import_node = ast.Import{
			pos: import_node.pos
			mod_pos: import_node.mod_pos
			alias_pos: import_node.alias_pos
			mod: util.qualify_import(p.pref, mod_name_arr[0], p.file_name)
			alias: mod_alias
		}
	}
	mod_name := import_node.mod
	if p.tok.kind == .key_as {
		p.next()
		alias_pos := p.tok.position()
		mod_alias = p.check_name()
		if mod_alias == mod_name_arr.last() {
			p.error_with_pos('import alias `$mod_name as $mod_alias` is redundant', p.prev_tok.position())
			return import_node
		}
		import_node = ast.Import{
			pos: import_node.pos.extend(alias_pos)
			mod_pos: import_node.mod_pos
			alias_pos: alias_pos
			mod: import_node.mod
			alias: mod_alias
		}
	}
	if p.tok.kind == .lcbr { // import module { fn1, Type2 } syntax
		p.import_syms(mut import_node)
		p.register_used_import(mod_alias) // no `unused import` msg for parent
	}
	pos_t := p.tok.position()
	if import_pos.line_nr == pos_t.line_nr {
		if p.tok.kind !in [.lcbr, .eof, .comment] {
			p.error_with_pos('cannot import multiple modules at a time', pos_t)
			return import_node
		}
	}
	p.imports[mod_alias] = mod_name
	// if mod_name !in p.table.imports {
	p.table.imports << mod_name
	p.ast_imports << import_node
	// }
	return import_node
}

// import_syms parses the inner part of `import module { submod1, submod2 }`
fn (mut p Parser) import_syms(mut parent ast.Import) {
	p.next()
	pos_t := p.tok.position()
	if p.tok.kind == .rcbr { // closed too early
		p.error_with_pos('empty `$parent.mod` import set, remove `{}`', pos_t)
		return
	}
	if p.tok.kind != .name { // not a valid inner name
		p.error_with_pos('import syntax error, please specify a valid fn or type name',
			pos_t)
		return
	}
	for p.tok.kind == .name {
		pos := p.tok.position()
		alias := p.check_name()
		p.imported_symbols[alias] = parent.mod + '.' + alias
		// so we can work with this in fmt+checker
		parent.syms << ast.ImportSymbol{
			pos: pos
			name: alias
		}
		if p.tok.kind == .comma { // go again if more than one
			p.next()
			continue
		}
		if p.tok.kind == .rcbr { // finish if closing `}` is seen
			break
		}
	}
	if p.tok.kind != .rcbr {
		p.error_with_pos('import syntax error, no closing `}`', p.tok.position())
		return
	}
	p.next()
}

fn (mut p Parser) const_decl() ast.ConstDecl {
	p.top_level_statement_start()
	start_pos := p.tok.position()
	is_pub := p.tok.kind == .key_pub
	if is_pub {
		p.next()
	}
	end_pos := p.tok.position()
	const_pos := p.tok.position()
	p.check(.key_const)
	is_block := p.tok.kind == .lpar
	/*
	if p.tok.kind != .lpar {
		p.error_with_pos('const declaration is missing parentheses `( ... )`', const_pos)
		return ast.ConstDecl{}
	}
	*/
	if is_block {
		p.next() // (
	}
	mut fields := []ast.ConstField{}
	mut comments := []ast.Comment{}
	for {
		if p.tok.kind == .eof {
			p.error_with_pos('const declaration is missing closing `)`', const_pos)
			return ast.ConstDecl{}
		}
		comments = p.eat_comments()
		if p.tok.kind == .rpar {
			break
		}
		pos := p.tok.position()
		name := p.check_name()
		if util.contains_capital(name) {
			p.warn_with_pos('const names cannot contain uppercase letters, use snake_case instead',
				pos)
		}
		full_name := p.prepend_mod(name)
		// name := p.check_name()
		// println('!!const: $name')
		p.check(.assign)
		if p.tok.kind == .key_fn {
			p.error('const initializer fn literal is not a constant')
			return ast.ConstDecl{}
		}
		expr := p.expr(0)
		field := ast.ConstField{
			name: full_name
			mod: p.mod
			expr: expr
			pos: pos
			comments: comments
		}
		fields << field
		p.global_scope.register(field)
		comments = []
		if !is_block {
			break
		}
	}
	p.top_level_statement_end()
	if is_block {
		p.check(.rpar)
	}
	return ast.ConstDecl{
		pos: start_pos.extend_with_last_line(end_pos, p.prev_tok.line_nr)
		fields: fields
		is_pub: is_pub
		end_comments: comments
		is_block: is_block
	}
}

fn (mut p Parser) return_stmt() ast.Return {
	first_pos := p.tok.position()
	p.next()
	// no return
	mut comments := p.eat_comments()
	if p.tok.kind == .rcbr {
		return ast.Return{
			comments: comments
			pos: first_pos
		}
	}
	// return exprs
	exprs, comments2 := p.expr_list()
	comments << comments2
	end_pos := exprs.last().position()
	return ast.Return{
		exprs: exprs
		comments: comments
		pos: first_pos.extend(end_pos)
	}
}

const (
	// modules which allow globals by default
	global_enabled_mods = ['rand', 'sokol.sapp']
)

// left hand side of `=` or `:=` in `a,b,c := 1,2,3`
fn (mut p Parser) global_decl() ast.GlobalDecl {
	if !p.pref.translated && !p.pref.is_livemain && !p.builtin_mod && !p.pref.building_v
		&& p.mod != 'ui' && p.mod != 'gg2' && p.mod != 'uiold' && !p.pref.enable_globals
		&& !p.pref.is_fmt&& p.mod !in global_enabled_mods {
		p.error('use `v --enable-globals ...` to enable globals')
		return ast.GlobalDecl{}
	}
	start_pos := p.tok.position()
	end_pos := p.tok.position()
	p.check(.key_global)
	if p.tok.kind != .lpar {
		p.error('globals must be grouped, e.g. `__global ( a = int(1) )`')
		return ast.GlobalDecl{}
	}
	p.next() // (
	mut fields := []ast.GlobalField{}
	mut comments := []ast.Comment{}
	for {
		comments = p.eat_comments()
		if p.tok.kind == .rpar {
			break
		}
		pos := p.tok.position()
		name := p.check_name()
		has_expr := p.tok.kind == .assign
		if has_expr {
			p.next() // =
		}
		typ := p.parse_type()
		if p.tok.kind == .assign {
			p.error('global assign must have the type around the value, use `__global ( name = type(value) )`')
			return ast.GlobalDecl{}
		}
		mut expr := ast.Expr{}
		if has_expr {
			if p.tok.kind != .lpar {
				p.error('global assign must have a type and value, use `__global ( name = type(value) )` or `__global ( name type )`')
				return ast.GlobalDecl{}
			}
			p.next() // (
			expr = p.expr(0)
			p.check(.rpar)
		}
		field := ast.GlobalField{
			name: name
			has_expr: has_expr
			expr: expr
			pos: pos
			typ: typ
			comments: comments
		}
		fields << field
		p.global_scope.register(field)
		comments = []
	}
	p.check(.rpar)
	return ast.GlobalDecl{
		pos: start_pos.extend(end_pos)
		fields: fields
		end_comments: comments
	}
}

fn (mut p Parser) enum_decl() ast.EnumDecl {
	p.top_level_statement_start()
	is_pub := p.tok.kind == .key_pub
	start_pos := p.tok.position()
	if is_pub {
		p.next()
	}
	p.check(.key_enum)
	end_pos := p.tok.position()
	enum_name := p.check_name()
	if enum_name.len == 1 {
		p.error_with_pos('single letter capital names are reserved for generic template types.',
			end_pos)
		return ast.EnumDecl{}
	}
	name := p.prepend_mod(enum_name)
	p.check(.lcbr)
	enum_decl_comments := p.eat_comments()
	mut vals := []string{}
	// mut default_exprs := []ast.Expr{}
	mut fields := []ast.EnumField{}
	for p.tok.kind != .eof && p.tok.kind != .rcbr {
		pos := p.tok.position()
		val := p.check_name()
		vals << val
		mut expr := ast.Expr{}
		mut has_expr := false
		// p.warn('enum val $val')
		if p.tok.kind == .assign {
			p.next()
			expr = p.expr(0)
			has_expr = true
		}
		fields << ast.EnumField{
			name: val
			pos: pos
			expr: expr
			has_expr: has_expr
			comments: p.eat_line_end_comments()
			next_comments: p.eat_comments()
		}
	}
	p.top_level_statement_end()
	p.check(.rcbr)
	is_flag := p.attrs.contains('flag')
	is_multi_allowed := p.attrs.contains('_allow_multiple_values')
	if is_flag {
		if fields.len > 32 {
			p.error('when an enum is used as bit field, it must have a max of 32 fields')
			return ast.EnumDecl{}
		}
		for f in fields {
			if f.has_expr {
				p.error_with_pos('when an enum is used as a bit field, you can not assign custom values',
					f.pos)
				return ast.EnumDecl{}
			}
		}
		pubfn := if p.mod == 'main' { 'fn' } else { 'pub fn' }
		p.scanner.codegen('
//
$pubfn (    e &$enum_name) has(flag $enum_name) bool { return      (int(*e) &  (int(flag))) != 0 }
$pubfn (mut e  $enum_name) set(flag $enum_name)      { unsafe{ *e = ${enum_name}(int(*e) |  (int(flag))) } }
$pubfn (mut e  $enum_name) clear(flag $enum_name)    { unsafe{ *e = ${enum_name}(int(*e) & ~(int(flag))) } }
$pubfn (mut e  $enum_name) toggle(flag $enum_name)   { unsafe{ *e = ${enum_name}(int(*e) ^  (int(flag))) } }
//
')
	}
	idx := p.table.register_type_symbol(table.TypeSymbol{
		kind: .enum_
		name: name
		cname: util.no_dots(name)
		mod: p.mod
		info: table.Enum{
			vals: vals
			is_flag: is_flag
			is_multi_allowed: is_multi_allowed
		}
	})
	if idx == -1 {
		p.error_with_pos('cannot register enum `$name`, another type with this name exists',
			end_pos)
	}
	return ast.EnumDecl{
		name: name
		is_pub: is_pub
		is_flag: is_flag
		is_multi_allowed: is_multi_allowed
		fields: fields
		pos: start_pos.extend_with_last_line(end_pos, p.prev_tok.line_nr)
		attrs: p.attrs
		comments: enum_decl_comments
	}
}

fn (mut p Parser) type_decl() ast.TypeDecl {
	start_pos := p.tok.position()
	is_pub := p.tok.kind == .key_pub
	if is_pub {
		p.next()
	}
	p.check(.key_type)
	end_pos := p.tok.position()
	decl_pos := start_pos.extend(end_pos)
	name := p.check_name()
	if name.len == 1 && name[0].is_capital() {
		p.error_with_pos('single letter capital names are reserved for generic template types.',
			decl_pos)
		return ast.TypeDecl{}
	}
	mut sum_variants := []ast.SumTypeVariant{}
	p.check(.assign)
	mut type_pos := p.tok.position()
	mut comments := []ast.Comment{}
	if p.tok.kind == .key_fn {
		// function type: `type mycallback = fn(string, int)`
		fn_name := p.prepend_mod(name)
		fn_type := p.parse_fn_type(fn_name)
		comments = p.eat_line_end_comments()
		return ast.FnTypeDecl{
			name: fn_name
			is_pub: is_pub
			typ: fn_type
			pos: decl_pos
			comments: comments
		}
	}
	first_type := p.parse_type() // need to parse the first type before we can check if it's `type A = X | Y`
	type_alias_pos := p.tok.position()
	if p.tok.kind == .pipe {
		mut type_end_pos := p.prev_tok.position()
		type_pos = type_pos.extend(type_end_pos)
		p.next()
		sum_variants << ast.SumTypeVariant{
			typ: first_type
			pos: type_pos
		}
		// type SumType = A | B | c
		for {
			type_pos = p.tok.position()
			variant_type := p.parse_type()
			// TODO: needs to be its own var, otherwise TCC fails because of a known stack error
			prev_tok := p.prev_tok
			type_end_pos = prev_tok.position()
			type_pos = type_pos.extend(type_end_pos)
			sum_variants << ast.SumTypeVariant{
				typ: variant_type
				pos: type_pos
			}
			if p.tok.kind != .pipe {
				break
			}
			p.check(.pipe)
		}
		variant_types := sum_variants.map(it.typ)
		prepend_mod_name := p.prepend_mod(name)
		p.table.register_type_symbol(table.TypeSymbol{
			kind: .sum_type
			name: prepend_mod_name
			cname: util.no_dots(prepend_mod_name)
			mod: p.mod
			info: table.SumType{
				variants: variant_types
			}
			is_public: is_pub
		})
		comments = p.eat_line_end_comments()
		return ast.SumTypeDecl{
			name: name
			is_pub: is_pub
			variants: sum_variants
			pos: decl_pos
			comments: comments
		}
	}
	// type MyType = int
	parent_type := first_type
	parent_sym := p.table.get_type_symbol(parent_type)
	pidx := parent_type.idx()
	p.check_for_impure_v(parent_sym.language, decl_pos)
	prepend_mod_name := p.prepend_mod(name)
	idx := p.table.register_type_symbol(table.TypeSymbol{
		kind: .alias
		name: prepend_mod_name
		cname: util.no_dots(prepend_mod_name)
		mod: p.mod
		parent_idx: pidx
		info: table.Alias{
			parent_type: parent_type
			language: parent_sym.language
		}
		is_public: is_pub
	})
	if idx == -1 {
		p.error_with_pos('cannot register alias `$name`, another type with this name exists',
			decl_pos.extend(type_alias_pos))
		return ast.AliasTypeDecl{}
	}
	if idx == pidx {
		p.error_with_pos('a type alias can not refer to itself: $name', decl_pos.extend(type_alias_pos))
		return ast.AliasTypeDecl{}
	}
	comments = p.eat_line_end_comments()
	return ast.AliasTypeDecl{
		name: name
		is_pub: is_pub
		parent_type: parent_type
		pos: decl_pos
		comments: comments
	}
}

fn (mut p Parser) assoc() ast.Assoc {
	var_name := p.check_name()
	pos := p.tok.position()
	mut v := p.scope.find_var(var_name) or {
		p.error('unknown variable `$var_name`')
		return ast.Assoc{
			scope: 0
		}
	}
	v.is_used = true
	// println('assoc var $name typ=$var.typ')
	mut fields := []string{}
	mut vals := []ast.Expr{}
	p.check(.pipe)
	for p.tok.kind != .eof {
		fields << p.check_name()
		p.check(.colon)
		expr := p.expr(0)
		vals << expr
		if p.tok.kind == .comma {
			p.next()
		}
		if p.tok.kind == .rcbr {
			break
		}
	}
	return ast.Assoc{
		var_name: var_name
		fields: fields
		exprs: vals
		pos: pos
		scope: p.scope
	}
}

fn (p &Parser) new_true_expr() ast.Expr {
	return ast.BoolLiteral{
		val: true
		pos: p.tok.position()
	}
}

fn verror(s string) {
	util.verror('parser error', s)
}

fn (mut p Parser) top_level_statement_start() {
	if p.comments_mode == .toplevel_comments {
		p.scanner.set_is_inside_toplevel_statement(true)
		p.rewind_scanner_to_current_token_in_new_mode()
		$if debugscanner ? {
			eprintln('>> p.top_level_statement_start | tidx:${p.tok.tidx:-5} | p.tok.kind: ${p.tok.kind:-10} | p.tok.lit: $p.tok.lit $p.peek_tok.lit $p.peek_tok2.lit $p.peek_tok3.lit ...')
		}
	}
}

fn (mut p Parser) top_level_statement_end() {
	if p.comments_mode == .toplevel_comments {
		p.scanner.set_is_inside_toplevel_statement(false)
		p.rewind_scanner_to_current_token_in_new_mode()
		$if debugscanner ? {
			eprintln('>> p.top_level_statement_end   | tidx:${p.tok.tidx:-5} | p.tok.kind: ${p.tok.kind:-10} | p.tok.lit: $p.tok.lit $p.peek_tok.lit $p.peek_tok2.lit $p.peek_tok3.lit ...')
		}
	}
}

fn (mut p Parser) rewind_scanner_to_current_token_in_new_mode() {
	// Go back and rescan some tokens, ensuring that the parser's
	// lookahead buffer p.peek_tok .. p.peek_tok3, will now contain
	// the correct tokens (possible comments), for the new mode
	// This refilling of the lookahead buffer is needed for the
	// .toplevel_comments parsing mode.
	tidx := p.tok.tidx
	p.scanner.set_current_tidx(tidx - 5)
	no_token := token.Token{}
	p.prev_tok = no_token
	p.tok = no_token
	p.peek_tok = no_token
	p.peek_tok2 = no_token
	p.peek_tok3 = no_token
	for {
		p.next()
		// eprintln('rewinding to ${p.tok.tidx:5} | goal: ${tidx:5}')
		if tidx == p.tok.tidx {
			break
		}
	}
}

pub fn (mut p Parser) mark_var_as_used(varname string) bool {
	if obj := p.scope.find(varname) {
		match mut obj {
			ast.Var {
				obj.is_used = true
				return true
			}
			else {}
		}
	}
	return false
}

fn (mut p Parser) unsafe_stmt() ast.Stmt {
	mut pos := p.tok.position()
	p.next()
	if p.tok.kind != .lcbr {
		p.error_with_pos('please use `unsafe {`', p.tok.position())
		return ast.Stmt{}
	}
	p.next()
	if p.inside_unsafe {
		p.error_with_pos('already inside `unsafe` block', pos)
		return ast.Stmt{}
	}
	if p.tok.kind == .rcbr {
		// `unsafe {}`
		pos.update_last_line(p.tok.line_nr)
		p.next()
		return ast.Block{
			is_unsafe: true
			pos: pos
		}
	}
	p.inside_unsafe = true
	p.open_scope() // needed in case of `unsafe {stmt}`
	defer {
		p.inside_unsafe = false
		p.close_scope()
	}
	stmt := p.stmt(false)
	if p.tok.kind == .rcbr {
		if stmt is ast.ExprStmt {
			// `unsafe {expr}`
			if stmt.expr.is_expr() {
				p.next()
				pos.update_last_line(p.prev_tok.line_nr)
				ue := ast.UnsafeExpr{
					expr: stmt.expr
					pos: pos
				}
				// parse e.g. `unsafe {expr}.foo()`
				expr := p.expr_with_left(ue, 0, p.is_stmt_ident)
				return ast.ExprStmt{
					expr: expr
					pos: pos
				}
			}
		}
	}
	// unsafe {stmts}
	mut stmts := [stmt]
	for p.tok.kind != .rcbr {
		stmts << p.stmt(false)
	}
	p.next()
	pos.update_last_line(p.tok.line_nr)
	return ast.Block{
		stmts: stmts
		is_unsafe: true
		pos: pos
	}
}

fn (mut p Parser) trace(fbase string, message string) {
	if p.file_base == fbase {
		println('> p.trace | ${fbase:-10s} | $message')
	}
}<|MERGE_RESOLUTION|>--- conflicted
+++ resolved
@@ -125,11 +125,11 @@
 	p.file_name = path
 	p.file_base = os.base(path)
 	p.file_name_dir = os.dir(path)
-	if path.ends_with('_c.v') || path.ends_with('.c.v') || path.ends_with('.c.vv')
-		|| path.ends_with('.c.vsh') {
+	if path.ends_with('_c.v') || path.ends_with('.c.v') || path.ends_with('.c.vv') || path.ends_with('.c.vsh') {
 		p.file_backend_mode = .c
-	} else if path.ends_with('_js.v') || path.ends_with('.js.v') || path.ends_with('.js.vv')
-		|| path.ends_with('.js.vsh') {
+	} else if path.ends_with('_js.v') || path.ends_with('.js.v') || path.ends_with('.js.vv') ||
+		path.ends_with('.js.vsh')
+	{
 		p.file_backend_mode = .js
 	} else {
 		p.file_backend_mode = .v
@@ -677,8 +677,9 @@
 			} else if p.peek_tok.kind == .name {
 				p.error_with_pos('unexpected name `$p.peek_tok.lit`', p.peek_tok.position())
 				return ast.Stmt{}
-			} else if !p.inside_if_expr && !p.inside_match_body && !p.inside_or_expr
-				&& p.peek_tok.kind in [.rcbr, .eof]&& !p.mark_var_as_used(p.tok.lit) {
+			} else if !p.inside_if_expr && !p.inside_match_body && !p.inside_or_expr &&
+				p.peek_tok.kind in [.rcbr, .eof] && !p.mark_var_as_used(p.tok.lit)
+			{
 				p.error_with_pos('`$p.tok.lit` evaluated but not used', p.tok.position())
 				return ast.Stmt{}
 			}
@@ -1003,11 +1004,12 @@
 	}
 	if p.tok.kind in [.assign, .decl_assign] || p.tok.kind.is_assign() {
 		return p.partial_assign_stmt(left, left_comments)
-	} else if tok.kind !in [.key_if, .key_match, .key_lock, .key_rlock, .key_select]
-		&& left0 !is ast.CallExpr && (is_top_level || p.tok.kind != .rcbr)
-		&& left0 !is ast.PostfixExpr && !(left0 is ast.InfixExpr
-		&& (left0 as ast.InfixExpr).op in [.left_shift, .arrow]) && left0 !is ast.ComptimeCall
-		&& left0 !is ast.SelectorExpr {
+	} else if tok.kind !in [.key_if, .key_match, .key_lock, .key_rlock, .key_select] &&
+		left0 !is ast.CallExpr && (is_top_level || p.tok.kind != .rcbr) && left0 !is ast.PostfixExpr &&
+		!(left0 is ast.InfixExpr &&
+		(left0 as ast.InfixExpr).op in [.left_shift, .arrow]) && left0 !is ast.ComptimeCall &&
+		left0 !is ast.SelectorExpr
+	{
 		p.error_with_pos('expression evaluated but not used', left0.position())
 		return ast.Stmt{}
 	}
@@ -1097,15 +1099,10 @@
 	// use heuristics to detect `func<T>()` from `var < expr`
 	return !lit0_is_capital && p.peek_tok.kind == .lt && (match p.peek_tok2.kind {
 		.name {
-<<<<<<< HEAD
-			// maybe `f<int>`, `f<map[`
-			(p.peek_tok2.kind == .name && p.peek_tok3.kind == .gt) || (p.peek_tok2.lit == 'map' && p.peek_tok3.kind == .lsbr)
-=======
 			// maybe `f<int>`, `f<map[`, f<string,
 			(p.peek_tok2.kind == .name &&
 				p.peek_tok3.kind in [.gt, .comma]) ||
 				(p.peek_tok2.lit == 'map' && p.peek_tok3.kind == .lsbr)
->>>>>>> f2c6735d
 		}
 		.lsbr {
 			// maybe `f<[]T>`, assume `var < []` is invalid
@@ -1209,8 +1206,9 @@
 	}
 	known_var := p.mark_var_as_used(p.tok.lit)
 	mut is_mod_cast := false
-	if p.peek_tok.kind == .dot && !known_var && (language != .v || p.known_import(p.tok.lit)
-		|| p.mod.all_after_last('.') == p.tok.lit) {
+	if p.peek_tok.kind == .dot && !known_var &&
+		(language != .v || p.known_import(p.tok.lit) || p.mod.all_after_last('.') == p.tok.lit)
+	{
 		// p.tok.lit has been recognized as a module
 		if language == .c {
 			mod = 'C'
@@ -1220,11 +1218,13 @@
 			if p.tok.lit in p.imports {
 				// mark the imported module as used
 				p.register_used_import(p.tok.lit)
-				if p.peek_tok.kind == .dot && p.peek_tok2.kind != .eof && p.peek_tok2.lit.len > 0
-					&& p.peek_tok2.lit[0].is_capital() {
+				if p.peek_tok.kind == .dot &&
+					p.peek_tok2.kind != .eof && p.peek_tok2.lit.len > 0 && p.peek_tok2.lit[0].is_capital()
+				{
 					is_mod_cast = true
-				} else if p.peek_tok.kind == .dot && p.peek_tok2.kind != .eof
-					&& p.peek_tok2.lit.len == 0 {
+				} else if p.peek_tok.kind == .dot &&
+					p.peek_tok2.kind != .eof && p.peek_tok2.lit.len == 0
+				{
 					// incomplete module selector must be handled by dot_expr instead
 					node = p.parse_ident(language)
 					return node
@@ -1256,9 +1256,10 @@
 		name_w_mod := p.prepend_mod(name)
 		// type cast. TODO: finish
 		// if name in table.builtin_type_names {
-		if (!known_var && (name in p.table.type_idxs || name_w_mod in p.table.type_idxs)
-			&& name !in ['C.stat', 'C.sigaction']) || is_mod_cast
-			|| (language == .v && name[0].is_capital()) {
+		if (!known_var && (name in p.table.type_idxs ||
+			name_w_mod in p.table.type_idxs) && name !in ['C.stat', 'C.sigaction']) ||
+			is_mod_cast || (language == .v && name[0].is_capital())
+		{
 			// MainLetter(x) is *always* a cast, as long as it is not `C.`
 			// TODO handle C.stat()
 			start_pos := p.tok.position()
@@ -1298,10 +1299,13 @@
 			// println('calling $p.tok.lit')
 			node = p.call_expr(language, mod)
 		}
-	} else if (p.peek_tok.kind == .lcbr || (p.peek_tok.kind == .lt && lit0_is_capital))
-		&& (!p.inside_match || (p.inside_select && prev_tok_kind == .arrow && lit0_is_capital))
-		&& !p.inside_match_case && (!p.inside_if || p.inside_select)
-		&& (!p.inside_for || p.inside_select) { // && (p.tok.lit[0].is_capital() || p.builtin_mod) {
+	} else if (p.peek_tok.kind == .lcbr ||
+		(p.peek_tok.kind == .lt && lit0_is_capital)) &&
+		(!p.inside_match || (p.inside_select && prev_tok_kind == .arrow && lit0_is_capital)) &&
+		!p.inside_match_case &&
+		(!p.inside_if || p.inside_select) &&
+		(!p.inside_for || p.inside_select)
+	{ // && (p.tok.lit[0].is_capital() || p.builtin_mod) {
 		return p.struct_init(false) // short_syntax: false
 	} else if p.peek_tok.kind == .dot && (lit0_is_capital && !known_var && language == .v) {
 		// T.name
@@ -2040,9 +2044,10 @@
 
 // left hand side of `=` or `:=` in `a,b,c := 1,2,3`
 fn (mut p Parser) global_decl() ast.GlobalDecl {
-	if !p.pref.translated && !p.pref.is_livemain && !p.builtin_mod && !p.pref.building_v
-		&& p.mod != 'ui' && p.mod != 'gg2' && p.mod != 'uiold' && !p.pref.enable_globals
-		&& !p.pref.is_fmt&& p.mod !in global_enabled_mods {
+	if !p.pref.translated && !p.pref.is_livemain && !p.builtin_mod && !p.pref.building_v &&
+		p.mod != 'ui' && p.mod != 'gg2' && p.mod != 'uiold' && !p.pref.enable_globals && !p.pref.is_fmt &&
+		p.mod !in global_enabled_mods
+	{
 		p.error('use `v --enable-globals ...` to enable globals')
 		return ast.GlobalDecl{}
 	}
