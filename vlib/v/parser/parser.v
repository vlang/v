--- conflicted
+++ resolved
@@ -488,13 +488,8 @@
 			}
 			if p.tok.kind == .name && p.peek_tok.kind == .name {
 				p.error_with_pos('unexpected name `$p.peek_tok.lit`', p.peek_tok.position())
-<<<<<<< HEAD
 			}
 			if p.tok.kind == .name && !p.inside_if_expr && !p.inside_or_expr && p.peek_tok.kind in [.rcbr, .eof] {
-=======
-			} else if p.tok.kind == .name && !p.inside_if_expr && !p.inside_match_body && !p.inside_or_expr &&
-				p.peek_tok.kind in [.rcbr, .eof] {
->>>>>>> 712fd384
 				p.error_with_pos('`$p.tok.lit` evaluated but not used', p.tok.position())
 			}
 			// certainly `x` (single-expression)
