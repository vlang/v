// Copyright (c) 2019-2020 Alexander Medvednikov. All rights reserved.
// Use of this source code is governed by an MIT license
// that can be found in the LICENSE file.
module parser

import v.scanner
import v.ast
import v.token
import v.table
import v.pref
import v.util
import term
import os

struct Parser {
	scanner           &scanner.Scanner
	file_name         string // "/home/user/hello.v"
	file_name_dir     string // "/home/user"
mut:
	tok               token.Token
	peek_tok          token.Token
	table             &table.Table
	is_c              bool
	is_js			  bool
	inside_if         bool
	inside_for        bool
	inside_fn         bool
	pref              &pref.Preferences
	builtin_mod       bool
	mod               string
	attr              string
	expr_mod          string
	scope             &ast.Scope
	global_scope      &ast.Scope
	imports           map[string]string
	ast_imports       []ast.Import
	is_amp            bool
	returns           bool
	inside_match      bool // to separate `match A { }` from `Struct{}`
	inside_match_case bool // to separate `match_expr { }` from `Struct{}`
	is_stmt_ident     bool // true while the beginning of a statement is an ident/selector
}

// for tests
pub fn parse_stmt(text string, table &table.Table, scope &ast.Scope) ast.Stmt {
	s := scanner.new_scanner(text, .skip_comments)
	var p := Parser{
		scanner: s
		table: table
		pref: &pref.Preferences{}
		scope: scope
		global_scope: &ast.Scope{
			start_pos: 0
			parent: 0
		}
	}
	p.init_parse_fns()
	p.read_first_token()
	return p.stmt()
}

pub fn parse_file(path string, table &table.Table, comments_mode scanner.CommentsMode, pref &pref.Preferences, global_scope &ast.Scope) ast.File {
	// println('parse_file("$path")')
	// text := os.read_file(path) or {
	// panic(err)
	// }
	var stmts := []ast.Stmt
	var p := Parser{
		scanner: scanner.new_scanner_file(path, comments_mode)
		table: table
		file_name: path
		file_name_dir: os.dir(path)
		pref: pref
		scope: &ast.Scope{
			start_pos: 0
			parent: 0
		}
		global_scope: global_scope
	}
	// comments_mode: comments_mode
	p.read_first_token()
	for p.tok.kind == .comment {
<<<<<<< HEAD
		mut stmt := ast.Stmt{}		// TODO sum type << bug
=======
		var stmt := ast.Stmt{}		// TODO sum type << bug
>>>>>>> a3ab5df2
		com := p.comment()
		stmt = com
		stmts << stmt
	}
<<<<<<< HEAD
	mut mstmt := ast.Stmt{}
=======
	var mstmt := ast.Stmt{}
>>>>>>> a3ab5df2
	module_decl := p.module_decl()
	mstmt = module_decl
	stmts << mstmt
	// imports
	/*
	mut imports := []ast.Import
	for p.tok.kind == .key_import {
		imports << p.import_stmt()
	}
*/
	// TODO: import only mode
	for {
		// res := s.scan()
		if p.tok.kind == .eof {
			// println('EOF, breaking')
			break
		}
		// println('stmt at ' + p.tok.str())
		stmts << p.top_stmt()
	}
	// println('nr stmts = $stmts.len')
	// println(stmts[0])
	p.scope.end_pos = p.tok.pos
	return ast.File{
		path: path
		mod: module_decl
		imports: p.ast_imports
		stmts: stmts
		scope: p.scope
		global_scope: p.global_scope
	}
}

/*
struct Queue {
mut:
	idx              int
	mu               sync.Mutex
	paths            []string
	table            &table.Table
	parsed_ast_files []ast.File
}

fn (q mut Queue) run() {
	q.mu.lock()
	idx := q.idx
	if idx >= q.paths.len {
		q.mu.unlock()
		return
	}
	q.idx++
	q.mu.unlock()
	path := q.paths[idx]
	file := parse_file(path, q.table, .skip_comments)
	q.mu.lock()
	q.parsed_ast_files << file
	q.mu.unlock()
}
*/
pub fn parse_files(paths []string, table &table.Table, pref &pref.Preferences, global_scope &ast.Scope) []ast.File {
	/*
	println('\n\n\nparse_files()')
	println(paths)
	nr_cpus := runtime.nr_cpus()
	println('nr_cpus= $nr_cpus')
	mut q := &Queue{
		paths: paths
		table: table
	}
	for i in 0 .. nr_cpus {
		go q.run()
	}
	time.sleep_ms(100)
	return q.parsed_ast_files
*/
	// ///////////////
	var files := []ast.File
	for path in paths {
		// println('parse_files $path')
		files << parse_file(path, table, .skip_comments, pref, global_scope)
	}
	return files
}

pub fn (p &Parser) init_parse_fns() {
	// p.prefix_parse_fns = make(100, 100, sizeof(PrefixParseFn))
	// p.prefix_parse_fns[token.Kind.name] = parse_name
	println('')
}

pub fn (p mut Parser) read_first_token() {
	// need to call next() twice to get peek token and current token
	p.next()
	p.next()
}

pub fn (p mut Parser) open_scope() {
	p.scope = &ast.Scope{
		parent: p.scope
		start_pos: p.tok.pos
	}
}

pub fn (p mut Parser) close_scope() {
	p.scope.end_pos = p.tok.pos
	p.scope.parent.children << p.scope
	p.scope = p.scope.parent
}

pub fn (p mut Parser) parse_block() []ast.Stmt {
	p.open_scope()
	// println('parse block')
	stmts := p.parse_block_no_scope()
	p.close_scope()
	// println('nr exprs in block = $exprs.len')
	return stmts
}

pub fn (p mut Parser) parse_block_no_scope() []ast.Stmt {
	p.check(.lcbr)
	var stmts := []ast.Stmt
	if p.tok.kind != .rcbr {
		for {
			stmts << p.stmt()
			// p.warn('after stmt(): tok=$p.tok.str()')
			if p.tok.kind in [.eof, .rcbr] {
				break
			}
		}
	}
	p.check(.rcbr)
	return stmts
}

/*
fn (p mut Parser) next_with_comment() {
	p.tok = p.peek_tok
	p.peek_tok = p.scanner.scan()
}
*/
fn (p mut Parser) next() {
	p.tok = p.peek_tok
	p.peek_tok = p.scanner.scan()
	/*
	if p.tok.kind==.comment {
		p.comments << ast.Comment{text:p.tok.lit, line_nr:p.tok.line_nr}
		p.next()
	}
*/
}

fn (p mut Parser) check(expected token.Kind) {
	// for p.tok.kind in [.line_comment, .mline_comment] {
	// p.next()
	// }
	if p.tok.kind != expected {
		s := 'unexpected `${p.tok.kind.str()}`, expecting `${expected.str()}`'
		p.error(s)
	}
	p.next()
}

fn (p mut Parser) check_name() string {
	name := p.tok.lit
	p.check(.name)
	return name
}

pub fn (p mut Parser) top_stmt() ast.Stmt {
	match p.tok.kind {
		.key_pub {
			match p.peek_tok.kind {
				.key_const {
					return p.const_decl()
				}
				.key_fn {
					return p.fn_decl()
				}
				.key_struct, .key_union {
					return p.struct_decl()
				}
				.key_interface {
					return p.interface_decl()
				}
				.key_enum {
					return p.enum_decl()
				}
				.key_type {
					return p.type_decl()
				}
				else {
					p.error('wrong pub keyword usage')
					return ast.Stmt{}
				}
			}
		}
		.lsbr {
			return p.attribute()
		}
		.key_interface {
			return p.interface_decl()
		}
		.key_import {
			node := p.import_stmt()
			p.ast_imports << node
			return node[0]
		}
		.key_global {
			return p.global_decl()
		}
		.key_const {
			return p.const_decl()
		}
		.key_fn {
			return p.fn_decl()
		}
		.key_struct {
			return p.struct_decl()
		}
		.dollar {
			return p.comp_if()
		}
		.hash {
			return p.hash()
		}
		.key_type {
			return p.type_decl()
		}
		.key_enum {
			return p.enum_decl()
		}
		.key_union {
			return p.struct_decl()
		}
		.comment {
			return p.comment()
		}
		else {
			if p.pref.is_script && !p.pref.is_test {
				p.scanner.add_fn_main_and_rescan()
				p.read_first_token()
				return p.top_stmt()
			} else {
				p.error('bad top level statement ' + p.tok.str())
				return ast.Stmt{}
			}
		}
	}
}

// TODO [if vfmt]
pub fn (p mut Parser) check_comment() ast.Comment {
	if p.tok.kind == .comment {
		return p.comment()
	}
	return ast.Comment{}
}

pub fn (p mut Parser) comment() ast.Comment {
	pos := p.tok.position()
	text := p.tok.lit
	p.next()
	// p.next_with_comment()
	return ast.Comment{
		text: text
		pos: pos
	}
}

pub fn (p mut Parser) stmt() ast.Stmt {
	p.is_stmt_ident = p.tok.kind == .name
	match p.tok.kind {
		.lcbr {
			stmts := p.parse_block()
			return ast.Block{
				stmts: stmts
			}
		}
		.key_assert {
			p.next()
			assert_pos := p.tok.position()
			expr := p.expr(0)
			return ast.AssertStmt{
				expr: expr
				pos: assert_pos
			}
		}
		.key_mut, .key_static, .key_var {
			return p.assign_stmt()
		}
		.key_for {
			return p.for_stmt()
		}
		.comment {
			return p.comment()
		}
		.key_return {
			return p.return_stmt()
		}
		.dollar {
			return p.comp_if()
		}
		.key_continue, .key_break {
			tok := p.tok
			p.next()
			return ast.BranchStmt{
				tok: tok
			}
		}
		.key_unsafe {
			p.next()
			stmts := p.parse_block()
			return ast.UnsafeStmt{
				stmts: stmts
			}
		}
		.hash {
			return p.hash()
		}
		.key_defer {
			p.next()
			stmts := p.parse_block()
			return ast.DeferStmt{
				stmts: stmts
			}
		}
		.key_go {
			p.next()
			expr := p.expr(0)
			// mut call_expr := &ast.CallExpr(0) // TODO
			match expr {
				ast.CallExpr {
					// call_expr = it
				}
				else {
					p.error('expression in `go` must be a function call')
				}
			}
			return ast.GoStmt{
				call_expr: expr
			}
		}
		.key_goto {
			p.next()
			name := p.check_name()
			return ast.GotoStmt{
				name: name
			}
		}
		else {
			// `x := ...`
			if p.tok.kind == .name && p.peek_tok.kind in [.decl_assign, .comma] {
				return p.assign_stmt()
			} else if p.tok.kind == .name && p.peek_tok.kind == .colon {
				// `label:`
				name := p.check_name()
				p.check(.colon)
				return ast.GotoLabel{
					name: name
				}
			}
			epos := p.tok.position()
			expr := p.expr(0)
			return ast.ExprStmt{
				expr: expr
				pos: epos
			}
		}
	}
}

// TODO: is it possible to merge with AssignStmt?
pub fn (p mut Parser) assign_expr(left ast.Expr) ast.AssignExpr {
	op := p.tok.kind
	p.next()
	pos := p.tok.position()
	val := p.expr(0)
	match left {
		ast.IndexExpr {
			// it.mark_as_setter()
			it.is_setter = true
		}
		else {}
	}
	node := ast.AssignExpr{
		left: left
		val: val
		op: op
		pos: pos
	}
	return node
}

fn (p mut Parser) attribute() ast.Attr {
	p.check(.lsbr)
	if p.tok.kind == .key_if {
		p.next()
	}
<<<<<<< HEAD
	mut name := p.check_name()
=======
	var name := p.check_name()
>>>>>>> a3ab5df2
	if p.tok.kind == .colon {
		p.next()
		if p.tok.kind == .name {
			name += p.check_name()
		} else if p.tok.kind == .string {
			name += p.tok.lit
			p.next()
		}
	}
	p.check(.rsbr)
	p.attr = name
	return ast.Attr{
		name: name
	}
}

/*
fn (p mut Parser) range_expr(low ast.Expr) ast.Expr {
	// ,table.Type) {
	if p.tok.kind != .dotdot {
		p.next()
	}
	p.check(.dotdot)
	mut high := ast.Expr{}
	if p.tok.kind != .rsbr {
		high = p.expr(0)
		// if typ.typ.kind != .int {
		// p.error('non-integer index `$typ.typ.name`')
		// }
	}
	node := ast.RangeExpr{
		low: low
		high: high
	}
	return node
}
*/
pub fn (p &Parser) error(s string) {
	p.error_with_pos(s, p.tok.position())
}

pub fn (p &Parser) warn(s string) {
	p.warn_with_pos(s, p.tok.position())
}

pub fn (p &Parser) error_with_pos(s string, pos token.Position) {
<<<<<<< HEAD
	mut kind := 'error:'
=======
	var kind := 'error:'
>>>>>>> a3ab5df2
	if p.pref.is_verbose {
		print_backtrace()
		kind = 'parser error:'
	}
	ferror := util.formatted_error(kind, s, p.file_name, pos)
	eprintln(ferror)
	exit(1)
}

pub fn (p &Parser) warn_with_pos(s string, pos token.Position) {
	ferror := util.formatted_error('warning:', s, p.file_name, pos)
	eprintln(ferror)
}

pub fn (p mut Parser) parse_ident(is_c, is_js bool) ast.Ident {
	// p.warn('name ')
	pos := p.tok.position()
	var name := p.check_name()
	if name == '_' {
		return ast.Ident{
			name: '_'
			kind: .blank_ident
			pos: pos
		}
	}
	if p.expr_mod.len > 0 {
		name = '${p.expr_mod}.$name'
	}
	var ident := ast.Ident{
		kind: .unresolved
		name: name
		is_c: is_c
		is_js: is_js
		mod: p.mod
		pos: pos
	}
	return ident
}

fn (p mut Parser) struct_init(short_syntax bool) ast.StructInit {
	typ := if short_syntax { table.void_type } else { p.parse_type() }
	p.expr_mod = ''
	// sym := p.table.get_type_symbol(typ)
	// p.warn('struct init typ=$sym.name')
	if !short_syntax {
		p.check(.lcbr)
	}
	var field_names := []string
	var exprs := []ast.Expr
	var i := 0
	is_short_syntax := p.peek_tok.kind != .colon && p.tok.kind != .rcbr	// `Vec{a,b,c}
	// p.warn(is_short_syntax.str())
	for p.tok.kind != .rcbr {
		p.check_comment()
		var field_name := ''
		if is_short_syntax {
			expr := p.expr(0)
			exprs << expr
		} else {
			field_name = p.check_name()
			field_names << field_name
		}
		if !is_short_syntax {
			p.check(.colon)
			expr := p.expr(0)
			exprs << expr
		}
		i++
		if p.tok.kind == .comma {
			p.check(.comma)
		}
		p.check_comment()
	}
	node := ast.StructInit{
		typ: typ
		exprs: exprs
		fields: field_names
		pos: p.tok.position()
	}
	if !short_syntax {
		p.check(.rcbr)
	}
	return node
}

pub fn (p mut Parser) name_expr() ast.Expr {
	var node := ast.Expr{}
	is_c := p.tok.lit == 'C'
<<<<<<< HEAD
	is_js := p.tok.lit == 'JS'
	mut mod := ''
=======
	var mod := ''
>>>>>>> a3ab5df2
	// p.warn('resetting')
	p.expr_mod = ''
	// `map[string]int` initialization
	if p.tok.lit == 'map' && p.peek_tok.kind == .lsbr {
		map_type := p.parse_map_type()
		return ast.MapInit{
			typ: map_type
		}
	}
	// Raw string (`s := r'hello \n ')
	if p.tok.lit in ['r', 'c', 'js'] && p.peek_tok.kind == .string {
		// QTODO
		// && p.prev_tok.kind != .str_dollar {
		return p.string_expr()
	}
	known_var := p.scope.known_var(p.tok.lit)
	if p.peek_tok.kind == .dot && !known_var && (is_c || is_js || p.known_import(p.tok.lit) || p.mod.all_after('.') ==
		p.tok.lit) {
		if is_c {
			mod = 'C'
		} else if is_js {
			mod = 'JS'
		} else {
			// prepend the full import
			mod = p.imports[p.tok.lit]
		}
		p.next()
		p.check(.dot)
		p.expr_mod = mod
	}
	// p.warn('name expr  $p.tok.lit $p.peek_tok.str()')
	// fn call or type cast
	if p.peek_tok.kind == .lpar {
		var name := p.tok.lit
		if mod.len > 0 {
			name = '${mod}.$name'
		}
		name_w_mod := p.prepend_mod(name)
		// type cast. TODO: finish
		// if name in table.builtin_type_names {
		if (name in p.table.type_idxs || name_w_mod in p.table.type_idxs) && !(name in ['C.stat',
			'C.sigaction']) {
			// TODO handle C.stat()
			var to_typ := p.parse_type()
			if p.is_amp {
				// Handle `&Foo(0)`
				to_typ = table.type_to_ptr(to_typ)
			}
			p.check(.lpar)
			var expr := ast.Expr{}
			var arg := ast.Expr{}
			var has_arg := false
			expr = p.expr(0)
			// TODO, string(b, len)
			if p.tok.kind == .comma && table.type_idx(to_typ) == table.string_type_idx {
				p.check(.comma)
				arg = p.expr(0)				// len
				has_arg = true
			}
			p.check(.rpar)
			node = ast.CastExpr{
				typ: to_typ
				expr: expr
				arg: arg
				has_arg: has_arg
			}
			p.expr_mod = ''
			return node
		} else {
			// fn call
			// println('calling $p.tok.lit')
			x := p.call_expr(is_c, is_js, mod)			// TODO `node,typ :=` should work
			node = x
		}
<<<<<<< HEAD
	} else if p.peek_tok.kind == .lcbr && (p.tok.lit[0].is_capital() || is_c || is_js || (p.builtin_mod &&
		p.tok.lit in table.builtin_type_names)) && !p.inside_match_case && !p.inside_if && !p.inside_for {
=======
	} else if p.peek_tok.kind == .lcbr && (p.tok.lit[0].is_capital() || is_c || (p.builtin_mod &&
		p.tok.lit in table.builtin_type_names)) && !p.inside_match && !p.inside_match_case && !p.inside_if &&
		!p.inside_for {
>>>>>>> a3ab5df2
		// (p.tok.lit.len in [1, 2] || !p.tok.lit[p.tok.lit.len - 1].is_capital()) &&
		// || p.table.known_type(p.tok.lit)) {
		return p.struct_init(false)		// short_syntax: false
	} else if p.peek_tok.kind == .dot && (p.tok.lit[0].is_capital() && !known_var) {
		// `Color.green`
		var enum_name := p.check_name()
		if mod != '' {
			enum_name = mod + '.' + enum_name
		} else {
			enum_name = p.prepend_mod(enum_name)
		}
		// p.warn('Color.green $enum_name ' + p.prepend_mod(enum_name) + 'mod=$mod')
		p.check(.dot)
		val := p.check_name()
		// println('enum val $enum_name . $val')
		p.expr_mod = ''
		return ast.EnumVal{
			enum_name: enum_name
			val: val
			pos: p.tok.position()
			mod: mod
		}
	} else {
<<<<<<< HEAD
		mut ident := ast.Ident{}
		ident = p.parse_ident(is_c, is_js)
=======
		var ident := ast.Ident{}
		ident = p.parse_ident(is_c)
>>>>>>> a3ab5df2
		node = ident
	}
	p.expr_mod = ''
	return node
}

pub fn (p mut Parser) expr(precedence int) ast.Expr {
	// println('\n\nparser.expr()')
	var typ := table.void_type
	var node := ast.Expr{}
	is_stmt_ident := p.is_stmt_ident
	p.is_stmt_ident = false
	// defer {
	// if p.tok.kind == .comment {
	// p.comment()
	// }
	// }
	// Prefix
	match p.tok.kind {
		.name {
			node = p.name_expr()
			p.is_stmt_ident = is_stmt_ident
		}
		.string {
			node = p.string_expr()
		}
		.dot {
			// .enum_val
			node = p.enum_val()
		}
		.chartoken {
			node = ast.CharLiteral{
				val: p.tok.lit
			}
			p.next()
		}
		.minus, .amp, .mul, .not, .bit_not {
			// -1, -a, !x, &x, ~x
			node = p.prefix_expr()
		}
		.key_true, .key_false {
			node = ast.BoolLiteral{
				val: p.tok.kind == .key_true
			}
			p.next()
		}
		.key_match {
			node = p.match_expr()
		}
		.number {
			node = p.parse_number_literal()
		}
		.lpar {
			p.check(.lpar)
			node = p.expr(0)
			p.check(.rpar)
			node = ast.ParExpr{
				expr: node
			}
		}
		.key_if {
			node = p.if_expr()
		}
		.lsbr {
			node = p.array_init()
		}
		.key_none {
			p.next()
			node = ast.None{}
		}
		.key_sizeof {
			p.next()			// sizeof
			p.check(.lpar)
			if p.tok.lit == 'C' {
				p.next()
				p.check(.dot)
				node = ast.SizeOf{
					type_name: p.check_name()
				}
			} else {
				sizeof_type := p.parse_type()
				node = ast.SizeOf{
					typ: sizeof_type
				}
			}
			p.check(.rpar)
		}
		.key_typeof {
			p.next()
			p.check(.lpar)
			expr := p.expr(0)
			p.check(.rpar)
			node = ast.TypeOf{
				expr: expr
			}
		}
		.lcbr {
			// Map `{"age": 20}` or `{ x | foo:bar, a:10 }`
			p.next()
			if p.tok.kind == .string {
				node = p.map_init()
			} else {
				// it should be a struct
				if p.peek_tok.kind == .pipe {
					node = p.assoc()
				} else if p.peek_tok.kind == .colon || p.tok.kind == .rcbr {
					node = p.struct_init(true)					// short_syntax: true
				} else if p.tok.kind == .name {
					p.next()
					lit := if p.tok.lit != '' { p.tok.lit } else { p.tok.kind.str() }
					p.error('unexpected ‘$lit‘, expecting ‘:‘')
				} else {
					p.error('unexpected ‘$p.tok.lit‘, expecting struct key')
				}
			}
			p.check(.rcbr)
		}
		else {
			if p.tok.kind == .comment {
				println(p.tok.lit)
			}
			p.error('expr(): bad token `$p.tok.kind.str()`')
		}
	}
	// Infix
	for precedence < p.tok.precedence() {
		if p.tok.kind.is_assign() {
			node = p.assign_expr(node)
		} else if p.tok.kind == .dot {
			node = p.dot_expr(node)
			p.is_stmt_ident = is_stmt_ident
		} else if p.tok.kind == .lsbr {
			node = p.index_expr(node)
		} else if p.tok.kind == .key_as {
			pos := p.tok.position()
			p.next()
			typ = p.parse_type()
			node = ast.AsCast{
				expr: node
				typ: typ
				pos: pos
			}
		} else if p.tok.kind == .left_shift && p.is_stmt_ident {
			// arr << elem
			tok := p.tok
			pos := tok.position()
			p.next()
			right := p.expr(precedence - 1)
			node = ast.InfixExpr{
				left: node
				right: right
				op: tok.kind
				pos: pos
			}
		} else if p.tok.kind.is_infix() {
			node = p.infix_expr(node)
		} else if p.tok.kind in [.inc, .dec] {
			// Postfix
			node = ast.PostfixExpr{
				op: p.tok.kind
				expr: node
				pos: p.tok.position()
			}
			p.next()
			// return node // TODO bring back, only allow ++/-- in exprs in translated code
		} else {
			return node
		}
	}
	return node
}

fn (p mut Parser) prefix_expr() ast.PrefixExpr {
	pos := p.tok.position()
	op := p.tok.kind
	if op == .amp {
		p.is_amp = true
	}
	p.next()
	right := p.expr(token.Precedence.prefix)
	p.is_amp = false
	return ast.PrefixExpr{
		op: op
		right: right
		pos: pos
	}
}

fn (p mut Parser) index_expr(left ast.Expr) ast.IndexExpr {
	// left == `a` in `a[0]`
	p.next()	// [
	var has_low := true
	if p.tok.kind == .dotdot {
		has_low = false
		// [..end]
		p.next()
		high := p.expr(0)
		p.check(.rsbr)
		return ast.IndexExpr{
			left: left
			pos: p.tok.position()
			index: ast.RangeExpr{
				low: ast.Expr{}
				high: high
				has_high: true
			}
		}
	}
	expr := p.expr(0)	// `[expr]` or  `[expr..]`
	var has_high := false
	if p.tok.kind == .dotdot {
		// [start..end] or [start..]
		p.check(.dotdot)
		var high := ast.Expr{}
		if p.tok.kind != .rsbr {
			has_high = true
			high = p.expr(0)
		}
		p.check(.rsbr)
		return ast.IndexExpr{
			left: left
			pos: p.tok.position()
			index: ast.RangeExpr{
				low: expr
				high: high
				has_high: has_high
				has_low: has_low
			}
		}
	}
	// [expr]
	p.check(.rsbr)
	return ast.IndexExpr{
		left: left
		index: expr
		pos: p.tok.position()
	}
}

fn (p mut Parser) filter() {
	p.scope.register('it', ast.Var{
		name: 'it'
	})
}

fn (p mut Parser) dot_expr(left ast.Expr) ast.Expr {
	p.next()
<<<<<<< HEAD
	mut name_pos := p.tok.position()
=======
	var name_pos := p.tok.position()
>>>>>>> a3ab5df2
	field_name := p.check_name()
	is_filter := field_name in ['filter', 'map']
	if is_filter {
		p.open_scope()
		name_pos = p.tok.position()
		p.filter()
		// wrong tok position when using defer
		// defer {
		// p.close_scope()
		// }
	}
	// Method call
	if p.tok.kind == .lpar {
		p.next()
		args := p.call_args()
		p.check(.rpar)
		var or_stmts := []ast.Stmt
		var is_or_block_used := false
		if p.tok.kind == .key_orelse {
			p.next()
			p.open_scope()
			p.scope.register('errcode', ast.Var{
				name: 'errcode'
				typ: table.int_type
			})
			p.scope.register('err', ast.Var{
				name: 'err'
				typ: table.string_type
			})
			is_or_block_used = true
			or_stmts = p.parse_block_no_scope()
			p.close_scope()
		}
		end_pos := p.tok.position()
		pos := token.Position{
			line_nr: name_pos.line_nr
			pos: name_pos.pos
			len: end_pos.pos - name_pos.pos
		}
		mcall_expr := ast.CallExpr{
			left: left
			name: field_name
			args: args
			pos: pos
			is_method: true
			or_block: ast.OrExpr{
				stmts: or_stmts
				is_used: is_or_block_used
			}
		}
		var node := ast.Expr{}
		node = mcall_expr
		if is_filter {
			p.close_scope()
		}
		return node
	}
	sel_expr := ast.SelectorExpr{
		expr: left
		field: field_name
		pos: name_pos
	}
	var node := ast.Expr{}
	node = sel_expr
	if is_filter {
		p.close_scope()
	}
	return node
}

fn (p mut Parser) infix_expr(left ast.Expr) ast.Expr {
	op := p.tok.kind
	// mut typ := p.
	// println('infix op=$op.str()')
	precedence := p.tok.precedence()
	pos := p.tok.position()
	p.next()
	var right := ast.Expr{}
	right = p.expr(precedence)
	var expr := ast.Expr{}
	expr = ast.InfixExpr{
		left: left
		right: right
		op: op
		pos: pos
	}
	return expr
}

// `.green`
// `pref.BuildMode.default_mode`
fn (p mut Parser) enum_val() ast.EnumVal {
	p.check(.dot)
	val := p.check_name()
	return ast.EnumVal{
		val: val
		pos: p.tok.position()
	}
}

fn (p mut Parser) for_stmt() ast.Stmt {
	p.check(.key_for)
	pos := p.tok.position()
	p.open_scope()
	p.inside_for = true
	// defer { p.close_scope() }
	// Infinite loop
	if p.tok.kind == .lcbr {
		p.inside_for = false
		stmts := p.parse_block()
		p.close_scope()
		return ast.ForStmt{
			stmts: stmts
			pos: pos
			is_inf: true
		}
	} else if p.tok.kind in [.key_mut, .key_var] {
		p.error('`mut` is not required in for loops')
	} else if p.peek_tok.kind in [.decl_assign, .assign, .semicolon] || p.tok.kind == .semicolon {
		// `for i := 0; i < 10; i++ {`
		var init := ast.Stmt{}
		var cond := p.new_true_expr()
		// mut inc := ast.Stmt{}
		var inc := ast.Expr{}
		var has_init := false
		var has_cond := false
		var has_inc := false
		if p.peek_tok.kind in [.assign, .decl_assign] {
			init = p.assign_stmt()
			has_init = true
		} else if p.tok.kind != .semicolon {
		}
		// allow `for ;; i++ {`
		// Allow `for i = 0; i < ...`
		p.check(.semicolon)
		if p.tok.kind != .semicolon {
			var typ := table.void_type
			cond = p.expr(0)
			has_cond = true
		}
		p.check(.semicolon)
		if p.tok.kind != .lcbr {
			// inc = p.stmt()
			inc = p.expr(0)
			has_inc = true
		}
		p.inside_for = false
		stmts := p.parse_block()
		p.close_scope()
		return ast.ForCStmt{
			stmts: stmts
			has_init: has_init
			has_cond: has_cond
			has_inc: has_inc
			init: init
			cond: cond
			inc: inc
			pos: pos
		}
	} else if p.peek_tok.kind in [.key_in, .comma] {
		// `for i in vals`, `for i in start .. end`
		var key_var_name := ''
		var val_var_name := p.check_name()
		if p.tok.kind == .comma {
			p.check(.comma)
			key_var_name = val_var_name
			val_var_name = p.check_name()
			p.scope.register(key_var_name, ast.Var{
				name: key_var_name
				typ: table.int_type
			})
		}
		p.check(.key_in)
		// arr_expr
		cond := p.expr(0)
		// 0 .. 10
		// start := p.tok.lit.int()
		// TODO use RangeExpr
		var high_expr := ast.Expr{}
		var is_range := false
		if p.tok.kind == .dotdot {
			is_range = true
			p.check(.dotdot)
			high_expr = p.expr(0)
			p.scope.register(val_var_name, ast.Var{
				name: val_var_name
				typ: table.int_type
			})
		} else {
			// this type will be set in checker
			p.scope.register(val_var_name, ast.Var{
				name: val_var_name
			})
		}
		p.inside_for = false
		stmts := p.parse_block()
		// println('nr stmts=$stmts.len')
		p.close_scope()
		return ast.ForInStmt{
			stmts: stmts
			cond: cond
			key_var: key_var_name
			val_var: val_var_name
			high: high_expr
			is_range: is_range
			pos: pos
		}
	}
	// `for cond {`
	cond := p.expr(0)
	p.inside_for = false
	stmts := p.parse_block()
	p.close_scope()
	return ast.ForStmt{
		cond: cond
		stmts: stmts
		pos: pos
	}
}

fn (p mut Parser) if_expr() ast.IfExpr {
	pos := p.tok.position()
	var branches := []ast.IfBranch
	var has_else := false
	for p.tok.kind in [.key_if, .key_else] {
		p.inside_if = true
		branch_pos := p.tok.position()
		var comment := ast.Comment{}
		if p.tok.kind == .key_if {
			p.check(.key_if)
		} else {
			// if p.tok.kind == .comment {
			// p.error('place comments inside {}')
			// }
			// comment = p.check_comment()
			p.check(.key_else)
			if p.tok.kind == .key_if {
				p.check(.key_if)
			} else {
				has_else = true
				p.inside_if = false
				branches << ast.IfBranch{
					stmts: p.parse_block()
					pos: branch_pos
					comment: comment
				}
				break
			}
		}
		var cond := ast.Expr{}
		var is_or := false
		// `if x := opt() {`
		if p.peek_tok.kind == .decl_assign {
			is_or = true
			p.open_scope()
			var_name := p.check_name()
			p.check(.decl_assign)
			expr := p.expr(0)
			p.scope.register(var_name, ast.Var{
				name: var_name
				expr: expr
			})
			cond = ast.IfGuardExpr{
				var_name: var_name
				expr: expr
			}
		} else {
			cond = p.expr(0)
		}
		p.inside_if = false
		stmts := p.parse_block()
		if is_or {
			p.close_scope()
		}
		branches << ast.IfBranch{
			cond: cond
			stmts: stmts
			pos: branch_pos
			comment: ast.Comment{}
		}
		if p.tok.kind != .key_else {
			break
		}
	}
	return ast.IfExpr{
		branches: branches
		pos: pos
		has_else: has_else
	}
}

fn (p mut Parser) string_expr() ast.Expr {
	is_raw := p.tok.kind == .name && p.tok.lit == 'r'
	is_cstr := p.tok.kind == .name && p.tok.lit == 'c'
	if is_raw || is_cstr {
		p.next()
	}
<<<<<<< HEAD
	is_jsstr := p.tok.kind == .name && p.tok.lit == 'js'
	if is_jsstr {
		p.next()
		p.next()
	}
	mut node := ast.Expr{}
=======
	var node := ast.Expr{}
>>>>>>> a3ab5df2
	val := p.tok.lit
	pos := p.tok.position()
	if p.peek_tok.kind != .str_dollar {
		p.next()
		node = ast.StringLiteral{
			val: val
			is_raw: is_raw
			is_c: is_cstr
			is_js: is_jsstr
			pos: pos
		}
		return node
	}
	var exprs := []ast.Expr
	var vals := []string
	var efmts := []string
	// Handle $ interpolation
	for p.tok.kind == .string {
		vals << p.tok.lit
		p.next()
		if p.tok.kind != .str_dollar {
			continue
		}
		p.check(.str_dollar)
		exprs << p.expr(0)
		var efmt := []string
		if p.tok.kind == .colon {
			efmt << ':'
			p.next()
			// ${num:-2d}
			if p.tok.kind == .minus {
				efmt << '-'
				p.next()
			}
			// ${num:2d}
			if p.tok.kind == .number {
				efmt << p.tok.lit
				p.next()
			}
			if p.tok.lit.len == 1 {
				efmt << p.tok.lit
				p.next()
			}
		}
		efmts << efmt.join('')
	}
	node = ast.StringInterLiteral{
		vals: vals
		exprs: exprs
		expr_fmts: efmts
		pos: pos
	}
	return node
}

fn (p mut Parser) array_init() ast.ArrayInit {
	first_pos := p.tok.position()
	var last_pos := token.Position{}
	p.check(.lsbr)
	// p.warn('array_init() exp=$p.expected_type')
<<<<<<< HEAD
	mut array_type := table.void_type
	mut elem_type := table.void_type
	mut exprs := []ast.Expr
	mut is_fixed := false
=======
	var array_type := table.void_type
	var elem_type := table.void_type
	var exprs := []ast.Expr
	var is_fixed := false
>>>>>>> a3ab5df2
	if p.tok.kind == .rsbr {
		// []typ => `[]` and `typ` must be on the same line
		line_nr := p.tok.line_nr
		p.check(.rsbr)
		// []string
		if p.tok.kind in [.name, .amp] && p.tok.line_nr == line_nr {
			elem_type = p.parse_type()
			// this is set here becasue its a known type, others could be the
			// result of expr so we do those in checker
			idx := p.table.find_or_register_array(elem_type, 1)
			array_type = table.new_type(idx)
		}
	} else {
		// [1,2,3] or [const]byte
		for i := 0; p.tok.kind != .rsbr; i++ {
			expr := p.expr(0)
			exprs << expr
			if p.tok.kind == .comma {
				p.check(.comma)
			}
			// p.check_comment()
		}
		line_nr := p.tok.line_nr
		$if tinyc {
			// NB: do not remove the next line without testing
			// v selfcompilation with tcc first
			tcc_stack_bug := 12345
		}
		last_pos = p.tok.position()
		p.check(.rsbr)
		// [100]byte
		if exprs.len == 1 && p.tok.kind in [.name, .amp] && p.tok.line_nr == line_nr {
			elem_type = p.parse_type()
			is_fixed = true
		}
	}
	// !
	if p.tok.kind == .not {
		last_pos = p.tok.position()
		p.next()
	}
	if p.tok.kind == .not {
		last_pos = p.tok.position()
		p.next()
	}
	if p.tok.kind == .lcbr && exprs.len == 0 {
		// `[]int{ len: 10, cap: 100}` syntax
		p.next()
		for p.tok.kind != .rcbr {
			key := p.check_name()
			p.check(.colon)
			if !(key in ['len', 'cap', 'init']) {
				p.error('wrong field `$key`, expecting `len`, `cap`, or `init`')
			}
			p.expr(0)
			if p.tok.kind != .rcbr {
				p.check(.comma)
			}
		}
		p.check(.rcbr)
	}
	pos := token.Position{
		line_nr: first_pos.line_nr
		pos: first_pos.pos
		len: last_pos.pos - first_pos.pos + last_pos.len
	}
	return ast.ArrayInit{
		is_fixed: is_fixed
		mod: p.mod
		elem_type: elem_type
		typ: array_type
		exprs: exprs
		pos: pos
	}
}

fn (p mut Parser) map_init() ast.MapInit {
	pos := p.tok.position()
	var keys := []ast.Expr
	var vals := []ast.Expr
	for p.tok.kind != .rcbr && p.tok.kind != .eof {
		// p.check(.str)
		key := p.expr(0)
		keys << key
		p.check(.colon)
		val := p.expr(0)
		vals << val
		if p.tok.kind == .comma {
			p.next()
		}
	}
	return ast.MapInit{
		keys: keys
		vals: vals
		pos: pos
	}
}

fn (p mut Parser) parse_number_literal() ast.Expr {
	lit := p.tok.lit
	pos := p.tok.position()
	var node := ast.Expr{}
	if lit.index_any('.eE') >= 0 {
		node = ast.FloatLiteral{
			val: lit
		}
	} else {
		node = ast.IntegerLiteral{
			val: lit
			pos: pos
		}
	}
	p.next()
	return node
}

fn (p mut Parser) module_decl() ast.Module {
<<<<<<< HEAD
	mut name := 'main'
=======
	var name := 'main'
>>>>>>> a3ab5df2
	is_skipped := p.tok.kind != .key_module
	if !is_skipped {
		p.check(.key_module)
		name = p.check_name()
	}
	full_mod := p.table.qualify_module(name, p.file_name)
	p.mod = full_mod
	p.builtin_mod = p.mod == 'builtin'
	return ast.Module{
		name: full_mod
		is_skipped: is_skipped
	}
}

fn (p mut Parser) parse_import() ast.Import {
	pos := p.tok.position()
	var mod_name := p.check_name()
	var mod_alias := mod_name
	for p.tok.kind == .dot {
		p.check(.dot)
		submod_name := p.check_name()
		mod_name += '.' + submod_name
		mod_alias = submod_name
	}
	if p.tok.kind == .key_as {
		p.check(.key_as)
		mod_alias = p.check_name()
	}
	p.imports[mod_alias] = mod_name
	p.table.imports << mod_name
	return ast.Import{
		mod: mod_name
		alias: mod_alias
		pos: pos
	}
}

fn (p mut Parser) import_stmt() []ast.Import {
	p.check(.key_import)
	var imports := []ast.Import
	if p.tok.kind == .lpar {
		p.check(.lpar)
		for p.tok.kind != .rpar {
			imports << p.parse_import()
			if p.tok.kind == .comment {
				p.comment()
			}
		}
		p.check(.rpar)
	} else {
		// p.warn('`import module` has been deprecated, use `import ( module )` instead')
		imports << p.parse_import()
	}
	return imports
}

fn (p mut Parser) const_decl() ast.ConstDecl {
	is_pub := p.tok.kind == .key_pub
	if is_pub {
		p.next()
	}
	pos := p.tok.position()
	p.check(.key_const)
	p.check(.lpar)
	var fields := []ast.ConstField
	for p.tok.kind != .rpar {
		if p.tok.kind == .comment {
			p.comment()
		}
		name := p.prepend_mod(p.check_name())
		// name := p.check_name()
		// println('!!const: $name')
		p.check(.assign)
		expr := p.expr(0)
		field := ast.ConstField{
			name: name
			expr: expr
			pos: p.tok.position()
		}
		fields << field
		p.global_scope.register(field.name, field)
	}
	p.check(.rpar)
	return ast.ConstDecl{
		pos: pos
		fields: fields
		is_pub: is_pub
	}
}

// structs and unions
fn (p mut Parser) struct_decl() ast.StructDecl {
	is_pub := p.tok.kind == .key_pub
	if is_pub {
		p.next()
	}
	is_union := p.tok.kind == .key_union
	if p.tok.kind == .key_struct {
		p.check(.key_struct)
	} else {
		p.check(.key_union)
	}
	is_c := p.tok.lit == 'C' && p.peek_tok.kind == .dot
	is_js := p.tok.lit == 'JS' && p.peek_tok.kind == .dot
	if is_c {
		p.next()		// C || JS
		p.next()		// .
	}
	is_typedef := p.attr == 'typedef'
	no_body := p.peek_tok.kind != .lcbr
	if !is_c && !is_js && no_body {
		p.error('`$p.tok.lit` lacks body')
	}
	var name := p.check_name()
	// println('struct decl $name')
	var ast_fields := []ast.StructField
	var fields := []table.Field
	var mut_pos := -1
	var pub_pos := -1
	var pub_mut_pos := -1
	if !no_body {
		p.check(.lcbr)
		for p.tok.kind != .rcbr {
			var comment := ast.Comment{}
			if p.tok.kind == .comment {
				comment = p.comment()
			}
			if p.tok.kind == .key_pub {
				p.check(.key_pub)
				if p.tok.kind == .key_mut {
					p.check(.key_mut)
					pub_mut_pos = fields.len
				} else {
					pub_pos = fields.len
				}
				p.check(.colon)
			} else if p.tok.kind == .key_mut {
				p.check(.key_mut)
				p.check(.colon)
				mut_pos = fields.len
			} else if p.tok.kind == .key_global {
				p.check(.key_global)
				p.check(.colon)
			}
			field_name := p.check_name()
			field_pos := p.tok.position()
			// p.warn('field $field_name')
			typ := p.parse_type()
			/*
			if name == '_net_module_s' {
			s := p.table.get_type_symbol(typ)
			println('XXXX' + s.str())
		}
*/
<<<<<<< HEAD
			mut default_expr := ast.Expr{}
			mut has_default_expr := false
=======
			var default_expr := ast.Expr{}
			var has_default_expr := false
>>>>>>> a3ab5df2
			if p.tok.kind == .assign {
				// Default value
				p.next()
				// default_expr = p.tok.lit
				// p.expr(0)
				default_expr = p.expr(0)
				match default_expr {
<<<<<<< HEAD
					ast.EnumVal { it.typ = typ }
=======
					ast.EnumVal {
						it.typ = typ
					}
>>>>>>> a3ab5df2
					// TODO: implement all types??
					else {}
				}
				has_default_expr = true
			}
<<<<<<< HEAD
			mut attr := ast.Attr{}
=======
			var attr := ast.Attr{}
>>>>>>> a3ab5df2
			if p.tok.kind == .lsbr {
				attr = p.attribute()
			}
			if p.tok.kind == .comment {
				comment = p.comment()
			}
			ast_fields << ast.StructField{
				name: field_name
				pos: field_pos
				typ: typ
				comment: comment
				default_expr: default_expr
				has_default_expr: has_default_expr
				attr: attr.name
			}
			fields << table.Field{
				name: field_name
				typ: typ
				default_expr: default_expr
				has_default_expr: has_default_expr
			}
			// println('struct field $ti.name $field_name')
		}
		p.check(.rcbr)
	}
	if is_c {
		name = 'C.$name'
	} else if is_js {
		name = 'JS.$name'
	} else {
		name = p.prepend_mod(name)
	}
	t := table.TypeSymbol{
		kind: .struct_
		name: name
		info: table.Struct{
			fields: fields
			is_typedef: is_typedef
			is_union: is_union
		}
	}
	var ret := 0
	if p.builtin_mod && t.name in table.builtin_type_names {
		// this allows overiding the builtins type
		// with the real struct type info parsed from builtin
		ret = p.table.register_builtin_type_symbol(t)
	} else {
		ret = p.table.register_type_symbol(t)
	}
	if ret == -1 {
		p.error('cannot register type `$name`, another type with this name exists')
	}
	p.expr_mod = ''
	return ast.StructDecl{
		name: name
		is_pub: is_pub
		fields: ast_fields
		pos: p.tok.position()
		mut_pos: mut_pos
		pub_pos: pub_pos
		pub_mut_pos: pub_mut_pos
		is_c: is_c
		is_js: is_js
		is_union: is_union
	}
}

fn (p mut Parser) interface_decl() ast.InterfaceDecl {
	is_pub := p.tok.kind == .key_pub
	if is_pub {
		p.next()
	}
	p.next()	// `interface`
	interface_name := p.check_name()
	p.check(.lcbr)
	var field_names := []string
	for p.tok.kind != .rcbr && p.tok.kind != .eof {
		line_nr := p.tok.line_nr
		name := p.check_name()
		field_names << name
		p.fn_args()
		if p.tok.kind == .name && p.tok.line_nr == line_nr {
			p.parse_type()
		}
	}
	p.check(.rcbr)
	return ast.InterfaceDecl{
		name: interface_name
		field_names: field_names
	}
}

fn (p mut Parser) return_stmt() ast.Return {
	p.next()
	// return expressions
	var exprs := []ast.Expr
	if p.tok.kind == .rcbr {
		return ast.Return{
			pos: p.tok.position()
		}
	}
	for {
		expr := p.expr(0)
		exprs << expr
		if p.tok.kind == .comma {
			p.check(.comma)
		} else {
			break
		}
	}
	stmt := ast.Return{
		exprs: exprs
		pos: p.tok.position()
	}
	return stmt
}

// left hand side of `=` or `:=` in `a,b,c := 1,2,3`
fn (p mut Parser) parse_assign_lhs() []ast.Ident {
<<<<<<< HEAD
	mut idents := []ast.Ident
	for {
		is_mut := p.tok.kind == .key_mut
=======
	var idents := []ast.Ident
	for {
		is_mut := p.tok.kind == .key_mut || p.tok.kind == .key_var
>>>>>>> a3ab5df2
		if is_mut {
			p.next()
		}
		is_static := p.tok.kind == .key_static
		if is_static {
			p.check(.key_static)
		}
<<<<<<< HEAD
		mut ident := p.parse_ident(false, false)
=======
		var ident := p.parse_ident(false)
>>>>>>> a3ab5df2
		ident.is_mut = is_mut
		ident.info = ast.IdentVar{
			is_mut: is_mut
			is_static: is_static
		}
		idents << ident
		if p.tok.kind == .comma {
			p.check(.comma)
		} else {
			break
		}
	}
	return idents
}

// right hand side of `=` or `:=` in `a,b,c := 1,2,3`
fn (p mut Parser) parse_assign_rhs() []ast.Expr {
<<<<<<< HEAD
	mut exprs := []ast.Expr
=======
	var exprs := []ast.Expr
>>>>>>> a3ab5df2
	for {
		expr := p.expr(0)
		exprs << expr
		if p.tok.kind == .comma {
			p.check(.comma)
		} else {
			break
		}
	}
	return exprs
}

fn (p mut Parser) assign_stmt() ast.Stmt {
	is_static := p.tok.kind == .key_static
	if is_static {
		p.next()
	}
	idents := p.parse_assign_lhs()
	op := p.tok.kind
	p.next()	// :=, =
	pos := p.tok.position()
	exprs := p.parse_assign_rhs()
	is_decl := op == .decl_assign
	for i, ident in idents {
		known_var := p.scope.known_var(ident.name)
		if !is_decl && !known_var {
			p.error('unknown variable `$ident.name`')
		}
		if is_decl && ident.kind != .blank_ident {
			if ident.name.starts_with('__') {
				p.error('variable names cannot start with `__`')
			}
			if p.scope.known_var(ident.name) {
				p.error('redefinition of `$ident.name`')
			}
			if idents.len == exprs.len {
				p.scope.register(ident.name, ast.Var{
					name: ident.name
					expr: exprs[i]
					is_mut: ident.is_mut || p.inside_for
				})
			} else {
				p.scope.register(ident.name, ast.Var{
					name: ident.name
					is_mut: ident.is_mut || p.inside_for
				})
			}
		}
	}
	return ast.AssignStmt{
		left: idents
		right: exprs
		op: op
		pos: pos
		is_static: is_static
	}
}

fn (p mut Parser) global_decl() ast.GlobalDecl {
	if !p.pref.translated && !p.pref.is_live && !p.builtin_mod && !p.pref.building_v && p.mod !=
		'ui' && p.mod != 'gg2' && p.mod != 'uiold' && !os.getwd().contains('/volt') && !p.pref.enable_globals {
		p.error('use `v --enable-globals ...` to enable globals')
	}
	p.next()
	name := p.check_name()
	// println(name)
	typ := p.parse_type()
	var expr := ast.Expr{}
	has_expr := p.tok.kind == .assign
	if has_expr {
		p.next()
		expr = p.expr(0)
	}
	// p.genln(p.table.cgen_name_type_pair(name, typ))
	/*
	mut g := p.table.cgen_name_type_pair(name, typ)
	if p.tok == .assign {
		p.next()
		g += ' = '
		_,expr := p.tmp_expr()
		g += expr
	}
	// p.genln('; // global')
	g += '; // global'
	if !p.cgen.nogen {
		p.cgen.consts << g
	}
*/
	glob := ast.GlobalDecl{
		name: name
		typ: typ
		has_expr: has_expr
		expr: expr
	}
	p.global_scope.register(name, glob)
	return glob
}

fn (p mut Parser) match_expr() ast.MatchExpr {
	match_first_pos := p.tok.position()
	p.inside_match = true
	p.check(.key_match)
	is_mut := p.tok.kind in [.key_mut, .key_var]
	var is_sum_type := false
	if is_mut {
		p.next()
	}
	cond := p.expr(0)
	p.inside_match = false
	p.check(.lcbr)
<<<<<<< HEAD
	mut branches := []ast.MatchBranch
	mut have_final_else := false
	for {
=======
	var branches := []ast.MatchBranch
	for {
		branch_first_pos := p.tok.position()
>>>>>>> a3ab5df2
		comment := p.check_comment()		// comment before {}
		var exprs := []ast.Expr
		p.open_scope()
		// final else
		var is_else := false
		if p.tok.kind == .key_else {
			is_else = true
			p.next()
<<<<<<< HEAD
		} else if p.tok.kind == .name && (p.tok.lit in table.builtin_type_names ||
				(p.tok.lit[0].is_capital() && !p.tok.lit.is_upper()) || p.peek_tok.kind == .dot) {
=======
		} else if p.tok.kind == .name && (p.tok.lit in table.builtin_type_names || (p.tok.lit[0].is_capital() &&
			!p.tok.lit.is_upper()) || p.peek_tok.kind == .dot) {
>>>>>>> a3ab5df2
			// Sum type match
			// if sym.kind == .sum_type {
			// p.warn('is sum')
			// TODO `exprs << ast.Type{...}
			typ := p.parse_type()
			x := ast.Type{
				typ: typ
			}
			var expr := ast.Expr{}
			expr = x
			exprs << expr
			p.scope.register('it', ast.Var{
				name: 'it'
				typ: table.type_to_ptr(typ)
			})
			// TODO
			if p.tok.kind == .comma {
				p.next()
				p.parse_type()
			}
			is_sum_type = true
		} else {
			// Expression match
			for {
				p.inside_match_case = true
				expr := p.expr(0)
				p.inside_match_case = false
				exprs << expr
				if p.tok.kind != .comma {
					break
				}
				p.check(.comma)
			}
		}
		branch_last_pos := p.tok.position()
		// p.warn('match block')
		stmts := p.parse_block()
		pos := token.Position{
			line_nr: branch_first_pos.line_nr
			pos: branch_first_pos.pos
			len: branch_last_pos.pos - branch_first_pos.pos + branch_last_pos.len
		}
		branches << ast.MatchBranch{
			exprs: exprs
			stmts: stmts
			pos: pos
			comment: comment
			is_else: is_else
		}
		p.close_scope()
		if p.tok.kind == .rcbr {
			break
		}
	}
	match_last_pos := p.tok.position()
	pos := token.Position{
		line_nr: match_first_pos.line_nr
		pos: match_first_pos.pos
		len: match_last_pos.pos - match_first_pos.pos + match_last_pos.len
	}
	p.check(.rcbr)
	return ast.MatchExpr{
		branches: branches
		cond: cond
		is_sum_type: is_sum_type
		pos: pos
		is_mut: is_mut
	}
}

fn (p mut Parser) enum_decl() ast.EnumDecl {
	is_pub := p.tok.kind == .key_pub
	if is_pub {
		p.next()
	}
	p.check(.key_enum)
	name := p.prepend_mod(p.check_name())
	p.check(.lcbr)
	var vals := []string
	// mut default_exprs := []ast.Expr
	var fields := []ast.EnumField
	for p.tok.kind != .eof && p.tok.kind != .rcbr {
		pos := p.tok.position()
		val := p.check_name()
		vals << val
		var expr := ast.Expr{}
		var has_expr := false
		// p.warn('enum val $val')
		if p.tok.kind == .assign {
			p.next()
			expr = p.expr(0)
			has_expr = true
		}
		fields << ast.EnumField{val, pos, expr, has_expr}
		// Allow commas after enum, helpful for
		// enum Color {
		// r,g,b
		// }
		if p.tok.kind == .comma {
			p.next()
		}
	}
	p.check(.rcbr)
	p.table.register_type_symbol(table.TypeSymbol{
		kind: .enum_
		name: name
		info: table.Enum{
			vals: vals
		}
	})
	return ast.EnumDecl{
		name: name
		is_pub: is_pub
		fields: fields
	}
}

fn (p mut Parser) type_decl() ast.TypeDecl {
	is_pub := p.tok.kind == .key_pub
	if is_pub {
		p.next()
	}
	p.check(.key_type)
	name := p.check_name()
	var sum_variants := []table.Type
	if p.tok.kind == .assign {
		p.next()		// TODO require `=`
	}
	if p.tok.kind == .key_fn {
		// function type: `type mycallback fn(string, int)`
		fn_name := p.prepend_mod(name)
		fn_type := p.parse_fn_type(fn_name)
		return ast.FnTypeDecl{
			name: fn_name
			is_pub: is_pub
			typ: fn_type
		}
	}
	first_type := p.parse_type()	// need to parse the first type before we can check if it's `type A = X | Y`
	if p.tok.kind == .pipe {
		p.check(.pipe)
		sum_variants << first_type
		// type SumType = A | B | c
<<<<<<< HEAD
		p.next()
=======
>>>>>>> a3ab5df2
		for {
			variant_type := p.parse_type()
			sum_variants << variant_type
			if p.tok.kind != .pipe {
				break
			}
			p.check(.pipe)
		}
		p.table.register_type_symbol(table.TypeSymbol{
			kind: .sum_type
			name: p.prepend_mod(name)
			info: table.SumType{
				variants: sum_variants
			}
		})
		return ast.SumTypeDecl{
			name: name
			is_pub: is_pub
			sub_types: sum_variants
		}
	}
	// type MyType int
	parent_type := first_type
	pid := table.type_idx(parent_type)
	p.table.register_type_symbol(table.TypeSymbol{
		kind: .alias
		name: p.prepend_mod(name)
		parent_idx: pid
		info: table.Alias{
			foo: ''
		}
	})
	return ast.AliasTypeDecl{
		name: name
		is_pub: is_pub
		parent_type: parent_type
	}
}

fn (p mut Parser) assoc() ast.Assoc {
	var_name := p.check_name()
	pos := p.tok.position()
	v := p.scope.find_var(var_name) or {
		p.error('unknown variable `$var_name`')
		return ast.Assoc{}
	}
	// println('assoc var $name typ=$var.typ')
	var fields := []string
	var vals := []ast.Expr
	p.check(.pipe)
	for {
		fields << p.check_name()
		p.check(.colon)
		expr := p.expr(0)
		vals << expr
		if p.tok.kind == .comma {
			p.check(.comma)
		}
		if p.tok.kind == .rcbr {
			break
		}
	}
	return ast.Assoc{
		var_name: var_name
		fields: fields
		exprs: vals
		pos: pos
		typ: v.typ
	}
}

fn (p &Parser) new_true_expr() ast.Expr {
	return ast.BoolLiteral{
		val: true
	}
}

fn verror(s string) {
	util.verror('parser error', s)
}<|MERGE_RESOLUTION|>--- conflicted
+++ resolved
@@ -80,20 +80,12 @@
 	// comments_mode: comments_mode
 	p.read_first_token()
 	for p.tok.kind == .comment {
-<<<<<<< HEAD
-		mut stmt := ast.Stmt{}		// TODO sum type << bug
-=======
 		var stmt := ast.Stmt{}		// TODO sum type << bug
->>>>>>> a3ab5df2
 		com := p.comment()
 		stmt = com
 		stmts << stmt
 	}
-<<<<<<< HEAD
-	mut mstmt := ast.Stmt{}
-=======
 	var mstmt := ast.Stmt{}
->>>>>>> a3ab5df2
 	module_decl := p.module_decl()
 	mstmt = module_decl
 	stmts << mstmt
@@ -492,11 +484,7 @@
 	if p.tok.kind == .key_if {
 		p.next()
 	}
-<<<<<<< HEAD
-	mut name := p.check_name()
-=======
 	var name := p.check_name()
->>>>>>> a3ab5df2
 	if p.tok.kind == .colon {
 		p.next()
 		if p.tok.kind == .name {
@@ -543,11 +531,7 @@
 }
 
 pub fn (p &Parser) error_with_pos(s string, pos token.Position) {
-<<<<<<< HEAD
-	mut kind := 'error:'
-=======
 	var kind := 'error:'
->>>>>>> a3ab5df2
 	if p.pref.is_verbose {
 		print_backtrace()
 		kind = 'parser error:'
@@ -636,12 +620,8 @@
 pub fn (p mut Parser) name_expr() ast.Expr {
 	var node := ast.Expr{}
 	is_c := p.tok.lit == 'C'
-<<<<<<< HEAD
 	is_js := p.tok.lit == 'JS'
-	mut mod := ''
-=======
 	var mod := ''
->>>>>>> a3ab5df2
 	// p.warn('resetting')
 	p.expr_mod = ''
 	// `map[string]int` initialization
@@ -716,14 +696,9 @@
 			x := p.call_expr(is_c, is_js, mod)			// TODO `node,typ :=` should work
 			node = x
 		}
-<<<<<<< HEAD
 	} else if p.peek_tok.kind == .lcbr && (p.tok.lit[0].is_capital() || is_c || is_js || (p.builtin_mod &&
-		p.tok.lit in table.builtin_type_names)) && !p.inside_match_case && !p.inside_if && !p.inside_for {
-=======
-	} else if p.peek_tok.kind == .lcbr && (p.tok.lit[0].is_capital() || is_c || (p.builtin_mod &&
 		p.tok.lit in table.builtin_type_names)) && !p.inside_match && !p.inside_match_case && !p.inside_if &&
 		!p.inside_for {
->>>>>>> a3ab5df2
 		// (p.tok.lit.len in [1, 2] || !p.tok.lit[p.tok.lit.len - 1].is_capital()) &&
 		// || p.table.known_type(p.tok.lit)) {
 		return p.struct_init(false)		// short_syntax: false
@@ -747,13 +722,8 @@
 			mod: mod
 		}
 	} else {
-<<<<<<< HEAD
-		mut ident := ast.Ident{}
+		var ident := ast.Ident{}
 		ident = p.parse_ident(is_c, is_js)
-=======
-		var ident := ast.Ident{}
-		ident = p.parse_ident(is_c)
->>>>>>> a3ab5df2
 		node = ident
 	}
 	p.expr_mod = ''
@@ -1001,11 +971,7 @@
 
 fn (p mut Parser) dot_expr(left ast.Expr) ast.Expr {
 	p.next()
-<<<<<<< HEAD
-	mut name_pos := p.tok.position()
-=======
 	var name_pos := p.tok.position()
->>>>>>> a3ab5df2
 	field_name := p.check_name()
 	is_filter := field_name in ['filter', 'map']
 	if is_filter {
@@ -1303,16 +1269,7 @@
 	if is_raw || is_cstr {
 		p.next()
 	}
-<<<<<<< HEAD
-	is_jsstr := p.tok.kind == .name && p.tok.lit == 'js'
-	if is_jsstr {
-		p.next()
-		p.next()
-	}
-	mut node := ast.Expr{}
-=======
 	var node := ast.Expr{}
->>>>>>> a3ab5df2
 	val := p.tok.lit
 	pos := p.tok.position()
 	if p.peek_tok.kind != .str_dollar {
@@ -1373,17 +1330,10 @@
 	var last_pos := token.Position{}
 	p.check(.lsbr)
 	// p.warn('array_init() exp=$p.expected_type')
-<<<<<<< HEAD
-	mut array_type := table.void_type
-	mut elem_type := table.void_type
-	mut exprs := []ast.Expr
-	mut is_fixed := false
-=======
 	var array_type := table.void_type
 	var elem_type := table.void_type
 	var exprs := []ast.Expr
 	var is_fixed := false
->>>>>>> a3ab5df2
 	if p.tok.kind == .rsbr {
 		// []typ => `[]` and `typ` must be on the same line
 		line_nr := p.tok.line_nr
@@ -1501,11 +1451,7 @@
 }
 
 fn (p mut Parser) module_decl() ast.Module {
-<<<<<<< HEAD
-	mut name := 'main'
-=======
 	var name := 'main'
->>>>>>> a3ab5df2
 	is_skipped := p.tok.kind != .key_module
 	if !is_skipped {
 		p.check(.key_module)
@@ -1660,13 +1606,8 @@
 			println('XXXX' + s.str())
 		}
 */
-<<<<<<< HEAD
-			mut default_expr := ast.Expr{}
-			mut has_default_expr := false
-=======
 			var default_expr := ast.Expr{}
 			var has_default_expr := false
->>>>>>> a3ab5df2
 			if p.tok.kind == .assign {
 				// Default value
 				p.next()
@@ -1674,23 +1615,15 @@
 				// p.expr(0)
 				default_expr = p.expr(0)
 				match default_expr {
-<<<<<<< HEAD
-					ast.EnumVal { it.typ = typ }
-=======
 					ast.EnumVal {
 						it.typ = typ
 					}
->>>>>>> a3ab5df2
 					// TODO: implement all types??
 					else {}
 				}
 				has_default_expr = true
 			}
-<<<<<<< HEAD
-			mut attr := ast.Attr{}
-=======
 			var attr := ast.Attr{}
->>>>>>> a3ab5df2
 			if p.tok.kind == .lsbr {
 				attr = p.attribute()
 			}
@@ -1810,15 +1743,9 @@
 
 // left hand side of `=` or `:=` in `a,b,c := 1,2,3`
 fn (p mut Parser) parse_assign_lhs() []ast.Ident {
-<<<<<<< HEAD
-	mut idents := []ast.Ident
-	for {
-		is_mut := p.tok.kind == .key_mut
-=======
 	var idents := []ast.Ident
 	for {
 		is_mut := p.tok.kind == .key_mut || p.tok.kind == .key_var
->>>>>>> a3ab5df2
 		if is_mut {
 			p.next()
 		}
@@ -1826,11 +1753,7 @@
 		if is_static {
 			p.check(.key_static)
 		}
-<<<<<<< HEAD
-		mut ident := p.parse_ident(false, false)
-=======
-		var ident := p.parse_ident(false)
->>>>>>> a3ab5df2
+		var ident := p.parse_ident(false, false)
 		ident.is_mut = is_mut
 		ident.info = ast.IdentVar{
 			is_mut: is_mut
@@ -1848,11 +1771,7 @@
 
 // right hand side of `=` or `:=` in `a,b,c := 1,2,3`
 fn (p mut Parser) parse_assign_rhs() []ast.Expr {
-<<<<<<< HEAD
-	mut exprs := []ast.Expr
-=======
 	var exprs := []ast.Expr
->>>>>>> a3ab5df2
 	for {
 		expr := p.expr(0)
 		exprs << expr
@@ -1963,15 +1882,9 @@
 	cond := p.expr(0)
 	p.inside_match = false
 	p.check(.lcbr)
-<<<<<<< HEAD
-	mut branches := []ast.MatchBranch
-	mut have_final_else := false
-	for {
-=======
 	var branches := []ast.MatchBranch
 	for {
 		branch_first_pos := p.tok.position()
->>>>>>> a3ab5df2
 		comment := p.check_comment()		// comment before {}
 		var exprs := []ast.Expr
 		p.open_scope()
@@ -1980,13 +1893,8 @@
 		if p.tok.kind == .key_else {
 			is_else = true
 			p.next()
-<<<<<<< HEAD
-		} else if p.tok.kind == .name && (p.tok.lit in table.builtin_type_names ||
-				(p.tok.lit[0].is_capital() && !p.tok.lit.is_upper()) || p.peek_tok.kind == .dot) {
-=======
 		} else if p.tok.kind == .name && (p.tok.lit in table.builtin_type_names || (p.tok.lit[0].is_capital() &&
 			!p.tok.lit.is_upper()) || p.peek_tok.kind == .dot) {
->>>>>>> a3ab5df2
 			// Sum type match
 			// if sym.kind == .sum_type {
 			// p.warn('is sum')
@@ -2130,10 +2038,6 @@
 		p.check(.pipe)
 		sum_variants << first_type
 		// type SumType = A | B | c
-<<<<<<< HEAD
-		p.next()
-=======
->>>>>>> a3ab5df2
 		for {
 			variant_type := p.parse_type()
 			sum_variants << variant_type
