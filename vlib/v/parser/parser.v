--- conflicted
+++ resolved
@@ -83,11 +83,8 @@
 	comptime_if_cond    bool
 	defer_vars          []ast.Ident
 	should_abort        bool // when too many errors/warnings/notices are accumulated, should_abort becomes true, and the parser should stop
-<<<<<<< HEAD
 	is_parsing_sum_type bool // to prevent parsing inline sum type again
-=======
 	codegen_text        string
->>>>>>> 1028f0b5
 }
 
 // for tests
