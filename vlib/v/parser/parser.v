--- conflicted
+++ resolved
@@ -521,7 +521,6 @@
 		.key_for {
 			return p.for_stmt()
 		}
-<<<<<<< HEAD
 		.name, .key_mut, .key_static, .mul {
 			if p.tok.kind == .name {
 				if p.peek_tok.kind == .colon {
@@ -538,21 +537,6 @@
 				else if !p.inside_if_expr && !p.inside_match_body && !p.inside_or_expr && p.peek_tok.kind in
 					[.rcbr, .eof] {
 					p.error_with_pos('`$p.tok.lit` evaluated but not used', p.tok.position())
-=======
-		.name {
-			if p.peek_tok.kind == .decl_assign {
-				// `x := ...`
-				return p.assign_stmt()
-			} else if p.peek_tok.kind == .comma {
-				// `a, b ...`
-				return p.parse_multi_expr(is_top_level)
-			} else if p.peek_tok.kind == .colon {
-				// `label:`
-				name := p.check_name()
-				p.next()
-				return ast.GotoLabel{
-					name: name
->>>>>>> 2daf9153
 				}
 			}
 			return p.parse_multi_expr(is_top_level)
@@ -762,55 +746,30 @@
 	// 1, a, c ... }       // multi-expression
 	// a, mut b ... :=/=   // multi-assign
 	// collect things upto hard boundaries
-<<<<<<< HEAD
-	epos := p.tok.position()
+	tok := p.tok
 	left := p.expr_list()
+	left0 := left[0]
 	if p.tok.kind in [.assign, .decl_assign] || p.tok.kind.is_assign() {
 		return p.partial_assign_stmt(left)
-=======
-	tok_kind := p.tok.kind
-	mut collected := []ast.Expr{}
-	for {
-		collected << p.expr(0)
-		if p.tok.kind == .comma {
-			p.next()
-		} else {
-			break
-		}
->>>>>>> 2daf9153
+	}
+	else if is_top_level && left.len > 0 &&
+			left0 !is ast.CallExpr && left0 !is ast.PostfixExpr &&
+			!(left0 is ast.InfixExpr && (left0 as ast.InfixExpr).op == .left_shift) &&
+			left0 !is ast.ComptimeCall && tok.kind !in [.key_if, .key_match] {
+		p.error_with_pos('expression evaluated but not used', left0.position())
 	}
 	if left.len == 1 {
 		return ast.ExprStmt{
-			expr: left[0]
-			pos: epos
+			expr: left0
+			pos: tok.position()
 			is_expr: p.inside_for
 		}
-<<<<<<< HEAD
 	}
 	return ast.ExprStmt{
 		expr: ast.ConcatExpr{
 			vals: left
-=======
-	} else if is_top_level && collected.len > 0 && collected[0] !is ast.AssignExpr &&
-			collected[0] !is ast.CallExpr && collected[0] !is ast.PostfixExpr &&
-			!(collected[0] is ast.InfixExpr && (collected[0] as ast.InfixExpr).op == .left_shift) &&
-			collected[0] !is ast.ComptimeCall && tok_kind !in [.key_if, .key_match] {
-		p.error_with_pos('expression evaluated but not used', collected[0].position())
-	} else {
-		if collected.len == 1 {
-			return ast.ExprStmt{
-				expr: collected[0]
-				pos: p.tok.position()
-			}
-		}
-		return ast.ExprStmt{
-			expr: ast.ConcatExpr{
-				vals: collected
-			}
-			pos: p.tok.position()
->>>>>>> 2daf9153
-		}
-		pos: epos
+		}
+		pos: tok.position()
 	}
 }
 
