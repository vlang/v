--- conflicted
+++ resolved
@@ -35,21 +35,18 @@
 	is_amp       bool
 	returns      bool
 	inside_match_case bool // to separate `match_expr { }` from `Struct{}`
-<<<<<<< HEAD
 	in_label_scope  	bool
 	loop_label	  		bool // true is loop label. false is goto label.
 	label_scope 		&ast.Scope
 	label_list 	  		[]Labels
 	prefix_goto_scope 	&ast.Scope
+  //comments []ast.Comment
 }
 
 pub struct Labels {
 pub:
 	name string
 	loop bool
-=======
-	//comments []ast.Comment
->>>>>>> fd75cce0
 }
 
 // for tests
@@ -91,11 +88,9 @@
 		scanner: scanner.new_scanner_file(path, comments_mode)
 		table: table
 		file_name: path
-<<<<<<< HEAD
-		pref: pref // &pref.Preferences{}
-=======
+
+
 		pref: pref
->>>>>>> fd75cce0
 		scope: &ast.Scope{
 			start_pos: 0
 			parent: 0
@@ -111,10 +106,7 @@
 		in_label_scope: false
 		loop_label: false
 		global_scope: global_scope
-<<<<<<< HEAD
 		// comments_mode: comments_mode
-=======
->>>>>>> fd75cce0
 	}
 	// comments_mode: comments_mode
 	p.read_first_token()
@@ -309,7 +301,6 @@
 	return stmts
 }
 
-<<<<<<< HEAD
 pub fn (p mut Parser) parse_label_block_no_scope(name string,loop bool) ([]ast.Stmt,[]ast.Stmt,[]ast.Stmt) {
 	mut before_loop := []ast.Stmt
 	mut stmts := []ast.Stmt
@@ -356,15 +347,12 @@
 	p.check(.key_goto)
 	return stmts
 }
-=======
 /*
 fn (p mut Parser) next_with_comment() {
 	p.tok = p.peek_tok
 	p.peek_tok = p.scanner.scan()
 }
 */
-
->>>>>>> fd75cce0
 
 fn (p mut Parser) next() {
 	p.tok = p.peek_tok
@@ -667,7 +655,6 @@
 			if p.tok.kind == .name && p.peek_tok.kind in [.decl_assign, .comma] {
 				return p.assign_stmt()
 			}
-<<<<<<< HEAD
 			// label: for
 			else if p.tok.kind == .name && p.peek_tok.kind in [.colon, .key_for]{
 				name := p.check_name()
@@ -690,8 +677,6 @@
 				}
 			}
 			// `label:`
-=======
->>>>>>> fd75cce0
 			else if p.tok.kind == .name && p.peek_tok.kind == .colon {
 				// `label:`
 				name := p.check_name()
