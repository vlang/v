// Copyright (c) 2019-2021 Alexander Medvednikov. All rights reserved.
// Use of this source code is governed by an MIT license
// that can be found in the LICENSE file.
module parser

import v.scanner
import v.ast
import v.token
import v.pref
import v.util
import v.vet
import v.errors
import os
import hash.fnv1a

const (
	builtin_functions = ['print', 'println', 'eprint', 'eprintln', 'isnil', 'panic', 'exit']
)

pub struct Parser {
	pref &pref.Preferences
mut:
	file_base         string       // "hello.v"
	file_name         string       // "/home/user/hello.v"
	file_name_dir     string       // "/home/user"
	unique_prefix     string       // a hash of p.file_name, used for making anon fn generation unique
	file_backend_mode ast.Language // .c for .c.v|.c.vv|.c.vsh files; .js for .js.v files, .amd64/.rv32/other arches for .amd64.v/.rv32.v/etc. files, .v otherwise.
	scanner           &scanner.Scanner
	comments_mode     scanner.CommentsMode = .skip_comments
	// see comment in parse_file
	tok                 token.Token
	prev_tok            token.Token
	peek_tok            token.Token
	table               &ast.Table
	language            ast.Language
	inside_test_file    bool // when inside _test.v or _test.vv file
	inside_if           bool
	inside_if_expr      bool
	inside_ct_if_expr   bool
	inside_or_expr      bool
	inside_for          bool
	inside_fn           bool // true even with implicit main
	inside_unsafe_fn    bool
	inside_str_interp   bool
	inside_array_lit    bool
	or_is_handled       bool       // ignore `or` in this expression
	builtin_mod         bool       // are we in the `builtin` module?
	mod                 string     // current module name
	is_manualfree       bool       // true when `[manualfree] module abc`, makes *all* fns in the current .v file, opt out of autofree
	attrs               []ast.Attr // attributes before next decl stmt
	expr_mod            string     // for constructing full type names in parse_type()
	scope               &ast.Scope
	global_scope        &ast.Scope
	imports             map[string]string // alias => mod_name
	ast_imports         []ast.Import      // mod_names
	used_imports        []string // alias
	auto_imports        []string // imports, the user does not need to specify
	imported_symbols    map[string]string
	is_amp              bool // for generating the right code for `&Foo{}`
	returns             bool
	inside_match        bool // to separate `match A { }` from `Struct{}`
	inside_select       bool // to allow `ch <- Struct{} {` inside `select`
	inside_match_case   bool // to separate `match_expr { }` from `Struct{}`
	inside_match_body   bool // to fix eval not used TODO
	inside_unsafe       bool
	is_stmt_ident       bool // true while the beginning of a statement is an ident/selector
	expecting_type      bool // `is Type`, expecting type
	errors              []errors.Error
	warnings            []errors.Warning
	notices             []errors.Notice
	vet_errors          []vet.Error
	cur_fn_name         string
	label_names         []string
	in_generic_params   bool // indicates if parsing between `<` and `>` of a method/function
	name_error          bool // indicates if the token is not a name or the name is on another line
	n_asm               int  // controls assembly labels
	inside_asm_template bool
	inside_asm          bool
	global_labels       []string
	inside_defer        bool
<<<<<<< HEAD
=======
	comp_if_cond        bool
	defer_vars          []ast.Ident
>>>>>>> 38796521
}

// for tests
pub fn parse_stmt(text string, table &ast.Table, scope &ast.Scope) ast.Stmt {
	mut p := Parser{
		scanner: scanner.new_scanner(text, .skip_comments, &pref.Preferences{})
		inside_test_file: true
		table: table
		pref: &pref.Preferences{}
		scope: scope
		global_scope: &ast.Scope{
			start_pos: 0
			parent: 0
		}
	}
	p.init_parse_fns()
	util.timing_start('PARSE stmt')
	defer {
		util.timing_measure_cumulative('PARSE stmt')
	}
	p.read_first_token()
	return p.stmt(false)
}

pub fn parse_comptime(text string, table &ast.Table, pref &pref.Preferences, scope &ast.Scope, global_scope &ast.Scope) &ast.File {
	mut p := Parser{
		scanner: scanner.new_scanner(text, .skip_comments, pref)
		table: table
		pref: pref
		scope: scope
		errors: []errors.Error{}
		warnings: []errors.Warning{}
		global_scope: global_scope
	}
	return p.parse()
}

pub fn parse_text(text string, path string, table &ast.Table, comments_mode scanner.CommentsMode, pref &pref.Preferences, global_scope &ast.Scope) &ast.File {
	mut p := Parser{
		scanner: scanner.new_scanner(text, comments_mode, pref)
		comments_mode: comments_mode
		table: table
		pref: pref
		scope: &ast.Scope{
			start_pos: 0
			parent: global_scope
		}
		errors: []errors.Error{}
		warnings: []errors.Warning{}
		global_scope: global_scope
	}
	p.set_path(path)
	return p.parse()
}

[unsafe]
pub fn (mut p Parser) free() {
	unsafe {
		p.scanner.free()
	}
}

pub fn (mut p Parser) set_path(path string) {
	p.file_name = path
	p.file_base = os.base(path)
	p.file_name_dir = os.dir(path)
	hash := fnv1a.sum64_string(path)
	p.unique_prefix = hash.hex_full()
	if p.file_base.ends_with('_test.v') || p.file_base.ends_with('_test.vv') {
		p.inside_test_file = true
	}
	before_dot_v := path.before('.v') // also works for .vv and .vsh
	language := before_dot_v.all_after_last('.')
	langauge_with_underscore := before_dot_v.all_after_last('_')
	if language == before_dot_v && langauge_with_underscore == before_dot_v {
		p.file_backend_mode = .v
		return
	}
	actual_language := if language == before_dot_v { langauge_with_underscore } else { language }
	match actual_language {
		'c' {
			p.file_backend_mode = .c
		}
		'js' {
			p.file_backend_mode = .js
		}
		else {
			arch := pref.arch_from_string(actual_language) or { pref.Arch._auto }
			p.file_backend_mode = ast.pref_arch_to_table_language(arch)
			if arch == ._auto {
				p.file_backend_mode = .v
			}
		}
	}
}

pub fn parse_file(path string, table &ast.Table, comments_mode scanner.CommentsMode, pref &pref.Preferences, global_scope &ast.Scope) &ast.File {
	// NB: when comments_mode == .toplevel_comments,
	// the parser gives feedback to the scanner about toplevel statements, so that the scanner can skip
	// all the tricky inner comments. This is needed because we do not have a good general solution
	// for handling them, and should be removed when we do (the general solution is also needed for vfmt)
	// println('parse_file("$path")')
	// text := os.read_file(path) or {
	// panic(err)
	// }
	mut p := Parser{
		scanner: scanner.new_scanner_file(path, comments_mode, pref)
		comments_mode: comments_mode
		table: table
		pref: pref
		scope: &ast.Scope{
			start_pos: 0
			parent: global_scope
		}
		errors: []errors.Error{}
		warnings: []errors.Warning{}
		global_scope: global_scope
	}
	p.set_path(path)
	return p.parse()
}

pub fn parse_vet_file(path string, table_ &ast.Table, pref &pref.Preferences) (&ast.File, []vet.Error) {
	global_scope := &ast.Scope{
		parent: 0
	}
	mut p := Parser{
		scanner: scanner.new_scanner_file(path, .parse_comments, pref)
		comments_mode: .parse_comments
		table: table_
		pref: pref
		scope: &ast.Scope{
			start_pos: 0
			parent: global_scope
		}
		errors: []errors.Error{}
		warnings: []errors.Warning{}
		global_scope: global_scope
	}
	p.set_path(path)
	if p.scanner.text.contains_any_substr(['\n  ', ' \n']) {
		source_lines := os.read_lines(path) or { []string{} }
		for lnumber, line in source_lines {
			if line.starts_with('  ') {
				p.vet_error('Looks like you are using spaces for indentation.', lnumber,
					.vfmt, .space_indent)
			}
			if line.ends_with(' ') {
				p.vet_error('Looks like you have trailing whitespace.', lnumber, .unknown,
					.trailing_space)
			}
		}
	}
	p.vet_errors << p.scanner.vet_errors
	file := p.parse()
	return file, p.vet_errors
}

pub fn (mut p Parser) parse() &ast.File {
	util.timing_start('PARSE')
	defer {
		util.timing_measure_cumulative('PARSE')
	}
	// comments_mode: comments_mode
	p.init_parse_fns()
	p.read_first_token()
	mut stmts := []ast.Stmt{}
	for p.tok.kind == .comment {
		stmts << p.comment_stmt()
	}
	// module
	module_decl := p.module_decl()
	if module_decl.is_skipped {
		stmts.insert(0, ast.Stmt(module_decl))
	} else {
		stmts << module_decl
	}
	// imports
	for {
		if p.tok.kind == .key_import {
			stmts << p.import_stmt()
			continue
		}
		if p.tok.kind == .comment {
			stmts << p.comment_stmt()
			continue
		}
		break
	}
	for {
		if p.tok.kind == .eof {
			p.check_unused_imports()
			break
		}
		// println('stmt at ' + p.tok.str())
		stmt := p.top_stmt()
		// clear the attributes after each statement
		if !(stmt is ast.ExprStmt && (stmt as ast.ExprStmt).expr is ast.Comment) {
			p.attrs = []
		}
		stmts << stmt
	}
	// println('nr stmts = $stmts.len')
	// println(stmts[0])
	p.scope.end_pos = p.tok.pos
	//
	return &ast.File{
		path: p.file_name
		path_base: p.file_base
		is_test: p.inside_test_file
		nr_lines: p.scanner.line_nr
		nr_bytes: p.scanner.text.len
		mod: module_decl
		imports: p.ast_imports
		imported_symbols: p.imported_symbols
		auto_imports: p.auto_imports
		stmts: stmts
		scope: p.scope
		global_scope: p.global_scope
		errors: p.errors
		warnings: p.warnings
		global_labels: p.global_labels
	}
}

/*
struct Queue {
mut:
	idx              int
	mu               &sync.Mutex
	mu2              &sync.Mutex
	paths            []string
	table            &ast.Table
	parsed_ast_files []&ast.File
	pref             &pref.Preferences
	global_scope     &ast.Scope
}

fn (mut q Queue) run() {
	for {
		q.mu.lock()
		idx := q.idx
		if idx >= q.paths.len {
			q.mu.unlock()
			return
		}
		q.idx++
		q.mu.unlock()
		println('run(idx=$idx)')
		path := q.paths[idx]
		file := parse_file(path, q.table, .skip_comments, q.pref, q.global_scope)
		q.mu2.lock()
		q.parsed_ast_files << file
		q.mu2.unlock()
		println('run done(idx=$idx)')
	}
}
*/
pub fn parse_files(paths []string, table &ast.Table, pref &pref.Preferences, global_scope &ast.Scope) []&ast.File {
	mut timers := util.new_timers(false)
	$if time_parsing ? {
		timers.should_print = true
	}
	// println('nr_cpus= $nr_cpus')
	$if macos {
		/*
		if pref.is_parallel && paths[0].contains('/array.v') {
			println('\n\n\nparse_files() nr_files=$paths.len')
			println(paths)
			nr_cpus := runtime.nr_cpus()
			mut q := &Queue{
				paths: paths
				table: table
				pref: pref
				global_scope: global_scope
				mu: sync.new_mutex()
				mu2: sync.new_mutex()
			}
			for _ in 0 .. nr_cpus - 1 {
				go q.run()
			}
			time.sleep(time.second)
			println('all done')
			return q.parsed_ast_files
		}
		*/
	}
	// ///////////////
	mut files := []&ast.File{}
	for path in paths {
		// println('parse_files $path')
		timers.start('parse_file $path')
		files << parse_file(path, table, .skip_comments, pref, global_scope)
		timers.show('parse_file $path')
	}
	return files
}

pub fn (mut p Parser) init_parse_fns() {
	// p.prefix_parse_fns = make(100, 100, sizeof(PrefixParseFn))
	// p.prefix_parse_fns[token.Kind.name] = parse_name
}

pub fn (mut p Parser) read_first_token() {
	// need to call next() 2 times to get peek token and current token
	p.next()
	p.next()
}

[inline]
pub fn (p &Parser) peek_token(n int) token.Token {
	return p.scanner.peek_token(n - 2)
}

pub fn (mut p Parser) open_scope() {
	p.scope = &ast.Scope{
		parent: p.scope
		start_pos: p.tok.pos
	}
}

pub fn (mut p Parser) close_scope() {
	// p.scope.end_pos = p.tok.pos
	// NOTE: since this is usually called after `p.parse_block()`
	// ie. when `prev_tok` is rcbr `}` we most likely want `prev_tok`
	// we could do the following, but probably not needed in 99% of cases:
	// `end_pos = if p.prev_tok.kind == .rcbr { p.prev_tok.pos } else { p.tok.pos }`
	p.scope.end_pos = p.prev_tok.pos
	p.scope.parent.children << p.scope
	p.scope = p.scope.parent
}

pub fn (mut p Parser) parse_block() []ast.Stmt {
	p.open_scope()
	// println('parse block')
	stmts := p.parse_block_no_scope(false)
	p.close_scope()
	// println('nr exprs in block = $exprs.len')
	return stmts
}

pub fn (mut p Parser) parse_block_no_scope(is_top_level bool) []ast.Stmt {
	p.check(.lcbr)
	mut stmts := []ast.Stmt{}
	if p.tok.kind != .rcbr {
		mut count := 0
		for p.tok.kind !in [.eof, .rcbr] {
			stmts << p.stmt(is_top_level)
			count++
			if count % 100000 == 0 {
				eprintln('parsed $count statements so far from fn $p.cur_fn_name ...')
			}
			if count > 1000000 {
				p.error_with_pos('parsed over $count statements from fn $p.cur_fn_name, the parser is probably stuck',
					p.tok.position())
				return []
			}
		}
	}
	if is_top_level {
		p.top_level_statement_end()
	}
	p.check(.rcbr)
	return stmts
}

fn (mut p Parser) next() {
	p.prev_tok = p.tok
	p.tok = p.peek_tok
	p.peek_tok = p.scanner.scan()
}

fn (mut p Parser) check(expected token.Kind) {
	p.name_error = false
	if _likely_(p.tok.kind == expected) {
		p.next()
	} else {
		if expected == .name {
			p.name_error = true
		}
		mut s := expected.str()
		// quote keywords, punctuation, operators
		if token.is_key(s) || (s.len > 0 && !s[0].is_letter()) {
			s = '`$s`'
		}
		p.error('unexpected $p.tok, expecting $s')
	}
}

// JS functions can have multiple dots in their name:
// JS.foo.bar.and.a.lot.more.dots()
fn (mut p Parser) check_js_name() string {
	mut name := ''
	for p.peek_tok.kind == .dot {
		name += '${p.tok.lit}.'
		p.next() // .name
		p.next() // .dot
	}
	// last .name
	name += p.tok.lit
	p.next()
	return name
}

fn (mut p Parser) check_name() string {
	name := p.tok.lit
	if p.peek_tok.kind == .dot && name in p.imports {
		p.register_used_import(name)
	}
	p.check(.name)
	return name
}

pub fn (mut p Parser) top_stmt() ast.Stmt {
	$if trace_parser ? {
		tok_pos := p.tok.position()
		eprintln('parsing file: ${p.file_name:-30} | tok.kind: ${p.tok.kind:-10} | tok.lit: ${p.tok.lit:-10} | tok_pos: ${tok_pos.str():-45} | top_stmt')
	}
	for {
		match p.tok.kind {
			.key_pub {
				match p.peek_tok.kind {
					.key_const {
						return p.const_decl()
					}
					.key_fn {
						return p.fn_decl()
					}
					.key_struct, .key_union {
						return p.struct_decl()
					}
					.key_interface {
						return p.interface_decl()
					}
					.key_enum {
						return p.enum_decl()
					}
					.key_type {
						return p.type_decl()
					}
					else {
						return p.error('wrong pub keyword usage')
					}
				}
			}
			.lsbr {
				// attrs are stored in `p.attrs`
				p.attributes()
				continue
			}
			.key_asm {
				return p.asm_stmt(true)
			}
			.key_interface {
				return p.interface_decl()
			}
			.key_import {
				p.error_with_pos('`import x` can only be declared at the beginning of the file',
					p.tok.position())
				return p.import_stmt()
			}
			.key_global {
				return p.global_decl()
			}
			.key_const {
				return p.const_decl()
			}
			.key_fn {
				return p.fn_decl()
			}
			.key_struct {
				return p.struct_decl()
			}
			.dollar {
				if_expr := p.if_expr(true)
				return ast.ExprStmt{
					expr: if_expr
					pos: if_expr.pos
				}
			}
			.hash {
				return p.hash()
			}
			.key_type {
				return p.type_decl()
			}
			.key_enum {
				return p.enum_decl()
			}
			.key_union {
				return p.struct_decl()
			}
			.comment {
				return p.comment_stmt()
			}
			else {
				p.inside_fn = true
				if p.pref.is_script && !p.pref.is_test {
					p.open_scope()
					mut stmts := []ast.Stmt{}
					for p.tok.kind != .eof {
						stmts << p.stmt(false)
					}
					p.close_scope()
					return ast.FnDecl{
						name: 'main.main'
						mod: 'main'
						is_main: true
						stmts: stmts
						file: p.file_name
						return_type: ast.void_type
						scope: p.scope
						label_names: p.label_names
					}
				} else if p.pref.is_fmt {
					return p.stmt(false)
				} else {
					return p.error('bad top level statement ' + p.tok.str())
				}
			}
		}
	}
	// TODO remove dummy return statement
	// the compiler complains if it's not there
	return ast.empty_stmt()
}

// TODO [if vfmt]
pub fn (mut p Parser) check_comment() ast.Comment {
	if p.tok.kind == .comment {
		return p.comment()
	}
	return ast.Comment{}
}

pub fn (mut p Parser) comment() ast.Comment {
	mut pos := p.tok.position()
	text := p.tok.lit
	pos.last_line = pos.line_nr + text.count('\n')
	p.next()
	is_multi := text.contains('\n')
	// Filter out false positive space indent vet errors inside comments
	if p.vet_errors.len > 0 && is_multi {
		p.vet_errors = p.vet_errors.filter(it.typ != .space_indent
			|| it.pos.line_nr - 1 > pos.last_line || it.pos.line_nr - 1 <= pos.line_nr)
	}
	return ast.Comment{
		is_multi: is_multi
		text: text
		pos: pos
	}
}

pub fn (mut p Parser) comment_stmt() ast.ExprStmt {
	comment := p.comment()
	return ast.ExprStmt{
		expr: comment
		pos: comment.pos
	}
}

struct EatCommentsConfig {
	same_line bool // Only eat comments on the same line as the previous token
	follow_up bool // Comments directly below the previous token as long as there is no empty line
}

pub fn (mut p Parser) eat_comments(cfg EatCommentsConfig) []ast.Comment {
	mut line := p.prev_tok.line_nr
	mut comments := []ast.Comment{}
	for {
		if p.tok.kind != .comment || (cfg.same_line && p.tok.line_nr > line)
			|| (cfg.follow_up && (p.tok.line_nr > line + 1 || p.tok.lit.contains('\n'))) {
			break
		}
		comments << p.comment()
		if cfg.follow_up {
			line = p.prev_tok.line_nr
		}
	}
	return comments
}

pub fn (mut p Parser) stmt(is_top_level bool) ast.Stmt {
	$if trace_parser ? {
		tok_pos := p.tok.position()
		eprintln('parsing file: ${p.file_name:-30} | tok.kind: ${p.tok.kind:-10} | tok.lit: ${p.tok.lit:-10} | tok_pos: ${tok_pos.str():-45} | stmt($is_top_level)')
	}
	p.is_stmt_ident = p.tok.kind == .name
	match p.tok.kind {
		.lcbr {
			mut pos := p.tok.position()
			stmts := p.parse_block()
			pos.last_line = p.prev_tok.line_nr
			return ast.Block{
				stmts: stmts
				pos: pos
			}
		}
		.key_assert {
			p.next()
			mut pos := p.tok.position()
			expr := p.expr(0)
			pos.update_last_line(p.prev_tok.line_nr)
			return ast.AssertStmt{
				expr: expr
				pos: pos
				is_used: p.inside_test_file || !p.pref.is_prod
			}
		}
		.key_for {
			return p.for_stmt()
		}
		.name {
			if p.tok.lit == 'sql' {
				return p.sql_stmt()
			}
			if p.peek_tok.kind == .colon {
				// `label:`
				spos := p.tok.position()
				name := p.check_name()
				if name in p.label_names {
					p.error_with_pos('duplicate label `$name`', spos)
				}
				p.label_names << name
				p.next()
				if p.tok.kind == .key_for {
					for_pos := p.tok.position()
					mut stmt := p.stmt(is_top_level)
					match mut stmt {
						ast.ForStmt {
							stmt.label = name
							return stmt
						}
						ast.ForInStmt {
							stmt.label = name
							return stmt
						}
						ast.ForCStmt {
							stmt.label = name
							return stmt
						}
						else {
							p.error_with_pos('unknown kind of For statement', for_pos)
						}
					}
				}
				return ast.GotoLabel{
					name: name
					pos: spos.extend(p.tok.position())
				}
			} else if p.peek_tok.kind == .name {
				return p.error_with_pos('unexpected name `$p.peek_tok.lit`', p.peek_tok.position())
			} else if !p.inside_if_expr && !p.inside_match_body && !p.inside_or_expr
				&& p.peek_tok.kind in [.rcbr, .eof] && !p.mark_var_as_used(p.tok.lit) {
				return p.error_with_pos('`$p.tok.lit` evaluated but not used', p.tok.position())
			}
			return p.parse_multi_expr(is_top_level)
		}
		.comment {
			return p.comment_stmt()
		}
		.key_return {
			if p.inside_defer {
				return p.error_with_pos('`return` not allowed inside `defer` block', p.tok.position())
			} else {
				return p.return_stmt()
			}
		}
		.dollar {
			match p.peek_tok.kind {
				.key_if {
					mut pos := p.tok.position()
					expr := p.if_expr(true)
					pos.update_last_line(p.prev_tok.line_nr)
					return ast.ExprStmt{
						expr: expr
						pos: pos
					}
				}
				.key_for {
					return p.comp_for()
				}
				.name {
					mut pos := p.tok.position()
					expr := p.comp_call()
					pos.update_last_line(p.prev_tok.line_nr)
					return ast.ExprStmt{
						expr: expr
						pos: pos
					}
				}
				else {
					return p.error_with_pos('unexpected \$', p.tok.position())
				}
			}
		}
		.key_continue, .key_break {
			tok := p.tok
			line := p.tok.line_nr
			p.next()
			mut label := ''
			if p.tok.line_nr == line && p.tok.kind == .name {
				label = p.check_name()
			}
			return ast.BranchStmt{
				kind: tok.kind
				label: label
				pos: tok.position()
			}
		}
		.key_unsafe {
			return p.unsafe_stmt()
		}
		.hash {
			return p.hash()
		}
		.key_defer {
<<<<<<< HEAD
			if p.inside_defer {
				return p.error_with_pos('`defer` blocks cannot be nested', p.tok.position())
			} else {
				p.inside_defer = true
				p.next()
				spos := p.tok.position()
				stmts := p.parse_block()
				p.inside_defer = false
				return ast.DeferStmt{
					stmts: stmts
					pos: spos.extend_with_last_line(p.tok.position(), p.prev_tok.line_nr)
				}
=======
			p.next()
			spos := p.tok.position()
			p.inside_defer = true
			p.defer_vars = []ast.Ident{}
			stmts := p.parse_block()
			p.inside_defer = false
			return ast.DeferStmt{
				stmts: stmts
				defer_vars: p.defer_vars.clone()
				pos: spos.extend_with_last_line(p.tok.position(), p.prev_tok.line_nr)
>>>>>>> 38796521
			}
		}
		.key_go {
			go_expr := p.go_expr()
			return ast.ExprStmt{
				expr: go_expr
				pos: go_expr.pos
			}
		}
		.key_goto {
			p.next()
			spos := p.tok.position()
			name := p.check_name()
			return ast.GotoStmt{
				name: name
				pos: spos
			}
		}
		.key_const {
			return p.error_with_pos('const can only be defined at the top level (outside of functions)',
				p.tok.position())
		}
		.key_asm {
			return p.asm_stmt(false)
		}
		// literals, 'if', etc. in here
		else {
			return p.parse_multi_expr(is_top_level)
		}
	}
}

fn (mut p Parser) asm_stmt(is_top_level bool) ast.AsmStmt {
	p.inside_asm = true
	p.inside_asm_template = true
	defer {
		p.inside_asm = false
		p.inside_asm_template = false
	}
	p.n_asm = 0
	if is_top_level {
		p.top_level_statement_start()
	}
	mut backup_scope := p.scope

	pos := p.tok.position()

	p.check(.key_asm)
	mut arch := pref.arch_from_string(p.tok.lit) or { pref.Arch._auto }
	mut is_volatile := false
	mut is_goto := false
	if p.tok.lit == 'volatile' && p.tok.kind == .name {
		arch = pref.arch_from_string(p.peek_tok.lit) or { pref.Arch._auto }
		is_volatile = true
		p.next()
	} else if p.tok.kind == .key_goto {
		arch = pref.arch_from_string(p.peek_tok.lit) or { pref.Arch._auto }
		is_goto = true
		p.next()
	}
	if arch == ._auto && !p.pref.is_fmt {
		p.error('unknown assembly architecture')
	}
	if p.tok.kind != .name {
		p.error('must specify assembly architecture')
	} else {
		p.next()
	}

	p.check_for_impure_v(ast.pref_arch_to_table_language(arch), p.prev_tok.position())

	p.check(.lcbr)
	p.scope = &ast.Scope{
		parent: 0 // you shouldn't be able to reference other variables in assembly blocks
		detached_from_parent: true
		start_pos: p.tok.pos
		objects: ast.all_registers(mut p.table, arch) //
	}

	mut local_labels := []string{}
	// riscv: https://github.com/jameslzhu/riscv-card/blob/master/riscv-card.pdf
	// x86: https://www.felixcloutier.com/x86/
	// arm: https://developer.arm.com/documentation/dui0068/b/arm-instruction-reference
	mut templates := []ast.AsmTemplate{}
	for p.tok.kind !in [.semicolon, .rcbr] {
		template_pos := p.tok.position()
		mut name := ''
		is_directive := p.tok.kind == .dot
		if is_directive {
			p.next()
		}
		if p.tok.kind in [.key_in, .key_lock, .key_orelse] { // `in`, `lock`, `or` are v keywords that are also x86/arm/riscv instructions.
			name = p.tok.kind.str()
			p.next()
		} else if p.tok.kind == .number {
			name = p.tok.lit
			p.next()
		} else {
			name = p.tok.lit
			p.check(.name)
		}
		// dots are part of instructions for some riscv extensions
		if arch in [.rv32, .rv64] {
			for p.tok.kind == .dot {
				name += '.'
				p.next()
				name += p.tok.lit
				p.check(.name)
			}
		}
		mut is_label := false

		mut args := []ast.AsmArg{}
		if p.tok.line_nr == p.prev_tok.line_nr {
			args_loop: for {
				if p.prev_tok.position().line_nr < p.tok.position().line_nr {
					break
				}
				match p.tok.kind {
					.name {
						if p.tok.kind == .name && p.tok.lit.len >= 2
							&& (p.tok.lit.starts_with('b') || p.tok.lit.starts_with('f')) {
							mut is_digit := true
							for c in p.tok.lit[1..] {
								if !c.is_digit() {
									is_digit = false
									break
								}
							}
							if is_digit {
								args << ast.AsmDisp{
									val: p.tok.lit
									pos: p.tok.position()
								}
								p.check(.name)
							} else {
								args << p.reg_or_alias()
							}
						} else {
							args << p.reg_or_alias()
						}
					}
					.number {
						number_lit := p.parse_number_literal()
						match number_lit {
							ast.FloatLiteral {
								args << ast.FloatLiteral{
									...number_lit
								}
							}
							ast.IntegerLiteral {
								if is_directive || number_lit.val.ends_with('b')
									|| number_lit.val.ends_with('f') {
									args << ast.AsmDisp{
										val: number_lit.val
										pos: number_lit.pos
									}
								} else {
									args << ast.IntegerLiteral{
										...number_lit
									}
								}
							}
							else {
								verror('p.parse_number_literal() invalid output: `$number_lit`')
							}
						}
					}
					.chartoken {
						args << ast.CharLiteral{
							val: p.tok.lit
							pos: p.tok.position()
						}
						p.next()
					}
					.colon {
						is_label = true
						p.next()
						local_labels << name
						break
					}
					.lsbr {
						args << p.asm_addressing()
					}
					.rcbr {
						break
					}
					.semicolon {
						break
					}
					else {
						p.error('invalid token in assembly block')
					}
				}
				if p.tok.kind == .comma {
					p.next()
				} else {
					break
				}
			}
			// if p.prev_tok.position().line_nr < p.tok.position().line_nr {
			// 	break
			// }
		}
		mut comments := []ast.Comment{}
		for p.tok.kind == .comment {
			comments << p.comment()
		}
		if is_directive && name in ['globl', 'global'] {
			for arg in args {
				p.global_labels << (arg as ast.AsmAlias).name
			}
		}
		templates << ast.AsmTemplate{
			name: name
			args: args
			comments: comments
			is_label: is_label
			is_directive: is_directive
			pos: template_pos.extend(p.tok.position())
		}
	}
	mut scope := p.scope
	p.scope = backup_scope
	p.inside_asm_template = false
	mut output, mut input, mut clobbered, mut global_labels := []ast.AsmIO{}, []ast.AsmIO{}, []ast.AsmClobbered{}, []string{}
	if !is_top_level {
		if p.tok.kind == .semicolon {
			output = p.asm_ios(true)
			if p.tok.kind == .semicolon {
				input = p.asm_ios(false)
			}
			if p.tok.kind == .semicolon {
				// because p.reg_or_alias() requires the scope with registers to recognize registers.
				backup_scope = p.scope
				p.scope = scope
				p.next()
				for p.tok.kind == .name {
					reg := ast.AsmRegister{
						name: p.tok.lit
						typ: 0
						size: -1
					}
					p.next()

					mut comments := []ast.Comment{}
					for p.tok.kind == .comment {
						comments << p.comment()
					}
					clobbered << ast.AsmClobbered{
						reg: reg
						comments: comments
					}

					if p.tok.kind in [.rcbr, .semicolon] {
						break
					}
				}

				if is_goto && p.tok.kind == .semicolon {
					p.next()
					for p.tok.kind == .name {
						global_labels << p.tok.lit
						p.next()
					}
				}
			}
		}
	} else if p.tok.kind == .semicolon {
		p.error('extended assembly is not allowed as a top level statement')
	}
	p.scope = backup_scope
	p.check(.rcbr)
	if is_top_level {
		p.top_level_statement_end()
	}
	scope.end_pos = p.prev_tok.pos

	return ast.AsmStmt{
		arch: arch
		is_goto: is_goto
		is_volatile: is_volatile
		templates: templates
		output: output
		input: input
		clobbered: clobbered
		pos: pos.extend(p.tok.position())
		is_top_level: is_top_level
		scope: scope
		global_labels: global_labels
		local_labels: local_labels
	}
}

fn (mut p Parser) reg_or_alias() ast.AsmArg {
	if p.tok.lit in p.scope.objects {
		x := p.scope.objects[p.tok.lit]
		if x is ast.AsmRegister {
			b := x
			p.check(.name)
			return b
		} else {
			verror('parser bug: non-register ast.ScopeObject found in scope')
			return ast.AsmDisp{} // should not be reached
		}
	} else {
		p.check(.name)
		return ast.AsmAlias{
			name: p.prev_tok.lit
			pos: p.prev_tok.position()
		}
	}
}

// fn (mut p Parser) asm_addressing() ast.AsmAddressing {
// 	pos := p.tok.position()
// 	p.check(.lsbr)
// 	unknown_addressing_mode := 'unknown addressing mode. supported ones are [displacement],	[base], [base + displacement] [index ∗ scale + displacement], [base + index ∗ scale + displacement], [base + index + displacement] [rip + displacement]'
// 	mut mode := ast.AddressingMode.invalid
// 	if p.peek_tok.kind == .rsbr {
// 		if p.tok.kind == .name {
// 			mode = .base
// 		} else if p.tok.kind == .number {
// 			mode = .displacement
// 		} else {
// 			p.error(unknown_addressing_mode)
// 		}
// 	} else if p.peek_tok.kind == .mul {
// 		mode = .index_times_scale_plus_displacement
// 	} else if p.tok.lit == 'rip' {
// 		mode = .rip_plus_displacement
// 	} else if p.peek_tok3.kind == .mul {
// 		mode = .base_plus_index_times_scale_plus_displacement
// 	} else if p.peek_tok.kind == .plus && p.peek_tok3.kind == .rsbr {
// 		mode = .base_plus_displacement
// 	} else if p.peek_tok.kind == .plus && p.peek_tok3.kind == .plus {
// 		mode = .base_plus_index_plus_displacement
// 	} else {
// 		p.error(unknown_addressing_mode)
// 	}
// 	mut displacement, mut base, mut index, mut scale := u32(0), ast.AsmArg{}, ast.AsmArg{}, -1

// 	match mode {
// 		.base {
// 			base = p.reg_or_alias()
// 		}
// 		.displacement {
// 			displacement = p.tok.lit.u32()
// 			p.check(.number)
// 		}
// 		.base_plus_displacement {
// 			base = p.reg_or_alias()
// 			p.check(.plus)
// 			displacement = p.tok.lit.u32()
// 			p.check(.number)
// 		}
// 		.index_times_scale_plus_displacement {
// 			index = p.reg_or_alias()
// 			p.check(.mul)
// 			scale = p.tok.lit.int()
// 			p.check(.number)
// 			p.check(.plus)
// 			displacement = p.tok.lit.u32()
// 			p.check(.number)
// 		}
// 		.base_plus_index_times_scale_plus_displacement {
// 			base = p.reg_or_alias()
// 			p.check(.plus)
// 			index = p.reg_or_alias()
// 			p.check(.mul)
// 			scale = p.tok.lit.int()
// 			p.check(.number)
// 			p.check(.plus)
// 			displacement = p.tok.lit.u32()
// 			p.check(.number)
// 		}
// 		.rip_plus_displacement {
// 			base = p.reg_or_alias()
// 			p.check(.plus)
// 			displacement = p.tok.lit.u32()
// 			p.check(.number)
// 		}
// 		.base_plus_index_plus_displacement {
// 			base = p.reg_or_alias()
// 			p.check(.plus)
// 			index = p.reg_or_alias()
// 			p.check(.plus)
// 			displacement = p.tok.lit.u32()
// 			p.check(.number)
// 		}
// 		.invalid {} // there was already an error above
// 	}

// 	p.check(.rsbr)
// 	return ast.AsmAddressing{
// 		base: base
// 		displacement: displacement
// 		index: index
// 		scale: scale
// 		mode: mode
// 		pos: pos.extend(p.prev_tok.position())
// 	}
// }
fn (mut p Parser) asm_addressing() ast.AsmAddressing {
	pos := p.tok.position()
	p.check(.lsbr)
	unknown_addressing_mode := 'unknown addressing mode. supported ones are [displacement],	[base], [base + displacement], [index ∗ scale + displacement], [base + index ∗ scale + displacement], [base + index + displacement], [rip + displacement]'
	// this mess used to look much cleaner before the removal of peek_tok3, see above
	if p.peek_tok.kind == .rsbr { // [displacement] or [base]
		if p.tok.kind == .name {
			base := p.reg_or_alias()
			p.check(.rsbr)
			return ast.AsmAddressing{
				mode: .base
				base: base
				pos: pos.extend(p.prev_tok.position())
			}
		} else if p.tok.kind == .number {
			displacement := if p.tok.kind == .name {
				x := ast.AsmArg(p.tok.lit)
				p.next()
				x
			} else {
				x := ast.AsmArg(p.tok.lit)
				p.check(.number)
				x
			}
			p.check(.rsbr)
			return ast.AsmAddressing{
				mode: .displacement
				displacement: displacement
				pos: pos.extend(p.prev_tok.position())
			}
		} else {
			p.error(unknown_addressing_mode)
		}
	}
	if p.peek_tok.kind == .plus && p.tok.kind == .name { // [base + displacement], [base + index ∗ scale + displacement], [base + index + displacement] or [rip + displacement]
		if p.tok.lit == 'rip' {
			rip := p.reg_or_alias()
			p.next()

			displacement := if p.tok.kind == .name {
				x := ast.AsmArg(p.tok.lit)
				p.next()
				x
			} else {
				x := ast.AsmArg(p.tok.lit)
				p.check(.number)
				x
			}
			p.check(.rsbr)
			return ast.AsmAddressing{
				mode: .rip_plus_displacement
				base: rip
				displacement: displacement
				pos: pos.extend(p.prev_tok.position())
			}
		}
		base := p.reg_or_alias()
		p.next()
		if p.peek_tok.kind == .rsbr {
			if p.tok.kind == .number {
				displacement := if p.tok.kind == .name {
					x := ast.AsmArg(p.tok.lit)
					p.next()
					x
				} else {
					x := ast.AsmArg(p.tok.lit)
					p.check(.number)
					x
				}
				p.check(.rsbr)
				return ast.AsmAddressing{
					mode: .base_plus_displacement
					base: base
					displacement: displacement
					pos: pos.extend(p.prev_tok.position())
				}
			} else {
				p.error(unknown_addressing_mode)
			}
		}
		index := p.reg_or_alias()
		if p.tok.kind == .mul {
			p.next()
			scale := p.tok.lit.int()
			p.check(.number)
			p.check(.plus)
			displacement := if p.tok.kind == .name {
				x := ast.AsmArg(p.tok.lit)
				p.next()
				x
			} else {
				x := ast.AsmArg(p.tok.lit)
				p.check(.number)
				x
			}
			p.check(.rsbr)
			return ast.AsmAddressing{
				mode: .base_plus_index_times_scale_plus_displacement
				base: base
				index: index
				scale: scale
				displacement: displacement
				pos: pos.extend(p.prev_tok.position())
			}
		} else if p.tok.kind == .plus {
			p.next()
			displacement := if p.tok.kind == .name {
				x := ast.AsmArg(p.tok.lit)
				p.next()
				x
			} else {
				x := ast.AsmArg(p.tok.lit)
				p.check(.number)
				x
			}
			p.check(.rsbr)
			return ast.AsmAddressing{
				mode: .base_plus_index_plus_displacement
				base: base
				index: index
				displacement: displacement
				pos: pos.extend(p.prev_tok.position())
			}
		}
	}
	if p.peek_tok.kind == .mul { // [index ∗ scale + displacement]
		index := p.reg_or_alias()
		p.next()
		scale := p.tok.lit.int()
		p.check(.number)
		p.check(.plus)
		displacement := if p.tok.kind == .name {
			x := ast.AsmArg(p.tok.lit)
			p.next()
			x
		} else {
			x := ast.AsmArg(p.tok.lit)
			p.check(.number)
			x
		}
		p.check(.rsbr)
		return ast.AsmAddressing{
			mode: .index_times_scale_plus_displacement
			index: index
			scale: scale
			displacement: displacement
			pos: pos.extend(p.prev_tok.position())
		}
	}
	p.error(unknown_addressing_mode)
	return ast.AsmAddressing{}
}

fn (mut p Parser) asm_ios(output bool) []ast.AsmIO {
	mut res := []ast.AsmIO{}
	p.check(.semicolon)
	if p.tok.kind in [.rcbr, .semicolon] {
		return []
	}
	for {
		pos := p.tok.position()

		mut constraint := ''
		if p.tok.kind == .lpar {
			constraint = if output { '+r' } else { 'r' } // default constraint
		} else {
			constraint += match p.tok.kind {
				.assign {
					'='
				}
				.plus {
					'+'
				}
				.mod {
					'%'
				}
				.amp {
					'&'
				}
				else {
					''
				}
			}
			if constraint != '' {
				p.next()
			}
			constraint += p.tok.lit
			if p.tok.kind == .at {
				p.next()
			} else {
				p.check(.name)
			}
		}
		mut expr := p.expr(0)
		if mut expr is ast.ParExpr {
			expr = expr.expr
		} else {
			p.error('asm in/output must be incolsed in brackets $expr.type_name()')
		}
		mut alias := ''
		if p.tok.kind == .key_as {
			p.next()
			alias = p.tok.lit
			p.check(.name)
		} else if mut expr is ast.Ident {
			alias = expr.name
		}
		// for constraints like `a`, no alias is needed, it is reffered to as rcx
		mut comments := []ast.Comment{}
		for p.tok.kind == .comment {
			comments << p.comment()
		}

		res << ast.AsmIO{
			alias: alias
			constraint: constraint
			expr: expr
			comments: comments
			pos: pos.extend(p.prev_tok.position())
		}
		p.n_asm++
		if p.tok.kind in [.semicolon, .rcbr] {
			break
		}
	}
	return res
}

fn (mut p Parser) expr_list() ([]ast.Expr, []ast.Comment) {
	mut exprs := []ast.Expr{}
	mut comments := []ast.Comment{}
	for {
		expr := p.expr(0)
		if expr is ast.Comment {
			comments << expr
		} else {
			exprs << expr
			if p.tok.kind != .comma {
				break
			}
			p.next()
		}
	}
	return exprs, comments
}

// when is_top_stmt is true attrs are added to p.attrs
fn (mut p Parser) attributes() {
	p.check(.lsbr)
	mut has_ctdefine := false
	for p.tok.kind != .rsbr {
		start_pos := p.tok.position()
		attr := p.parse_attr()
		if p.attrs.contains(attr.name) {
			p.error_with_pos('duplicate attribute `$attr.name`', start_pos.extend(p.prev_tok.position()))
			return
		}
		if attr.kind == .comptime_define {
			if has_ctdefine {
				p.error_with_pos('only one `[if flag]` may be applied at a time `$attr.name`',
					start_pos.extend(p.prev_tok.position()))
				return
			} else {
				has_ctdefine = true
			}
		}
		p.attrs << attr
		if p.tok.kind != .semicolon {
			if p.tok.kind == .rsbr {
				p.next()
				break
			}
			p.error('unexpected $p.tok, expecting `;`')
			return
		}
		p.next()
	}
	if p.attrs.len == 0 {
		p.error_with_pos('attributes cannot be empty', p.prev_tok.position().extend(p.tok.position()))
		return
	}
}

fn (mut p Parser) parse_attr() ast.Attr {
	mut kind := ast.AttrKind.plain
	apos := p.prev_tok.position()
	if p.tok.kind == .key_unsafe {
		p.next()
		return ast.Attr{
			name: 'unsafe'
			kind: kind
			pos: apos.extend(p.tok.position())
		}
	}
	mut name := ''
	mut has_arg := false
	mut arg := ''
	if p.tok.kind == .key_if {
		kind = .comptime_define
		p.next()
		p.check(.name)
		name = p.prev_tok.lit
	} else if p.tok.kind == .string {
		name = p.tok.lit
		kind = .string
		p.next()
	} else {
		name = p.check_name()
		if p.tok.kind == .colon {
			has_arg = true
			p.next()
			// `name: arg`
			if p.tok.kind == .name {
				kind = .plain
				arg = p.check_name()
			} else if p.tok.kind == .number {
				kind = .number
				arg = p.tok.lit
				p.next()
			} else if p.tok.kind == .string { // `name: 'arg'`
				kind = .string
				arg = p.tok.lit
				p.next()
			} else {
				p.error('unexpected $p.tok, an argument is expected after `:`')
			}
		}
	}
	return ast.Attr{
		name: name
		has_arg: has_arg
		arg: arg
		kind: kind
		pos: apos.extend(p.tok.position())
	}
}

pub fn (mut p Parser) check_for_impure_v(language ast.Language, pos token.Position) {
	if language == .v {
		// pure V code is always allowed everywhere
		return
	}
	if !p.pref.warn_impure_v {
		// the stricter mode is not ON yet => allow everything for now
		return
	}
	if p.file_backend_mode != language {
		upcase_language := language.str().to_upper()
		if p.file_backend_mode == .v {
			p.warn_with_pos('$upcase_language code will not be allowed in pure .v files, please move it to a .${language}.v file instead',
				pos)
			return
		} else {
			p.warn_with_pos('$upcase_language code is not allowed in .${p.file_backend_mode}.v files, please move it to a .${language}.v file',
				pos)
			return
		}
	}
}

pub fn (mut p Parser) error(s string) ast.NodeError {
	return p.error_with_pos(s, p.tok.position())
}

pub fn (mut p Parser) warn(s string) {
	p.warn_with_pos(s, p.tok.position())
}

pub fn (mut p Parser) note(s string) {
	p.note_with_pos(s, p.tok.position())
}

pub fn (mut p Parser) error_with_pos(s string, pos token.Position) ast.NodeError {
	if p.pref.fatal_errors {
		exit(1)
	}
	mut kind := 'error:'
	if p.pref.output_mode == .stdout {
		if p.pref.is_verbose {
			print_backtrace()
			kind = 'parser error:'
		}
		ferror := util.formatted_error(kind, s, p.file_name, pos)
		eprintln(ferror)
		exit(1)
	} else {
		p.errors << errors.Error{
			file_path: p.file_name
			pos: pos
			reporter: .parser
			message: s
		}
	}
	if p.pref.output_mode == .silent {
		// Normally, parser errors mean that the parser exits immediately, so there can be only 1 parser error.
		// In the silent mode however, the parser continues to run, even though it would have stopped. Some
		// of the parser logic does not expect that, and may loop forever.
		// The p.next() here is needed, so the parser is more robust, and *always* advances, even in the -silent mode.
		p.next()
	}
	return ast.NodeError{
		idx: p.errors.len - 1
		pos: pos
	}
}

pub fn (mut p Parser) error_with_error(error errors.Error) {
	if p.pref.fatal_errors {
		exit(1)
	}
	mut kind := 'error:'
	if p.pref.output_mode == .stdout {
		if p.pref.is_verbose {
			print_backtrace()
			kind = 'parser error:'
		}
		ferror := util.formatted_error(kind, error.message, error.file_path, error.pos)
		eprintln(ferror)
		exit(1)
	} else {
		p.errors << error
	}
	if p.pref.output_mode == .silent {
		// Normally, parser errors mean that the parser exits immediately, so there can be only 1 parser error.
		// In the silent mode however, the parser continues to run, even though it would have stopped. Some
		// of the parser logic does not expect that, and may loop forever.
		// The p.next() here is needed, so the parser is more robust, and *always* advances, even in the -silent mode.
		p.next()
	}
}

pub fn (mut p Parser) warn_with_pos(s string, pos token.Position) {
	if p.pref.warns_are_errors {
		p.error_with_pos(s, pos)
		return
	}
	if p.pref.skip_warnings {
		return
	}
	if p.pref.output_mode == .stdout {
		ferror := util.formatted_error('warning:', s, p.file_name, pos)
		eprintln(ferror)
	} else {
		p.warnings << errors.Warning{
			file_path: p.file_name
			pos: pos
			reporter: .parser
			message: s
		}
	}
}

pub fn (mut p Parser) note_with_pos(s string, pos token.Position) {
	if p.pref.skip_warnings {
		return
	}
	if p.pref.output_mode == .stdout {
		ferror := util.formatted_error('notice:', s, p.file_name, pos)
		eprintln(ferror)
	} else {
		p.notices << errors.Notice{
			file_path: p.file_name
			pos: pos
			reporter: .parser
			message: s
		}
	}
}

pub fn (mut p Parser) vet_error(msg string, line int, fix vet.FixKind, typ vet.ErrorType) {
	pos := token.Position{
		line_nr: line + 1
	}
	p.vet_errors << vet.Error{
		message: msg
		file_path: p.scanner.file_path
		pos: pos
		kind: .error
		fix: fix
		typ: typ
	}
}

fn (mut p Parser) parse_multi_expr(is_top_level bool) ast.Stmt {
	// in here might be 1) multi-expr 2) multi-assign
	// 1, a, c ... }       // multi-expression
	// a, mut b ... :=/=   // multi-assign
	// collect things upto hard boundaries
	tok := p.tok
	mut pos := tok.position()

	mut defer_vars := p.defer_vars
	p.defer_vars = []ast.Ident{}

	left, left_comments := p.expr_list()

	if !(p.inside_defer && p.tok.kind == .decl_assign) {
		defer_vars << p.defer_vars
	}

	p.defer_vars = defer_vars

	left0 := left[0]
	if tok.kind == .key_mut && p.tok.kind != .decl_assign {
		return p.error('expecting `:=` (e.g. `mut x :=`)')
	}
	// TODO remove translated
	if p.tok.kind in [.assign, .decl_assign] || p.tok.kind.is_assign() {
		return p.partial_assign_stmt(left, left_comments)
	} else if !p.pref.translated && !p.pref.is_fmt
		&& tok.kind !in [.key_if, .key_match, .key_lock, .key_rlock, .key_select] {
		for node in left {
			if node !is ast.CallExpr && (is_top_level || p.tok.kind != .rcbr)
				&& node !is ast.PostfixExpr && !(node is ast.InfixExpr
				&& (node as ast.InfixExpr).op in [.left_shift, .arrow]) && node !is ast.ComptimeCall
				&& node !is ast.SelectorExpr && node !is ast.DumpExpr {
				return p.error_with_pos('expression evaluated but not used', node.position())
			}
		}
	}
	pos.update_last_line(p.prev_tok.line_nr)
	if left.len == 1 {
		return ast.ExprStmt{
			expr: left0
			pos: left0.position()
			comments: left_comments
			is_expr: p.inside_for
		}
	}
	return ast.ExprStmt{
		expr: ast.ConcatExpr{
			vals: left
			pos: tok.position()
		}
		pos: pos
		comments: left_comments
	}
}

pub fn (mut p Parser) parse_ident(language ast.Language) ast.Ident {
	// p.warn('name ')
	is_shared := p.tok.kind == .key_shared
	is_atomic := p.tok.kind == .key_atomic
	if is_shared {
		p.register_auto_import('sync')
	}
	mut_pos := p.tok.position()
	is_mut := p.tok.kind == .key_mut || is_shared || is_atomic
	if is_mut {
		p.next()
	}
	is_static := p.tok.kind == .key_static
	if is_static {
		p.next()
	}
	if p.tok.kind == .name {
		pos := p.tok.position()
		mut name := p.check_name()
		if name == '_' {
			return ast.Ident{
				tok_kind: p.tok.kind
				name: '_'
				comptime: p.comp_if_cond
				kind: .blank_ident
				pos: pos
				info: ast.IdentVar{
					is_mut: false
					is_static: false
				}
				scope: p.scope
			}
		}
		if p.inside_match_body && name == 'it' {
			// p.warn('it')
		}
		if p.expr_mod.len > 0 {
			name = '${p.expr_mod}.$name'
		}
		return ast.Ident{
			tok_kind: p.tok.kind
			kind: .unresolved
			name: name
			comptime: p.comp_if_cond
			language: language
			mod: p.mod
			pos: pos
			is_mut: is_mut
			mut_pos: mut_pos
			info: ast.IdentVar{
				is_mut: is_mut
				is_static: is_static
				share: ast.sharetype_from_flags(is_shared, is_atomic)
			}
			scope: p.scope
		}
	}
	p.error('unexpected token `$p.tok.lit`')
	return ast.Ident{
		scope: p.scope
	}
}

fn (p &Parser) is_typename(t token.Token) bool {
	return t.kind == .name && (t.lit[0].is_capital() || p.table.known_type(t.lit))
}

// heuristics to detect `func<T>()` from `var < expr`
// 1. `f<[]` is generic(e.g. `f<[]int>`) because `var < []` is invalid
// 2. `f<map[` is generic(e.g. `f<map[string]string>)
// 3. `f<foo>` and `f<foo<` are generic because `v1 < foo > v2` and `v1 < foo < v2` are invalid syntax
// 4. `f<Foo,` is generic when Foo is typename.
//	   otherwise it is not generic because it may be multi-value (e.g. `return f < foo, 0`).
// 5. `f<mod.Foo>` is same as case 3
// 6. `f<mod.Foo,` is same as case 4
// 7. otherwise, it's not generic
// see also test_generic_detection in vlib/v/tests/generics_test.v
fn (p &Parser) is_generic_call() bool {
	lit0_is_capital := if p.tok.kind != .eof && p.tok.lit.len > 0 {
		p.tok.lit[0].is_capital()
	} else {
		false
	}
	if lit0_is_capital || p.peek_tok.kind != .lt {
		return false
	}
	tok2 := p.peek_token(2)
	tok3 := p.peek_token(3)
	tok4 := p.peek_token(4)
	tok5 := p.peek_token(5)
	kind2, kind3, kind4, kind5 := tok2.kind, tok3.kind, tok4.kind, tok5.kind

	if kind2 == .lsbr {
		// case 1
		return tok3.kind == .rsbr
	}

	if kind2 == .name {
		if tok2.lit == 'map' && kind3 == .lsbr {
			// case 2
			return true
		}
		return match kind3 {
			.gt, .lt { true } // case 3
			.comma { p.is_typename(tok2) } // case 4
			// case 5 and 6
			.dot { kind4 == .name && (kind5 == .gt || (kind5 == .comma && p.is_typename(tok4))) }
			else { false }
		}
	}
	return false
}

pub fn (mut p Parser) name_expr() ast.Expr {
	prev_tok_kind := p.prev_tok.kind
	mut node := ast.empty_expr()
	if p.expecting_type {
		p.expecting_type = false
		// get type position before moving to next
		type_pos := p.tok.position()
		typ := p.parse_type()
		return ast.TypeNode{
			typ: typ
			pos: type_pos
		}
	}
	mut language := ast.Language.v
	if p.tok.lit == 'C' {
		language = ast.Language.c
		p.check_for_impure_v(language, p.tok.position())
	} else if p.tok.lit == 'JS' {
		language = ast.Language.js
		p.check_for_impure_v(language, p.tok.position())
	}
	mut mod := ''
	// p.warn('resetting')
	p.expr_mod = ''
	// `map[string]int` initialization
	if p.tok.lit == 'map' && p.peek_tok.kind == .lsbr {
		map_type := p.parse_map_type()
		if p.tok.kind == .lcbr {
			p.next()
			if p.tok.kind == .rcbr {
				p.next()
			} else {
				p.error('`}` expected; explicit `map` initialization does not support parameters')
			}
		}
		return ast.MapInit{
			typ: map_type
			pos: p.prev_tok.position()
		}
	}
	// `chan typ{...}`
	if p.tok.lit == 'chan' {
		first_pos := p.tok.position()
		mut last_pos := first_pos
		chan_type := p.parse_chan_type()
		mut has_cap := false
		mut cap_expr := ast.empty_expr()
		p.check(.lcbr)
		if p.tok.kind == .rcbr {
			last_pos = p.tok.position()
			p.next()
		} else {
			key := p.check_name()
			p.check(.colon)
			match key {
				'cap' {
					has_cap = true
					cap_expr = p.expr(0)
				}
				'len', 'init' {
					return p.error('`$key` cannot be initialized for `chan`. Did you mean `cap`?')
				}
				else {
					return p.error('wrong field `$key`, expecting `cap`')
				}
			}
			last_pos = p.tok.position()
			p.check(.rcbr)
		}
		return ast.ChanInit{
			pos: first_pos.extend(last_pos)
			has_cap: has_cap
			cap_expr: cap_expr
			typ: chan_type
		}
	}
	// Raw string (`s := r'hello \n ')
	if p.peek_tok.kind == .string && !p.inside_str_interp && p.peek_token(2).kind != .colon {
		if p.tok.lit in ['r', 'c', 'js'] && p.tok.kind == .name {
			return p.string_expr()
		} else {
			// don't allow any other string prefix except `r`, `js` and `c`
			return p.error('only `c`, `r`, `js` are recognized string prefixes, but you tried to use `$p.tok.lit`')
		}
	}
	// don't allow r`byte` and c`byte`
	if p.tok.lit in ['r', 'c'] && p.peek_tok.kind == .chartoken {
		opt := if p.tok.lit == 'r' { '`r` (raw string)' } else { '`c` (c string)' }
		return p.error('cannot use $opt with `byte` and `rune`')
	}
	// Make sure that the var is not marked as used in assignments: `x = 1`, `x += 2` etc
	// but only when it's actually used (e.g. `println(x)`)
	known_var := if p.peek_tok.kind.is_assign() {
		p.scope.known_var(p.tok.lit)
	} else {
		p.mark_var_as_used(p.tok.lit)
	}
	// Handle modules
	mut is_mod_cast := false
	if p.peek_tok.kind == .dot && !known_var && (language != .v || p.known_import(p.tok.lit)
		|| p.mod.all_after_last('.') == p.tok.lit) {
		// p.tok.lit has been recognized as a module
		if language == .c {
			mod = 'C'
		} else if language == .js {
			mod = 'JS'
		} else {
			if p.tok.lit in p.imports {
				// mark the imported module as used
				p.register_used_import(p.tok.lit)
				if p.peek_tok.kind == .dot && p.peek_token(2).kind != .eof
					&& p.peek_token(2).lit.len > 0 && p.peek_token(2).lit[0].is_capital() {
					is_mod_cast = true
				} else if p.peek_tok.kind == .dot && p.peek_token(2).kind != .eof
					&& p.peek_token(2).lit.len == 0 {
					// incomplete module selector must be handled by dot_expr instead
					ident := p.parse_ident(language)
					node = ident
					if p.inside_defer {
						if p.defer_vars.filter(it.name == ident.name
							&& it.mod == ident.mod).len == 0 && ident.name != 'err' {
							p.defer_vars << ident
						}
					}
					return node
				}
			}
			// prepend the full import
			mod = p.imports[p.tok.lit]
		}
		p.next()
		p.check(.dot)
		p.expr_mod = mod
	}
	lit0_is_capital := if p.tok.kind != .eof && p.tok.lit.len > 0 {
		p.tok.lit[0].is_capital()
	} else {
		false
	}
	is_optional := p.tok.kind == .question
	// p.warn('name expr  $p.tok.lit $p.peek_tok.str()')
	same_line := p.tok.line_nr == p.peek_tok.line_nr
	// `(` must be on same line as name token otherwise it's a ParExpr
	if !same_line && p.peek_tok.kind == .lpar {
		ident := p.parse_ident(language)
		node = ident
		if p.inside_defer {
			if p.defer_vars.filter(it.name == ident.name && it.mod == ident.mod).len == 0
				&& ident.name != 'err' {
				p.defer_vars << ident
			}
		}
	} else if p.peek_tok.kind == .lpar
		|| (is_optional && p.peek_token(2).kind == .lpar) || p.is_generic_call() {
		// foo(), foo<int>() or type() cast
		mut name := if is_optional { p.peek_tok.lit } else { p.tok.lit }
		if mod.len > 0 {
			name = '${mod}.$name'
		}
		name_w_mod := p.prepend_mod(name)
		// type cast. TODO: finish
		// if name in ast.builtin_type_names {
		if (!known_var && (name in p.table.type_idxs || name_w_mod in p.table.type_idxs)
			&& name !in ['C.stat', 'C.sigaction']) || is_mod_cast
			|| (language == .v && name[0].is_capital()) {
			// MainLetter(x) is *always* a cast, as long as it is not `C.`
			// TODO handle C.stat()
			start_pos := p.tok.position()
			mut to_typ := p.parse_type()
			if p.is_amp {
				// Handle `&Foo(0)`
				to_typ = to_typ.to_ptr()
			}
			// this prevents inner casts to also have an `&`
			// example: &Foo(malloc(int(num)))
			// without the next line int would result in int*
			p.is_amp = false
			p.check(.lpar)
			mut expr := ast.empty_expr()
			mut arg := ast.empty_expr()
			mut has_arg := false
			expr = p.expr(0)
			// TODO, string(b, len)
			if p.tok.kind == .comma && to_typ.idx() == ast.string_type_idx {
				p.next()
				arg = p.expr(0) // len
				has_arg = true
			}
			end_pos := p.tok.position()
			p.check(.rpar)
			node = ast.CastExpr{
				typ: to_typ
				expr: expr
				arg: arg
				has_arg: has_arg
				pos: start_pos.extend(end_pos)
			}
			p.expr_mod = ''
			return node
		} else {
			// fn call
			// println('calling $p.tok.lit')
			if is_optional {
				p.error_with_pos('unexpected $p.prev_tok', p.prev_tok.position())
			}
			node = p.call_expr(language, mod)
		}
	} else if (p.peek_tok.kind == .lcbr || (p.peek_tok.kind == .lt && lit0_is_capital))
		&& (!p.inside_match || (p.inside_select && prev_tok_kind == .arrow && lit0_is_capital))
		&& !p.inside_match_case && (!p.inside_if || p.inside_select)
		&& (!p.inside_for || p.inside_select) { // && (p.tok.lit[0].is_capital() || p.builtin_mod) {
		// map.v has struct literal: map{field: expr}
		if p.peek_tok.kind == .lcbr && !(p.builtin_mod && p.file_base == 'map.v')
			&& p.tok.lit == 'map' {
			// map{key_expr: val_expr}
			p.check(.name)
			p.check(.lcbr)
			map_init := p.map_init()
			p.check(.rcbr)
			return map_init
		}
		return p.struct_init(false) // short_syntax: false
	} else if p.peek_tok.kind == .dot && (lit0_is_capital && !known_var && language == .v) {
		// T.name
		if p.is_generic_name() {
			pos := p.tok.position()
			name := p.check_name()
			p.check(.dot)
			field := p.check_name()
			pos.extend(p.tok.position())
			return ast.SelectorExpr{
				expr: ast.Ident{
					name: name
					scope: p.scope
				}
				field_name: field
				pos: pos
				scope: p.scope
			}
		}
		// `Color.green`
		mut enum_name := p.check_name()
		enum_name_pos := p.prev_tok.position()
		if mod != '' {
			enum_name = mod + '.' + enum_name
		} else {
			enum_name = p.imported_symbols[enum_name] or { p.prepend_mod(enum_name) }
		}
		// p.warn('Color.green $enum_name ' + p.prepend_mod(enum_name) + 'mod=$mod')
		p.check(.dot)
		val := p.check_name()
		// println('enum val $enum_name . $val')
		p.expr_mod = ''
		return ast.EnumVal{
			enum_name: enum_name
			val: val
			pos: enum_name_pos.extend(p.prev_tok.position())
			mod: mod
		}
	} else if language == .js && p.peek_tok.kind == .dot && p.peek_token(2).kind == .name {
		// JS. function call with more than 1 dot
		node = p.call_expr(language, mod)
	} else {
		ident := p.parse_ident(language)
		node = ident
		if p.inside_defer {
			if p.defer_vars.filter(it.name == ident.name && it.mod == ident.mod).len == 0
				&& ident.name != 'err' {
				p.defer_vars << ident
			}
		}
	}
	p.expr_mod = ''
	return node
}

fn (mut p Parser) index_expr(left ast.Expr) ast.IndexExpr {
	// left == `a` in `a[0]`
	start_pos := p.tok.position()
	p.next() // [
	mut has_low := true
	if p.tok.kind == .dotdot {
		has_low = false
		// [..end]
		p.next()
		high := p.expr(0)
		pos := start_pos.extend(p.tok.position())
		p.check(.rsbr)
		return ast.IndexExpr{
			left: left
			pos: pos
			index: ast.RangeExpr{
				low: ast.empty_expr()
				high: high
				has_high: true
				pos: pos
			}
		}
	}
	expr := p.expr(0) // `[expr]` or  `[expr..`
	mut has_high := false
	if p.tok.kind == .dotdot {
		// [start..end] or [start..]
		p.next()
		mut high := ast.empty_expr()
		if p.tok.kind != .rsbr {
			has_high = true
			high = p.expr(0)
		}
		pos := start_pos.extend(p.tok.position())
		p.check(.rsbr)
		return ast.IndexExpr{
			left: left
			pos: pos
			index: ast.RangeExpr{
				low: expr
				high: high
				has_high: has_high
				has_low: has_low
				pos: pos
			}
		}
	}
	// [expr]
	pos := start_pos.extend(p.tok.position())
	p.check(.rsbr)
	mut or_kind := ast.OrKind.absent
	mut or_stmts := []ast.Stmt{}
	mut or_pos := token.Position{}
	if !p.or_is_handled {
		// a[i] or { ... }
		if p.tok.kind == .key_orelse {
			was_inside_or_expr := p.inside_or_expr
			or_pos = p.tok.position()
			p.next()
			p.open_scope()
			or_stmts = p.parse_block_no_scope(false)
			or_pos = or_pos.extend(p.prev_tok.position())
			p.close_scope()
			p.inside_or_expr = was_inside_or_expr
			return ast.IndexExpr{
				left: left
				index: expr
				pos: pos
				or_expr: ast.OrExpr{
					kind: .block
					stmts: or_stmts
					pos: or_pos
				}
			}
		}
		// `a[i] ?`
		if p.tok.kind == .question {
			or_pos = p.tok.position()
			or_kind = .propagate
			p.next()
		}
	}
	return ast.IndexExpr{
		left: left
		index: expr
		pos: pos
		or_expr: ast.OrExpr{
			kind: or_kind
			stmts: or_stmts
			pos: or_pos
		}
	}
}

fn (mut p Parser) scope_register_it() {
	p.scope.register(ast.Var{
		name: 'it'
		pos: p.tok.position()
		is_used: true
	})
}

fn (mut p Parser) scope_register_ab() {
	p.scope.register(ast.Var{
		name: 'a'
		pos: p.tok.position()
		is_used: true
	})
	p.scope.register(ast.Var{
		name: 'b'
		pos: p.tok.position()
		is_used: true
	})
}

fn (mut p Parser) dot_expr(left ast.Expr) ast.Expr {
	p.next()
	if p.tok.kind == .dollar {
		return p.comptime_selector(left)
	}
	is_generic_call := p.is_generic_call()
	name_pos := p.tok.position()
	mut field_name := ''
	// check if the name is on the same line as the dot
	if (p.prev_tok.position().line_nr == name_pos.line_nr) || p.tok.kind != .name {
		field_name = p.check_name()
	} else {
		p.name_error = true
	}
	is_filter := field_name in ['filter', 'map', 'any', 'all']
	if is_filter || field_name == 'sort' {
		p.open_scope()
	}
	// ! in mutable methods
	if p.tok.kind == .not && p.peek_tok.kind == .lpar {
		p.next()
	}
	// Method call
	// TODO move to fn.v call_expr()
	mut concrete_types := []ast.Type{}
	mut concrete_list_pos := p.tok.position()
	if is_generic_call {
		// `g.foo<int>(10)`
		concrete_types = p.parse_generic_type_list()
		concrete_list_pos = concrete_list_pos.extend(p.prev_tok.position())
		// In case of `foo<T>()`
		// T is unwrapped and registered in the checker.
		has_generic := concrete_types.filter(it.has_flag(.generic)).len > 0
		if !has_generic {
			// will be added in checker
			p.table.register_fn_concrete_types(field_name, concrete_types)
		}
	}
	if p.tok.kind == .lpar {
		p.next()
		args := p.call_args()
		p.check(.rpar)
		mut or_stmts := []ast.Stmt{}
		mut or_kind := ast.OrKind.absent
		mut or_pos := p.tok.position()
		if p.tok.kind == .key_orelse {
			p.next()
			p.open_scope()
			p.scope.register(ast.Var{
				name: 'err'
				typ: ast.error_type
				pos: p.tok.position()
				is_used: true
				is_stack_obj: true
			})
			or_kind = .block
			or_stmts = p.parse_block_no_scope(false)
			or_pos = or_pos.extend(p.prev_tok.position())
			p.close_scope()
		}
		// `foo()?`
		if p.tok.kind == .question {
			p.next()
			or_kind = .propagate
		}
		//
		end_pos := p.prev_tok.position()
		pos := name_pos.extend(end_pos)
		comments := p.eat_comments(same_line: true)
		mcall_expr := ast.CallExpr{
			left: left
			name: field_name
			args: args
			name_pos: name_pos
			pos: pos
			is_method: true
			concrete_types: concrete_types
			concrete_list_pos: concrete_list_pos
			or_block: ast.OrExpr{
				stmts: or_stmts
				kind: or_kind
				pos: or_pos
			}
			scope: p.scope
			comments: comments
		}
		if is_filter || field_name == 'sort' {
			p.close_scope()
		}
		return mcall_expr
	}
	mut is_mut := false
	mut mut_pos := token.Position{}
	if p.inside_match || p.inside_if_expr {
		match left {
			ast.Ident, ast.SelectorExpr {
				is_mut = left.is_mut
				mut_pos = left.mut_pos
			}
			else {}
		}
	}
	pos := if p.name_error { left.position().extend(name_pos) } else { name_pos }
	sel_expr := ast.SelectorExpr{
		expr: left
		field_name: field_name
		pos: pos
		is_mut: is_mut
		mut_pos: mut_pos
		scope: p.scope
		next_token: p.tok.kind
	}
	if is_filter {
		p.close_scope()
	}
	return sel_expr
}

fn (mut p Parser) parse_generic_type_list() []ast.Type {
	mut types := []ast.Type{}
	if p.tok.kind != .lt {
		return types
	}
	p.next() // `<`
	mut first_done := false
	for p.tok.kind !in [.eof, .gt] {
		if first_done {
			p.check(.comma)
		}
		types << p.parse_type()
		first_done = true
	}
	p.check(.gt) // `>`
	return types
}

// `.green`
// `pref.BuildMode.default_mode`
fn (mut p Parser) enum_val() ast.EnumVal {
	start_pos := p.tok.position()
	p.check(.dot)
	val := p.check_name()
	return ast.EnumVal{
		val: val
		pos: start_pos.extend(p.prev_tok.position())
	}
}

fn (mut p Parser) filter_string_vet_errors(pos token.Position) {
	if p.vet_errors.len == 0 {
		return
	}
	p.vet_errors = p.vet_errors.filter(
		(it.typ == .trailing_space && it.pos.line_nr - 1 >= pos.last_line)
		|| (it.typ != .trailing_space && it.pos.line_nr - 1 > pos.last_line)
		|| (it.typ == .space_indent && it.pos.line_nr - 1 <= pos.line_nr)
		|| (it.typ != .space_indent && it.pos.line_nr - 1 < pos.line_nr))
}

fn (mut p Parser) string_expr() ast.Expr {
	is_raw := p.tok.kind == .name && p.tok.lit == 'r'
	is_cstr := p.tok.kind == .name && p.tok.lit == 'c'
	if is_raw || is_cstr {
		p.next()
	}
	mut node := ast.empty_expr()
	val := p.tok.lit
	mut pos := p.tok.position()
	pos.last_line = pos.line_nr + val.count('\n')
	if p.peek_tok.kind != .str_dollar {
		p.next()
		p.filter_string_vet_errors(pos)
		node = ast.StringLiteral{
			val: val
			is_raw: is_raw
			language: if is_cstr { ast.Language.c } else { ast.Language.v }
			pos: pos
		}
		return node
	}
	mut exprs := []ast.Expr{}
	mut vals := []string{}
	mut has_fmts := []bool{}
	mut fwidths := []int{}
	mut precisions := []int{}
	mut visible_pluss := []bool{}
	mut fills := []bool{}
	mut fmts := []byte{}
	mut fposs := []token.Position{}
	// Handle $ interpolation
	p.inside_str_interp = true
	for p.tok.kind == .string {
		vals << p.tok.lit
		p.next()
		if p.tok.kind != .str_dollar {
			break
		}
		p.next()
		exprs << p.expr(0)
		mut has_fmt := false
		mut fwidth := 0
		mut fwidthneg := false
		// 987698 is a magic default value, unlikely to be present in user input. NB: 0 is valid precision
		mut precision := 987698
		mut visible_plus := false
		mut fill := false
		mut fmt := `_` // placeholder
		if p.tok.kind == .colon {
			p.next()
			// ${num:-2d}
			if p.tok.kind == .minus {
				fwidthneg = true
				p.next()
			} else if p.tok.kind == .plus {
				visible_plus = true
				p.next()
			}
			// ${num:2d}
			if p.tok.kind == .number {
				fields := p.tok.lit.split('.')
				if fields[0].len > 0 && fields[0][0] == `0` {
					fill = true
				}
				fwidth = fields[0].int()
				if fwidthneg {
					fwidth = -fwidth
				}
				if fields.len > 1 {
					precision = fields[1].int()
				}
				p.next()
			}
			if p.tok.kind == .name {
				if p.tok.lit.len == 1 {
					fmt = p.tok.lit[0]
					has_fmt = true
					p.next()
				} else {
					return p.error('format specifier may only be one letter')
				}
			}
		}
		fwidths << fwidth
		has_fmts << has_fmt
		precisions << precision
		visible_pluss << visible_plus
		fmts << fmt
		fills << fill
		fposs << p.prev_tok.position()
	}
	pos = pos.extend(p.prev_tok.position())
	p.filter_string_vet_errors(pos)
	node = ast.StringInterLiteral{
		vals: vals
		exprs: exprs
		need_fmts: has_fmts
		fwidths: fwidths
		precisions: precisions
		pluss: visible_pluss
		fills: fills
		fmts: fmts
		fmt_poss: fposs
		pos: pos
	}
	// need_fmts: prelimery - until checker finds out if really needed
	p.inside_str_interp = false
	return node
}

fn (mut p Parser) parse_number_literal() ast.Expr {
	mut pos := p.tok.position()
	is_neg := p.tok.kind == .minus
	if is_neg {
		p.next()
		pos = pos.extend(p.tok.position())
	}
	lit := p.tok.lit
	full_lit := if is_neg { '-' + lit } else { lit }
	mut node := ast.empty_expr()
	if lit.index_any('.eE') >= 0 && lit[..2] !in ['0x', '0X', '0o', '0O', '0b', '0B'] {
		node = ast.FloatLiteral{
			val: full_lit
			pos: pos
		}
	} else {
		node = ast.IntegerLiteral{
			val: full_lit
			pos: pos
		}
	}
	p.next()
	return node
}

fn (mut p Parser) module_decl() ast.Module {
	mut module_attrs := []ast.Attr{}
	mut attrs_pos := p.tok.position()
	if p.tok.kind == .lsbr {
		p.attributes()
		module_attrs = p.attrs
	}
	mut name := 'main'
	is_skipped := p.tok.kind != .key_module
	mut module_pos := token.Position{}
	mut name_pos := token.Position{}
	mut mod_node := ast.Module{}
	if !is_skipped {
		p.attrs = []
		module_pos = p.tok.position()
		p.next()
		name_pos = p.tok.position()
		name = p.check_name()
		mod_node = ast.Module{
			pos: module_pos
		}
		if module_pos.line_nr != name_pos.line_nr {
			p.error_with_pos('`module` and `$name` must be at same line', name_pos)
			return mod_node
		}
		// NB: this shouldn't be reassigned into name_pos
		// as it creates a wrong position when extended
		// to module_pos
		n_pos := p.tok.position()
		if module_pos.line_nr == n_pos.line_nr && p.tok.kind != .comment && p.tok.kind != .eof {
			if p.tok.kind == .name {
				p.error_with_pos('`module $name`, you can only declare one module, unexpected `$p.tok.lit`',
					n_pos)
				return mod_node
			} else {
				p.error_with_pos('`module $name`, unexpected `$p.tok.kind` after module name',
					n_pos)
				return mod_node
			}
		}
		module_pos = attrs_pos.extend(name_pos)
	}
	full_name := util.qualify_module(p.pref, name, p.file_name)
	p.mod = full_name
	p.builtin_mod = p.mod == 'builtin'
	mod_node = ast.Module{
		name: full_name
		short_name: name
		attrs: module_attrs
		is_skipped: is_skipped
		pos: module_pos
		name_pos: name_pos
	}
	if !is_skipped {
		for ma in module_attrs {
			match ma.name {
				'manualfree' {
					p.is_manualfree = true
				}
				else {
					p.error_with_pos('unknown module attribute `[$ma.name]`', ma.pos)
					return mod_node
				}
			}
		}
	}
	return mod_node
}

fn (mut p Parser) import_stmt() ast.Import {
	import_pos := p.tok.position()
	p.check(.key_import)
	mut pos := p.tok.position()
	mut import_node := ast.Import{
		pos: import_pos.extend(pos)
	}
	if p.tok.kind == .lpar {
		p.error_with_pos('`import()` has been deprecated, use `import x` instead', pos)
		return import_node
	}
	mut mod_name_arr := []string{}
	mod_name_arr << p.check_name()
	if import_pos.line_nr != pos.line_nr {
		p.error_with_pos('`import` statements must be a single line', pos)
		return import_node
	}
	mut mod_alias := mod_name_arr[0]
	import_node = ast.Import{
		pos: import_pos.extend(pos)
		mod_pos: pos
		alias_pos: pos
	}
	for p.tok.kind == .dot {
		p.next()
		submod_pos := p.tok.position()
		if p.tok.kind != .name {
			p.error_with_pos('module syntax error, please use `x.y.z`', submod_pos)
			return import_node
		}
		if import_pos.line_nr != submod_pos.line_nr {
			p.error_with_pos('`import` and `submodule` must be at same line', submod_pos)
			return import_node
		}
		submod_name := p.check_name()
		mod_name_arr << submod_name
		mod_alias = submod_name
		pos = pos.extend(submod_pos)
		import_node = ast.Import{
			pos: import_pos.extend(pos)
			mod_pos: pos
			alias_pos: submod_pos
			mod: util.qualify_import(p.pref, mod_name_arr.join('.'), p.file_name)
			alias: mod_alias
		}
	}
	if mod_name_arr.len == 1 {
		import_node = ast.Import{
			pos: import_node.pos
			mod_pos: import_node.mod_pos
			alias_pos: import_node.alias_pos
			mod: util.qualify_import(p.pref, mod_name_arr[0], p.file_name)
			alias: mod_alias
		}
	}
	mod_name := import_node.mod
	if p.tok.kind == .key_as {
		p.next()
		alias_pos := p.tok.position()
		mod_alias = p.check_name()
		if mod_alias == mod_name_arr.last() {
			p.error_with_pos('import alias `$mod_name as $mod_alias` is redundant', p.prev_tok.position())
			return import_node
		}
		import_node = ast.Import{
			pos: import_node.pos.extend(alias_pos)
			mod_pos: import_node.mod_pos
			alias_pos: alias_pos
			mod: import_node.mod
			alias: mod_alias
		}
	}
	if p.tok.kind == .lcbr { // import module { fn1, Type2 } syntax
		mut initial_syms_pos := p.tok.position()
		p.import_syms(mut import_node)
		initial_syms_pos = initial_syms_pos.extend(p.tok.position())
		import_node = ast.Import{
			...import_node
			syms_pos: initial_syms_pos
			pos: import_node.pos.extend(initial_syms_pos)
		}
		p.register_used_import(mod_alias) // no `unused import` msg for parent
	}
	pos_t := p.tok.position()
	if import_pos.line_nr == pos_t.line_nr {
		if p.tok.kind !in [.lcbr, .eof, .comment] {
			p.error_with_pos('cannot import multiple modules at a time', pos_t)
			return import_node
		}
	}
	import_node.comments = p.eat_comments(same_line: true)
	import_node.next_comments = p.eat_comments(follow_up: true)
	p.imports[mod_alias] = mod_name
	// if mod_name !in p.table.imports {
	p.table.imports << mod_name
	p.ast_imports << import_node
	// }
	return import_node
}

// import_syms parses the inner part of `import module { submod1, submod2 }`
fn (mut p Parser) import_syms(mut parent ast.Import) {
	p.next()
	pos_t := p.tok.position()
	if p.tok.kind == .rcbr { // closed too early
		p.error_with_pos('empty `$parent.mod` import set, remove `{}`', pos_t)
		return
	}
	if p.tok.kind != .name { // not a valid inner name
		p.error_with_pos('import syntax error, please specify a valid fn or type name',
			pos_t)
		return
	}
	for p.tok.kind == .name {
		pos := p.tok.position()
		alias := p.check_name()
		p.imported_symbols[alias] = parent.mod + '.' + alias
		// so we can work with this in fmt+checker
		parent.syms << ast.ImportSymbol{
			pos: pos
			name: alias
		}
		if p.tok.kind == .comma { // go again if more than one
			p.next()
			continue
		}
		if p.tok.kind == .rcbr { // finish if closing `}` is seen
			break
		}
	}
	if p.tok.kind != .rcbr {
		p.error_with_pos('import syntax error, no closing `}`', p.tok.position())
		return
	}
	p.next()
}

fn (mut p Parser) const_decl() ast.ConstDecl {
	p.top_level_statement_start()
	start_pos := p.tok.position()
	is_pub := p.tok.kind == .key_pub
	if is_pub {
		p.next()
	}
	const_pos := p.tok.position()
	p.check(.key_const)
	is_block := p.tok.kind == .lpar
	if is_block {
		p.next() // (
	}
	mut fields := []ast.ConstField{}
	mut comments := []ast.Comment{}
	for {
		comments = p.eat_comments({})
		if is_block && p.tok.kind == .eof {
			p.error('unexpected eof, expecting ´)´')
			return ast.ConstDecl{}
		}
		if p.tok.kind == .rpar {
			break
		}
		pos := p.tok.position()
		name := p.check_name()
		if util.contains_capital(name) {
			p.warn_with_pos('const names cannot contain uppercase letters, use snake_case instead',
				pos)
		}
		full_name := p.prepend_mod(name)
		p.check(.assign)
		if p.tok.kind == .key_fn {
			p.error('const initializer fn literal is not a constant')
			return ast.ConstDecl{}
		}
		if p.tok.kind == .eof {
			p.error('unexpected eof, expecting an expression')
			return ast.ConstDecl{}
		}
		expr := p.expr(0)
		field := ast.ConstField{
			name: full_name
			mod: p.mod
			is_pub: is_pub
			expr: expr
			pos: pos.extend(expr.position())
			comments: comments
		}
		fields << field
		p.global_scope.register(field)
		comments = []
		if !is_block {
			break
		}
	}
	p.top_level_statement_end()
	if is_block {
		p.check(.rpar)
	}
	return ast.ConstDecl{
		pos: start_pos.extend_with_last_line(const_pos, p.prev_tok.line_nr)
		fields: fields
		is_pub: is_pub
		end_comments: comments
		is_block: is_block
	}
}

fn (mut p Parser) return_stmt() ast.Return {
	first_pos := p.tok.position()
	p.next()
	// no return
	mut comments := p.eat_comments({})
	if p.tok.kind == .rcbr {
		return ast.Return{
			comments: comments
			pos: first_pos
		}
	}
	// return exprs
	exprs, comments2 := p.expr_list()
	comments << comments2
	end_pos := exprs.last().position()
	return ast.Return{
		exprs: exprs
		comments: comments
		pos: first_pos.extend(end_pos)
	}
}

const (
	// modules which allow globals by default
	global_enabled_mods = ['rand', 'sokol.sapp']
)

// left hand side of `=` or `:=` in `a,b,c := 1,2,3`
fn (mut p Parser) global_decl() ast.GlobalDecl {
	if !p.pref.translated && !p.pref.is_livemain && !p.builtin_mod && !p.pref.building_v
		&& !p.pref.enable_globals && !p.pref.is_fmt && p.mod !in parser.global_enabled_mods {
		p.error('use `v -enable-globals ...` to enable globals')
		return ast.GlobalDecl{}
	}
	start_pos := p.tok.position()
	p.check(.key_global)
	is_block := p.tok.kind == .lpar
	if is_block {
		p.next() // (
	}
	mut fields := []ast.GlobalField{}
	mut comments := []ast.Comment{}
	for {
		comments = p.eat_comments({})
		if is_block && p.tok.kind == .eof {
			p.error('unexpected eof, expecting ´)´')
			return ast.GlobalDecl{}
		}
		if p.tok.kind == .rpar {
			break
		}
		pos := p.tok.position()
		name := p.check_name()
		has_expr := p.tok.kind == .assign
		if has_expr {
			p.next() // =
		}
		typ_pos := p.tok.position()
		typ := p.parse_type()
		if p.tok.kind == .assign {
			p.error('global assign must have the type around the value, use `name = type(value)`')
			return ast.GlobalDecl{}
		}
		mut expr := ast.empty_expr()
		if has_expr {
			if p.tok.kind != .lpar {
				p.error('global assign must have a type and value, use `name = type(value)` or `name type`')
				return ast.GlobalDecl{}
			}
			p.next() // (
			expr = p.expr(0)
			p.check(.rpar)
		}
		field := ast.GlobalField{
			name: name
			has_expr: has_expr
			expr: expr
			pos: pos
			typ_pos: typ_pos
			typ: typ
			comments: comments
		}
		fields << field
		p.global_scope.register(field)
		comments = []
		if !is_block {
			break
		}
	}
	if is_block {
		p.check(.rpar)
	}
	return ast.GlobalDecl{
		pos: start_pos.extend(p.prev_tok.position())
		fields: fields
		end_comments: comments
		is_block: is_block
	}
}

fn (mut p Parser) enum_decl() ast.EnumDecl {
	p.top_level_statement_start()
	is_pub := p.tok.kind == .key_pub
	start_pos := p.tok.position()
	if is_pub {
		p.next()
	}
	p.check(.key_enum)
	end_pos := p.tok.position()
	enum_name := p.check_name()
	if enum_name.len == 1 {
		p.error_with_pos('single letter capital names are reserved for generic template types.',
			end_pos)
		return ast.EnumDecl{}
	}
	name := p.prepend_mod(enum_name)
	p.check(.lcbr)
	enum_decl_comments := p.eat_comments({})
	mut vals := []string{}
	// mut default_exprs := []ast.Expr{}
	mut fields := []ast.EnumField{}
	for p.tok.kind != .eof && p.tok.kind != .rcbr {
		pos := p.tok.position()
		val := p.check_name()
		vals << val
		mut expr := ast.empty_expr()
		mut has_expr := false
		// p.warn('enum val $val')
		if p.tok.kind == .assign {
			p.next()
			expr = p.expr(0)
			has_expr = true
		}
		fields << ast.EnumField{
			name: val
			pos: pos
			expr: expr
			has_expr: has_expr
			comments: p.eat_comments(same_line: true)
			next_comments: p.eat_comments({})
		}
	}
	p.top_level_statement_end()
	p.check(.rcbr)
	is_flag := p.attrs.contains('flag')
	is_multi_allowed := p.attrs.contains('_allow_multiple_values')
	if is_flag {
		if fields.len > 32 {
			p.error('when an enum is used as bit field, it must have a max of 32 fields')
			return ast.EnumDecl{}
		}
		for f in fields {
			if f.has_expr {
				p.error_with_pos('when an enum is used as a bit field, you can not assign custom values',
					f.pos)
				return ast.EnumDecl{}
			}
		}
		pubfn := if p.mod == 'main' { 'fn' } else { 'pub fn' }
		p.scanner.codegen('
//
[inline] $pubfn (    e &$enum_name) is_empty() bool           { return  int(*e) == 0 }
[inline] $pubfn (    e &$enum_name) has(flag $enum_name) bool { return  (int(*e) &  (int(flag))) != 0 }
[inline] $pubfn (mut e  $enum_name) set(flag $enum_name)      { unsafe{ *e = ${enum_name}(int(*e) |  (int(flag))) } }
[inline] $pubfn (mut e  $enum_name) clear(flag $enum_name)    { unsafe{ *e = ${enum_name}(int(*e) & ~(int(flag))) } }
[inline] $pubfn (mut e  $enum_name) toggle(flag $enum_name)   { unsafe{ *e = ${enum_name}(int(*e) ^  (int(flag))) } }
//
')
	}
	idx := p.table.register_type_symbol(ast.TypeSymbol{
		kind: .enum_
		name: name
		cname: util.no_dots(name)
		mod: p.mod
		info: ast.Enum{
			vals: vals
			is_flag: is_flag
			is_multi_allowed: is_multi_allowed
		}
		is_public: is_pub
	})
	if idx == -1 {
		p.error_with_pos('cannot register enum `$name`, another type with this name exists',
			end_pos)
	}
	return ast.EnumDecl{
		name: name
		is_pub: is_pub
		is_flag: is_flag
		is_multi_allowed: is_multi_allowed
		fields: fields
		pos: start_pos.extend_with_last_line(end_pos, p.prev_tok.line_nr)
		attrs: p.attrs
		comments: enum_decl_comments
	}
}

fn (mut p Parser) type_decl() ast.TypeDecl {
	start_pos := p.tok.position()
	is_pub := p.tok.kind == .key_pub
	if is_pub {
		p.next()
	}
	p.check(.key_type)
	end_pos := p.tok.position()
	decl_pos := start_pos.extend(end_pos)
	name := p.check_name()
	if name.len == 1 && name[0].is_capital() {
		p.error_with_pos('single letter capital names are reserved for generic template types.',
			decl_pos)
		return ast.FnTypeDecl{}
	}
	mut sum_variants := []ast.TypeNode{}
	p.check(.assign)
	mut type_pos := p.tok.position()
	mut comments := []ast.Comment{}
	if p.tok.kind == .key_fn {
		// function type: `type mycallback = fn(string, int)`
		fn_name := p.prepend_mod(name)
		fn_type := p.parse_fn_type(fn_name)
		p.table.get_type_symbol(fn_type).is_public = is_pub
		type_pos = type_pos.extend(p.tok.position())
		comments = p.eat_comments(same_line: true)
		return ast.FnTypeDecl{
			name: fn_name
			is_pub: is_pub
			typ: fn_type
			pos: decl_pos
			type_pos: type_pos
			comments: comments
		}
	}
	first_type := p.parse_type() // need to parse the first type before we can check if it's `type A = X | Y`
	type_alias_pos := p.tok.position()
	if p.tok.kind == .pipe {
		mut type_end_pos := p.prev_tok.position()
		type_pos = type_pos.extend(type_end_pos)
		p.next()
		sum_variants << {
			typ: first_type
			pos: type_pos
		}
		// type SumType = A | B | c
		for {
			type_pos = p.tok.position()
			variant_type := p.parse_type()
			// TODO: needs to be its own var, otherwise TCC fails because of a known stack error
			prev_tok := p.prev_tok
			type_end_pos = prev_tok.position()
			type_pos = type_pos.extend(type_end_pos)
			sum_variants << {
				typ: variant_type
				pos: type_pos
			}
			if p.tok.kind != .pipe {
				break
			}
			p.check(.pipe)
		}
		variant_types := sum_variants.map(it.typ)
		prepend_mod_name := p.prepend_mod(name)
		typ := p.table.register_type_symbol(ast.TypeSymbol{
			kind: .sum_type
			name: prepend_mod_name
			cname: util.no_dots(prepend_mod_name)
			mod: p.mod
			info: ast.SumType{
				variants: variant_types
			}
			is_public: is_pub
		})
		comments = p.eat_comments(same_line: true)
		return ast.SumTypeDecl{
			name: name
			typ: typ
			is_pub: is_pub
			variants: sum_variants
			pos: decl_pos
			comments: comments
		}
	}
	// type MyType = int
	parent_type := first_type
	parent_sym := p.table.get_type_symbol(parent_type)
	pidx := parent_type.idx()
	p.check_for_impure_v(parent_sym.language, decl_pos)
	prepend_mod_name := p.prepend_mod(name)
	idx := p.table.register_type_symbol(ast.TypeSymbol{
		kind: .alias
		name: prepend_mod_name
		cname: util.no_dots(prepend_mod_name)
		mod: p.mod
		parent_idx: pidx
		info: ast.Alias{
			parent_type: parent_type
			language: parent_sym.language
		}
		is_public: is_pub
	})
	type_end_pos := p.prev_tok.position()
	if idx == -1 {
		p.error_with_pos('cannot register alias `$name`, another type with this name exists',
			decl_pos.extend(type_alias_pos))
		return ast.AliasTypeDecl{}
	}
	if idx == pidx {
		p.error_with_pos('a type alias can not refer to itself: $name', decl_pos.extend(type_alias_pos))
		return ast.AliasTypeDecl{}
	}
	comments = p.eat_comments(same_line: true)
	return ast.AliasTypeDecl{
		name: name
		is_pub: is_pub
		parent_type: parent_type
		type_pos: type_pos.extend(type_end_pos)
		pos: decl_pos
		comments: comments
	}
}

fn (mut p Parser) assoc() ast.Assoc {
	var_name := p.check_name()
	pos := p.tok.position()
	mut v := p.scope.find_var(var_name) or {
		p.error('unknown variable `$var_name`')
		return ast.Assoc{
			scope: 0
		}
	}
	v.is_used = true
	// println('assoc var $name typ=$var.typ')
	mut fields := []string{}
	mut vals := []ast.Expr{}
	p.check(.pipe)
	for p.tok.kind != .eof {
		fields << p.check_name()
		p.check(.colon)
		expr := p.expr(0)
		vals << expr
		if p.tok.kind == .comma {
			p.next()
		}
		if p.tok.kind == .rcbr {
			break
		}
	}
	return ast.Assoc{
		var_name: var_name
		fields: fields
		exprs: vals
		pos: pos
		scope: p.scope
	}
}

fn (p &Parser) new_true_expr() ast.Expr {
	return ast.BoolLiteral{
		val: true
		pos: p.tok.position()
	}
}

fn verror(s string) {
	util.verror('parser error', s)
}

fn (mut p Parser) top_level_statement_start() {
	if p.comments_mode == .toplevel_comments {
		p.scanner.set_is_inside_toplevel_statement(true)
		p.rewind_scanner_to_current_token_in_new_mode()
		$if debugscanner ? {
			eprintln('>> p.top_level_statement_start | tidx:${p.tok.tidx:-5} | p.tok.kind: ${p.tok.kind:-10} | p.tok.lit: $p.tok.lit $p.peek_tok.lit ${p.peek_token(2).lit} ${p.peek_token(3).lit} ...')
		}
	}
}

fn (mut p Parser) top_level_statement_end() {
	if p.comments_mode == .toplevel_comments {
		p.scanner.set_is_inside_toplevel_statement(false)
		p.rewind_scanner_to_current_token_in_new_mode()
		$if debugscanner ? {
			eprintln('>> p.top_level_statement_end   | tidx:${p.tok.tidx:-5} | p.tok.kind: ${p.tok.kind:-10} | p.tok.lit: $p.tok.lit $p.peek_tok.lit ${p.peek_token(2).lit} ${p.peek_token(3).lit} ...')
		}
	}
}

fn (mut p Parser) rewind_scanner_to_current_token_in_new_mode() {
	// Go back and rescan some tokens, ensuring that the parser's
	// lookahead buffer p.peek_tok .. p.peek_token(3), will now contain
	// the correct tokens (possible comments), for the new mode
	// This refilling of the lookahead buffer is needed for the
	// .toplevel_comments parsing mode.
	tidx := p.tok.tidx
	p.scanner.set_current_tidx(tidx - 5)
	no_token := token.Token{}
	p.prev_tok = no_token
	p.tok = no_token
	p.peek_tok = no_token
	for {
		p.next()
		// eprintln('rewinding to ${p.tok.tidx:5} | goal: ${tidx:5}')
		if tidx == p.tok.tidx {
			break
		}
	}
}

pub fn (mut p Parser) mark_var_as_used(varname string) bool {
	if obj := p.scope.find(varname) {
		match mut obj {
			ast.Var {
				obj.is_used = true
				return true
			}
			else {}
		}
	}
	return false
}

fn (mut p Parser) unsafe_stmt() ast.Stmt {
	mut pos := p.tok.position()
	p.next()
	if p.tok.kind != .lcbr {
		return p.error_with_pos('please use `unsafe {`', p.tok.position())
	}
	p.next()
	if p.inside_unsafe {
		return p.error_with_pos('already inside `unsafe` block', pos)
	}
	if p.tok.kind == .rcbr {
		// `unsafe {}`
		pos.update_last_line(p.tok.line_nr)
		p.next()
		return ast.Block{
			is_unsafe: true
			pos: pos
		}
	}
	p.inside_unsafe = true
	p.open_scope() // needed in case of `unsafe {stmt}`
	defer {
		p.inside_unsafe = false
		p.close_scope()
	}
	stmt := p.stmt(false)
	if p.tok.kind == .rcbr {
		if stmt is ast.ExprStmt {
			// `unsafe {expr}`
			if stmt.expr.is_expr() {
				p.next()
				pos.update_last_line(p.prev_tok.line_nr)
				ue := ast.UnsafeExpr{
					expr: stmt.expr
					pos: pos
				}
				// parse e.g. `unsafe {expr}.foo()`
				expr := p.expr_with_left(ue, 0, p.is_stmt_ident)
				return ast.ExprStmt{
					expr: expr
					pos: pos
				}
			}
		}
	}
	// unsafe {stmts}
	mut stmts := [stmt]
	for p.tok.kind != .rcbr {
		stmts << p.stmt(false)
	}
	p.next()
	pos.update_last_line(p.tok.line_nr)
	return ast.Block{
		stmts: stmts
		is_unsafe: true
		pos: pos
	}
}

fn (mut p Parser) trace(fbase string, message string) {
	if p.file_base == fbase {
		println('> p.trace | ${fbase:-10s} | $message')
	}
}<|MERGE_RESOLUTION|>--- conflicted
+++ resolved
@@ -78,11 +78,8 @@
 	inside_asm          bool
 	global_labels       []string
 	inside_defer        bool
-<<<<<<< HEAD
-=======
 	comp_if_cond        bool
 	defer_vars          []ast.Ident
->>>>>>> 38796521
 }
 
 // for tests
@@ -800,31 +797,20 @@
 			return p.hash()
 		}
 		.key_defer {
-<<<<<<< HEAD
 			if p.inside_defer {
 				return p.error_with_pos('`defer` blocks cannot be nested', p.tok.position())
 			} else {
-				p.inside_defer = true
 				p.next()
 				spos := p.tok.position()
+				p.inside_defer = true
+				p.defer_vars = []ast.Ident{}
 				stmts := p.parse_block()
 				p.inside_defer = false
 				return ast.DeferStmt{
 					stmts: stmts
+					defer_vars: p.defer_vars.clone()
 					pos: spos.extend_with_last_line(p.tok.position(), p.prev_tok.line_nr)
 				}
-=======
-			p.next()
-			spos := p.tok.position()
-			p.inside_defer = true
-			p.defer_vars = []ast.Ident{}
-			stmts := p.parse_block()
-			p.inside_defer = false
-			return ast.DeferStmt{
-				stmts: stmts
-				defer_vars: p.defer_vars.clone()
-				pos: spos.extend_with_last_line(p.tok.position(), p.prev_tok.line_nr)
->>>>>>> 38796521
 			}
 		}
 		.key_go {
