// Copyright (c) 2019-2020 Alexander Medvednikov. All rights reserved.
// Use of this source code is governed by an MIT license
// that can be found in the LICENSE file.
module parser

import v.scanner
import v.ast
import v.token
import v.table
import v.pref
import v.util
import v.errors
import os
import runtime
import sync
import time

pub struct Parser {
	scanner           &scanner.Scanner
	file_name         string // "/home/user/hello.v"
	file_name_dir     string // "/home/user"
mut:
	tok               token.Token
	prev_tok          token.Token
	peek_tok          token.Token
	peek_tok2         token.Token
	peek_tok3         token.Token
	table             &table.Table
	language          table.Language
	inside_if         bool
	inside_if_expr    bool
	inside_or_expr    bool
	inside_for        bool
	inside_fn         bool
	pref              &pref.Preferences
	builtin_mod       bool // are we in the `builtin` module?
	mod               string // current module name
	attr              string
	attr_ctdefine     string
	expr_mod          string // for constructing full type names in parse_type()
	scope             &ast.Scope
	global_scope      &ast.Scope
	imports           map[string]string // alias => mod_name
	ast_imports       []ast.Import // mod_names
	used_imports      []string // alias
	is_amp            bool // for generating the right code for `&Foo{}`
	returns           bool
	inside_match      bool // to separate `match A { }` from `Struct{}`
	inside_match_case bool // to separate `match_expr { }` from `Struct{}`
	inside_match_body bool // to fix eval not used TODO
	inside_unsafe     bool
	is_stmt_ident     bool // true while the beginning of a statement is an ident/selector
	expecting_type    bool // `is Type`, expecting type
	errors            []errors.Error
	warnings          []errors.Warning
}

// for tests
pub fn parse_stmt(text string, table &table.Table, scope &ast.Scope) ast.Stmt {
	s := scanner.new_scanner(text, .skip_comments)
	mut p := Parser{
		scanner: s
		table: table
		pref: &pref.Preferences{}
		scope: scope
		global_scope: &ast.Scope{
			start_pos: 0
			parent: 0
		}
	}
	p.init_parse_fns()
	p.read_first_token()
	return p.stmt()
}

pub fn parse_text(path_name string, text string, b_table &table.Table, comments_mode scanner.CommentsMode, pref &pref.Preferences, global_scope &ast.Scope) ast.File {
	mut stmts := []ast.Stmt{}
	mut p := Parser{
		file_name: path_name,
		file_name_dir: os.dir(path_name)
		scanner: scanner.new_scanner(text, comments_mode),
		table: b_table,
		pref: pref,
		scope: &ast.Scope{
			start_pos: 0
			parent: 0
		},
		global_scope: global_scope,
		errors: []errors.Error{},
		warnings: []errors.Warning{}
	}
	// comments_mode: comments_mode
	p.read_first_token()
	for p.tok.kind == .comment {
		stmts << p.comment()
	}
	// module
	mut mstmt := ast.Stmt{}
	module_decl := p.module_decl()
	mstmt = module_decl
	stmts << mstmt
	// imports
	for p.tok.kind == .key_import {
		stmts << p.import_stmt()
	}
	for {
		if p.tok.kind == .eof {
			if p.pref.is_script && !p.pref.is_test && p.mod == 'main' && !have_fn_main(stmts) {
				stmts << ast.FnDecl{
					name: 'main'
					file: p.file_name
					return_type: table.void_type
				}
			} else {
				p.check_unused_imports()
			}
			break
		}
		// println('stmt at ' + p.tok.str())
		stmts << p.top_stmt()
	}
	// println('nr stmts = $stmts.len')
	// println(stmts[0])
	p.scope.end_pos = p.tok.pos
	return ast.File{
		path: path_name
		mod: module_decl
		imports: p.ast_imports
		stmts: stmts
		scope: p.scope
		global_scope: p.global_scope
		errors: p.errors
		warnings: p.warnings
	}
}

<<<<<<< HEAD
pub fn parse_file(path string, b_table &table.Table, comments_mode scanner.CommentsMode, pref &pref.Preferences, global_scope &ast.Scope) ast.File {
	// println('parse_file("$path")')
	text := os.read_file(path) or {
		panic(err)
	}
	return parse_text(path, text, b_table, comments_mode, pref, global_scope)
}

/*
=======
>>>>>>> 4af4a8f2
struct Queue {
mut:
	idx              int
	mu               &sync.Mutex
	mu2              &sync.Mutex
	paths            []string
	table            &table.Table
	parsed_ast_files []ast.File
	pref             &pref.Preferences
	global_scope     &ast.Scope
}

fn (mut q Queue) run() {
	for {
		q.mu.lock()
		idx := q.idx
		if idx >= q.paths.len {
			q.mu.unlock()
			return
		}
		q.idx++
		q.mu.unlock()
		println('run(idx=$idx)')
		path := q.paths[idx]
		file := parse_file(path, q.table, .skip_comments, q.pref, q.global_scope)
		q.mu2.lock()
		q.parsed_ast_files << file
		q.mu2.unlock()
		println('run done(idx=$idx)')
	}
}

pub fn parse_files(paths []string, table &table.Table, pref &pref.Preferences, global_scope &ast.Scope) []ast.File {
	// println('nr_cpus= $nr_cpus')
	$if macos {
		if pref.is_parallel && paths[0].contains('/array.v') {
			println('\n\n\nparse_files() nr_files=$paths.len')
			println(paths)
			nr_cpus := runtime.nr_cpus()
			mut q := &Queue{
				paths: paths
				table: table
				pref: pref
				global_scope: global_scope
				mu: sync.new_mutex()
				mu2: sync.new_mutex()
			}
			for _ in 0 .. nr_cpus - 1 {
				go q.run()
			}
			time.sleep_ms(1000)
			println('all done')
			return q.parsed_ast_files
		}
	}
	if false {
		// TODO: remove this; it just prevents warnings about unused time and runtime
		time.sleep_ms(1) 
		println(runtime.nr_cpus())
	}
	// ///////////////
	mut files := []ast.File{}
	for path in paths {
		// println('parse_files $path')
		files << parse_file(path, table, .skip_comments, pref, global_scope)
	}
	return files
}

pub fn (p &Parser) init_parse_fns() {
	// p.prefix_parse_fns = make(100, 100, sizeof(PrefixParseFn))
	// p.prefix_parse_fns[token.Kind.name] = parse_name
	println('')
}

pub fn (mut p Parser) read_first_token() {
	// need to call next() 4 times to get peek token 1,2,3 and current token
	p.next()
	p.next()
	p.next()
	p.next()
}

pub fn (mut p Parser) open_scope() {
	p.scope = &ast.Scope{
		parent: p.scope
		start_pos: p.tok.pos
	}
}

pub fn (mut p Parser) close_scope() {
	if !p.pref.is_repl && !p.scanner.is_fmt {
		for _, obj in p.scope.objects {
			match obj {
				ast.Var {
					if !it.is_used && !it.name.starts_with('__') {
						if p.pref.is_prod {
							p.error_with_pos('unused variable: `$it.name`', it.pos)
						} else {
							p.warn_with_pos('unused variable: `$it.name`', it.pos)
						}
					}
				}
				else {}
			}
		}
	}
	p.scope.end_pos = p.tok.pos
	p.scope.parent.children << p.scope
	p.scope = p.scope.parent
}

pub fn (mut p Parser) parse_block() []ast.Stmt {
	p.open_scope()
	// println('parse block')
	stmts := p.parse_block_no_scope()
	p.close_scope()
	// println('nr exprs in block = $exprs.len')
	return stmts
}

pub fn (mut p Parser) parse_block_no_scope() []ast.Stmt {
	p.check(.lcbr)
	mut stmts := []ast.Stmt{}
	if p.tok.kind != .rcbr {
		for {
			stmts << p.stmt()
			// p.warn('after stmt(): tok=$p.tok.str()')
			if p.tok.kind in [.eof, .rcbr] {
				break
			}
		}
	}
	p.check(.rcbr)
	return stmts
}

/*
fn (mut p Parser) next_with_comment() {
	p.tok = p.peek_tok
	p.peek_tok = p.scanner.scan()
}
*/
fn (mut p Parser) next() {
	p.prev_tok = p.tok
	p.tok = p.peek_tok
	p.peek_tok = p.peek_tok2
	p.peek_tok2 = p.peek_tok3
	p.peek_tok3 = p.scanner.scan()
	/*
	if p.tok.kind==.comment {
		p.comments << ast.Comment{text:p.tok.lit, line_nr:p.tok.line_nr}
		p.next()
	}
	*/
}

fn (mut p Parser) check(expected token.Kind) {
	// for p.tok.kind in [.line_comment, .mline_comment] {
	// p.next()
	// }
	if p.tok.kind != expected {
		p.error('unexpected `${p.tok.kind.str()}`, expecting `${expected.str()}`')
	}
	p.next()
}

// JS functions can have multiple dots in their name:
// JS.foo.bar.and.a.lot.more.dots()
fn (mut p Parser) check_js_name() string {
	mut name := ''
	for p.peek_tok.kind == .dot {
		name += '${p.tok.lit}.'
		p.next() // .name
		p.next() // .dot
	}
	// last .name
	name += p.tok.lit
	p.next()
	return name
}

fn (mut p Parser) check_name() string {
	name := p.tok.lit
	if p.peek_tok.kind == .dot && name in p.imports {
		p.register_used_import(name)
	}
	p.check(.name)
	return name
}

pub fn (mut p Parser) top_stmt() ast.Stmt {
	match p.tok.kind {
		.key_pub {
			match p.peek_tok.kind {
				.key_const {
					return p.const_decl()
				}
				.key_fn {
					return p.fn_decl()
				}
				.key_struct, .key_union {
					return p.struct_decl()
				}
				.key_interface {
					return p.interface_decl()
				}
				.key_enum {
					return p.enum_decl()
				}
				.key_type {
					return p.type_decl()
				}
				else {
					p.error('wrong pub keyword usage')
					return ast.Stmt{}
				}
			}
		}
		.lsbr {
			attrs := p.attributes()
			if attrs.len > 1 {
				p.error('multiple attributes detected')
			}
			return attrs[0]
		}
		.key_interface {
			return p.interface_decl()
		}
		.key_import {
			p.error_with_pos('`import x` can only be declared at the beginning of the file',
				p.tok.position())
			return p.import_stmt()
		}
		.key_global {
			return p.global_decl()
		}
		.key_const {
			return p.const_decl()
		}
		.key_fn {
			return p.fn_decl()
		}
		.key_struct {
			return p.struct_decl()
		}
		.dollar {
			return p.comp_if()
		}
		.hash {
			return p.hash()
		}
		.key_type {
			return p.type_decl()
		}
		.key_enum {
			return p.enum_decl()
		}
		.key_union {
			return p.struct_decl()
		}
		.comment {
			return p.comment()
		}
		else {
			if p.pref.is_script && !p.pref.is_test {
				mut stmts := []ast.Stmt{}
				for p.tok.kind != .eof {
					stmts << p.stmt()
				}
				return ast.FnDecl{
					name: 'main'
					stmts: stmts
					file: p.file_name
					return_type: table.void_type
				}
			} else {
				p.error('bad top level statement ' + p.tok.str())
				return ast.Stmt{}
			}
		}
	}
}

// TODO [if vfmt]
pub fn (mut p Parser) check_comment() ast.Comment {
	if p.tok.kind == .comment {
		return p.comment()
	}
	return ast.Comment{}
}

pub fn (mut p Parser) comment() ast.Comment {
	pos := p.tok.position()
	text := p.tok.lit
	p.next()
	// p.next_with_comment()
	return ast.Comment{
		text: text
		pos: pos
	}
}

pub fn (mut p Parser) stmt() ast.Stmt {
	p.is_stmt_ident = p.tok.kind == .name
	match p.tok.kind {
		.lcbr {
			stmts := p.parse_block()
			return ast.Block{
				stmts: stmts
			}
		}
		.key_assert {
			p.next()
			assert_pos := p.tok.position()
			expr := p.expr(0)
			return ast.AssertStmt{
				expr: expr
				pos: assert_pos
			}
		}
		.key_mut, .key_static {
			return p.assign_stmt()
		}
		.key_for {
			return p.for_stmt()
		}
		.name {
			if p.peek_tok.kind == .decl_assign {
				// `x := ...`
				return p.assign_stmt()
			} else if p.peek_tok.kind == .comma {
				// `a, b ...`
				return p.parse_multi_expr()
			} else if p.peek_tok.kind == .colon {
				// `label:`
				name := p.check_name()
				p.next()
				return ast.GotoLabel{
					name: name
				}
			} else if p.peek_tok.kind == .name {
				p.error_with_pos('unexpected name `$p.peek_tok.lit`', p.peek_tok.position())
			} else if !p.inside_if_expr && !p.inside_match_body && !p.inside_or_expr && p.peek_tok.kind in
				[.rcbr, .eof] {
				p.error_with_pos('`$p.tok.lit` evaluated but not used', p.tok.position())
			}
			return p.parse_multi_expr()
		}
		.comment {
			return p.comment()
		}
		.key_return {
			return p.return_stmt()
		}
		.dollar {
			return p.comp_if()
		}
		.key_continue, .key_break {
			tok := p.tok
			p.next()
			return ast.BranchStmt{
				tok: tok
			}
		}
		.key_unsafe {
			p.next()
			p.inside_unsafe = true
			stmts := p.parse_block()
			p.inside_unsafe = false
			return ast.UnsafeStmt{
				stmts: stmts
			}
		}
		.hash {
			return p.hash()
		}
		.key_defer {
			p.next()
			stmts := p.parse_block()
			return ast.DeferStmt{
				stmts: stmts
			}
		}
		.key_go {
			p.next()
			expr := p.expr(0)
			// mut call_expr := &ast.CallExpr(0) // TODO
			// { call_expr = it }
			match expr {
				ast.CallExpr {}
				else {}
			}
			return ast.GoStmt{
				call_expr: expr
			}
		}
		.key_goto {
			p.next()
			name := p.check_name()
			return ast.GotoStmt{
				name: name
			}
		}
		.key_const {
			p.error_with_pos('const can only be defined at the top level (outside of functions)',
				p.tok.position())
		}
		// literals, 'if', etc. in here
		else {
			return p.parse_multi_expr()
		}
	}
}

fn (mut p Parser) attributes() []ast.Attr {
	mut attrs := []ast.Attr{}
	p.check(.lsbr)
	for p.tok.kind != .rsbr {
		attr := p.parse_attr()
		attrs << attr
		if p.tok.kind != .semicolon {
			expected := `;`
			if p.tok.kind == .rsbr {
				p.next()
				break
			}
			p.error('unexpected `${p.tok.kind.str()}`, expecting `${expected.str()}`')
		}
		p.next()
	}
	return attrs
}

fn (mut p Parser) parse_attr() ast.Attr {
	mut is_if_attr := false
	if p.tok.kind == .key_if {
		p.next()
		is_if_attr = true
	}
	mut name := p.check_name()
	if p.tok.kind == .colon {
		name += ':'
		p.next()
		if p.tok.kind == .name {
			name += p.check_name()
		} else if p.tok.kind == .string {
			name += p.tok.lit
			p.next()
		}
	}
	p.attr = name
	if is_if_attr {
		p.attr_ctdefine = name
	}
	return ast.Attr{
		name: name
	}
}

/*
fn (mut p Parser) range_expr(low ast.Expr) ast.Expr {
	// ,table.Type) {
	if p.tok.kind != .dotdot {
		p.next()
	}
	p.check(.dotdot)
	mut high := ast.Expr{}
	if p.tok.kind != .rsbr {
		high = p.expr(0)
		// if typ.typ.kind != .int {
		// p.error('non-integer index `$typ.typ.name`')
		// }
	}
	node := ast.RangeExpr{
		low: low
		high: high
	}
	return node
}
*/
pub fn (mut p Parser) error(s string) {
	p.error_with_pos(s, p.tok.position())
}

pub fn (mut p Parser) warn(s string) {
	p.warn_with_pos(s, p.tok.position())
}

pub fn (mut p Parser) error_with_pos(s string, pos token.Position) {
	mut kind := 'error:'
	if p.pref.output_mode == .stdout {
		if p.pref.is_verbose {
			print_backtrace()
			kind = 'parser error:'
		}
		ferror := util.formatted_error(kind, s, p.file_name, pos)
		eprintln(ferror)
		exit(1)
	} else {
		p.errors << errors.Error{
			file_path: p.file_name
			pos: pos
			reporter: .parser
			message: s
		}
	}
}

pub fn (mut p Parser) warn_with_pos(s string, pos token.Position) {
	if p.pref.skip_warnings {
		return
	}
	if p.pref.output_mode == .stdout {
		ferror := util.formatted_error('warning:', s, p.file_name, pos)
		eprintln(ferror)
	} else {
		p.warnings << errors.Warning{
			file_path: p.file_name
			pos: pos
			reporter: .parser
			message: s
		}
	}
}

fn (mut p Parser) parse_multi_expr() ast.Stmt {
	// in here might be 1) multi-expr 2) multi-assign
	// 1, a, c ... }       // multi-expression
	// a, mut b ... :=/=   // multi-assign
	// collect things upto hard boundaries
	mut collected := []ast.Expr{}
	for {
		collected << p.expr(0)
		if p.tok.kind == .comma {
			p.next()
		} else {
			break
		}
	}
	// TODO: Try to merge assign_expr and assign_stmt
	if p.tok.kind == .decl_assign || (p.tok.kind == .assign && collected.len > 1) {
		mut idents := []ast.Ident{}
		for c in collected {
			idents << c as ast.Ident
		}
		return p.partial_assign_stmt(idents)
	} else if p.tok.kind.is_assign() {
		epos := p.tok.position()
		if collected.len == 1 {
			return ast.ExprStmt{
				expr: p.assign_expr(collected[0])
				pos: epos
			}
		}
		return ast.ExprStmt{
			expr: p.assign_expr(ast.ConcatExpr{
				vals: collected
			})
			pos: epos
		}
	} else {
		if collected.len == 1 {
			return ast.ExprStmt{
				expr: collected[0]
				pos: p.tok.position()
			}
		}
		return ast.ExprStmt{
			expr: ast.ConcatExpr{
				vals: collected
			}
			pos: p.tok.position()
		}
	}
}

pub fn (mut p Parser) parse_ident(language table.Language) ast.Ident {
	// p.warn('name ')
	is_mut := p.tok.kind == .key_mut
	if is_mut {
		p.next()
	}
	is_static := p.tok.kind == .key_static
	if is_static {
		p.next()
	}
	if p.tok.kind == .name {
		pos := p.tok.position()
		mut name := p.check_name()
		if name == '_' {
			return ast.Ident{
				name: '_'
				kind: .blank_ident
				pos: pos
				info: ast.IdentVar{
					is_mut: false
					is_static: false
				}
			}
		}
		if p.expr_mod.len > 0 {
			name = '${p.expr_mod}.$name'
		}
		mut ident := ast.Ident{
			kind: .unresolved
			name: name
			language: language
			mod: p.mod
			pos: pos
		}
		ident.is_mut = is_mut
		ident.info = ast.IdentVar{
			is_mut: is_mut
			is_static: is_static
		}
		return ident
	} else {
		p.error('unexpected token `$p.tok.lit`')
	}
}

pub fn (mut p Parser) name_expr() ast.Expr {
	mut node := ast.Expr{}
	if p.expecting_type {
		p.expecting_type = false
		// get type position before moving to next
		type_pos := p.tok.position()
		typ := p.parse_type()
		return ast.Type{
			typ: typ
			pos: type_pos
		}
	}
	language := if p.tok.lit == 'C' {
		table.Language.c
	} else if p.tok.lit == 'JS' {
		table.Language.js
	} else {
		table.Language.v
	}
	mut mod := ''
	// p.warn('resetting')
	p.expr_mod = ''
	// `map[string]int` initialization
	if p.tok.lit == 'map' && p.peek_tok.kind == .lsbr {
		map_type := p.parse_map_type()
		if p.tok.kind == .lcbr && p.peek_tok.kind == .rcbr {
			p.next()
			p.next()
		}
		return ast.MapInit{
			typ: map_type
		}
	}
	// Raw string (`s := r'hello \n ')
	if p.tok.lit in ['r', 'c', 'js'] && p.peek_tok.kind == .string && p.prev_tok.kind != .str_dollar {
		return p.string_expr()
	}
	mut known_var := false
	if obj := p.scope.find(p.tok.lit) {
		match mut obj {
			ast.Var {
				known_var = true
				it.is_used = true
			}
			else {}
		}
	}
	if p.peek_tok.kind == .dot && !known_var && (language != .v || p.known_import(p.tok.lit) ||
		p.mod.all_after_last('.') == p.tok.lit) {
		if language == .c {
			mod = 'C'
		} else if language == .js {
			mod = 'JS'
		} else {
			if p.tok.lit in p.imports {
				p.register_used_import(p.tok.lit)
			}
			// prepend the full import
			mod = p.imports[p.tok.lit]
		}
		p.next()
		p.check(.dot)
		p.expr_mod = mod
	}
	// p.warn('name expr  $p.tok.lit $p.peek_tok.str()')
	// fn call or type cast
	if p.peek_tok.kind == .lpar || (p.peek_tok.kind == .lt && p.peek_tok2.kind == .name && p.peek_tok3.kind == .gt ){
		// foo() or foo<int>()
		mut name := p.tok.lit
		if mod.len > 0 {
			name = '${mod}.$name'
		}
		name_w_mod := p.prepend_mod(name)
		// type cast. TODO: finish
		// if name in table.builtin_type_names {
		if !known_var && (name in p.table.type_idxs || name_w_mod in p.table.type_idxs) &&
			name !in ['C.stat', 'C.sigaction'] {
			// TODO handle C.stat()
			mut to_typ := p.parse_type()
			if p.is_amp {
				// Handle `&Foo(0)`
				to_typ = to_typ.to_ptr()
			}
			p.check(.lpar)
			mut expr := ast.Expr{}
			mut arg := ast.Expr{}
			mut has_arg := false
			expr = p.expr(0)
			// TODO, string(b, len)
			if p.tok.kind == .comma && to_typ.idx() == table.string_type_idx {
				p.next()
				arg = p.expr(0) // len
				has_arg = true
			}
			p.check(.rpar)
			node = ast.CastExpr{
				typ: to_typ
				expr: expr
				arg: arg
				has_arg: has_arg
				pos: expr.position()
			}
			p.expr_mod = ''
			return node
		} else {
			// fn call
			// println('calling $p.tok.lit')
			node = p.call_expr(language, mod)
		}
	} else if p.peek_tok.kind == .lcbr && !p.inside_match && !p.inside_match_case && !p.inside_if &&
		!p.inside_for {
		return p.struct_init(false) // short_syntax: false
	} else if p.peek_tok.kind == .dot && (p.tok.lit[0].is_capital() && !known_var) {
		// `Color.green`
		mut enum_name := p.check_name()
		if mod != '' {
			enum_name = mod + '.' + enum_name
		} else {
			enum_name = p.prepend_mod(enum_name)
		}
		// p.warn('Color.green $enum_name ' + p.prepend_mod(enum_name) + 'mod=$mod')
		p.check(.dot)
		val := p.check_name()
		// println('enum val $enum_name . $val')
		p.expr_mod = ''
		return ast.EnumVal{
			enum_name: enum_name
			val: val
			pos: p.tok.position()
			mod: mod
		}
	} else if p.peek_tok.kind == .colon && p.prev_tok.kind != .str_dollar {
		// `foo(key:val, key2:val2)`
		return p.struct_init(true) // short_syntax:true
		// JS. function call with more than 1 dot
	} else if language == .js && p.peek_tok.kind == .dot && p.peek_tok2.kind == .name {
		node = p.call_expr(language, mod)
	} else {
		node = p.parse_ident(language)
	}
	p.expr_mod = ''
	return node
}

fn (mut p Parser) index_expr(left ast.Expr) ast.IndexExpr {
	// left == `a` in `a[0]`
	p.next() // [
	mut has_low := true
	if p.tok.kind == .dotdot {
		has_low = false
		// [..end]
		p.next()
		high := p.expr(0)
		p.check(.rsbr)
		return ast.IndexExpr{
			left: left
			pos: p.tok.position()
			index: ast.RangeExpr{
				low: ast.Expr{}
				high: high
				has_high: true
			}
		}
	}
	expr := p.expr(0) // `[expr]` or  `[expr..]`
	mut has_high := false
	if p.tok.kind == .dotdot {
		// [start..end] or [start..]
		p.next()
		mut high := ast.Expr{}
		if p.tok.kind != .rsbr {
			has_high = true
			high = p.expr(0)
		}
		p.check(.rsbr)
		return ast.IndexExpr{
			left: left
			pos: p.tok.position()
			index: ast.RangeExpr{
				low: expr
				high: high
				has_high: has_high
				has_low: has_low
			}
		}
	}
	// [expr]
	p.check(.rsbr)
	return ast.IndexExpr{
		left: left
		index: expr
		pos: p.tok.position()
	}
}

fn (mut p Parser) scope_register_it() {
	p.scope.register('it', ast.Var{
		name: 'it'
		pos: p.tok.position()
		is_used: true
	})
}

fn (mut p Parser) dot_expr(left ast.Expr) ast.Expr {
	p.next()
	mut name_pos := p.tok.position()
	field_name := p.check_name()
	is_filter := field_name in ['filter', 'map']
	if is_filter {
		p.open_scope()
		name_pos = p.tok.position()
		p.scope_register_it()
		// wrong tok position when using defer
		// defer {
		// p.close_scope()
		// }
	}
	// Method call
	if p.tok.kind == .lpar {
		p.next()
		args := p.call_args()
		if is_filter && args.len != 1 {
			p.error('needs exactly 1 argument')
		}
		p.check(.rpar)
		mut or_stmts := []ast.Stmt{}
		mut is_or_block_used := false
		if p.tok.kind == .key_orelse {
			p.next()
			p.open_scope()
			p.scope.register('errcode', ast.Var{
				name: 'errcode'
				typ: table.int_type
				pos: p.tok.position()
				is_used: true
			})
			p.scope.register('err', ast.Var{
				name: 'err'
				typ: table.string_type
				pos: p.tok.position()
				is_used: true
			})
			is_or_block_used = true
			or_stmts = p.parse_block_no_scope()
			p.close_scope()
		}
		end_pos := p.tok.position()
		pos := token.Position{
			line_nr: name_pos.line_nr
			pos: name_pos.pos
			len: end_pos.pos - name_pos.pos
		}
		mcall_expr := ast.CallExpr{
			left: left
			name: field_name
			args: args
			pos: pos
			is_method: true
			or_block: ast.OrExpr{
				stmts: or_stmts
				is_used: is_or_block_used
			}
		}
		if is_filter {
			p.close_scope()
		}
		return mcall_expr
	}
	sel_expr := ast.SelectorExpr{
		expr: left
		field_name: field_name
		pos: name_pos
	}
	mut node := ast.Expr{}
	node = sel_expr
	if is_filter {
		p.close_scope()
	}
	return node
}

// `.green`
// `pref.BuildMode.default_mode`
fn (mut p Parser) enum_val() ast.EnumVal {
	p.check(.dot)
	val := p.check_name()
	return ast.EnumVal{
		val: val
		pos: p.tok.position()
	}
}

fn (mut p Parser) string_expr() ast.Expr {
	is_raw := p.tok.kind == .name && p.tok.lit == 'r'
	is_cstr := p.tok.kind == .name && p.tok.lit == 'c'
	if is_raw || is_cstr {
		p.next()
	}
	mut node := ast.Expr{}
	val := p.tok.lit
	pos := p.tok.position()
	if p.peek_tok.kind != .str_dollar {
		p.next()
		node = ast.StringLiteral{
			val: val
			is_raw: is_raw
			language: if is_cstr {
				table.Language.c
			} else {
				table.Language.v
			}
			pos: pos
		}
		return node
	}
	mut exprs := []ast.Expr{}
	mut vals := []string{}
	mut efmts := []string{}
	// Handle $ interpolation
	for p.tok.kind == .string {
		vals << p.tok.lit
		p.next()
		if p.tok.kind != .str_dollar {
			continue
		}
		p.next()
		exprs << p.expr(0)
		mut efmt := []string{}
		if p.tok.kind == .colon {
			efmt << ':'
			p.next()
			// ${num:-2d}
			if p.tok.kind == .minus {
				efmt << '-'
				p.next()
			}
			// ${num:2d}
			if p.tok.kind == .number {
				efmt << p.tok.lit
				p.next()
			}
			if p.tok.kind == .name && p.tok.lit.len == 1 {
				efmt << p.tok.lit
				p.next()
			}
		}
		efmts << efmt.join('')
	}
	node = ast.StringInterLiteral{
		vals: vals
		exprs: exprs
		expr_fmts: efmts
		pos: pos
	}
	return node
}

fn (mut p Parser) parse_number_literal() ast.Expr {
	lit := p.tok.lit
	pos := p.tok.position()
	mut node := ast.Expr{}
	if lit.index_any('.eE') >= 0 && lit[..2] !in ['0x', '0X', '0o', '0O', '0b', '0B'] {
		node = ast.FloatLiteral{
			val: lit
			pos: pos
		}
	} else {
		node = ast.IntegerLiteral{
			val: lit
			pos: pos
		}
	}
	p.next()
	return node
}

fn (mut p Parser) module_decl() ast.Module {
	mut name := 'main'
	is_skipped := p.tok.kind != .key_module
	mut module_pos := token.Position{}
	if !is_skipped {
		module_pos = p.tok.position()
		p.next()
		mut pos := p.tok.position()
		name = p.check_name()
		if module_pos.line_nr != pos.line_nr {
			p.error_with_pos('`module` and `$name` must be at same line', pos)
		}
		pos = p.tok.position()
		if module_pos.line_nr == pos.line_nr {
			if p.tok.kind != .name {
				p.error_with_pos('`module x` syntax error', pos)
			} else {
				p.error_with_pos('`module x` can only declare one module', pos)
			}
		}
		module_pos = module_pos.extend(pos)
	}
	full_mod := p.table.qualify_module(name, p.file_name)
	p.mod = full_mod
	p.builtin_mod = p.mod == 'builtin'
	return ast.Module{
		name: full_mod
		is_skipped: is_skipped
		pos: module_pos
	}
}

fn (mut p Parser) import_stmt() ast.Import {
	import_pos := p.tok.position()
	p.check(.key_import)
	pos := p.tok.position()
	if p.tok.kind == .lpar {
		p.error_with_pos('`import()` has been deprecated, use `import x` instead', pos)
	}
	mut mod_name := p.check_name()
	if import_pos.line_nr != pos.line_nr {
		p.error_with_pos('`import` and `module` must be at same line', pos)
	}
	mut mod_alias := mod_name
	for p.tok.kind == .dot {
		p.next()
		pos_t := p.tok.position()
		if p.tok.kind != .name {
			p.error_with_pos('module syntax error, please use `x.y.z`', pos)
		}
		if import_pos.line_nr != pos_t.line_nr {
			p.error_with_pos('`import` and `submodule` must be at same line', pos)
		}
		submod_name := p.check_name()
		mod_name += '.' + submod_name
		mod_alias = submod_name
	}
	if p.tok.kind == .key_as {
		p.next()
		mod_alias = p.check_name()
	}
	pos_t := p.tok.position()
	if import_pos.line_nr == pos_t.line_nr {
		if p.tok.kind != .name {
			p.error_with_pos('module syntax error, please use `x.y.z`', pos_t)
		} else {
			p.error_with_pos('cannot import multiple modules at a time', pos_t)
		}
	}
	p.imports[mod_alias] = mod_name
	p.table.imports << mod_name
	node := ast.Import{
		mod: mod_name
		alias: mod_alias
		pos: pos
	}
	p.ast_imports << node
	return node
}

fn (mut p Parser) const_decl() ast.ConstDecl {
	start_pos := p.tok.position()
	is_pub := p.tok.kind == .key_pub
	if is_pub {
		p.next()
	}
	end_pos := p.tok.position()
	p.check(.key_const)
	if p.tok.kind != .lpar {
		p.error('consts must be grouped, e.g.\nconst (\n\ta = 1\n)')
	}
	p.next() // (
	mut fields := []ast.ConstField{}
	for p.tok.kind != .rpar {
		mut comment := ast.Comment{}
		if p.tok.kind == .comment {
			comment = p.comment()
		}
		pos := p.tok.position()
		name := p.check_name()
		if util.contains_capital(name) {
			p.warn_with_pos('const names cannot contain uppercase letters, use snake_case instead', pos)
		}
		full_name := p.prepend_mod(name)
		// name := p.check_name()
		// println('!!const: $name')
		p.check(.assign)
		expr := p.expr(0)
		field := ast.ConstField{
			name: full_name
			expr: expr
			pos: pos
			comment: comment
		}
		fields << field
		p.global_scope.register(field.name, field)
	}
	p.check(.rpar)
	return ast.ConstDecl{
		pos: start_pos.extend(end_pos)
		fields: fields
		is_pub: is_pub
	}
}

fn (mut p Parser) return_stmt() ast.Return {
	first_pos := p.tok.position()
	p.next()
	// return expressions
	mut exprs := []ast.Expr{}
	if p.tok.kind == .rcbr {
		return ast.Return{
			pos: first_pos
		}
	}
	for {
		expr := p.expr(0)
		exprs << expr
		if p.tok.kind == .comma {
			p.next()
		} else {
			break
		}
	}
	end_pos := exprs.last().position()
	return ast.Return{
		exprs: exprs
		pos: first_pos.extend(end_pos)
	}
}

// left hand side of `=` or `:=` in `a,b,c := 1,2,3`
fn (mut p Parser) global_decl() ast.GlobalDecl {
	if !p.pref.translated && !p.pref.is_livemain && !p.builtin_mod && !p.pref.building_v &&
		p.mod != 'ui' && p.mod != 'gg2' && p.mod != 'uiold' && !os.getwd().contains('/volt') && !p.pref.enable_globals {
		p.error('use `v --enable-globals ...` to enable globals')
	}
	start_pos := p.tok.position()
	p.next()
	pos := start_pos.extend(p.tok.position())
	name := p.check_name()
	// println(name)
	typ := p.parse_type()
	mut expr := ast.Expr{}
	has_expr := p.tok.kind == .assign
	if has_expr {
		p.next()
		expr = p.expr(0)
	}
	// p.genln(p.table.cgen_name_type_pair(name, typ))
	/*
	mut g := p.table.cgen_name_type_pair(name, typ)
	if p.tok == .assign {
		p.next()
		g += ' = '
		_,expr := p.tmp_expr()
		g += expr
	}
	// p.genln('; // global')
	g += '; // global'
	if !p.cgen.nogen {
		p.cgen.consts << g
	}
	*/
	glob := ast.GlobalDecl{
		name: name
		typ: typ
		pos: pos
		has_expr: has_expr
		expr: expr
	}
	p.global_scope.register(name, glob)
	return glob
}

fn (mut p Parser) enum_decl() ast.EnumDecl {
	is_pub := p.tok.kind == .key_pub
	start_pos := p.tok.position()
	if is_pub {
		p.next()
	}
	p.check(.key_enum)
	end_pos := p.tok.position()
	enum_name := p.check_name()
	name := p.prepend_mod(enum_name)
	p.check(.lcbr)
	mut vals := []string{}
	// mut default_exprs := []ast.Expr{}
	mut fields := []ast.EnumField{}
	for p.tok.kind != .eof && p.tok.kind != .rcbr {
		pos := p.tok.position()
		val := p.check_name()
		vals << val
		mut expr := ast.Expr{}
		mut has_expr := false
		// p.warn('enum val $val')
		if p.tok.kind == .assign {
			p.next()
			expr = p.expr(0)
			has_expr = true
		}
		fields << ast.EnumField{
			name: val
			pos: pos
			expr: expr
			has_expr: has_expr
		}
	}
	p.check(.rcbr)
	p.table.register_type_symbol(table.TypeSymbol{
		kind: .enum_
		name: name
		mod: p.mod
		info: table.Enum{
			vals: vals
		}
	})
	return ast.EnumDecl{
		name: name
		is_pub: is_pub
		fields: fields
		pos: start_pos.extend(end_pos)
	}
}

fn (mut p Parser) type_decl() ast.TypeDecl {
	start_pos := p.tok.position()
	is_pub := p.tok.kind == .key_pub
	if is_pub {
		p.next()
	}
	p.check(.key_type)
	end_pos := p.tok.position()
	decl_pos := start_pos.extend(end_pos)
	name := p.check_name()
	mut sum_variants := []table.Type{}
	if p.tok.kind == .assign {
		p.next() // TODO require `=`
	}
	if p.tok.kind == .key_fn {
		// function type: `type mycallback fn(string, int)`
		fn_name := p.prepend_mod(name)
		fn_type := p.parse_fn_type(fn_name)
		return ast.FnTypeDecl{
			name: fn_name
			is_pub: is_pub
			typ: fn_type
			pos: decl_pos
		}
	}
	first_type := p.parse_type() // need to parse the first type before we can check if it's `type A = X | Y`
	if p.tok.kind == .pipe {
		p.next()
		sum_variants << first_type
		// type SumType = A | B | c
		for {
			variant_type := p.parse_type()
			sum_variants << variant_type
			if p.tok.kind != .pipe {
				break
			}
			p.check(.pipe)
		}
		p.table.register_type_symbol(table.TypeSymbol{
			kind: .sum_type
			name: p.prepend_mod(name)
			mod: p.mod
			info: table.SumType{
				variants: sum_variants
			}
			is_public: is_pub
		})
		return ast.SumTypeDecl{
			name: name
			is_pub: is_pub
			sub_types: sum_variants
			pos: decl_pos
		}
	}
	// type MyType int
	parent_type := first_type
	parent_name := p.table.get_type_symbol(parent_type).name
	pid := parent_type.idx()
	language := if parent_name.len > 2 && parent_name.starts_with('C.') {
		table.Language.c
	} else if parent_name.len > 2 && parent_name.starts_with('JS.') {
		table.Language.js
	} else {
		table.Language.v
	}
	p.table.register_type_symbol(table.TypeSymbol{
		kind: .alias
		name: p.prepend_mod(name)
		parent_idx: pid
		mod: p.mod
		info: table.Alias{
			parent_typ: parent_type
			language: language
		}
		is_public: is_pub
	})
	return ast.AliasTypeDecl{
		name: name
		is_pub: is_pub
		parent_type: parent_type
		pos: decl_pos
	}
}

fn (mut p Parser) assoc() ast.Assoc {
	var_name := p.check_name()
	pos := p.tok.position()
	mut v := p.scope.find_var(var_name) or {
		p.error('unknown variable `$var_name`')
		return ast.Assoc{}
	}
	v.is_used = true
	// println('assoc var $name typ=$var.typ')
	mut fields := []string{}
	mut vals := []ast.Expr{}
	p.check(.pipe)
	for {
		fields << p.check_name()
		p.check(.colon)
		expr := p.expr(0)
		vals << expr
		if p.tok.kind == .comma {
			p.next()
		}
		if p.tok.kind == .rcbr {
			break
		}
	}
	return ast.Assoc{
		var_name: var_name
		fields: fields
		exprs: vals
		pos: pos
	}
}

fn (p &Parser) new_true_expr() ast.Expr {
	return ast.BoolLiteral{
		val: true
		pos: p.tok.position()
	}
}

fn verror(s string) {
	util.verror('parser error', s)
}<|MERGE_RESOLUTION|>--- conflicted
+++ resolved
@@ -134,18 +134,6 @@
 	}
 }
 
-<<<<<<< HEAD
-pub fn parse_file(path string, b_table &table.Table, comments_mode scanner.CommentsMode, pref &pref.Preferences, global_scope &ast.Scope) ast.File {
-	// println('parse_file("$path")')
-	text := os.read_file(path) or {
-		panic(err)
-	}
-	return parse_text(path, text, b_table, comments_mode, pref, global_scope)
-}
-
-/*
-=======
->>>>>>> 4af4a8f2
 struct Queue {
 mut:
 	idx              int
@@ -176,6 +164,14 @@
 		q.mu2.unlock()
 		println('run done(idx=$idx)')
 	}
+}
+
+pub fn parse_file(path string, b_table &table.Table, comments_mode scanner.CommentsMode, pref &pref.Preferences, global_scope &ast.Scope) ast.File {
+	// println('parse_file("$path")')
+	text := os.read_file(path) or {
+		panic(err)
+	}
+	return parse_text(path, text, b_table, comments_mode, pref, global_scope)
 }
 
 pub fn parse_files(paths []string, table &table.Table, pref &pref.Preferences, global_scope &ast.Scope) []ast.File {
