--- conflicted
+++ resolved
@@ -1237,19 +1237,14 @@
 		}
 
 		pos := p.tok.position()
-<<<<<<< HEAD
-		name := p.prepend_mod(p.check_name())
+		name := p.check_name()
 		mut comment := ast.Comment{}
- 
-=======
-		name := p.check_name()
 		if util.contains_capital(name) {
 			p.warn_with_pos('const names cannot contain uppercase letters, use snake_case instead', pos)
 		}
 		full_name := p.prepend_mod(name)
 		// name := p.check_name()
 		// println('!!const: $name')
->>>>>>> 4af4a8f2
 		p.check(.assign)
 		if p.tok.kind == .comment {
 			comment = p.comment()
