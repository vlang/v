--- conflicted
+++ resolved
@@ -4087,22 +4087,14 @@
 		pubfn := if p.mod == 'main' { 'fn' } else { 'pub fn' }
 		p.codegen('
 //
-<<<<<<< HEAD
-[inline] $pubfn (    e &$enum_name) is_empty() bool           { return  int(*e) == 0 }
-[inline] $pubfn (    e &$enum_name) has(flag $enum_name) bool { return  (int(*e) &  (int(flag))) != 0 }
-[inline] $pubfn (    e &$enum_name) all(flag $enum_name) bool { return  (int(*e) &  (int(flag))) == int(flag) }
-[inline] $pubfn (mut e  $enum_name) set(flag $enum_name)      { unsafe{ *e = ${enum_name}(int(*e) |  (int(flag))) } }
-[inline] $pubfn (mut e  $enum_name) clear(flag $enum_name)    { unsafe{ *e = ${enum_name}(int(*e) & ~(int(flag))) } }
-[inline] $pubfn (mut e  $enum_name) clear_all()               { unsafe{ *e = ${enum_name}(int(*e) & ~(int(0xFFFFFFFF))) } }
-[inline] $pubfn (mut e  $enum_name) toggle(flag $enum_name)   { unsafe{ *e = ${enum_name}(int(*e) ^  (int(flag))) } }
-=======
 [inline] ${pubfn} (    e &${enum_name}) is_empty() bool           { return  ${senum_type}(*e) == 0 }
 [inline] ${pubfn} (    e &${enum_name}) has(flag ${enum_name}) bool { return  (${senum_type}(*e) &  (${senum_type}(flag))) != 0 }
 [inline] ${pubfn} (    e &${enum_name}) all(flag ${enum_name}) bool { return  (${senum_type}(*e) &  (${senum_type}(flag))) == ${senum_type}(flag) }
 [inline] ${pubfn} (mut e  ${enum_name}) set(flag ${enum_name})      { unsafe{ *e = ${enum_name}(${senum_type}(*e) |  (${senum_type}(flag))) } }
+[inline] ${pubfn} (mut e  ${enum_name}) set_all()                   { unsafe{ *e = ${enum_name}(0xFFFFFFFF) } }
 [inline] ${pubfn} (mut e  ${enum_name}) clear(flag ${enum_name})    { unsafe{ *e = ${enum_name}(${senum_type}(*e) & ~(${senum_type}(flag))) } }
+[inline] ${pubfn} (mut e  ${enum_name}) clear_all()                 { unsafe{ *e = ${enum_name}(0) } }
 [inline] ${pubfn} (mut e  ${enum_name}) toggle(flag ${enum_name})   { unsafe{ *e = ${enum_name}(${senum_type}(*e) ^  (${senum_type}(flag))) } }
->>>>>>> e465f749
 //
 ')
 	}
