--- conflicted
+++ resolved
@@ -1918,10 +1918,7 @@
 		}
 	}
 	import_node.comments = p.eat_comments(same_line: true)
-<<<<<<< HEAD
 	import_node.next_comments = p.eat_comments(follow_up: true)
-=======
->>>>>>> cb1f63f7
 	p.imports[mod_alias] = mod_name
 	// if mod_name !in p.table.imports {
 	p.table.imports << mod_name
