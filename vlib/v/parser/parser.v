--- conflicted
+++ resolved
@@ -504,39 +504,6 @@
 			}
 		}
 		else {
-<<<<<<< HEAD
-			// certainly `x := ...`
-			if p.tok.kind == .name && p.peek_tok.kind == .decl_assign {
-				return p.assign_stmt()
-			}
-			// certainly `label:`
-			if p.tok.kind == .name && p.peek_tok.kind == .colon {
-				name := p.check_name()
-				p.next()
-				return ast.GotoLabel{
-					name: name
-				}
-			}
-			if p.tok.kind == .name && p.peek_tok.kind == .name {
-				p.error_with_pos('unexpected name `$p.peek_tok.lit`', p.peek_tok.position())
-			}
-			if p.tok.kind == .name && !p.inside_if_expr && !p.inside_or_expr && p.peek_tok.kind in [.rcbr, .eof] {
-				p.error_with_pos('`$p.tok.lit` evaluated but not used', p.tok.position())
-			}
-			// certainly `x` (single-expression)
-			if p.peek_tok.kind != .comma && p.peek_tok2.kind != .comma {
-				epos := p.tok.position()
-				return ast.ExprStmt{
-					expr: p.expr(0)
-					pos: epos
-				}
-=======
-			epos := p.tok.position()
-			return ast.ExprStmt{
-				expr: p.expr(0)
-				pos: epos
->>>>>>> db503668
-			}
 			// from now on can be multi-assignment or concat-expression
 			return p.parse_multi_assign_or_concat_expr()
 		}
