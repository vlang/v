// Copyright (c) 2019-2022 Alexander Medvednikov. All rights reserved.
// Use of this source code is governed by an MIT license
// that can be found in the LICENSE file.
[has_globals]
module parser

import v.scanner
import v.ast
import v.token
import v.pref
import v.util
import v.vet
import v.errors
import os
import hash.fnv1a

[minify]
pub struct Parser {
	pref &pref.Preferences
mut:
	file_base         string       // "hello.v"
	file_name         string       // "/home/user/hello.v"
	file_name_dir     string       // "/home/user"
	unique_prefix     string       // a hash of p.file_name, used for making anon fn generation unique
	file_backend_mode ast.Language // .c for .c.v|.c.vv|.c.vsh files; .js for .js.v files, .amd64/.rv32/other arches for .amd64.v/.rv32.v/etc. files, .v otherwise.
	comments_mode     scanner.CommentsMode = .skip_comments
	// see comment in parse_file
	tok                       token.Token
	prev_tok                  token.Token
	peek_tok                  token.Token
	table                     &ast.Table
	language                  ast.Language
	fn_language               ast.Language // .c for `fn C.abcd()` declarations
	expr_level                int  // prevent too deep recursions for pathological programs
	inside_vlib_file          bool // true for all vlib/ files
	inside_test_file          bool // when inside _test.v or _test.vv file
	inside_if                 bool
	inside_comptime_if        bool
	inside_if_expr            bool
	inside_if_cond            bool
	inside_ct_if_expr         bool
	inside_or_expr            bool
	inside_for                bool
	inside_fn                 bool // true even with implicit main
	inside_fn_return          bool
	inside_unsafe_fn          bool
	inside_str_interp         bool
	inside_array_lit          bool
	inside_in_array           bool
	inside_match              bool // to separate `match A { }` from `Struct{}`
	inside_select             bool // to allow `ch <- Struct{} {` inside `select`
	inside_match_case         bool // to separate `match_expr { }` from `Struct{}`
	inside_match_body         bool // to fix eval not used TODO
	inside_unsafe             bool
	inside_sum_type           bool // to prevent parsing inline sum type again
	inside_asm_template       bool
	inside_asm                bool
	inside_defer              bool
	inside_generic_params     bool // indicates if parsing between `<` and `>` of a method/function
	inside_receiver_param     bool // indicates if parsing the receiver parameter inside the first `(` and `)` of a method
	inside_struct_field_decl  bool
	or_is_handled             bool       // ignore `or` in this expression
	builtin_mod               bool       // are we in the `builtin` module?
	mod                       string     // current module name
	is_manualfree             bool       // true when `[manualfree] module abc`, makes *all* fns in the current .v file, opt out of autofree
	has_globals               bool       // `[has_globals] module abc` - allow globals declarations, even without -enable-globals, in that single .v file __only__
	is_generated              bool       // `[generated] module abc` - turn off compiler notices for that single .v file __only__.
	is_translated             bool       // `[translated] module abc` - mark a file as translated, to relax some compiler checks for translated code.
	attrs                     []ast.Attr // attributes before next decl stmt
	expr_mod                  string     // for constructing full type names in parse_type()
	scope                     &ast.Scope
	imports                   map[string]string // alias => mod_name
	ast_imports               []ast.Import      // mod_names
	used_imports              []string // alias
	auto_imports              []string // imports, the user does not need to specify
	imported_symbols          map[string]string
	is_amp                    bool // for generating the right code for `&Foo{}`
	returns                   bool
	is_stmt_ident             bool // true while the beginning of a statement is an ident/selector
	expecting_type            bool // `is Type`, expecting type
	cur_fn_name               string
	label_names               []string
	name_error                bool // indicates if the token is not a name or the name is on another line
	n_asm                     int  // controls assembly labels
	global_labels             []string
	comptime_if_cond          bool
	defer_vars                []ast.Ident
	should_abort              bool // when too many errors/warnings/notices are accumulated, should_abort becomes true, and the parser should stop
	codegen_text              string
	struct_init_generic_types []ast.Type
	if_cond_comments          []ast.Comment
	script_mode               bool
	script_mode_start_token   token.Token
	anon_struct_counter       int
pub mut:
	scanner    &scanner.Scanner
	errors     []errors.Error
	warnings   []errors.Warning
	notices    []errors.Notice
	vet_errors []vet.Error
}

__global codegen_files = unsafe { []&ast.File{} }

// for tests
pub fn parse_stmt(text string, table &ast.Table, scope &ast.Scope) ast.Stmt {
	$if trace_parse_stmt ? {
		eprintln('> ${@MOD}.${@FN} text: $text')
	}
	mut p := Parser{
		scanner: scanner.new_scanner(text, .skip_comments, &pref.Preferences{})
		inside_test_file: true
		table: table
		pref: &pref.Preferences{}
		scope: scope
	}
	p.init_parse_fns()
	util.timing_start('PARSE stmt')
	defer {
		util.timing_measure_cumulative('PARSE stmt')
	}
	p.read_first_token()
	return p.stmt(false)
}

pub fn parse_comptime(tmpl_path string, text string, table &ast.Table, pref &pref.Preferences, scope &ast.Scope) &ast.File {
	$if trace_parse_comptime ? {
		eprintln('> ${@MOD}.${@FN} text: $text')
	}
	mut p := Parser{
		file_name: tmpl_path
		scanner: scanner.new_scanner(text, .skip_comments, pref)
		table: table
		pref: pref
		scope: scope
		errors: []errors.Error{}
		warnings: []errors.Warning{}
	}
	res := p.parse()
	unsafe { p.free_scanner() }
	return res
}

pub fn parse_text(text string, path string, table &ast.Table, comments_mode scanner.CommentsMode, pref &pref.Preferences) &ast.File {
	$if trace_parse_text ? {
		eprintln('> ${@MOD}.${@FN} comments_mode: ${comments_mode:-20} | path: ${path:-20} | text: $text')
	}
	mut p := Parser{
		scanner: scanner.new_scanner(text, comments_mode, pref)
		comments_mode: comments_mode
		table: table
		pref: pref
		scope: &ast.Scope{
			start_pos: 0
			parent: table.global_scope
		}
		errors: []errors.Error{}
		warnings: []errors.Warning{}
	}
	p.set_path(path)
	res := p.parse()
	unsafe { p.free_scanner() }
	return res
}

[unsafe]
pub fn (mut p Parser) free() {
	unsafe { p.free_scanner() }
}

[unsafe]
pub fn (mut p Parser) free_scanner() {
	unsafe {
		if p.scanner != 0 {
			p.scanner.free()
			p.scanner = &scanner.Scanner(0)
		}
	}
}

pub fn (mut p Parser) set_path(path string) {
	p.file_name = path
	p.file_base = os.base(path)
	p.file_name_dir = os.dir(path)
	p.inside_vlib_file = p.file_name_dir.contains('vlib')
	p.inside_test_file = p.file_base.ends_with('_test.v') || p.file_base.ends_with('_test.vv')
		|| p.file_base.all_before_last('.v').all_before_last('.').ends_with('_test')

	hash := fnv1a.sum64_string(path)
	p.unique_prefix = hash.hex_full()

	p.file_backend_mode = .v
	before_dot_v := path.all_before_last('.v') // also works for .vv and .vsh
	language := before_dot_v.all_after_last('.')
	language_with_underscore := before_dot_v.all_after_last('_')
	if language == before_dot_v && language_with_underscore == before_dot_v {
		return
	}
	actual_language := if language == before_dot_v { language_with_underscore } else { language }
	match actual_language {
		'c' {
			p.file_backend_mode = .c
		}
		'js' {
			p.file_backend_mode = .js
		}
		else {
			arch := pref.arch_from_string(actual_language) or { pref.Arch._auto }
			p.file_backend_mode = ast.pref_arch_to_table_language(arch)
			if arch == ._auto {
				p.file_backend_mode = .v
			}
		}
	}
}

pub fn parse_file(path string, table &ast.Table, comments_mode scanner.CommentsMode, pref &pref.Preferences) &ast.File {
	// Note: when comments_mode == .toplevel_comments,
	// the parser gives feedback to the scanner about toplevel statements, so that the scanner can skip
	// all the tricky inner comments. This is needed because we do not have a good general solution
	// for handling them, and should be removed when we do (the general solution is also needed for vfmt)
	$if trace_parse_file ? {
		eprintln('> ${@MOD}.${@FN} comments_mode: ${comments_mode:-20} | path: $path')
	}
	mut p := Parser{
		scanner: scanner.new_scanner_file(path, comments_mode, pref) or { panic(err) }
		comments_mode: comments_mode
		table: table
		pref: pref
		scope: &ast.Scope{
			start_pos: 0
			parent: table.global_scope
		}
		errors: []errors.Error{}
		warnings: []errors.Warning{}
	}
	p.set_path(path)
	res := p.parse()
	unsafe { p.free_scanner() }
	return res
}

pub fn parse_vet_file(path string, table_ &ast.Table, pref &pref.Preferences) (&ast.File, []vet.Error) {
	$if trace_parse_vet_file ? {
		eprintln('> ${@MOD}.${@FN} path: $path')
	}
	global_scope := &ast.Scope{
		parent: 0
	}
	mut p := Parser{
		scanner: scanner.new_scanner_file(path, .parse_comments, pref) or { panic(err) }
		comments_mode: .parse_comments
		table: table_
		pref: pref
		scope: &ast.Scope{
			start_pos: 0
			parent: global_scope
		}
		errors: []errors.Error{}
		warnings: []errors.Warning{}
	}
	p.set_path(path)
	if p.scanner.text.contains_any_substr(['\n  ', ' \n']) {
		source_lines := os.read_lines(path) or { []string{} }
		for lnumber, line in source_lines {
			if line.starts_with('  ') {
				p.vet_error('Looks like you are using spaces for indentation.', lnumber,
					.vfmt, .space_indent)
			}
			if line.ends_with(' ') {
				p.vet_error('Looks like you have trailing whitespace.', lnumber, .unknown,
					.trailing_space)
			}
		}
	}
	p.vet_errors << p.scanner.vet_errors
	file := p.parse()
	unsafe { p.free_scanner() }
	return file, p.vet_errors
}

pub fn (mut p Parser) parse() &ast.File {
	util.timing_start('PARSE')
	defer {
		util.timing_measure_cumulative('PARSE')
	}
	// comments_mode: comments_mode
	p.init_parse_fns()
	p.read_first_token()
	mut stmts := []ast.Stmt{}
	for p.tok.kind == .comment {
		stmts << p.comment_stmt()
	}
	// module
	module_decl := p.module_decl()
	if module_decl.is_skipped {
		stmts.insert(0, ast.Stmt(module_decl))
	} else {
		stmts << module_decl
	}
	// imports
	for {
		if p.tok.kind == .key_import {
			stmts << p.import_stmt()
			continue
		}
		if p.tok.kind == .comment {
			stmts << p.comment_stmt()
			continue
		}
		break
	}
	for {
		if p.tok.kind == .eof {
			p.check_unused_imports()
			break
		}
		stmt := p.top_stmt()
		// clear the attributes after each statement
		if !(stmt is ast.ExprStmt && (stmt as ast.ExprStmt).expr is ast.Comment) {
			p.attrs = []
		}
		stmts << stmt
		if p.should_abort {
			break
		}
	}
	p.scope.end_pos = p.tok.pos

	mut errors := p.errors
	mut warnings := p.warnings
	mut notices := p.notices

	if p.pref.check_only {
		errors << p.scanner.errors
		warnings << p.scanner.warnings
		notices << p.scanner.notices
	}

	// codegen
	if p.codegen_text.len > 0 && !p.pref.is_fmt {
		ptext := 'module ' + p.mod.all_after_last('.') + p.codegen_text
		codegen_files << parse_text(ptext, p.file_name, p.table, p.comments_mode, p.pref)
	}

	return &ast.File{
		path: p.file_name
		path_base: p.file_base
		is_test: p.inside_test_file
		is_generated: p.is_generated
		is_translated: p.is_translated
		nr_lines: p.scanner.line_nr
		nr_bytes: p.scanner.text.len
		mod: module_decl
		imports: p.ast_imports
		imported_symbols: p.imported_symbols
		auto_imports: p.auto_imports
		stmts: stmts
		scope: p.scope
		global_scope: p.table.global_scope
		errors: errors
		warnings: warnings
		notices: notices
		global_labels: p.global_labels
	}
}

/*
struct Queue {
mut:
	idx              int
	mu               &sync.Mutex
	mu2              &sync.Mutex
	paths            []string
	table            &ast.Table
	parsed_ast_files []&ast.File
	pref             &pref.Preferences
	global_scope     &ast.Scope
}

fn (mut q Queue) run() {
	for {
		q.mu.lock()
		idx := q.idx
		if idx >= q.paths.len {
			q.mu.unlock()
			return
		}
		q.idx++
		q.mu.unlock()
		println('run(idx=$idx)')
		path := q.paths[idx]
		file := parse_file(path, q.table, .skip_comments, q.pref, q.global_scope)
		q.mu2.lock()
		q.parsed_ast_files << file
		q.mu2.unlock()
		println('run done(idx=$idx)')
	}
}
*/
pub fn parse_files(paths []string, table &ast.Table, pref &pref.Preferences) []&ast.File {
	mut timers := util.new_timers(should_print: false, label: 'parse_files: $paths')
	$if time_parsing ? {
		timers.should_print = true
	}
	$if macos {
		/*
		if !pref.no_parallel && paths[0].contains('/array.v') {
			println('\n\n\nparse_files() nr_files=$paths.len')
			println(paths)
			nr_cpus := runtime.nr_cpus()
			mut q := &Queue{
				paths: paths
				table: table
				pref: pref
				global_scope: global_scope
				mu: sync.new_mutex()
				mu2: sync.new_mutex()
			}
			for _ in 0 .. nr_cpus - 1 {
				go q.run()
			}
			time.sleep(time.second)
			println('all done')
			return q.parsed_ast_files
		}
		*/
	}
	unsafe {
		mut files := []&ast.File{cap: paths.len}
		for path in paths {
			timers.start('parse_file $path')
			files << parse_file(path, table, .skip_comments, pref)
			timers.show('parse_file $path')
		}
		if codegen_files.len > 0 {
			files << codegen_files
			codegen_files.clear()
		}
		return files
	}
}

// codegen allows you to generate V code, so that it can be parsed,
// checked, markused, cgen-ed etc further, just like user's V code.
pub fn (mut p Parser) codegen(code string) {
	$if debug_codegen ? {
		eprintln('parser.codegen:\n $code')
	}
	p.codegen_text += '\n' + code
}

pub fn (mut p Parser) init_parse_fns() {
	// p.prefix_parse_fns = make(100, 100, sizeof(PrefixParseFn))
	// p.prefix_parse_fns[token.Kind.name] = parse_name
}

pub fn (mut p Parser) read_first_token() {
	// need to call next() 2 times to get peek token and current token
	p.next()
	p.next()
}

[inline]
pub fn (p &Parser) peek_token(n int) token.Token {
	return p.scanner.peek_token(n - 2)
}

// peek token in if guard `if x,y := opt()` after var_list `x,y`
fn (p &Parser) peek_token_after_var_list() token.Token {
	mut n := 0
	mut tok := p.tok
	for {
		if tok.kind == .key_mut {
			n += 2
		} else {
			n++
		}
		tok = p.scanner.peek_token(n - 2)
		if tok.kind != .comma {
			break
		} else {
			n++
			tok = p.scanner.peek_token(n - 2)
		}
	}
	return tok
}

fn (p &Parser) is_array_type() bool {
	mut i := 1
	mut tok := p.tok
	line_nr := p.tok.line_nr

	for {
		tok = p.peek_token(i)
		if tok.line_nr != line_nr {
			return false
		}
		if tok.kind in [.name, .amp] {
			return true
		}
		i++
		if tok.kind == .lsbr || tok.kind != .rsbr {
			continue
		}
	}
	return false
}

pub fn (mut p Parser) open_scope() {
	p.scope = &ast.Scope{
		parent: p.scope
		start_pos: p.tok.pos
	}
}

pub fn (mut p Parser) close_scope() {
	// p.scope.end_pos = p.tok.pos
	// NOTE: since this is usually called after `p.parse_block()`
	// ie. when `prev_tok` is rcbr `}` we most likely want `prev_tok`
	// we could do the following, but probably not needed in 99% of cases:
	// `end_pos = if p.prev_tok.kind == .rcbr { p.prev_tok.pos } else { p.tok.pos }`
	p.scope.end_pos = p.prev_tok.pos
	p.scope.parent.children << p.scope
	p.scope = p.scope.parent
}

pub fn (mut p Parser) parse_block() []ast.Stmt {
	p.open_scope()
	stmts := p.parse_block_no_scope(false)
	p.close_scope()
	return stmts
}

pub fn (mut p Parser) parse_block_no_scope(is_top_level bool) []ast.Stmt {
	p.check(.lcbr)
	mut stmts := []ast.Stmt{cap: 20}
	if p.tok.kind != .rcbr {
		mut count := 0
		for p.tok.kind !in [.eof, .rcbr] {
			stmts << p.stmt(is_top_level)
			count++
			if count % 100000 == 0 {
				eprintln('parsed $count statements so far from fn $p.cur_fn_name ...')
			}
			if count > 1000000 {
				p.error_with_pos('parsed over $count statements from fn $p.cur_fn_name, the parser is probably stuck',
					p.tok.pos())
				return []
			}
		}
	}
	if is_top_level {
		p.top_level_statement_end()
	}
	p.check(.rcbr)
	return stmts
}

fn (mut p Parser) next() {
	p.prev_tok = p.tok
	p.tok = p.peek_tok
	p.peek_tok = p.scanner.scan()
}

fn (mut p Parser) check(expected token.Kind) {
	p.name_error = false
	if _likely_(p.tok.kind == expected) {
		p.next()
	} else {
		if expected == .name {
			p.name_error = true
		}
		mut s := expected.str()
		// quote keywords, punctuation, operators
		if token.is_key(s) || (s.len > 0 && !s[0].is_letter()) {
			s = '`$s`'
		}
		p.unexpected(expecting: s)
	}
}

[params]
struct ParamsForUnexpected {
	got            string
	expecting      string
	prepend_msg    string
	additional_msg string
}

fn (mut p Parser) unexpected(params ParamsForUnexpected) ast.NodeError {
	return p.unexpected_with_pos(p.tok.pos(), params)
}

fn (mut p Parser) unexpected_with_pos(pos token.Pos, params ParamsForUnexpected) ast.NodeError {
	mut msg := if params.got != '' {
		'unexpected $params.got'
	} else {
		'unexpected $p.tok'
	}
	if params.expecting != '' {
		msg += ', expecting $params.expecting'
	}
	if params.prepend_msg != '' {
		msg = '$params.prepend_msg ' + msg
	}
	if params.additional_msg != '' {
		msg += ', $params.additional_msg'
	}
	return p.error_with_pos(msg, pos)
}

// JS functions can have multiple dots in their name:
// JS.foo.bar.and.a.lot.more.dots()
fn (mut p Parser) check_js_name() string {
	mut name := ''
	for p.peek_tok.kind == .dot {
		name += '${p.tok.lit}.'
		p.next() // .name
		p.next() // .dot
	}
	// last .name
	name += p.tok.lit
	p.next()
	return name
}

fn (mut p Parser) check_name() string {
	name := p.tok.lit
	if p.peek_tok.kind == .dot && name in p.imports {
		p.register_used_import(name)
	}
	p.check(.name)
	return name
}

[if trace_parser ?]
fn (p &Parser) trace_parser(label string) {
	eprintln('parsing: ${p.file_name:-30}|tok.pos: ${p.tok.pos().line_str():-39}|tok.kind: ${p.tok.kind:-10}|tok.lit: ${p.tok.lit:-10}|$label')
}

pub fn (mut p Parser) top_stmt() ast.Stmt {
	p.trace_parser('top_stmt')
	for {
		match p.tok.kind {
			.key_pub {
				match p.peek_tok.kind {
					.key_const {
						return p.const_decl()
					}
					.key_fn {
						return p.fn_decl()
					}
					.key_struct, .key_union {
						return p.struct_decl(false)
					}
					.key_interface {
						return p.interface_decl()
					}
					.key_enum {
						return p.enum_decl()
					}
					.key_type {
						return p.type_decl()
					}
					else {
						return p.error('wrong pub keyword usage')
					}
				}
			}
			.lsbr {
				// attrs are stored in `p.attrs`
				p.attributes()
				continue
			}
			.key_asm {
				return p.asm_stmt(true)
			}
			.key_interface {
				return p.interface_decl()
			}
			.key_import {
				p.error_with_pos('`import x` can only be declared at the beginning of the file',
					p.tok.pos())
				return p.import_stmt()
			}
			.key_global {
				return p.global_decl()
			}
			.key_const {
				return p.const_decl()
			}
			.key_fn {
				return p.fn_decl()
			}
			.key_struct {
				return p.struct_decl(false)
			}
			.dollar {
				if p.peek_tok.kind == .eof {
					return p.unexpected(got: 'eof')
				}
				if_expr := p.if_expr(true)
				cur_stmt := ast.ExprStmt{
					expr: if_expr
					pos: if_expr.pos
				}
				if comptime_if_expr_contains_top_stmt(if_expr) {
					return cur_stmt
				} else {
					return p.other_stmts(cur_stmt)
				}
			}
			.hash {
				return p.hash()
			}
			.key_type {
				return p.type_decl()
			}
			.key_enum {
				return p.enum_decl()
			}
			.key_union {
				return p.struct_decl(false)
			}
			.comment {
				return p.comment_stmt()
			}
			else {
				return p.other_stmts(ast.empty_stmt)
			}
		}
		if p.should_abort {
			break
		}
	}
	// TODO remove dummy return statement
	// the compiler complains if it's not there
	return ast.empty_stmt
}

fn comptime_if_expr_contains_top_stmt(if_expr ast.IfExpr) bool {
	for branch in if_expr.branches {
		for stmt in branch.stmts {
			if stmt is ast.ExprStmt {
				if stmt.expr is ast.IfExpr {
					if !comptime_if_expr_contains_top_stmt(stmt.expr) {
						return false
					}
				} else if stmt.expr is ast.CallExpr {
					return false
				}
			} else if stmt is ast.AssignStmt {
				return false
			} else if stmt is ast.HashStmt {
				return true
			}
		}
	}
	return true
}

fn (mut p Parser) other_stmts(cur_stmt ast.Stmt) ast.Stmt {
	p.inside_fn = true
	if p.pref.is_script && !p.pref.is_test {
		p.script_mode = true
		p.script_mode_start_token = p.tok

		if p.table.known_fn('main.main') {
			p.error('function `main` is already defined, put your script statements inside it')
		}

		p.open_scope()
		mut stmts := []ast.Stmt{}
		if cur_stmt != ast.empty_stmt {
			stmts << cur_stmt
		}
		for p.tok.kind != .eof {
			stmts << p.stmt(false)
		}
		p.close_scope()

		p.script_mode = false
		return ast.FnDecl{
			name: 'main.main'
			short_name: 'main'
			mod: 'main'
			is_main: true
			stmts: stmts
			file: p.file_name
			return_type: ast.void_type
			scope: p.scope
			label_names: p.label_names
		}
	} else if p.pref.is_fmt {
		return p.stmt(false)
	} else {
		return p.error('bad top level statement ' + p.tok.str())
	}
}

// TODO [if vfmt]
pub fn (mut p Parser) check_comment() ast.Comment {
	if p.tok.kind == .comment {
		return p.comment()
	}
	return ast.Comment{}
}

pub fn (mut p Parser) comment() ast.Comment {
	mut pos := p.tok.pos()
	text := p.tok.lit
	num_newlines := text.count('\n')
	is_multi := num_newlines > 0
	is_inline := text.len + 4 == p.tok.len // 4: `/` `*` `*` `/`
	pos.last_line = pos.line_nr + num_newlines
	p.next()
	// Filter out false positive space indent vet errors inside comments
	if p.vet_errors.len > 0 && is_multi {
		p.vet_errors = p.vet_errors.filter(it.typ != .space_indent
			|| it.pos.line_nr - 1 > pos.last_line || it.pos.line_nr - 1 <= pos.line_nr)
	}
	return ast.Comment{
		text: text
		is_multi: is_multi
		is_inline: is_inline
		pos: pos
	}
}

pub fn (mut p Parser) comment_stmt() ast.ExprStmt {
	comment := p.comment()
	return ast.ExprStmt{
		expr: comment
		pos: comment.pos
	}
}

[params]
struct EatCommentsConfig {
	same_line bool // Only eat comments on the same line as the previous token
	follow_up bool // Comments directly below the previous token as long as there is no empty line
}

pub fn (mut p Parser) eat_comments(cfg EatCommentsConfig) []ast.Comment {
	mut line := p.prev_tok.line_nr
	mut comments := []ast.Comment{}
	for {
		if p.tok.kind != .comment || (cfg.same_line && p.tok.line_nr > line)
			|| (cfg.follow_up && (p.tok.line_nr > line + 1 || p.tok.lit.contains('\n'))) {
			break
		}
		comments << p.comment()
		if cfg.follow_up {
			line = p.prev_tok.line_nr
		}
	}
	return comments
}

pub fn (mut p Parser) stmt(is_top_level bool) ast.Stmt {
	p.trace_parser('stmt($is_top_level)')
	p.is_stmt_ident = p.tok.kind == .name
	match p.tok.kind {
		.lcbr {
			mut pos := p.tok.pos()
			stmts := p.parse_block()
			pos.last_line = p.prev_tok.line_nr
			return ast.Block{
				stmts: stmts
				pos: pos
			}
		}
		.key_assert {
			p.next()
			mut pos := p.tok.pos()
			expr := p.expr(0)
			pos.update_last_line(p.prev_tok.line_nr)
			mut extra := ast.empty_expr
			mut extra_pos := p.tok.pos()
			if p.tok.kind == .comma {
				p.next()
				extra_pos = p.tok.pos()
				extra = p.expr(0)
				// dump(extra)
				extra_pos = extra_pos.extend(p.tok.pos())
			}
			return ast.AssertStmt{
				expr: expr
				extra: extra
				extra_pos: extra_pos
				pos: pos.extend(p.tok.pos())
				is_used: p.inside_test_file || !p.pref.is_prod
			}
		}
		.key_for {
			return p.for_stmt()
		}
		.name {
			if p.tok.lit == 'sql' && p.peek_tok.kind == .name {
				return p.sql_stmt()
			}
			if p.peek_tok.kind == .colon {
				// `label:`
				spos := p.tok.pos()
				name := p.check_name()
				if name in p.label_names {
					return p.error_with_pos('duplicate label `$name`', spos)
				}
				p.label_names << name
				p.next()
				if p.tok.kind == .key_for {
					for_pos := p.tok.pos()
					mut stmt := p.stmt(is_top_level)
					match mut stmt {
						ast.ForStmt {
							stmt.label = name
							return stmt
						}
						ast.ForInStmt {
							stmt.label = name
							return stmt
						}
						ast.ForCStmt {
							stmt.label = name
							return stmt
						}
						else {
							return p.error_with_pos('unknown kind of For statement', for_pos)
						}
					}
				}
				return ast.GotoLabel{
					name: name
					pos: spos.extend(p.tok.pos())
				}
			} else if p.peek_tok.kind == .name {
				return p.unexpected(got: 'name `$p.tok.lit`')
			} else if !p.inside_if_expr && !p.inside_match_body && !p.inside_or_expr
				&& p.peek_tok.kind in [.rcbr, .eof] && !p.mark_var_as_used(p.tok.lit) {
				return p.error_with_pos('`$p.tok.lit` evaluated but not used', p.tok.pos())
			}
			return p.parse_multi_expr(is_top_level)
		}
		.comment {
			return p.comment_stmt()
		}
		.key_return {
			if p.inside_defer {
				return p.error_with_pos('`return` not allowed inside `defer` block', p.tok.pos())
			} else {
				return p.return_stmt()
			}
		}
		.dollar {
			match p.peek_tok.kind {
				.key_if {
					mut pos := p.tok.pos()
					expr := p.if_expr(true)
					pos.update_last_line(p.prev_tok.line_nr)
					return ast.ExprStmt{
						expr: expr
						pos: pos
					}
				}
				.key_for {
					return p.comptime_for()
				}
				.name {
					mut pos := p.tok.pos()
					expr := p.comptime_call()
					pos.update_last_line(p.prev_tok.line_nr)
					return ast.ExprStmt{
						expr: expr
						pos: pos
					}
				}
				else {
					return p.unexpected(got: '\$')
				}
			}
		}
		.key_continue, .key_break {
			tok := p.tok
			line := p.tok.line_nr
			p.next()
			mut label := ''
			if p.tok.line_nr == line && p.tok.kind == .name {
				label = p.check_name()
			}
			return ast.BranchStmt{
				kind: tok.kind
				label: label
				pos: tok.pos()
			}
		}
		.key_unsafe {
			return p.unsafe_stmt()
		}
		.hash {
			return p.hash()
		}
		.key_defer {
			if p.inside_defer {
				return p.error_with_pos('`defer` blocks cannot be nested', p.tok.pos())
			} else {
				p.next()
				spos := p.tok.pos()
				p.inside_defer = true
				p.defer_vars = []ast.Ident{}
				stmts := p.parse_block()
				p.inside_defer = false
				return ast.DeferStmt{
					stmts: stmts
					defer_vars: p.defer_vars.clone()
					pos: spos.extend_with_last_line(p.tok.pos(), p.prev_tok.line_nr)
				}
			}
		}
		.key_go {
			go_expr := p.go_expr()
			return ast.ExprStmt{
				expr: go_expr
				pos: go_expr.pos
			}
		}
		.key_goto {
			p.next()
			spos := p.tok.pos()
			name := p.check_name()
			return ast.GotoStmt{
				name: name
				pos: spos
			}
		}
		.key_const {
			return p.error_with_pos('const can only be defined at the top level (outside of functions)',
				p.tok.pos())
		}
		.key_asm {
			return p.asm_stmt(false)
		}
		// literals, 'if', etc. in here
		else {
			return p.parse_multi_expr(is_top_level)
		}
	}
}

fn (mut p Parser) asm_stmt(is_top_level bool) ast.AsmStmt {
	p.inside_asm = true
	p.inside_asm_template = true
	defer {
		p.inside_asm = false
		p.inside_asm_template = false
	}
	p.n_asm = 0
	if is_top_level {
		p.top_level_statement_start()
	}
	mut backup_scope := p.scope

	pos := p.tok.pos()

	p.check(.key_asm)
	mut arch := pref.arch_from_string(p.tok.lit) or { pref.Arch._auto }
	mut is_volatile := false
	mut is_goto := false
	if p.tok.kind == .key_volatile {
		arch = pref.arch_from_string(p.peek_tok.lit) or { pref.Arch._auto }
		is_volatile = true
		p.next()
	} else if p.tok.kind == .key_goto {
		arch = pref.arch_from_string(p.peek_tok.lit) or { pref.Arch._auto }
		is_goto = true
		p.next()
	}
	if arch == ._auto && !p.pref.is_fmt {
		if p.tok.lit == '' {
			p.error('missing assembly architecture. Try i386, amd64 or arm64.')
		}
		p.error('unknown assembly architecture')
	}
	if p.tok.kind != .name {
		p.error('must specify assembly architecture')
	} else {
		p.next()
	}

	p.check_for_impure_v(ast.pref_arch_to_table_language(arch), p.prev_tok.pos())

	p.check(.lcbr)
	p.scope = &ast.Scope{
		parent: 0 // you shouldn't be able to reference other variables in assembly blocks
		detached_from_parent: true
		start_pos: p.tok.pos
		objects: ast.all_registers(mut p.table, arch) //
	}

	mut local_labels := []string{}
	// riscv: https://github.com/jameslzhu/riscv-card/blob/master/riscv-card.pdf
	// x86: https://www.felixcloutier.com/x86/
	// arm: https://developer.arm.com/documentation/dui0068/b/arm-instruction-reference
	mut templates := []ast.AsmTemplate{}
	for p.tok.kind !in [.semicolon, .rcbr] {
		template_pos := p.tok.pos()
		mut name := ''
		if p.tok.kind == .name && arch == .amd64 && p.tok.lit in ['rex', 'vex', 'xop'] {
			name += p.tok.lit
			p.next()
			for p.tok.kind == .dot {
				p.next()
				name += '.' + p.tok.lit
				p.check(.name)
			}
			name += ' '
		}
		is_directive := p.tok.kind == .dot
		if is_directive {
			p.next()
		}
		if p.tok.kind in [.key_in, .key_lock, .key_orelse] { // `in`, `lock`, `or` are v keywords that are also x86/arm/riscv instructions.
			name += p.tok.kind.str()
			p.next()
		} else if p.tok.kind == .number {
			name += p.tok.lit
			p.next()
		} else {
			name += p.tok.lit
			p.check(.name)
		}
		// dots are part of instructions for some riscv extensions
		if arch in [.rv32, .rv64] {
			for p.tok.kind == .dot {
				name += '.'
				p.next()
				name += p.tok.lit
				p.check(.name)
			}
		}
		mut is_label := false

		mut args := []ast.AsmArg{}
		if p.tok.line_nr == p.prev_tok.line_nr {
			args_loop: for {
				if p.prev_tok.pos().line_nr < p.tok.pos().line_nr {
					break
				}
				mut segment := ''
				if p.tok.kind == .name && p.peek_tok.kind == .colon {
					segment = p.tok.lit
					p.next()
					p.next()
				}
				match p.tok.kind {
					.name {
						args << p.reg_or_alias()
					}
					.number {
						number_lit := p.parse_number_literal()
						match number_lit {
							ast.FloatLiteral {
								args << ast.FloatLiteral{
									...number_lit
								}
							}
							ast.IntegerLiteral {
								if is_directive {
									args << ast.AsmDisp{
										val: number_lit.val
										pos: number_lit.pos
									}
								} else {
									args << ast.IntegerLiteral{
										...number_lit
									}
								}
							}
							else {
								verror('p.parse_number_literal() invalid output: `$number_lit`')
							}
						}
					}
					.chartoken {
						args << ast.CharLiteral{
							val: p.tok.lit
							pos: p.tok.pos()
						}
						p.next()
					}
					.colon {
						is_label = true
						p.next()
						local_labels << name
						break
					}
					.lsbr {
						mut addressing := p.asm_addressing()
						addressing.segment = segment
						args << addressing
					}
					.rcbr {
						break
					}
					.semicolon {
						break
					}
					else {
						p.error('invalid token in assembly block')
					}
				}
				if p.tok.kind == .comma {
					p.next()
				} else {
					break
				}
			}
			// if p.prev_tok.pos().line_nr < p.tok.pos().line_nr {
			// 	break
			// }
		}
		mut comments := []ast.Comment{}
		for p.tok.kind == .comment {
			comments << p.comment()
		}
		if is_directive && name in ['globl', 'global'] {
			for arg in args {
				p.global_labels << (arg as ast.AsmAlias).name
			}
		}
		templates << ast.AsmTemplate{
			name: name
			args: args
			comments: comments
			is_label: is_label
			is_directive: is_directive
			pos: template_pos.extend(p.tok.pos())
		}
	}
	mut scope := p.scope
	p.scope = backup_scope
	p.inside_asm_template = false
	mut output, mut input, mut clobbered, mut global_labels := []ast.AsmIO{}, []ast.AsmIO{}, []ast.AsmClobbered{}, []string{}
	if !is_top_level {
		if p.tok.kind == .semicolon {
			output = p.asm_ios(true)
			if p.tok.kind == .semicolon {
				input = p.asm_ios(false)
			}
			if p.tok.kind == .semicolon {
				// because p.reg_or_alias() requires the scope with registers to recognize registers.
				backup_scope = p.scope
				p.scope = scope
				p.next()
				for p.tok.kind == .name {
					reg := ast.AsmRegister{
						name: p.tok.lit
						typ: 0
						size: -1
					}
					p.next()

					mut comments := []ast.Comment{}
					for p.tok.kind == .comment {
						comments << p.comment()
					}
					clobbered << ast.AsmClobbered{
						reg: reg
						comments: comments
					}

					if p.tok.kind in [.rcbr, .semicolon] {
						break
					}
				}

				if is_goto && p.tok.kind == .semicolon {
					p.next()
					for p.tok.kind == .name {
						global_labels << p.tok.lit
						p.next()
					}
				}
			}
		}
	} else if p.tok.kind == .semicolon {
		p.error('extended assembly is not allowed as a top level statement')
	}
	p.scope = backup_scope
	p.check(.rcbr)
	if is_top_level {
		p.top_level_statement_end()
	}
	scope.end_pos = p.prev_tok.pos

	return ast.AsmStmt{
		arch: arch
		is_goto: is_goto
		is_volatile: is_volatile
		templates: templates
		output: output
		input: input
		clobbered: clobbered
		pos: pos.extend(p.prev_tok.pos())
		is_basic: is_top_level || output.len + input.len + clobbered.len == 0
		scope: scope
		global_labels: global_labels
		local_labels: local_labels
	}
}

fn (mut p Parser) reg_or_alias() ast.AsmArg {
	p.check(.name)
	if p.prev_tok.lit in p.scope.objects {
		x := unsafe { p.scope.objects[p.prev_tok.lit] }
		if x is ast.AsmRegister {
			return ast.AsmArg(x as ast.AsmRegister)
		} else {
			verror('non-register ast.ScopeObject found in scope')
			return ast.AsmDisp{} // should not be reached
		}
	} else if p.prev_tok.len >= 2 && p.prev_tok.lit[0] in [`b`, `f`]
		&& p.prev_tok.lit[1..].bytes().all(it.is_digit()) {
		return ast.AsmDisp{
			val: p.prev_tok.lit[1..] + p.prev_tok.lit[0].ascii_str()
		}
	} else {
		return ast.AsmAlias{
			name: p.prev_tok.lit
			pos: p.prev_tok.pos()
		}
	}
}

// fn (mut p Parser) asm_addressing() ast.AsmAddressing {
// 	pos := p.tok.pos()
// 	p.check(.lsbr)
// 	unknown_addressing_mode := 'unknown addressing mode. supported ones are [displacement],	[base], [base + displacement] [index ∗ scale + displacement], [base + index ∗ scale + displacement], [base + index + displacement] [rip + displacement]'
// 	mut mode := ast.AddressingMode.invalid
// 	if p.peek_tok.kind == .rsbr {
// 		if p.tok.kind == .name {
// 			mode = .base
// 		} else if p.tok.kind == .number {
// 			mode = .displacement
// 		} else {
// 			p.error(unknown_addressing_mode)
// 		}
// 	} else if p.peek_tok.kind == .mul {
// 		mode = .index_times_scale_plus_displacement
// 	} else if p.tok.lit == 'rip' {
// 		mode = .rip_plus_displacement
// 	} else if p.peek_tok3.kind == .mul {
// 		mode = .base_plus_index_times_scale_plus_displacement
// 	} else if p.peek_tok.kind == .plus && p.peek_tok3.kind == .rsbr {
// 		mode = .base_plus_displacement
// 	} else if p.peek_tok.kind == .plus && p.peek_tok3.kind == .plus {
// 		mode = .base_plus_index_plus_displacement
// 	} else {
// 		p.error(unknown_addressing_mode)
// 	}
// 	mut displacement, mut base, mut index, mut scale := u32(0), ast.AsmArg{}, ast.AsmArg{}, -1

// 	match mode {
// 		.base {
// 			base = p.reg_or_alias()
// 		}
// 		.displacement {
// 			displacement = p.tok.lit.u32()
// 			p.check(.number)
// 		}
// 		.base_plus_displacement {
// 			base = p.reg_or_alias()
// 			p.check(.plus)
// 			displacement = p.tok.lit.u32()
// 			p.check(.number)
// 		}
// 		.index_times_scale_plus_displacement {
// 			index = p.reg_or_alias()
// 			p.check(.mul)
// 			scale = p.tok.lit.int()
// 			p.check(.number)
// 			p.check(.plus)
// 			displacement = p.tok.lit.u32()
// 			p.check(.number)
// 		}
// 		.base_plus_index_times_scale_plus_displacement {
// 			base = p.reg_or_alias()
// 			p.check(.plus)
// 			index = p.reg_or_alias()
// 			p.check(.mul)
// 			scale = p.tok.lit.int()
// 			p.check(.number)
// 			p.check(.plus)
// 			displacement = p.tok.lit.u32()
// 			p.check(.number)
// 		}
// 		.rip_plus_displacement {
// 			base = p.reg_or_alias()
// 			p.check(.plus)
// 			displacement = p.tok.lit.u32()
// 			p.check(.number)
// 		}
// 		.base_plus_index_plus_displacement {
// 			base = p.reg_or_alias()
// 			p.check(.plus)
// 			index = p.reg_or_alias()
// 			p.check(.plus)
// 			displacement = p.tok.lit.u32()
// 			p.check(.number)
// 		}
// 		.invalid {} // there was already an error above
// 	}

// 	p.check(.rsbr)
// 	return ast.AsmAddressing{
// 		base: base
// 		displacement: displacement
// 		index: index
// 		scale: scale
// 		mode: mode
// 		pos: pos.extend(p.prev_tok.pos())
// 	}
// }

fn (mut p Parser) asm_addressing() ast.AsmAddressing {
	pos := p.tok.pos()
	p.check(.lsbr)
	unknown_addressing_mode := 'unknown addressing mode. supported ones are [displacement],	[base], [base + displacement], [index ∗ scale + displacement], [base + index ∗ scale + displacement], [base + index + displacement], [rip + displacement]'
	// this mess used to look much cleaner before the removal of peek_tok2/3, see above code for cleaner version
	if p.peek_tok.kind == .rsbr { // [displacement] or [base]
		if p.tok.kind == .name {
			base := p.reg_or_alias()
			p.check(.rsbr)
			return ast.AsmAddressing{
				mode: .base
				base: base
				pos: pos.extend(p.prev_tok.pos())
			}
		} else if p.tok.kind == .number {
			displacement := if p.tok.kind == .name {
				p.reg_or_alias()
			} else {
				x := ast.AsmArg(ast.AsmDisp{
					val: p.tok.lit
					pos: p.tok.pos()
				})
				p.check(.number)
				x
			}
			p.check(.rsbr)
			return ast.AsmAddressing{
				mode: .displacement
				displacement: displacement
				pos: pos.extend(p.prev_tok.pos())
			}
		} else {
			p.error(unknown_addressing_mode)
		}
	}
	if p.peek_tok.kind == .plus && p.tok.kind == .name { // [base + displacement], [base + index ∗ scale + displacement], [base + index + displacement] or [rip + displacement]
		if p.tok.lit == 'rip' {
			rip := p.reg_or_alias()
			p.next()

			displacement := if p.tok.kind == .name {
				p.reg_or_alias()
			} else {
				x := ast.AsmArg(ast.AsmDisp{
					val: p.tok.lit
					pos: p.tok.pos()
				})
				p.check(.number)
				x
			}
			p.check(.rsbr)
			return ast.AsmAddressing{
				mode: .rip_plus_displacement
				base: rip
				displacement: displacement
				pos: pos.extend(p.prev_tok.pos())
			}
		}
		base := p.reg_or_alias()
		p.next()
		if p.peek_tok.kind == .rsbr {
			if p.tok.kind == .number {
				displacement := if p.tok.kind == .name {
					p.reg_or_alias()
				} else {
					x := ast.AsmArg(ast.AsmDisp{
						val: p.tok.lit
						pos: p.tok.pos()
					})
					p.check(.number)
					x
				}
				p.check(.rsbr)
				return ast.AsmAddressing{
					mode: .base_plus_displacement
					base: base
					displacement: displacement
					pos: pos.extend(p.prev_tok.pos())
				}
			} else {
				p.error(unknown_addressing_mode)
			}
		}
		index := p.reg_or_alias()
		if p.tok.kind == .mul {
			p.next()
			scale := p.tok.lit.int()
			p.check(.number)
			p.check(.plus)
			displacement := if p.tok.kind == .name {
				p.reg_or_alias()
			} else {
				x := ast.AsmArg(ast.AsmDisp{
					val: p.tok.lit
					pos: p.tok.pos()
				})
				p.check(.number)
				x
			}
			p.check(.rsbr)
			return ast.AsmAddressing{
				mode: .base_plus_index_times_scale_plus_displacement
				base: base
				index: index
				scale: scale
				displacement: displacement
				pos: pos.extend(p.prev_tok.pos())
			}
		} else if p.tok.kind == .plus {
			p.next()
			displacement := if p.tok.kind == .name {
				p.reg_or_alias()
			} else {
				x := ast.AsmArg(ast.AsmDisp{
					val: p.tok.lit
					pos: p.tok.pos()
				})
				p.check(.number)
				x
			}
			p.check(.rsbr)
			return ast.AsmAddressing{
				mode: .base_plus_index_plus_displacement
				base: base
				index: index
				displacement: displacement
				pos: pos.extend(p.prev_tok.pos())
			}
		}
	}
	if p.peek_tok.kind == .mul { // [index ∗ scale + displacement]
		index := p.reg_or_alias()
		p.next()
		scale := p.tok.lit.int()
		p.check(.number)
		p.check(.plus)
		displacement := if p.tok.kind == .name {
			p.reg_or_alias()
		} else {
			x := ast.AsmArg(ast.AsmDisp{
				val: p.tok.lit
				pos: p.tok.pos()
			})
			p.check(.number)
			x
		}
		p.check(.rsbr)
		return ast.AsmAddressing{
			mode: .index_times_scale_plus_displacement
			index: index
			scale: scale
			displacement: displacement
			pos: pos.extend(p.prev_tok.pos())
		}
	}
	p.error(unknown_addressing_mode)
	return ast.AsmAddressing{}
}

fn (mut p Parser) asm_ios(output bool) []ast.AsmIO {
	mut res := []ast.AsmIO{}
	p.check(.semicolon)
	if p.tok.kind in [.rcbr, .semicolon] {
		return []
	}
	for {
		pos := p.tok.pos()

		mut constraint := ''
		if p.tok.kind == .lpar {
			constraint = if output { '+r' } else { 'r' } // default constraint, though vfmt fmts to `+r` and `r`
		} else {
			constraint += match p.tok.kind {
				.assign {
					'='
				}
				.plus {
					'+'
				}
				.mod {
					'%'
				}
				.amp {
					'&'
				}
				else {
					''
				}
			}
			if constraint != '' {
				p.next()
			}
			constraint += p.tok.lit
			if p.tok.kind == .at {
				p.next()
			} else {
				p.check(.name)
			}
		}
		mut expr := p.expr(0)
		if mut expr is ast.ParExpr {
			expr = expr.expr
		} else {
			p.error('asm in/output must be enclosed in brackets')
		}
		mut alias := ''
		if p.tok.kind == .key_as {
			p.next()
			alias = p.tok.lit
			p.check(.name)
		} else if mut expr is ast.Ident {
			alias = expr.name
		}
		// for constraints like `a`, no alias is needed, it is reffered to as rcx
		mut comments := []ast.Comment{}
		for p.tok.kind == .comment {
			comments << p.comment()
		}

		res << ast.AsmIO{
			alias: alias
			constraint: constraint
			expr: expr
			comments: comments
			pos: pos.extend(p.prev_tok.pos())
		}
		p.n_asm++
		if p.tok.kind in [.semicolon, .rcbr] {
			break
		}
	}
	return res
}

fn (mut p Parser) expr_list() ([]ast.Expr, []ast.Comment) {
	mut exprs := []ast.Expr{}
	mut comments := []ast.Comment{}
	for {
		expr := p.expr(0)
		if expr is ast.Comment {
			comments << expr
		} else {
			exprs << expr
			if p.tok.kind != .comma {
				break
			}
			p.next()
		}
	}
	return exprs, comments
}

fn (mut p Parser) is_attributes() bool {
	if p.tok.kind != .lsbr {
		return false
	}
	mut i := 0
	for {
		tok := p.peek_token(i)
		if tok.kind == .eof || tok.line_nr != p.tok.line_nr {
			return false
		}
		if tok.kind == .rsbr {
			break
		}
		i++
	}
	peek_rsbr_tok := p.peek_token(i + 1)
	if peek_rsbr_tok.line_nr == p.tok.line_nr && peek_rsbr_tok.kind != .rcbr {
		return false
	}
	return true
}

// when is_top_stmt is true attrs are added to p.attrs
fn (mut p Parser) attributes() {
	p.check(.lsbr)
	mut has_ctdefine := false
	for p.tok.kind != .rsbr {
		start_pos := p.tok.pos()
		attr := p.parse_attr()
		if p.attrs.contains(attr.name) && attr.name != 'wasm_export' {
			p.error_with_pos('duplicate attribute `$attr.name`', start_pos.extend(p.prev_tok.pos()))
			return
		}
		if attr.kind == .comptime_define {
			if has_ctdefine {
				p.error_with_pos('only one `[if flag]` may be applied at a time `$attr.name`',
					start_pos.extend(p.prev_tok.pos()))
				return
			} else {
				has_ctdefine = true
			}
		}
		p.attrs << attr
		if p.tok.kind != .semicolon {
			if p.tok.kind == .rsbr {
				p.next()
				break
			}
			p.unexpected(expecting: '`;`')
			return
		}
		p.next()
	}
	if p.attrs.len == 0 {
		p.error_with_pos('attributes cannot be empty', p.prev_tok.pos().extend(p.tok.pos()))
		return
	}
}

fn (mut p Parser) parse_attr() ast.Attr {
	mut kind := ast.AttrKind.plain
	apos := p.prev_tok.pos()
	if p.tok.kind == .key_unsafe {
		p.next()
		return ast.Attr{
			name: 'unsafe'
			kind: kind
			pos: apos.extend(p.tok.pos())
		}
	}
	mut name := ''
	mut has_arg := false
	mut arg := ''
	mut comptime_cond := ast.empty_expr
	mut comptime_cond_opt := false
	if p.tok.kind == .key_if {
		kind = .comptime_define
		p.next()
		p.comptime_if_cond = true
		p.inside_if_expr = true
		p.inside_ct_if_expr = true
		comptime_cond = p.expr(0)
		p.comptime_if_cond = false
		p.inside_if_expr = false
		p.inside_ct_if_expr = false
		if comptime_cond is ast.PostfixExpr {
			comptime_cond_opt = true
		}
		name = comptime_cond.str()
	} else if p.tok.kind == .string {
		name = p.tok.lit
		kind = .string
		p.next()
	} else {
		name = p.check_name()
		// support dot prefix `module.name: arg`
		if p.tok.kind == .dot {
			p.next()
			name += '.'
			name += p.check_name()
		}
		if p.tok.kind == .colon {
			has_arg = true
			p.next()
			if p.tok.kind == .name { // `name: arg`
				kind = .plain
				arg = p.check_name()
			} else if p.tok.kind == .number { // `name: 123`
				kind = .number
				arg = p.tok.lit
				p.next()
			} else if p.tok.kind == .string { // `name: 'arg'`
				kind = .string
				arg = p.tok.lit
				p.next()
			} else if p.tok.kind == .key_true || p.tok.kind == .key_false { // `name: true`
				kind = .bool
				arg = p.tok.kind.str()
				p.next()
			} else {
				p.unexpected(additional_msg: 'an argument is expected after `:`')
			}
		}
	}
	return ast.Attr{
		name: name
		has_arg: has_arg
		arg: arg
		kind: kind
		ct_expr: comptime_cond
		ct_opt: comptime_cond_opt
		pos: apos.extend(p.tok.pos())
	}
}

pub fn (mut p Parser) language_not_allowed_error(language ast.Language, pos token.Pos) {
	upcase_language := language.str().to_upper()
	p.error_with_pos('$upcase_language code is not allowed in .${p.file_backend_mode}.v files, please move it to a .${language}.v file',
		pos)
}

pub fn (mut p Parser) language_not_allowed_warning(language ast.Language, pos token.Pos) {
	upcase_language := language.str().to_upper()
	p.warn_with_pos('$upcase_language code will not be allowed in pure .v files, please move it to a .${language}.v file instead',
		pos)
}

pub fn (mut p Parser) check_for_impure_v(language ast.Language, pos token.Pos) {
	if language == .v {
		// pure V code is always allowed everywhere
		return
	} else {
		match p.file_backend_mode {
			.c {
				if language != .c {
					p.language_not_allowed_error(language, pos)
					return
				}
			}
			.js {
				if language != .js {
					p.language_not_allowed_error(language, pos)
					return
				}
			}
			else {}
		}
	}
	if !p.pref.warn_impure_v {
		// the stricter mode is not ON yet => allow everything for now
		return
	}
	if p.file_backend_mode != language {
		if p.file_backend_mode == .v {
			p.language_not_allowed_warning(language, pos)
			return
		}
	}
}

pub fn (mut p Parser) error(s string) ast.NodeError {
	return p.error_with_pos(s, p.tok.pos())
}

pub fn (mut p Parser) warn(s string) {
	p.warn_with_pos(s, p.tok.pos())
}

pub fn (mut p Parser) note(s string) {
	p.note_with_pos(s, p.tok.pos())
}

pub fn (mut p Parser) error_with_pos(s string, pos token.Pos) ast.NodeError {
	mut kind := 'error:'
	if p.pref.fatal_errors {
		ferror := util.formatted_error(kind, s, p.file_name, pos)
		eprintln(ferror)
		exit(1)
	}
	if p.pref.output_mode == .stdout && !p.pref.check_only {
		if p.pref.is_verbose {
			print_backtrace()
			kind = 'parser error:'
		}
		ferror := util.formatted_error(kind, s, p.file_name, pos)
		eprintln(ferror)
		exit(1)
	} else {
		p.errors << errors.Error{
			file_path: p.file_name
			pos: pos
			reporter: .parser
			message: s
		}

		// To avoid getting stuck after an error, the parser
		// will proceed to the next token.
		if p.pref.check_only {
			p.next()
		}
	}
	if p.pref.output_mode == .silent {
		// Normally, parser errors mean that the parser exits immediately, so there can be only 1 parser error.
		// In the silent mode however, the parser continues to run, even though it would have stopped. Some
		// of the parser logic does not expect that, and may loop forever.
		// The p.next() here is needed, so the parser is more robust, and *always* advances, even in the -silent mode.
		p.next()
	}
	return ast.NodeError{
		idx: p.errors.len - 1
		pos: pos
	}
}

pub fn (mut p Parser) error_with_error(error errors.Error) {
	mut kind := 'error:'
	if p.pref.fatal_errors {
		ferror := util.formatted_error(kind, error.message, error.file_path, error.pos)
		eprintln(ferror)
		exit(1)
	}
	if p.pref.output_mode == .stdout && !p.pref.check_only {
		if p.pref.is_verbose {
			print_backtrace()
			kind = 'parser error:'
		}
		ferror := util.formatted_error(kind, error.message, error.file_path, error.pos)
		eprintln(ferror)
		exit(1)
	} else {
		if p.pref.message_limit >= 0 && p.errors.len >= p.pref.message_limit {
			p.should_abort = true
			return
		}
		p.errors << error
	}
	if p.pref.output_mode == .silent {
		// Normally, parser errors mean that the parser exits immediately, so there can be only 1 parser error.
		// In the silent mode however, the parser continues to run, even though it would have stopped. Some
		// of the parser logic does not expect that, and may loop forever.
		// The p.next() here is needed, so the parser is more robust, and *always* advances, even in the -silent mode.
		p.next()
	}
}

pub fn (mut p Parser) warn_with_pos(s string, pos token.Pos) {
	if p.pref.warns_are_errors {
		p.error_with_pos(s, pos)
		return
	}
	if p.pref.skip_warnings {
		return
	}
	if p.pref.output_mode == .stdout && !p.pref.check_only {
		ferror := util.formatted_error('warning:', s, p.file_name, pos)
		eprintln(ferror)
	} else {
		if p.pref.message_limit >= 0 && p.warnings.len >= p.pref.message_limit {
			p.should_abort = true
			return
		}
		p.warnings << errors.Warning{
			file_path: p.file_name
			pos: pos
			reporter: .parser
			message: s
		}
	}
}

pub fn (mut p Parser) note_with_pos(s string, pos token.Pos) {
	if p.pref.skip_warnings {
		return
	}
	if p.is_generated {
		return
	}
	if p.pref.output_mode == .stdout && !p.pref.check_only {
		ferror := util.formatted_error('notice:', s, p.file_name, pos)
		eprintln(ferror)
	} else {
		p.notices << errors.Notice{
			file_path: p.file_name
			pos: pos
			reporter: .parser
			message: s
		}
	}
}

pub fn (mut p Parser) vet_error(msg string, line int, fix vet.FixKind, typ vet.ErrorType) {
	pos := token.Pos{
		line_nr: line + 1
	}
	p.vet_errors << vet.Error{
		message: msg
		file_path: p.scanner.file_path
		pos: pos
		kind: .error
		fix: fix
		typ: typ
	}
}

fn (mut p Parser) parse_multi_expr(is_top_level bool) ast.Stmt {
	// in here might be 1) multi-expr 2) multi-assign
	// 1, a, c ... }       // multi-expression
	// a, mut b ... :=/=   // multi-assign
	// collect things upto hard boundaries
	tok := p.tok
	mut pos := tok.pos()

	mut defer_vars := p.defer_vars
	p.defer_vars = []ast.Ident{}

	left, left_comments := p.expr_list()

	if !(p.inside_defer && p.tok.kind == .decl_assign) {
		defer_vars << p.defer_vars
	}

	p.defer_vars = defer_vars

	left0 := left[0]
	if tok.kind == .key_mut && p.tok.kind != .decl_assign {
		return p.error('expecting `:=` (e.g. `mut x :=`)')
	}
	// TODO remove translated
	if p.tok.kind in [.assign, .decl_assign] || p.tok.kind.is_assign() {
		return p.partial_assign_stmt(left, left_comments)
	} else if !p.pref.translated && !p.is_translated && !p.pref.is_fmt && !p.pref.is_vet
		&& tok.kind !in [.key_if, .key_match, .key_lock, .key_rlock, .key_select] {
		for node in left {
			if (is_top_level || p.tok.kind != .rcbr) && node !is ast.CallExpr
				&& node !is ast.PostfixExpr && node !is ast.ComptimeCall
				&& node !is ast.SelectorExpr && node !is ast.DumpExpr {
				is_complex_infix_expr := node is ast.InfixExpr
					&& (node as ast.InfixExpr).op in [.left_shift, .right_shift, .unsigned_right_shift, .arrow]
				if !is_complex_infix_expr {
					return p.error_with_pos('expression evaluated but not used', node.pos())
				}
			}
		}
	}
	pos.update_last_line(p.prev_tok.line_nr)
	if left.len == 1 {
		return ast.ExprStmt{
			expr: left0
			pos: left0.pos()
			comments: left_comments
			is_expr: p.inside_for
		}
	}
	return ast.ExprStmt{
		expr: ast.ConcatExpr{
			vals: left
			pos: tok.pos()
		}
		pos: pos
		comments: left_comments
	}
}

pub fn (mut p Parser) parse_ident(language ast.Language) ast.Ident {
	// p.warn('name ')
	is_shared := p.tok.kind == .key_shared
	is_atomic := p.tok.kind == .key_atomic
	if is_shared {
		p.register_auto_import('sync')
	}
	mut_pos := p.tok.pos()
	modifier_kind := p.tok.kind
	is_mut := p.tok.kind == .key_mut || is_shared || is_atomic
	if is_mut {
		p.next()
	}
	is_static := p.tok.kind == .key_static
	if is_static {
		p.next()
	}
	is_volatile := p.tok.kind == .key_volatile
	if is_volatile {
		p.next()
	}
	if p.tok.kind != .name {
		if is_mut || is_static || is_volatile {
			p.error_with_pos('the `$modifier_kind` keyword is invalid here', mut_pos)
		} else {
			p.unexpected(got: 'token `$p.tok.lit`')
		}
		return ast.Ident{
			scope: p.scope
		}
	}
	pos := p.tok.pos()
	mut name := p.check_name()
	if name == '_' {
		return ast.Ident{
			tok_kind: p.tok.kind
			name: '_'
			comptime: p.comptime_if_cond
			kind: .blank_ident
			pos: pos
			info: ast.IdentVar{
				is_mut: false
				is_static: false
				is_volatile: false
			}
			scope: p.scope
		}
	}
	if p.inside_match_body && name == 'it' {
		// p.warn('it')
	}
	if p.expr_mod.len > 0 {
		name = '${p.expr_mod}.$name'
	}
	return ast.Ident{
		tok_kind: p.tok.kind
		kind: .unresolved
		name: name
		comptime: p.comptime_if_cond
		language: language
		mod: p.mod
		pos: pos
		is_mut: is_mut
		mut_pos: mut_pos
		info: ast.IdentVar{
			is_mut: is_mut
			is_static: is_static
			is_volatile: is_volatile
			share: ast.sharetype_from_flags(is_shared, is_atomic)
		}
		scope: p.scope
	}
}

fn (p &Parser) is_typename(t token.Token) bool {
	return t.kind == .name && (t.lit[0].is_capital() || p.table.known_type(t.lit))
}

// heuristics to detect `func<T>()` from `var < expr`
// 1. `f<[]` is generic(e.g. `f<[]int>`) because `var < []` is invalid
// 2. `f<map[` is generic(e.g. `f<map[string]string>)
// 3. `f<foo>` is generic because `v1 < foo > v2` is invalid syntax
// 4. `f<foo<bar` is generic when bar is not generic T (f<foo<T>(), in contrast, is not generic!)
// 5. `f<Foo,` is generic when Foo is typename.
//	   otherwise it is not generic because it may be multi-value (e.g. `return f < foo, 0`).
// 6. `f<mod.Foo>` is same as case 3
// 7. `f<mod.Foo,` is same as case 5
// 8. if there is a &, ignore the & and see if it is a type
// 9. otherwise, it's not generic
// see also test_generic_detection in vlib/v/tests/generics_test.v
fn (p &Parser) is_generic_call() bool {
	lit0_is_capital := p.tok.kind != .eof && p.tok.lit.len > 0 && p.tok.lit[0].is_capital()
	if lit0_is_capital || p.peek_tok.kind != .lt {
		return false
	}
	mut tok2 := p.peek_token(2)
	mut tok3 := p.peek_token(3)
	mut tok4 := p.peek_token(4)
	mut tok5 := p.peek_token(5)
	mut kind2, mut kind3, mut kind4, mut kind5 := tok2.kind, tok3.kind, tok4.kind, tok5.kind
	if kind2 == .amp { // if there is a & in front, shift everything left
		tok2 = tok3
		kind2 = kind3
		tok3 = tok4
		kind3 = kind4
		tok4 = tok5
		kind4 = kind5
		tok5 = p.peek_token(6)
		kind5 = tok5.kind
	}

	if kind2 == .lsbr {
		// case 1
		return tok3.kind == .rsbr
	}

	if kind2 == .name {
		if tok2.lit == 'map' && kind3 == .lsbr {
			// case 2
			return true
		}
		return match kind3 {
			.gt { true } // case 3
			.lt { !(tok4.lit.len == 1 && tok4.lit[0].is_capital()) } // case 4
			.comma { p.is_typename(tok2) } // case 5
			// case 6 and 7
			.dot { kind4 == .name && (kind5 == .gt || (kind5 == .comma && p.is_typename(tok4))) }
			else { false }
		}
	}
	return false
}

const valid_tokens_inside_types = [token.Kind.lsbr, .rsbr, .name, .dot, .comma, .key_fn, .lt]

fn (mut p Parser) is_generic_cast() bool {
	if !ast.type_can_start_with_token(p.tok) {
		return false
	}
	mut i := 0
	mut level := 0
	mut lt_count := 0
	for {
		i++
		tok := p.peek_token(i)

		if tok.kind == .lt {
			lt_count++
			level++
		} else if tok.kind == .gt {
			level--
		}
		if lt_count > 0 && level == 0 {
			break
		}

		if i > 20 || tok.kind !in parser.valid_tokens_inside_types {
			return false
		}
	}
	next_tok := p.peek_token(i + 1)
	// `next_tok` is the token following the closing `>` of the generic type: MyType<int>{
	//                                                                                   ^
	// if `next_tok` is a left paren, then the full expression looks something like
	// `Foo<string>(` or `Foo<mod.Type>(`, which are valid type casts - return true
	if next_tok.kind == .lpar {
		return true
	}
	// any other token is not a valid generic cast, however
	return false
}

pub fn (mut p Parser) name_expr() ast.Expr {
	prev_tok_kind := p.prev_tok.kind
	mut node := ast.empty_expr
	if p.expecting_type {
		if p.tok.kind == .dollar {
			node = p.parse_comptime_type()
			p.expecting_type = false
			return node
		}
		p.expecting_type = false
		// get type position before moving to next
		type_pos := p.tok.pos()
		typ := p.parse_type()
		return ast.TypeNode{
			typ: typ
			pos: type_pos
		}
	}
	mut language := ast.Language.v
	if p.tok.lit == 'C' {
		language = ast.Language.c
		p.check_for_impure_v(language, p.tok.pos())
	} else if p.tok.lit == 'JS' {
		language = ast.Language.js
		p.check_for_impure_v(language, p.tok.pos())
	}
	mut mod := ''
	// p.warn('resetting')
	p.expr_mod = ''
	// `map[string]int` initialization
	if p.tok.lit == 'map' && p.peek_tok.kind == .lsbr {
		mut pos := p.tok.pos()
		map_type := p.parse_map_type()
		if p.tok.kind == .lcbr {
			p.next()
			if p.tok.kind == .rcbr {
				pos = pos.extend(p.tok.pos())
				p.next()
			} else {
				if p.pref.is_fmt {
					map_init := p.map_init()
					p.check(.rcbr)
					return map_init
				}
				p.error('`}` expected; explicit `map` initialization does not support parameters')
			}
		}
		return ast.MapInit{
			typ: map_type
			pos: pos
		}
	}
	// `chan typ{...}`
	if p.tok.lit == 'chan' {
		first_pos := p.tok.pos()
		mut last_pos := first_pos
		mut elem_type_pos := p.peek_tok.pos()
		chan_type := p.parse_chan_type()
		elem_type_pos = elem_type_pos.extend(p.prev_tok.pos())
		mut has_cap := false
		mut cap_expr := ast.empty_expr
		p.check(.lcbr)
		if p.tok.kind == .rcbr {
			last_pos = p.tok.pos()
			p.next()
		} else {
			key := p.check_name()
			p.check(.colon)
			match key {
				'cap' {
					has_cap = true
					cap_expr = p.expr(0)
				}
				'len', 'init' {
					return p.error('`$key` cannot be initialized for `chan`. Did you mean `cap`?')
				}
				else {
					return p.error('wrong field `$key`, expecting `cap`')
				}
			}
			last_pos = p.tok.pos()
			p.check(.rcbr)
		}
		return ast.ChanInit{
			pos: first_pos.extend(last_pos)
			elem_type_pos: elem_type_pos
			has_cap: has_cap
			cap_expr: cap_expr
			typ: chan_type
		}
	}
	// Raw string (`s := r'hello \n ')
	if p.peek_tok.kind == .string && !p.inside_str_interp && p.peek_token(2).kind != .colon {
		if p.tok.kind == .name && p.tok.lit in ['r', 'c', 'js'] {
			return p.string_expr()
		} else {
			// don't allow any other string prefix except `r`, `js` and `c`
			return p.error('only `c`, `r`, `js` are recognized string prefixes, but you tried to use `$p.tok.lit`')
		}
	}
	// don't allow r`byte` and c`byte`
	if p.peek_tok.kind == .chartoken && p.tok.lit.len == 1 && p.tok.lit[0] in [`r`, `c`] {
		opt := if p.tok.lit == 'r' { '`r` (raw string)' } else { '`c` (c string)' }
		return p.error('cannot use $opt with `byte` and `rune`')
	}
	// Make sure that the var is not marked as used in assignments: `x = 1`, `x += 2` etc
	// but only when it's actually used (e.g. `println(x)`)
	known_var := if p.peek_tok.kind.is_assign() {
		p.scope.known_var(p.tok.lit)
	} else {
		p.mark_var_as_used(p.tok.lit)
	}
	// Handle modules
	mut is_mod_cast := false
	if p.peek_tok.kind == .dot && !known_var && (language != .v || p.known_import(p.tok.lit)
		|| p.mod.all_after_last('.') == p.tok.lit) {
		// p.tok.lit has been recognized as a module
		if language == .c {
			mod = 'C'
		} else if language == .js {
			mod = 'JS'
		} else {
			if p.tok.lit in p.imports {
				// mark the imported module as used
				p.register_used_import(p.tok.lit)
				if p.peek_tok.kind == .dot && p.peek_token(2).kind != .eof
					&& p.peek_token(2).lit.len > 0 && p.peek_token(2).lit[0].is_capital() {
					is_mod_cast = true
				} else if p.peek_tok.kind == .dot && p.peek_token(2).kind != .eof
					&& p.peek_token(2).lit.len == 0 {
					// incomplete module selector must be handled by dot_expr instead
					ident := p.parse_ident(language)
					node = ident
					if p.inside_defer {
						if !p.defer_vars.any(it.name == ident.name && it.mod == ident.mod)
							&& ident.name != 'err' {
							p.defer_vars << ident
						}
					}
					return node
				}
			}
			// prepend the full import
			mod = p.imports[p.tok.lit]
		}
		p.next()
		p.check(.dot)
		p.expr_mod = mod
	}
	lit0_is_capital := if p.tok.kind != .eof && p.tok.lit.len > 0 {
		p.tok.lit[0].is_capital()
	} else {
		false
	}
	is_optional := p.tok.kind == .question
	is_generic_call := p.is_generic_call()
	is_generic_cast := p.is_generic_cast()
	// p.warn('name expr  $p.tok.lit $p.peek_tok.str()')
	same_line := p.tok.line_nr == p.peek_tok.line_nr
	// `(` must be on same line as name token otherwise it's a ParExpr
	if !same_line && p.peek_tok.kind == .lpar {
		ident := p.parse_ident(language)
		node = ident
		if p.inside_defer {
			if !p.defer_vars.any(it.name == ident.name && it.mod == ident.mod)
				&& ident.name != 'err' {
				p.defer_vars << ident
			}
		}
	} else if p.peek_tok.kind == .lpar || is_generic_call || is_generic_cast
		|| (is_optional && p.peek_token(2).kind == .lpar) {
		// foo(), foo<int>() or type() cast
		mut name := if is_optional { p.peek_tok.lit } else { p.tok.lit }
		if mod.len > 0 {
			name = '${mod}.$name'
		}
		name_w_mod := p.prepend_mod(name)
		// type cast. TODO: finish
		// if name in ast.builtin_type_names_to_idx {
		if (!known_var && (name in p.table.type_idxs || name_w_mod in p.table.type_idxs)
			&& name !in ['C.stat', 'C.sigaction']) || is_mod_cast || is_generic_cast
			|| (language == .v && name.len > 0 && name[0].is_capital()) {
			// MainLetter(x) is *always* a cast, as long as it is not `C.`
			// TODO handle C.stat()
			start_pos := p.tok.pos()
			mut to_typ := p.parse_type()
			// this prevents inner casts to also have an `&`
			// example: &Foo(malloc(int(num)))
			// without the next line int would result in int*
			p.is_amp = false
			p.check(.lpar)
			mut expr := ast.empty_expr
			mut arg := ast.empty_expr
			mut has_arg := false
			expr = p.expr(0)
			// TODO, string(b, len)
			if p.tok.kind == .comma && to_typ.idx() == ast.string_type_idx {
				p.next()
				arg = p.expr(0) // len
				has_arg = true
			}
			if p.tok.kind == .comma && p.peek_tok.kind == .rpar {
				p.next()
			}
			end_pos := p.tok.pos()
			p.check(.rpar)
			node = ast.CastExpr{
				typ: to_typ
				typname: p.table.sym(to_typ).name
				expr: expr
				arg: arg
				has_arg: has_arg
				pos: start_pos.extend(end_pos)
			}
			p.expr_mod = ''
			return node
		} else {
			// fn call
			if is_optional {
				p.unexpected_with_pos(p.prev_tok.pos(),
					got: '$p.prev_tok'
				)
			}
			node = p.call_expr(language, mod)
			if p.tok.kind == .lpar && p.prev_tok.line_nr == p.tok.line_nr {
				p.next()
				pos := p.tok.pos()
				args := p.call_args()
				p.check(.rpar)
				node = ast.CallExpr{
					left: node
					args: args
					pos: pos
					scope: p.scope
				}
			}
		}
	} else if (p.peek_tok.kind == .lcbr || (p.peek_tok.kind == .lt && lit0_is_capital))
		&& (!p.inside_match || (p.inside_select && prev_tok_kind == .arrow && lit0_is_capital))
		&& !p.inside_match_case && (!p.inside_if || p.inside_select)
		&& (!p.inside_for || p.inside_select) && !known_var {
		return p.struct_init(p.mod + '.' + p.tok.lit, .normal) // short_syntax: false
	} else if p.peek_tok.kind == .lcbr
		&& ((p.inside_if && lit0_is_capital && p.tok.lit.len > 1 && !known_var && language == .v)
		|| (p.inside_match_case && p.tok.kind == .name && p.peek_tok.pos - p.tok.pos == p.tok.len)) {
		// `if a == Foo{} {...}` or `match foo { Foo{} {...} }`
		return p.struct_init(p.mod + '.' + p.tok.lit, .normal)
	} else if p.peek_tok.kind == .dot && (lit0_is_capital && !known_var && language == .v) {
		// T.name
		if p.is_generic_name() {
			pos := p.tok.pos()
			name := p.check_name()
			p.check(.dot)
			field := p.check_name()
			fkind := match field {
				'name' { ast.GenericKindField.name }
				'typ' { ast.GenericKindField.typ }
				else { ast.GenericKindField.unknown }
			}
			pos.extend(p.tok.pos())
			return ast.SelectorExpr{
				expr: ast.Ident{
					name: name
					scope: p.scope
				}
				field_name: field
				gkind_field: fkind
				pos: pos
				scope: p.scope
			}
		}
		if p.peek_token(2).kind == .name && p.peek_token(3).kind == .lpar && !known_var {
			p.error_with_pos('the receiver of the method call must be an instantiated object, e.g. `foo.bar()`',
				p.tok.pos())
		}
		// `Color.green`
		mut enum_name := p.check_name()
		enum_name_pos := p.prev_tok.pos()
		if mod != '' {
			enum_name = mod + '.' + enum_name
		} else {
			enum_name = p.imported_symbols[enum_name] or { p.prepend_mod(enum_name) }
		}
		p.check(.dot)
		val := p.check_name()
		p.expr_mod = ''
		return ast.EnumVal{
			enum_name: enum_name
			val: val
			pos: enum_name_pos.extend(p.prev_tok.pos())
			mod: mod
		}
	} else if language == .js && p.peek_tok.kind == .dot && p.peek_token(2).kind == .name {
		// JS. function call with more than 1 dot
		node = p.call_expr(language, mod)
	} else {
		if p.inside_in_array && ((lit0_is_capital && !known_var && language == .v)
			|| (p.peek_tok.kind == .dot && p.peek_token(2).lit.len > 0
			&& p.peek_token(2).lit[0].is_capital())
			|| p.table.find_type_idx(p.mod + '.' + p.tok.lit) > 0) {
			type_pos := p.tok.pos()
			typ := p.parse_type()
			return ast.TypeNode{
				typ: typ
				pos: type_pos
			}
		} else if !known_var && language == .v && (p.table.known_type(p.tok.lit) || lit0_is_capital)
			&& p.peek_tok.kind == .pipe {
			start_pos := p.tok.pos()
			mut to_typ := p.parse_type()
			p.check(.lpar)
			expr := p.expr(0)
			end_pos := p.tok.pos()
			p.check(.rpar)
			node = ast.CastExpr{
				typ: to_typ
				typname: p.table.sym(to_typ).name
				expr: expr
				arg: ast.empty_expr
				has_arg: false
				pos: start_pos.extend(end_pos)
			}
			p.expr_mod = ''
			return node
		}

		ident := p.parse_ident(language)
		node = ident
		if p.inside_defer {
			if !p.defer_vars.any(it.name == ident.name && it.mod == ident.mod)
				&& ident.name != 'err' {
				p.defer_vars << ident
			}
		}
	}
	p.expr_mod = ''
	return node
}

enum OrBlockErrVarMode {
	no_err_var
	with_err_var
}

fn (mut p Parser) or_block(err_var_mode OrBlockErrVarMode) ([]ast.Stmt, token.Pos) {
	was_inside_or_expr := p.inside_or_expr
	defer {
		p.inside_or_expr = was_inside_or_expr
	}
	p.inside_or_expr = true

	mut pos := p.tok.pos()
	p.next()
	p.open_scope()
	defer {
		p.close_scope()
	}

	if err_var_mode == .with_err_var {
		p.scope.register(ast.Var{
			name: 'err'
			typ: ast.error_type
			pos: p.tok.pos()
			is_used: true
			is_stack_obj: true
		})
	}

	stmts := p.parse_block_no_scope(false)
	pos = pos.extend(p.prev_tok.pos())
	return stmts, pos
}

fn (mut p Parser) index_expr(left ast.Expr, is_gated bool) ast.IndexExpr {
	// left == `a` in `a[0]`
	start_pos := p.tok.pos()
	p.next() // [
	mut has_low := true
	if p.tok.kind == .dotdot {
		has_low = false
		// [..end]
		p.next()
		mut high := ast.empty_expr
		mut has_high := false
		if p.tok.kind != .rsbr {
			high = p.expr(0)
			has_high = true
		}

		pos_high := start_pos.extend(p.tok.pos())
		p.check(.rsbr)
		mut or_kind_high := ast.OrKind.absent
		mut or_stmts_high := []ast.Stmt{}
		mut or_pos_high := token.Pos{}

		if !p.or_is_handled {
			// a[..end] or {...}
			if p.tok.kind == .key_orelse {
				or_stmts_high, or_pos_high = p.or_block(.no_err_var)
				return ast.IndexExpr{
					left: left
					pos: pos_high
					index: ast.RangeExpr{
						low: ast.empty_expr
						high: high
						has_high: has_high
						pos: pos_high
						is_gated: is_gated
					}
					or_expr: ast.OrExpr{
						kind: .block
						stmts: or_stmts_high
						pos: or_pos_high
					}
					is_gated: is_gated
				}
			}
			// `a[start..end] ?`
			if p.tok.kind == .question {
				or_pos_high = p.tok.pos()
				or_kind_high = .propagate_option
				p.next()
			}
		}

		return ast.IndexExpr{
			left: left
			pos: pos_high
			index: ast.RangeExpr{
				low: ast.empty_expr
				high: high
				has_high: has_high
				pos: pos_high
				is_gated: is_gated
			}
			or_expr: ast.OrExpr{
				kind: or_kind_high
				stmts: or_stmts_high
				pos: or_pos_high
			}
			is_gated: is_gated
		}
	}
	expr := p.expr(0) // `[expr]` or  `[expr..`
	mut has_high := false

	if p.tok.kind == .dotdot {
		// either [start..end] or [start..]
		p.next()
		mut high := ast.empty_expr
		if p.tok.kind != .rsbr {
			has_high = true
			high = p.expr(0)
		}
		pos_low := start_pos.extend(p.tok.pos())
		p.check(.rsbr)
		mut or_kind_low := ast.OrKind.absent
		mut or_stmts_low := []ast.Stmt{}
		mut or_pos_low := token.Pos{}

		if !p.or_is_handled {
			// a[start..end] or {...}
			if p.tok.kind == .key_orelse {
				or_stmts_low, or_pos_low = p.or_block(.no_err_var)
				return ast.IndexExpr{
					left: left
					pos: pos_low
					index: ast.RangeExpr{
						low: expr
						high: high
						has_high: has_high
						has_low: has_low
						pos: pos_low
						is_gated: is_gated
					}
					or_expr: ast.OrExpr{
						kind: .block
						stmts: or_stmts_low
						pos: or_pos_low
					}
					is_gated: is_gated
				}
			}
			// `a[start..end] ?`
			if p.tok.kind == .question {
				or_pos_low = p.tok.pos()
				or_kind_low = .propagate_option
				p.next()
			}
		}

		return ast.IndexExpr{
			left: left
			pos: pos_low
			index: ast.RangeExpr{
				low: expr
				high: high
				has_high: has_high
				has_low: has_low
				pos: pos_low
				is_gated: is_gated
			}
			or_expr: ast.OrExpr{
				kind: or_kind_low
				stmts: or_stmts_low
				pos: or_pos_low
			}
			is_gated: is_gated
		}
	}
	// [expr]
	pos := start_pos.extend(p.tok.pos())
	p.check(.rsbr)
	mut or_kind := ast.OrKind.absent
	mut or_stmts := []ast.Stmt{}
	mut or_pos := token.Pos{}
	if !p.or_is_handled {
		// a[i] or { ... }
		if p.tok.kind == .key_orelse {
			or_stmts, or_pos = p.or_block(.no_err_var)
			return ast.IndexExpr{
				left: left
				index: expr
				pos: pos
				or_expr: ast.OrExpr{
					kind: .block
					stmts: or_stmts
					pos: or_pos
				}
				is_gated: is_gated
			}
		}
		// `a[i] ?`
		if p.tok.kind == .question {
			or_pos = p.tok.pos()
			or_kind = .propagate_option
			p.next()
		}
	}
	return ast.IndexExpr{
		left: left
		index: expr
		pos: pos
		or_expr: ast.OrExpr{
			kind: or_kind
			stmts: or_stmts
			pos: or_pos
		}
		is_gated: is_gated
	}
}

fn (mut p Parser) scope_register_it() {
	p.scope.register(ast.Var{
		name: 'it'
		pos: p.tok.pos()
		is_used: true
	})
}

fn (mut p Parser) scope_register_ab() {
	p.scope.register(ast.Var{
		name: 'a'
		pos: p.tok.pos()
		is_used: true
	})
	p.scope.register(ast.Var{
		name: 'b'
		pos: p.tok.pos()
		is_used: true
	})
}

fn (mut p Parser) dot_expr(left ast.Expr) ast.Expr {
	p.next()
	if p.tok.kind == .dollar {
		return p.comptime_selector(left)
	}
	is_generic_call := p.is_generic_call()
	name_pos := p.tok.pos()
	mut field_name := ''
	// check if the name is on the same line as the dot
	if (p.prev_tok.pos().line_nr == name_pos.line_nr) || p.tok.kind != .name {
		field_name = p.check_name()
	} else {
		p.name_error = true
	}
	is_filter := field_name in ['filter', 'map', 'any', 'all']
	if is_filter || field_name == 'sort' {
		p.open_scope()
	}
	// ! in mutable methods
	if p.tok.kind == .not && p.peek_tok.kind == .lpar {
		p.next()
	}
	// Method call
	// TODO move to fn.v call_expr()
	mut concrete_types := []ast.Type{}
	mut concrete_list_pos := p.tok.pos()
	if is_generic_call {
		// `g.foo<int>(10)`
		concrete_types = p.parse_concrete_types()
		concrete_list_pos = concrete_list_pos.extend(p.prev_tok.pos())
		// In case of `foo<T>()`
		// T is unwrapped and registered in the checker.
		has_generic := concrete_types.any(it.has_flag(.generic))
		if !has_generic {
			// will be added in checker
			p.table.register_fn_concrete_types(field_name, concrete_types)
		}
	}
	if p.tok.kind == .lpar {
		p.next()
		args := p.call_args()
		p.check(.rpar)
		mut or_stmts := []ast.Stmt{}
		mut or_kind := ast.OrKind.absent
		mut or_pos := p.tok.pos()
		if p.tok.kind == .key_orelse {
			or_kind = .block
			or_stmts, or_pos = p.or_block(.with_err_var)
		}
		// `foo()?`
		if p.tok.kind in [.question, .not] {
			is_not := p.tok.kind == .not
			p.next()
			if p.inside_defer {
				p.error_with_pos('error propagation not allowed inside `defer` blocks',
					p.prev_tok.pos())
			}
			or_kind = if is_not { .propagate_result } else { .propagate_option }
		}
		end_pos := p.prev_tok.pos()
		pos := name_pos.extend(end_pos)
		comments := p.eat_comments(same_line: true)
		mcall_expr := ast.CallExpr{
			left: left
			name: field_name
			args: args
			name_pos: name_pos
			pos: pos
			is_method: true
			concrete_types: concrete_types
			concrete_list_pos: concrete_list_pos
			or_block: ast.OrExpr{
				stmts: or_stmts
				kind: or_kind
				pos: or_pos
			}
			scope: p.scope
			comments: comments
		}
		if is_filter || field_name == 'sort' {
			p.close_scope()
		}
		return mcall_expr
	}
	mut is_mut := false
	mut mut_pos := token.Pos{}
	if p.inside_match || p.inside_if_expr || p.inside_for {
		match left {
			ast.Ident, ast.SelectorExpr {
				is_mut = left.is_mut
				mut_pos = left.mut_pos
			}
			else {}
		}
	}
	pos := if p.name_error { left.pos().extend(name_pos) } else { name_pos }
	sel_expr := ast.SelectorExpr{
		expr: left
		field_name: field_name
		pos: pos
		is_mut: is_mut
		mut_pos: mut_pos
		scope: p.scope
		next_token: p.tok.kind
	}
	if is_filter {
		p.close_scope()
	}
	return sel_expr
}

fn (mut p Parser) parse_generic_types() ([]ast.Type, []string) {
	mut types := []ast.Type{}
	mut param_names := []string{}
	if p.tok.kind != .lt {
		return types, param_names
	}
	p.check(.lt)
	mut first_done := false
	mut count := 0
	for p.tok.kind !in [.gt, .eof] {
		if first_done {
			p.check(.comma)
		}
		name := p.tok.lit
		if name.len > 0 && !name[0].is_capital() {
			p.error('generic parameter needs to be uppercase')
		}
		if name.len > 1 {
			p.error('generic parameter name needs to be exactly one char')
		}
		if !util.is_generic_type_name(p.tok.lit) {
			p.error('`$p.tok.lit` is a reserved name and cannot be used for generics')
		}
		if name in param_names {
			p.error('duplicated generic parameter `$name`')
		}
		if count > 8 {
			p.error('cannot have more than 9 generic parameters')
		}
		p.check(.name)
		param_names << name

		mut idx := p.table.find_type_idx(name)
		if idx == 0 {
			idx = p.table.register_sym(ast.TypeSymbol{
				name: name
				cname: util.no_dots(name)
				mod: p.mod
				kind: .any
				is_pub: true
			})
		}
		types << ast.new_type(idx).set_flag(.generic)
		first_done = true
		count++
	}
	p.check(.gt)
	return types, param_names
}

fn (mut p Parser) parse_concrete_types() []ast.Type {
	mut types := []ast.Type{}
	if p.tok.kind != .lt {
		return types
	}
	p.next() // `<`
	mut first_done := false
	for p.tok.kind !in [.eof, .gt] {
		if first_done {
			p.check(.comma)
		}
		types << p.parse_type()
		first_done = true
	}
	p.check(.gt) // `>`
	return types
}

// is_generic_name returns true if the current token is a generic name.
fn (p Parser) is_generic_name() bool {
	return p.tok.kind == .name && util.is_generic_type_name(p.tok.lit)
}

// `.green`
// `pref.BuildMode.default_mode`
fn (mut p Parser) enum_val() ast.EnumVal {
	start_pos := p.tok.pos()
	p.check(.dot)
	val := p.check_name()
	return ast.EnumVal{
		val: val
		pos: start_pos.extend(p.prev_tok.pos())
	}
}

fn (mut p Parser) filter_string_vet_errors(pos token.Pos) {
	if p.vet_errors.len == 0 {
		return
	}
	p.vet_errors = p.vet_errors.filter(
		(it.typ == .trailing_space && it.pos.line_nr - 1 >= pos.last_line)
		|| (it.typ != .trailing_space && it.pos.line_nr - 1 > pos.last_line)
		|| (it.typ == .space_indent && it.pos.line_nr - 1 <= pos.line_nr)
		|| (it.typ != .space_indent && it.pos.line_nr - 1 < pos.line_nr))
}

fn (mut p Parser) string_expr() ast.Expr {
	is_raw := p.tok.kind == .name && p.tok.lit == 'r'
	is_cstr := p.tok.kind == .name && p.tok.lit == 'c'
	if is_raw || is_cstr {
		p.next()
	}
	mut node := ast.empty_expr
	val := p.tok.lit
	mut pos := p.tok.pos()
	pos.last_line = pos.line_nr + val.count('\n')
	if p.peek_tok.kind != .str_dollar {
		p.next()
		p.filter_string_vet_errors(pos)
		node = ast.StringLiteral{
			val: val
			is_raw: is_raw
			language: if is_cstr { ast.Language.c } else { ast.Language.v }
			pos: pos
		}
		return node
	}
	mut exprs := []ast.Expr{}
	mut vals := []string{}
	mut has_fmts := []bool{}
	mut fwidths := []int{}
	mut precisions := []int{}
	mut visible_pluss := []bool{}
	mut fills := []bool{}
	mut fmts := []u8{}
	mut fposs := []token.Pos{}
	// Handle $ interpolation
	p.inside_str_interp = true
	for p.tok.kind == .string {
		vals << p.tok.lit
		p.next()
		if p.tok.kind != .str_dollar {
			break
		}
		p.next()
		exprs << p.expr(0)
		mut has_fmt := false
		mut fwidth := 0
		mut fwidthneg := false
		// 987698 is a magic default value, unlikely to be present in user input. Note: 0 is valid precision
		mut precision := 987698
		mut visible_plus := false
		mut fill := false
		mut fmt := `_` // placeholder
		if p.tok.kind == .colon {
			p.next()
			// ${num:-2d}
			if p.tok.kind == .minus {
				fwidthneg = true
				p.next()
			} else if p.tok.kind == .plus {
				visible_plus = true
				p.next()
			}
			// ${num:2d}
			if p.tok.kind == .number {
				fields := p.tok.lit.split('.')
				if fields[0].len > 0 && fields[0][0] == `0` {
					fill = true
				}
				fwidth = fields[0].int()
				if fwidthneg {
					fwidth = -fwidth
				}
				if fields.len > 1 {
					precision = fields[1].int()
				}
				p.next()
			}
			if p.tok.kind == .name {
				if p.tok.lit.len == 1 {
					fmt = p.tok.lit[0]
					has_fmt = true
					p.next()
				} else {
					return p.error('format specifier may only be one letter')
				}
			}
		}
		fwidths << fwidth
		has_fmts << has_fmt
		precisions << precision
		visible_pluss << visible_plus
		fmts << fmt
		fills << fill
		fposs << p.prev_tok.pos()
	}
	pos = pos.extend(p.prev_tok.pos())
	p.filter_string_vet_errors(pos)
	node = ast.StringInterLiteral{
		vals: vals
		exprs: exprs
		need_fmts: has_fmts
		fwidths: fwidths
		precisions: precisions
		pluss: visible_pluss
		fills: fills
		fmts: fmts
		fmt_poss: fposs
		pos: pos
	}
	// need_fmts: prelimery - until checker finds out if really needed
	p.inside_str_interp = false
	return node
}

fn (mut p Parser) parse_number_literal() ast.Expr {
	mut pos := p.tok.pos()
	is_neg := p.tok.kind == .minus
	if is_neg {
		p.next()
		pos = pos.extend(p.tok.pos())
	}
	lit := p.tok.lit
	full_lit := if is_neg { '-' + lit } else { lit }
<<<<<<< HEAD
	mut node := ast.empty_expr()
	if lit.index_any_int('.eE') >= 0 && lit[..2] !in ['0x', '0X', '0o', '0O', '0b', '0B'] {
=======
	mut node := ast.empty_expr
	if lit.index_any('.eE') >= 0 && lit[..2] !in ['0x', '0X', '0o', '0O', '0b', '0B'] {
>>>>>>> 26986eb2
		node = ast.FloatLiteral{
			val: full_lit
			pos: pos
		}
	} else {
		node = ast.IntegerLiteral{
			val: full_lit
			pos: pos
		}
	}
	p.next()
	return node
}

fn (mut p Parser) module_decl() ast.Module {
	mut module_attrs := []ast.Attr{}
	mut attrs_pos := p.tok.pos()
	for p.tok.kind == .lsbr {
		p.attributes()
	}
	module_attrs << p.attrs
	mut name := 'main'
	mut module_pos := token.Pos{}
	mut name_pos := token.Pos{}
	mut mod_node := ast.Module{}
	is_skipped := p.tok.kind != .key_module
	if is_skipped {
		// the attributes were for something else != module, like a struct/fn/type etc.
		module_attrs = []
	} else {
		p.attrs = []
		module_pos = p.tok.pos()
		p.next()
		name_pos = p.tok.pos()
		name = p.check_name()
		mod_node = ast.Module{
			pos: module_pos
		}
		if module_pos.line_nr != name_pos.line_nr {
			p.error_with_pos('`module` and `$name` must be at same line', name_pos)
			return mod_node
		}
		// Note: this shouldn't be reassigned into name_pos
		// as it creates a wrong position when extended
		// to module_pos
		n_pos := p.tok.pos()
		if module_pos.line_nr == n_pos.line_nr && p.tok.kind != .comment && p.tok.kind != .eof {
			if p.tok.kind == .name {
				p.unexpected_with_pos(n_pos,
					prepend_msg: '`module $name`, you can only declare one module,'
					got: '`$p.tok.lit`'
				)
				return mod_node
			} else {
				p.unexpected_with_pos(n_pos,
					prepend_msg: '`module $name`,'
					got: '`$p.tok.kind` after module name'
				)
				return mod_node
			}
		}
		module_pos = attrs_pos.extend(name_pos)
	}
	full_name := util.qualify_module(p.pref, name, p.file_name)
	p.mod = full_name
	p.builtin_mod = p.mod == 'builtin'
	mod_node = ast.Module{
		name: full_name
		short_name: name
		attrs: module_attrs
		is_skipped: is_skipped
		pos: module_pos
		name_pos: name_pos
	}
	if !is_skipped {
		p.table.module_attrs[p.mod] = module_attrs
		for ma in module_attrs {
			match ma.name {
				'deprecated', 'deprecated_after' {
					p.table.module_deprecated[p.mod] = true
				}
				'manualfree' {
					p.is_manualfree = true
				}
				'generated' {
					p.is_generated = true
				}
				'has_globals' {
					if p.inside_vlib_file {
						p.has_globals = true
					} else {
						p.error_with_pos('[has_globals] is allowed only in .v files of `vlib` modules',
							ma.pos)
					}
				}
				'translated' {
					p.is_translated = true
				}
				else {
					p.error_with_pos('unknown module attribute `[$ma.name]`', ma.pos)
					return mod_node
				}
			}
		}
	}
	return mod_node
}

fn (mut p Parser) import_stmt() ast.Import {
	import_pos := p.tok.pos()
	p.check(.key_import)
	mut pos := p.tok.pos()
	mut import_node := ast.Import{
		pos: import_pos.extend(pos)
	}
	if p.tok.kind == .lpar {
		p.error_with_pos('`import()` has been deprecated, use `import x` instead', pos)
		return import_node
	}
	mut mod_name_arr := []string{}
	mod_name_arr << p.check_name()
	if import_pos.line_nr != pos.line_nr {
		p.error_with_pos('`import` statements must be a single line', pos)
		return import_node
	}
	mut mod_alias := mod_name_arr[0]
	import_node = ast.Import{
		pos: import_pos.extend(pos)
		mod_pos: pos
		alias_pos: pos
	}
	for p.tok.kind == .dot {
		p.next()
		submod_pos := p.tok.pos()
		if p.tok.kind != .name {
			p.error_with_pos('module syntax error, please use `x.y.z`', submod_pos)
			return import_node
		}
		if import_pos.line_nr != submod_pos.line_nr {
			p.error_with_pos('`import` and `submodule` must be at same line', submod_pos)
			return import_node
		}
		submod_name := p.check_name()
		mod_name_arr << submod_name
		mod_alias = submod_name
		pos = pos.extend(submod_pos)
		import_node = ast.Import{
			pos: import_pos.extend(pos)
			mod_pos: pos
			alias_pos: submod_pos
			mod: util.qualify_import(p.pref, mod_name_arr.join('.'), p.file_name)
			alias: mod_alias
		}
	}
	if mod_name_arr.len == 1 {
		import_node = ast.Import{
			pos: import_node.pos
			mod_pos: import_node.mod_pos
			alias_pos: import_node.alias_pos
			mod: util.qualify_import(p.pref, mod_name_arr[0], p.file_name)
			alias: mod_alias
		}
	}
	mod_name := import_node.mod
	if p.tok.kind == .key_as {
		p.next()
		alias_pos := p.tok.pos()
		mod_alias = p.check_name()
		if mod_alias == mod_name_arr.last() {
			p.error_with_pos('import alias `$mod_name as $mod_alias` is redundant', p.prev_tok.pos())
			return import_node
		}
		import_node = ast.Import{
			pos: import_node.pos.extend(alias_pos)
			mod_pos: import_node.mod_pos
			alias_pos: alias_pos
			mod: import_node.mod
			alias: mod_alias
		}
	}
	if p.tok.kind == .lcbr { // import module { fn1, Type2 } syntax
		mut initial_syms_pos := p.tok.pos()
		p.import_syms(mut import_node)
		initial_syms_pos = initial_syms_pos.extend(p.tok.pos())
		import_node = ast.Import{
			...import_node
			syms_pos: initial_syms_pos
			pos: import_node.pos.extend(initial_syms_pos)
		}
		p.register_used_import(mod_alias) // no `unused import` msg for parent
	}
	pos_t := p.tok.pos()
	if import_pos.line_nr == pos_t.line_nr {
		if p.tok.kind !in [.lcbr, .eof, .comment] {
			p.error_with_pos('cannot import multiple modules at a time', pos_t)
			return import_node
		}
	}
	import_node.comments = p.eat_comments(same_line: true)
	import_node.next_comments = p.eat_comments(follow_up: true)
	p.imports[mod_alias] = mod_name
	// if mod_name !in p.table.imports {
	p.table.imports << mod_name
	p.ast_imports << import_node
	// }
	return import_node
}

// import_syms parses the inner part of `import module { submod1, submod2 }`
fn (mut p Parser) import_syms(mut parent ast.Import) {
	p.next()
	pos_t := p.tok.pos()
	if p.tok.kind == .rcbr { // closed too early
		p.error_with_pos('empty `$parent.mod` import set, remove `{}`', pos_t)
		return
	}
	if p.tok.kind != .name { // not a valid inner name
		p.error_with_pos('import syntax error, please specify a valid fn or type name',
			pos_t)
		return
	}
	for p.tok.kind == .name {
		pos := p.tok.pos()
		alias := p.check_name()
		p.imported_symbols[alias] = parent.mod + '.' + alias
		// so we can work with this in fmt+checker
		parent.syms << ast.ImportSymbol{
			pos: pos
			name: alias
		}
		if p.tok.kind == .comma { // go again if more than one
			p.next()
			continue
		}
		if p.tok.kind == .rcbr { // finish if closing `}` is seen
			break
		}
	}
	if p.tok.kind != .rcbr {
		p.error_with_pos('import syntax error, no closing `}`', p.tok.pos())
		return
	}
	p.next()
}

fn (mut p Parser) const_decl() ast.ConstDecl {
	p.top_level_statement_start()
	mut attrs := []ast.Attr{}
	if p.attrs.len > 0 {
		attrs = p.attrs
		p.attrs = []
	}
	mut is_markused := false
	for ga in attrs {
		match ga.name {
			'markused' { is_markused = true }
			else {}
		}
	}
	start_pos := p.tok.pos()
	is_pub := p.tok.kind == .key_pub
	if is_pub {
		p.next()
	}
	const_pos := p.tok.pos()
	if p.disallow_declarations_in_script_mode() {
		return ast.ConstDecl{}
	}
	p.check(.key_const)
	is_block := p.tok.kind == .lpar
	if is_block {
		p.next() // (
	}
	mut fields := []ast.ConstField{}
	mut comments := []ast.Comment{}
	mut end_comments := []ast.Comment{}
	for {
		comments = p.eat_comments()
		if is_block && p.tok.kind == .eof {
			p.unexpected(got: 'eof', expecting: '´)´')
			return ast.ConstDecl{}
		}
		if p.tok.kind == .rpar {
			break
		}
		pos := p.tok.pos()
		name := p.check_name()
		end_comments << p.eat_comments()
		if util.contains_capital(name) {
			p.warn_with_pos('const names cannot contain uppercase letters, use snake_case instead',
				pos)
		}
		full_name := p.prepend_mod(name)
		if p.tok.kind == .comma {
			p.error_with_pos('const declaration do not support multiple assign yet', p.tok.pos())
		}
		p.check(.assign)
		end_comments << p.eat_comments()
		if p.tok.kind == .key_fn {
			p.error('const initializer fn literal is not a constant')
			return ast.ConstDecl{}
		}
		if p.tok.kind == .eof {
			p.unexpected(got: 'eof', expecting: 'an expression')
			return ast.ConstDecl{}
		}
		expr := p.expr(0)
		field := ast.ConstField{
			name: full_name
			mod: p.mod
			is_pub: is_pub
			expr: expr
			pos: pos.extend(expr.pos())
			comments: comments
			end_comments: end_comments
			is_markused: is_markused
		}
		fields << field
		p.table.global_scope.register(field)
		comments = []
		if !is_block {
			break
		}
	}
	p.top_level_statement_end()
	if is_block {
		p.check(.rpar)
	} else {
		comments << p.eat_comments(same_line: true)
	}
	return ast.ConstDecl{
		pos: start_pos.extend_with_last_line(const_pos, p.prev_tok.line_nr)
		fields: fields
		is_pub: is_pub
		end_comments: comments
		is_block: is_block
		attrs: attrs
	}
}

fn (mut p Parser) return_stmt() ast.Return {
	first_pos := p.tok.pos()
	p.next()
	// no return
	mut comments := p.eat_comments()
	if p.tok.kind == .rcbr || (p.tok.kind == .name && p.peek_tok.kind == .colon) {
		return ast.Return{
			comments: comments
			pos: first_pos
		}
	}
	// return exprs
	exprs, comments2 := p.expr_list()
	comments << comments2
	end_pos := exprs.last().pos()
	return ast.Return{
		exprs: exprs
		comments: comments
		pos: first_pos.extend(end_pos)
	}
}

// left hand side of `=` or `:=` in `a,b,c := 1,2,3`
fn (mut p Parser) global_decl() ast.GlobalDecl {
	mut attrs := []ast.Attr{}
	if p.attrs.len > 0 {
		attrs = p.attrs
		p.attrs = []
	}

	mut is_markused := false
	for ga in attrs {
		match ga.name {
			'markused' { is_markused = true }
			else {}
		}
	}

	if !p.has_globals && !p.pref.enable_globals && !p.pref.is_fmt && !p.pref.translated
		&& !p.is_translated && !p.pref.is_livemain && !p.pref.building_v && !p.builtin_mod {
		p.error('use `v -enable-globals ...` to enable globals')
		return ast.GlobalDecl{}
	}
	start_pos := p.tok.pos()
	p.check(.key_global)
	if p.disallow_declarations_in_script_mode() {
		return ast.GlobalDecl{}
	}
	is_block := p.tok.kind == .lpar
	if is_block {
		p.next() // (
	}
	mut fields := []ast.GlobalField{}
	mut comments := []ast.Comment{}
	for {
		comments = p.eat_comments()
		is_volatile := p.tok.kind == .key_volatile
		if is_volatile {
			p.next()
		}
		if is_block && p.tok.kind == .eof {
			p.unexpected(got: 'eof', expecting: '`)`')
			return ast.GlobalDecl{}
		}
		if p.tok.kind == .rpar {
			break
		}
		pos := p.tok.pos()
		name := p.check_name()
		has_expr := p.tok.kind == .assign
		mut expr := ast.empty_expr
		mut typ := ast.void_type
		mut typ_pos := token.Pos{}
		if has_expr {
			p.next() // =
			expr = p.expr(0)
			match mut expr {
				ast.CastExpr, ast.StructInit, ast.ArrayInit, ast.ChanInit {
					typ = expr.typ
				}
				ast.BoolLiteral, ast.IsRefType {
					typ = ast.bool_type
				}
				ast.CharLiteral {
					typ = ast.char_type
				}
				ast.FloatLiteral {
					typ = ast.f64_type
				}
				ast.IntegerLiteral, ast.SizeOf {
					typ = ast.int_type
				}
				ast.StringLiteral, ast.StringInterLiteral {
					typ = ast.string_type
				}
				else {
					// type will be deduced by checker
				}
			}
		} else {
			typ_pos = p.tok.pos()
			typ = p.parse_type()
		}
		field := ast.GlobalField{
			name: name
			has_expr: has_expr
			expr: expr
			pos: pos
			typ_pos: typ_pos
			typ: typ
			comments: comments
			is_markused: is_markused
			is_volatile: is_volatile
		}
		fields << field
		p.table.global_scope.register(field)
		comments = []
		if !is_block {
			break
		}
	}
	if is_block {
		p.check(.rpar)
	}
	return ast.GlobalDecl{
		pos: start_pos.extend(p.prev_tok.pos())
		mod: p.mod
		fields: fields
		end_comments: comments
		is_block: is_block
		attrs: attrs
	}
}

fn (mut p Parser) enum_decl() ast.EnumDecl {
	p.top_level_statement_start()
	is_pub := p.tok.kind == .key_pub
	start_pos := p.tok.pos()
	if is_pub {
		p.next()
	}
	p.check(.key_enum)
	end_pos := p.tok.pos()
	if p.disallow_declarations_in_script_mode() {
		return ast.EnumDecl{}
	}
	enum_name := p.check_name()
	if enum_name.len == 1 {
		p.error_with_pos('single letter capital names are reserved for generic template types.',
			end_pos)
		return ast.EnumDecl{}
	}
	if enum_name in p.imported_symbols {
		p.error_with_pos('cannot register enum `$enum_name`, this type was already imported',
			end_pos)
		return ast.EnumDecl{}
	}
	name := p.prepend_mod(enum_name)
	p.check(.lcbr)
	enum_decl_comments := p.eat_comments()
	mut vals := []string{}
	// mut default_exprs := []ast.Expr{}
	mut fields := []ast.EnumField{}
	mut uses_exprs := false
	for p.tok.kind != .eof && p.tok.kind != .rcbr {
		pos := p.tok.pos()
		val := p.check_name()
		vals << val
		mut expr := ast.empty_expr
		mut has_expr := false
		// p.warn('enum val $val')
		if p.tok.kind == .assign {
			p.next()
			expr = p.expr(0)
			has_expr = true
			uses_exprs = true
		}
		fields << ast.EnumField{
			name: val
			pos: pos
			expr: expr
			has_expr: has_expr
			comments: p.eat_comments(same_line: true)
			next_comments: p.eat_comments()
		}
	}
	p.top_level_statement_end()
	p.check(.rcbr)
	is_flag := p.attrs.contains('flag')
	is_multi_allowed := p.attrs.contains('_allow_multiple_values')
	if is_flag {
		if fields.len > 32 {
			p.error('when an enum is used as bit field, it must have a max of 32 fields')
			return ast.EnumDecl{}
		}
		for f in fields {
			if f.has_expr {
				p.error_with_pos('when an enum is used as a bit field, you can not assign custom values',
					f.pos)
				return ast.EnumDecl{}
			}
		}
		pubfn := if p.mod == 'main' { 'fn' } else { 'pub fn' }
		p.codegen('
//
[inline] $pubfn (    e &$enum_name) is_empty() bool           { return  int(*e) == 0 }
[inline] $pubfn (    e &$enum_name) has(flag $enum_name) bool { return  (int(*e) &  (int(flag))) != 0 }
[inline] $pubfn (    e &$enum_name) all(flag $enum_name) bool { return  (int(*e) &  (int(flag))) == int(flag) }
[inline] $pubfn (mut e  $enum_name) set(flag $enum_name)      { unsafe{ *e = ${enum_name}(int(*e) |  (int(flag))) } }
[inline] $pubfn (mut e  $enum_name) clear(flag $enum_name)    { unsafe{ *e = ${enum_name}(int(*e) & ~(int(flag))) } }
[inline] $pubfn (mut e  $enum_name) toggle(flag $enum_name)   { unsafe{ *e = ${enum_name}(int(*e) ^  (int(flag))) } }
//
')
	}
	idx := p.table.register_sym(ast.TypeSymbol{
		kind: .enum_
		name: name
		cname: util.no_dots(name)
		mod: p.mod
		info: ast.Enum{
			vals: vals
			is_flag: is_flag
			is_multi_allowed: is_multi_allowed
			uses_exprs: uses_exprs
		}
		is_pub: is_pub
	})
	if idx == -1 {
		p.error_with_pos('cannot register enum `$name`, another type with this name exists',
			end_pos)
	}

	enum_decl := ast.EnumDecl{
		name: name
		is_pub: is_pub
		is_flag: is_flag
		is_multi_allowed: is_multi_allowed
		fields: fields
		pos: start_pos.extend_with_last_line(end_pos, p.prev_tok.line_nr)
		attrs: p.attrs
		comments: enum_decl_comments
	}

	p.table.register_enum_decl(enum_decl)

	return enum_decl
}

fn (mut p Parser) type_decl() ast.TypeDecl {
	start_pos := p.tok.pos()
	is_pub := p.tok.kind == .key_pub
	if is_pub {
		p.next()
	}
	p.check(.key_type)
	end_pos := p.tok.pos()
	decl_pos := start_pos.extend(end_pos)
	name_pos := p.tok.pos()
	if p.disallow_declarations_in_script_mode() {
		return ast.SumTypeDecl{}
	}
	name := p.check_name()
	if name.len == 1 && name[0].is_capital() {
		p.error_with_pos('single letter capital names are reserved for generic template types',
			name_pos)
		return ast.FnTypeDecl{}
	}
	if name in p.imported_symbols {
		p.error_with_pos('cannot register alias `$name`, this type was already imported',
			end_pos)
		return ast.AliasTypeDecl{}
	}
	mut sum_variants := []ast.TypeNode{}
	generic_types, _ := p.parse_generic_types()
	decl_pos_with_generics := decl_pos.extend(p.prev_tok.pos())
	p.check(.assign)
	mut type_pos := p.tok.pos()
	mut comments := []ast.Comment{}
	if p.tok.kind == .key_fn {
		// function type: `type mycallback = fn(string, int)`
		fn_name := p.prepend_mod(name)
		fn_type := p.parse_fn_type(fn_name)
		p.table.sym(fn_type).is_pub = is_pub
		type_pos = type_pos.extend(p.tok.pos())
		comments = p.eat_comments(same_line: true)
		attrs := p.attrs
		p.attrs = []
		return ast.FnTypeDecl{
			name: fn_name
			is_pub: is_pub
			typ: fn_type
			pos: decl_pos
			type_pos: type_pos
			comments: comments
			attrs: attrs
		}
	}
	sum_variants << p.parse_sum_type_variants()
	// type SumType = A | B | c
	if sum_variants.len > 1 {
		for variant in sum_variants {
			variant_sym := p.table.sym(variant.typ)
			// TODO: implement this check for error too
			if variant_sym.kind == .none_ {
				p.error_with_pos('named sum type cannot have none as its variant', variant.pos)
				return ast.AliasTypeDecl{}
			}
		}
		variant_types := sum_variants.map(it.typ)
		prepend_mod_name := p.prepend_mod(name)
		typ := p.table.register_sym(ast.TypeSymbol{
			kind: .sum_type
			name: prepend_mod_name
			cname: util.no_dots(prepend_mod_name)
			mod: p.mod
			info: ast.SumType{
				variants: variant_types
				is_generic: generic_types.len > 0
				generic_types: generic_types
			}
			is_pub: is_pub
		})
		if typ == ast.invalid_type_idx {
			p.error_with_pos('cannot register sum type `$name`, another type with this name exists',
				name_pos)
			return ast.SumTypeDecl{}
		}
		comments = p.eat_comments(same_line: true)
		return ast.SumTypeDecl{
			name: name
			typ: typ
			is_pub: is_pub
			variants: sum_variants
			generic_types: generic_types
			attrs: p.attrs
			pos: decl_pos
			name_pos: name_pos
			comments: comments
		}
	}
	// type MyType = int
	if generic_types.len > 0 {
		p.error_with_pos('generic type aliases are not yet implemented', decl_pos_with_generics)
		return ast.AliasTypeDecl{}
	}
	// sum_variants will have only one element
	parent_type := sum_variants[0].typ
	parent_sym := p.table.sym(parent_type)
	pidx := parent_type.idx()
	p.check_for_impure_v(parent_sym.language, decl_pos)
	prepend_mod_name := p.prepend_mod(name)
	idx := p.table.register_sym(ast.TypeSymbol{
		kind: .alias
		name: prepend_mod_name
		cname: util.no_dots(prepend_mod_name)
		mod: p.mod
		parent_idx: pidx
		info: ast.Alias{
			parent_type: parent_type
			language: parent_sym.language
		}
		is_pub: is_pub
	})
	type_end_pos := p.prev_tok.pos()
	if idx == ast.invalid_type_idx {
		p.error_with_pos('cannot register alias `$name`, another type with this name exists',
			name_pos)
		return ast.AliasTypeDecl{}
	}
	if idx == pidx {
		type_alias_pos := sum_variants[0].pos
		p.error_with_pos('a type alias can not refer to itself: $name', decl_pos.extend(type_alias_pos))
		return ast.AliasTypeDecl{}
	}
	comments = p.eat_comments(same_line: true)
	return ast.AliasTypeDecl{
		name: name
		is_pub: is_pub
		parent_type: parent_type
		type_pos: type_pos.extend(type_end_pos)
		pos: decl_pos
		comments: comments
	}
}

fn (mut p Parser) assoc() ast.Assoc {
	var_name := p.check_name()
	pos := p.tok.pos()
	mut v := p.scope.find_var(var_name) or {
		p.error('unknown variable `$var_name`')
		return ast.Assoc{
			scope: 0
		}
	}
	v.is_used = true
	mut fields := []string{}
	mut vals := []ast.Expr{}
	p.check(.pipe)
	for p.tok.kind != .eof {
		fields << p.check_name()
		p.check(.colon)
		expr := p.expr(0)
		vals << expr
		if p.tok.kind == .comma {
			p.next()
		}
		if p.tok.kind == .rcbr {
			break
		}
	}
	return ast.Assoc{
		var_name: var_name
		fields: fields
		exprs: vals
		pos: pos
		scope: p.scope
	}
}

fn (p &Parser) new_true_expr() ast.Expr {
	return ast.BoolLiteral{
		val: true
		pos: p.tok.pos()
	}
}

[noreturn]
fn verror(s string) {
	util.verror('parser error', s)
}

fn (mut p Parser) top_level_statement_start() {
	if p.comments_mode == .toplevel_comments {
		p.scanner.set_is_inside_toplevel_statement(true)
		p.rewind_scanner_to_current_token_in_new_mode()
		$if debugscanner ? {
			eprintln('>> p.top_level_statement_start | tidx:${p.tok.tidx:-5} | p.tok.kind: ${p.tok.kind:-10} | p.tok.lit: $p.tok.lit $p.peek_tok.lit ${p.peek_token(2).lit} ${p.peek_token(3).lit} ...')
		}
	}
}

fn (mut p Parser) top_level_statement_end() {
	if p.comments_mode == .toplevel_comments {
		p.scanner.set_is_inside_toplevel_statement(false)
		p.rewind_scanner_to_current_token_in_new_mode()
		$if debugscanner ? {
			eprintln('>> p.top_level_statement_end   | tidx:${p.tok.tidx:-5} | p.tok.kind: ${p.tok.kind:-10} | p.tok.lit: $p.tok.lit $p.peek_tok.lit ${p.peek_token(2).lit} ${p.peek_token(3).lit} ...')
		}
	}
}

fn (mut p Parser) rewind_scanner_to_current_token_in_new_mode() {
	// Go back and rescan some tokens, ensuring that the parser's
	// lookahead buffer p.peek_tok .. p.peek_token(3), will now contain
	// the correct tokens (possible comments), for the new mode
	// This refilling of the lookahead buffer is needed for the
	// .toplevel_comments parsing mode.
	tidx := p.tok.tidx
	p.scanner.set_current_tidx(tidx - 5)
	no_token := token.Token{}
	p.prev_tok = no_token
	p.tok = no_token
	p.peek_tok = no_token // requires 2 calls p.next() or check p.tok.kind != token.Kind.unknown
	p.next()
	for {
		p.next()
		// eprintln('rewinding to ${p.tok.tidx:5} | goal: ${tidx:5}')
		if tidx == p.tok.tidx {
			break
		}
	}
}

// returns true if `varname` is known
pub fn (mut p Parser) mark_var_as_used(varname string) bool {
	if mut obj := p.scope.find(varname) {
		match mut obj {
			ast.Var {
				obj.is_used = true
				return true
			}
			ast.GlobalField {
				// obj.is_used = true
				return true
			}
			// ast.ConstField {
			// return true
			//}
			else {}
		}
	}
	return false
}

fn (mut p Parser) unsafe_stmt() ast.Stmt {
	mut pos := p.tok.pos()
	p.next()
	if p.tok.kind != .lcbr {
		return p.error_with_pos('please use `unsafe {`', p.tok.pos())
	}
	p.next()
	if p.inside_unsafe {
		return p.error_with_pos('already inside `unsafe` block', pos)
	}
	if p.tok.kind == .rcbr {
		// `unsafe {}`
		pos.update_last_line(p.tok.line_nr)
		p.next()
		return ast.Block{
			is_unsafe: true
			pos: pos
		}
	}
	p.inside_unsafe = true
	p.open_scope() // needed in case of `unsafe {stmt}`
	defer {
		p.inside_unsafe = false
		p.close_scope()
	}
	stmt := p.stmt(false)
	if p.tok.kind == .rcbr {
		if stmt is ast.ExprStmt {
			// `unsafe {expr}`
			if stmt.expr.is_expr() {
				p.next()
				pos.update_last_line(p.prev_tok.line_nr)
				ue := ast.UnsafeExpr{
					expr: stmt.expr
					pos: pos
				}
				// parse e.g. `unsafe {expr}.foo()`
				expr := p.expr_with_left(ue, 0, p.is_stmt_ident)
				return ast.ExprStmt{
					expr: expr
					pos: pos
				}
			}
		}
	}
	// unsafe {stmts}
	mut stmts := [stmt]
	for p.tok.kind != .rcbr {
		stmts << p.stmt(false)
	}
	p.next()
	pos.update_last_line(p.tok.line_nr)
	return ast.Block{
		stmts: stmts
		is_unsafe: true
		pos: pos
	}
}

fn (mut p Parser) disallow_declarations_in_script_mode() bool {
	if p.script_mode {
		p.note_with_pos('script mode started here', p.script_mode_start_token.pos())
		p.error_with_pos('all definitions must occur before code in script mode', p.tok.pos())
		return true
	}
	return false
}

fn (mut p Parser) trace(fbase string, message string) {
	if p.file_base == fbase {
		println('> p.trace | ${fbase:-10s} | $message')
	}
}<|MERGE_RESOLUTION|>--- conflicted
+++ resolved
@@ -3129,13 +3129,8 @@
 	}
 	lit := p.tok.lit
 	full_lit := if is_neg { '-' + lit } else { lit }
-<<<<<<< HEAD
-	mut node := ast.empty_expr()
+	mut node := ast.empty_expr
 	if lit.index_any_int('.eE') >= 0 && lit[..2] !in ['0x', '0X', '0o', '0O', '0b', '0B'] {
-=======
-	mut node := ast.empty_expr
-	if lit.index_any('.eE') >= 0 && lit[..2] !in ['0x', '0X', '0o', '0O', '0b', '0B'] {
->>>>>>> 26986eb2
 		node = ast.FloatLiteral{
 			val: full_lit
 			pos: pos
