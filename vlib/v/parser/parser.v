--- conflicted
+++ resolved
@@ -374,13 +374,8 @@
 			if count % 100000 == 0 {
 				eprintln('parsed $count statements so far from fn $p.cur_fn_name ...')
 			}
-<<<<<<< HEAD
-			if c > 1000000 {
-				err := p.error_with_pos('parsed over $c statements from fn $p.cur_fn_name, the parser is probably stuck',
-=======
 			if count > 1000000 {
-				p.error_with_pos('parsed over $count statements from fn $p.cur_fn_name, the parser is probably stuck',
->>>>>>> 7545ed41
+				err := p.error_with_pos('parsed over $count statements from fn $p.cur_fn_name, the parser is probably stuck',
 					p.tok.position())
 				return [ast.Stmt(err)]
 			}
@@ -664,18 +659,6 @@
 							assert false
 						}
 					}
-<<<<<<< HEAD
-					return ast.GotoLabel{
-						name: name
-						pos: spos.extend(p.tok.position())
-					}
-				} else if p.peek_tok.kind == .name {
-					return p.error_with_pos('unexpected name `$p.peek_tok.lit`', p.peek_tok.position())
-				} else if !p.inside_if_expr && !p.inside_match_body && !p.inside_or_expr &&
-					p.peek_tok.kind in [.rcbr, .eof] && !p.mark_var_as_used(p.tok.lit) {
-					return p.error_with_pos('`$p.tok.lit` evaluated but not used', p.tok.position())
-=======
->>>>>>> 7545ed41
 				}
 				return ast.GotoLabel{
 					name: name
@@ -717,10 +700,6 @@
 					return ast.Stmt{}
 				}
 			}
-<<<<<<< HEAD
-			return p.error_with_pos('unexpected \$', p.tok.position())
-=======
->>>>>>> 7545ed41
 		}
 		.key_continue, .key_break {
 			tok := p.tok
@@ -994,14 +973,8 @@
 	} else if tok.kind !in [.key_if, .key_match, .key_lock, .key_rlock, .key_select] &&
 		left0 !is ast.CallExpr && (is_top_level || p.tok.kind != .rcbr) && left0 !is ast.PostfixExpr &&
 		!(left0 is ast.InfixExpr && (left0 as ast.InfixExpr).op in [.left_shift, .arrow]) && left0 !is
-<<<<<<< HEAD
-		ast.ComptimeCall {
+		ast.ComptimeCall && left0 !is ast.SelectorExpr {
 		return p.error_with_pos('expression evaluated but not used', left0.position())
-=======
-		ast.ComptimeCall && left0 !is ast.SelectorExpr {
-		p.error_with_pos('expression evaluated but not used', left0.position())
-		return ast.Stmt{}
->>>>>>> 7545ed41
 	}
 	if left.len == 1 {
 		return ast.ExprStmt{
@@ -1083,11 +1056,7 @@
 	lit0_is_capital := if p.tok.kind != .eof && p.tok.lit.len > 0 {
 		p.tok.lit[0].is_capital()
 	} else {
-<<<<<<< HEAD
-		return p.error('unexpected token `$p.tok.lit`')
-=======
 		false
->>>>>>> 7545ed41
 	}
 	// use heuristics to detect `func<T>()` from `var < expr`
 	return !lit0_is_capital && p.peek_tok.kind == .lt && (match p.peek_tok2.kind {
@@ -1482,12 +1451,6 @@
 	if p.tok.kind == .lpar {
 		p.next()
 		args := p.call_args()
-<<<<<<< HEAD
-		if is_filter && args.len != 1 {
-			return p.error('needs exactly 1 argument')
-		}
-=======
->>>>>>> 7545ed41
 		p.check(.rpar)
 		mut or_stmts := []ast.Stmt{}
 		mut or_kind := ast.OrKind.absent
