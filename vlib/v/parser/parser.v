--- conflicted
+++ resolved
@@ -609,12 +609,7 @@
 		return p.string_expr()
 	}
 	known_var := p.scope.known_var(p.tok.lit)
-<<<<<<< HEAD
 	if p.peek_tok.kind == .dot && !known_var && (is_c || p.known_import(p.tok.lit) || p.mod.all_after('.') == p.tok.lit) {
-=======
-	if p.peek_tok.kind == .dot && !known_var && (is_c || p.known_import(p.tok.lit) || p.mod.all_after('.') ==
-		p.tok.lit) {
->>>>>>> 78fc9bd1
 		if is_c {
 			mod = 'C'
 		} else {
@@ -670,19 +665,11 @@
 			x := p.call_expr(is_c, mod)			// TODO `node,typ :=` should work
 			node = x
 		}
-<<<<<<< HEAD
 	} else if p.peek_tok.kind == .lcbr && (p.tok.lit[0].is_capital() || is_c || (p.builtin_mod && p.tok.lit in
 		table.builtin_type_names)) && !p.inside_match_case && !p.inside_if && !p.inside_for {
 		// (p.tok.lit.len in [1, 2] || !p.tok.lit[p.tok.lit.len - 1].is_capital()) &&
 		// || p.table.known_type(p.tok.lit)) {
 		return p.struct_init(false) // short_syntax: false
-=======
-	} else if p.peek_tok.kind == .lcbr && !p.inside_match_case && (is_c || p.tok.lit[0].is_capital() ||
-		(p.builtin_mod && p.tok.lit in table.builtin_type_names)) && (p.tok.lit.len in [1, 2, 3] ||
-		!p.tok.lit[p.tok.lit.len - 1].is_capital() || p.table.known_type(p.tok.lit)) {
-		// short_syntax: false
-		return p.struct_init(false)
->>>>>>> 78fc9bd1
 	} else if p.peek_tok.kind == .dot && (p.tok.lit[0].is_capital() && !known_var) {
 		// `Color.green`
 		mut enum_name := p.check_name()
@@ -1310,11 +1297,7 @@
 		}
 	} else {
 		// [1,2,3]
-<<<<<<< HEAD
-		for i := 0; p.tok.kind != .rsbr; i++{
-=======
 		for i := 0; p.tok.kind != .rsbr; i++ {
->>>>>>> 78fc9bd1
 			expr := p.expr(0)
 			exprs << expr
 			if p.tok.kind == .comma {
