// Copyright (c) 2019-2020 Alexander Medvednikov. All rights reserved.
// Use of this source code is governed by an MIT license
// that can be found in the LICENSE file.
module parser

import v.scanner
import v.ast
import v.token
import v.table
import v.pref
import v.util
import term
import os

struct Parser {
	scanner           &scanner.Scanner
	file_name         string // "/home/user/hello.v"
	file_name_dir     string // "/home/user"
mut:
	tok               token.Token
	peek_tok          token.Token
	table             &table.Table
	is_c              bool
	is_js             bool
	inside_if         bool
	inside_for        bool
	inside_fn         bool
	pref              &pref.Preferences
	builtin_mod       bool // are we in the `builtin` module?
	mod               string // current module name
	attr              string
	expr_mod          string
	scope             &ast.Scope
	global_scope      &ast.Scope
	imports           map[string]string
	ast_imports       []ast.Import
	is_amp            bool
	returns           bool
	inside_match      bool // to separate `match A { }` from `Struct{}`
	inside_match_case bool // to separate `match_expr { }` from `Struct{}`
	is_stmt_ident     bool // true while the beginning of a statement is an ident/selector
	inside_is         bool // `is Type`, expecting type
}

// for tests
pub fn parse_stmt(text string, table &table.Table, scope &ast.Scope) ast.Stmt {
	s := scanner.new_scanner(text, .skip_comments)
	var p := Parser{
		scanner: s
		table: table
		pref: &pref.Preferences{}
		scope: scope
		global_scope: &ast.Scope{
			start_pos: 0
			parent: 0
		}
	}
	p.init_parse_fns()
	p.read_first_token()
	return p.stmt()
}

pub fn parse_file(path string, table &table.Table, comments_mode scanner.CommentsMode, pref &pref.Preferences, global_scope &ast.Scope) ast.File {
	// println('parse_file("$path")')
	// text := os.read_file(path) or {
	// panic(err)
	// }
	var stmts := []ast.Stmt
	var p := Parser{
		scanner: scanner.new_scanner_file(path, comments_mode)
		table: table
		file_name: path
		file_name_dir: os.dir(path)
		pref: pref
		scope: &ast.Scope{
			start_pos: 0
			parent: 0
		}
		global_scope: global_scope
	}
	// comments_mode: comments_mode
	p.read_first_token()
	for p.tok.kind == .comment {
		var stmt := ast.Stmt{}		// TODO sum type << bug
		com := p.comment()
		stmt = com
		stmts << stmt
	}
	var mstmt := ast.Stmt{}
	module_decl := p.module_decl()
	mstmt = module_decl
	stmts << mstmt
	// imports
	/*
	mut imports := []ast.Import
	for p.tok.kind == .key_import {
		imports << p.import_stmt()
	}
*/
	// TODO: import only mode
	for {
		// res := s.scan()
		if p.tok.kind == .eof {
			// println('EOF, breaking')
			break
		}
		// println('stmt at ' + p.tok.str())
		stmts << p.top_stmt()
	}
	// println('nr stmts = $stmts.len')
	// println(stmts[0])
	p.scope.end_pos = p.tok.pos
	return ast.File{
		path: path
		mod: module_decl
		imports: p.ast_imports
		stmts: stmts
		scope: p.scope
		global_scope: p.global_scope
	}
}

/*
struct Queue {
mut:
	idx              int
	mu               sync.Mutex
	paths            []string
	table            &table.Table
	parsed_ast_files []ast.File
}

fn (q mut Queue) run() {
	q.mu.lock()
	idx := q.idx
	if idx >= q.paths.len {
		q.mu.unlock()
		return
	}
	q.idx++
	q.mu.unlock()
	path := q.paths[idx]
	file := parse_file(path, q.table, .skip_comments)
	q.mu.lock()
	q.parsed_ast_files << file
	q.mu.unlock()
}
*/
pub fn parse_files(paths []string, table &table.Table, pref &pref.Preferences, global_scope &ast.Scope) []ast.File {
	/*
	println('\n\n\nparse_files()')
	println(paths)
	nr_cpus := runtime.nr_cpus()
	println('nr_cpus= $nr_cpus')
	mut q := &Queue{
		paths: paths
		table: table
	}
	for i in 0 .. nr_cpus {
		go q.run()
	}
	time.sleep_ms(100)
	return q.parsed_ast_files
*/
	// ///////////////
	var files := []ast.File
	for path in paths {
		// println('parse_files $path')
		files << parse_file(path, table, .skip_comments, pref, global_scope)
	}
	return files
}

pub fn (p &Parser) init_parse_fns() {
	// p.prefix_parse_fns = make(100, 100, sizeof(PrefixParseFn))
	// p.prefix_parse_fns[token.Kind.name] = parse_name
	println('')
}

pub fn (var p Parser) read_first_token() {
	// need to call next() twice to get peek token and current token
	p.next()
	p.next()
}

pub fn (var p Parser) open_scope() {
	p.scope = &ast.Scope{
		parent: p.scope
		start_pos: p.tok.pos
	}
}

pub fn (var p Parser) close_scope() {
	p.scope.end_pos = p.tok.pos
	p.scope.parent.children << p.scope
	p.scope = p.scope.parent
}

pub fn (var p Parser) parse_block() []ast.Stmt {
	p.open_scope()
	// println('parse block')
	stmts := p.parse_block_no_scope()
	p.close_scope()
	// println('nr exprs in block = $exprs.len')
	return stmts
}

pub fn (var p Parser) parse_block_no_scope() []ast.Stmt {
	p.check(.lcbr)
	var stmts := []ast.Stmt
	if p.tok.kind != .rcbr {
		for {
			stmts << p.stmt()
			// p.warn('after stmt(): tok=$p.tok.str()')
			if p.tok.kind in [.eof, .rcbr] {
				break
			}
		}
	}
	p.check(.rcbr)
	return stmts
}

/*
fn (p mut Parser) next_with_comment() {
	p.tok = p.peek_tok
	p.peek_tok = p.scanner.scan()
}
*/
fn (var p Parser) next() {
	p.tok = p.peek_tok
	p.peek_tok = p.scanner.scan()
	/*
	if p.tok.kind==.comment {
		p.comments << ast.Comment{text:p.tok.lit, line_nr:p.tok.line_nr}
		p.next()
	}
*/
}

fn (var p Parser) check(expected token.Kind) {
	// for p.tok.kind in [.line_comment, .mline_comment] {
	// p.next()
	// }
	if p.tok.kind != expected {
		p.error('unexpected `${p.tok.kind.str()}`, expecting `${expected.str()}`')
	}
	p.next()
}

fn (var p Parser) check_name() string {
	name := p.tok.lit
	p.check(.name)
	return name
}

pub fn (var p Parser) top_stmt() ast.Stmt {
	match p.tok.kind {
		.key_pub {
			match p.peek_tok.kind {
				.key_const {
					return p.const_decl()
				}
				.key_fn {
					return p.fn_decl()
				}
				.key_struct, .key_union {
					return p.struct_decl()
				}
				.key_interface {
					return p.interface_decl()
				}
				.key_enum {
					return p.enum_decl()
				}
				.key_type {
					return p.type_decl()
				}
				else {
					p.error('wrong pub keyword usage')
					return ast.Stmt{}
				}
			}
		}
		.lsbr {
			return p.attribute()
		}
		.key_interface {
			return p.interface_decl()
		}
		.key_import {
			node := p.import_stmt()
			p.ast_imports << node
			return node[0]
		}
		.key_global {
			return p.global_decl()
		}
		.key_const {
			return p.const_decl()
		}
		.key_fn {
			return p.fn_decl()
		}
		.key_struct {
			return p.struct_decl()
		}
		.dollar {
			return p.comp_if()
		}
		.hash {
			return p.hash()
		}
		.key_type {
			return p.type_decl()
		}
		.key_enum {
			return p.enum_decl()
		}
		.key_union {
			return p.struct_decl()
		}
		.comment {
			return p.comment()
		}
		else {
			if p.pref.is_script && !p.pref.is_test {
				p.scanner.add_fn_main_and_rescan()
				p.read_first_token()
				return p.top_stmt()
			} else {
				p.error('bad top level statement ' + p.tok.str())
				return ast.Stmt{}
			}
		}
	}
}

// TODO [if vfmt]
pub fn (var p Parser) check_comment() ast.Comment {
	if p.tok.kind == .comment {
		return p.comment()
	}
	return ast.Comment{}
}

pub fn (var p Parser) comment() ast.Comment {
	pos := p.tok.position()
	text := p.tok.lit
	p.next()
	// p.next_with_comment()
	return ast.Comment{
		text: text
		pos: pos
	}
}

pub fn (var p Parser) stmt() ast.Stmt {
	p.is_stmt_ident = p.tok.kind == .name
	match p.tok.kind {
		.lcbr {
			stmts := p.parse_block()
			return ast.Block{
				stmts: stmts
			}
		}
		.key_assert {
			p.next()
			assert_pos := p.tok.position()
			expr := p.expr(0)
			return ast.AssertStmt{
				expr: expr
				pos: assert_pos
			}
		}
		.key_mut, .key_static, .key_var {
			return p.assign_stmt()
		}
		.key_for {
			return p.for_stmt()
		}
		.comment {
			return p.comment()
		}
		.key_return {
			return p.return_stmt()
		}
		.dollar {
			return p.comp_if()
		}
		.key_continue, .key_break {
			tok := p.tok
			p.next()
			return ast.BranchStmt{
				tok: tok
			}
		}
		.key_unsafe {
			p.next()
			stmts := p.parse_block()
			return ast.UnsafeStmt{
				stmts: stmts
			}
		}
		.hash {
			return p.hash()
		}
		.key_defer {
			p.next()
			stmts := p.parse_block()
			return ast.DeferStmt{
				stmts: stmts
			}
		}
		.key_go {
			p.next()
			expr := p.expr(0)
			// mut call_expr := &ast.CallExpr(0) // TODO
			match expr {
				ast.CallExpr {
					// call_expr = it
				}
				else {}
			}
			return ast.GoStmt{
				call_expr: expr
			}
		}
		.key_goto {
			p.next()
			name := p.check_name()
			return ast.GotoStmt{
				name: name
			}
		}
		else {
			// `x := ...`
			if p.tok.kind == .name && p.peek_tok.kind in [.decl_assign, .comma] {
				return p.assign_stmt()
			} else if p.tok.kind == .name && p.peek_tok.kind == .colon {
				// `label:`
				name := p.check_name()
				p.check(.colon)
				return ast.GotoLabel{
					name: name
				}
			}
			epos := p.tok.position()
			expr := p.expr(0)
			return ast.ExprStmt{
				expr: expr
				pos: epos
			}
		}
	}
}

fn (var p Parser) attribute() ast.Attr {
	p.check(.lsbr)
	if p.tok.kind == .key_if {
		p.next()
	}
	var name := p.check_name()
	if p.tok.kind == .colon {
		p.next()
		if p.tok.kind == .name {
			name += p.check_name()
		} else if p.tok.kind == .string {
			name += p.tok.lit
			p.next()
		}
	}
	p.check(.rsbr)
	p.attr = name
	return ast.Attr{
		name: name
	}
}

/*
fn (p mut Parser) range_expr(low ast.Expr) ast.Expr {
	// ,table.Type) {
	if p.tok.kind != .dotdot {
		p.next()
	}
	p.check(.dotdot)
	mut high := ast.Expr{}
	if p.tok.kind != .rsbr {
		high = p.expr(0)
		// if typ.typ.kind != .int {
		// p.error('non-integer index `$typ.typ.name`')
		// }
	}
	node := ast.RangeExpr{
		low: low
		high: high
	}
	return node
}
*/
pub fn (p &Parser) error(s string) {
	p.error_with_pos(s, p.tok.position())
}

pub fn (p &Parser) warn(s string) {
	p.warn_with_pos(s, p.tok.position())
}

pub fn (p &Parser) error_with_pos(s string, pos token.Position) {
	var kind := 'error:'
	if p.pref.is_verbose {
		print_backtrace()
		kind = 'parser error:'
	}
	ferror := util.formatted_error(kind, s, p.file_name, pos)
	eprintln(ferror)
	exit(1)
}

pub fn (p &Parser) warn_with_pos(s string, pos token.Position) {
	ferror := util.formatted_error('warning:', s, p.file_name, pos)
	eprintln(ferror)
}

pub fn (var p Parser) parse_ident(is_c, is_js bool) ast.Ident {
	// p.warn('name ')
	pos := p.tok.position()
	var name := p.check_name()
	if name == '_' {
		return ast.Ident{
			name: '_'
			kind: .blank_ident
			pos: pos
		}
	}
	if p.expr_mod.len > 0 {
		name = '${p.expr_mod}.$name'
	}
	var ident := ast.Ident{
		kind: .unresolved
		name: name
		is_c: is_c
		is_js: is_js
		mod: p.mod
		pos: pos
	}
	return ident
}

pub fn (var p Parser) name_expr() ast.Expr {
	var node := ast.Expr{}
	if p.inside_is {
		p.inside_is = false
		return ast.Type{
			typ: p.parse_type()
		}
	}
	is_c := p.tok.lit == 'C'
	is_js := p.tok.lit == 'JS'
	var mod := ''
	// p.warn('resetting')
	p.expr_mod = ''
	// `map[string]int` initialization
	if p.tok.lit == 'map' && p.peek_tok.kind == .lsbr {
		map_type := p.parse_map_type()
		return ast.MapInit{
			typ: map_type
		}
	}
	// Raw string (`s := r'hello \n ')
	if p.tok.lit in ['r', 'c', 'js'] && p.peek_tok.kind == .string {
		// QTODO
		// && p.prev_tok.kind != .str_dollar {
		return p.string_expr()
	}
	known_var := p.scope.known_var(p.tok.lit)
	if p.peek_tok.kind == .dot && !known_var && (is_c || is_js || p.known_import(p.tok.lit) ||
		p.mod.all_after('.') == p.tok.lit) {
		if is_c {
			mod = 'C'
		} else if is_js {
			mod = 'JS'
		} else {
			// prepend the full import
			mod = p.imports[p.tok.lit]
		}
		p.next()
		p.check(.dot)
		p.expr_mod = mod
	}
	// p.warn('name expr  $p.tok.lit $p.peek_tok.str()')
	// fn call or type cast
	if p.peek_tok.kind == .lpar {
		var name := p.tok.lit
		if mod.len > 0 {
			name = '${mod}.$name'
		}
		name_w_mod := p.prepend_mod(name)
		// type cast. TODO: finish
		// if name in table.builtin_type_names {
		if (name in p.table.type_idxs || name_w_mod in p.table.type_idxs) && !(name in ['C.stat',
			'C.sigaction']) {
			// TODO handle C.stat()
			var to_typ := p.parse_type()
			if p.is_amp {
				// Handle `&Foo(0)`
				to_typ = table.type_to_ptr(to_typ)
			}
			p.check(.lpar)
			var expr := ast.Expr{}
			var arg := ast.Expr{}
			var has_arg := false
			expr = p.expr(0)
			// TODO, string(b, len)
			if p.tok.kind == .comma && table.type_idx(to_typ) == table.string_type_idx {
				p.check(.comma)
				arg = p.expr(0)				// len
				has_arg = true
			}
			p.check(.rpar)
			node = ast.CastExpr{
				typ: to_typ
				expr: expr
				arg: arg
				has_arg: has_arg
			}
			p.expr_mod = ''
			return node
		} else {
			// fn call
			// println('calling $p.tok.lit')
			x := p.call_expr(is_c, is_js, mod)			// TODO `node,typ :=` should work
			node = x
		}
	} else if p.peek_tok.kind == .lcbr && !p.inside_match && !p.inside_match_case && !p.inside_if &&
		!p.inside_for {
		return p.struct_init(false)		// short_syntax: false
	} else if p.peek_tok.kind == .dot && (p.tok.lit[0].is_capital() && !known_var) {
		// `Color.green`
		var enum_name := p.check_name()
		if mod != '' {
			enum_name = mod + '.' + enum_name
		} else {
			enum_name = p.prepend_mod(enum_name)
		}
		// p.warn('Color.green $enum_name ' + p.prepend_mod(enum_name) + 'mod=$mod')
		p.check(.dot)
		val := p.check_name()
		// println('enum val $enum_name . $val')
		p.expr_mod = ''
		return ast.EnumVal{
			enum_name: enum_name
			val: val
			pos: p.tok.position()
			mod: mod
		}
	} else {
		var ident := ast.Ident{}
		ident = p.parse_ident(is_c, is_js)
		node = ident
	}
	p.expr_mod = ''
	return node
}

<<<<<<< HEAD
pub fn (var p Parser) expr(precedence int) ast.Expr {
	// println('\n\nparser.expr()')
	var typ := table.void_type
	var node := ast.Expr{}
	is_stmt_ident := p.is_stmt_ident
	p.is_stmt_ident = false
	// defer {
	// if p.tok.kind == .comment {
	// p.comment()
	// }
	// }
	// Prefix
	match p.tok.kind {
		.name {
			node = p.name_expr()
			p.is_stmt_ident = is_stmt_ident
		}
		.string {
			node = p.string_expr()
		}
		.dot {
			// .enum_val
			node = p.enum_val()
		}
		.chartoken {
			node = ast.CharLiteral{
				val: p.tok.lit
			}
			p.next()
		}
		.minus, .amp, .mul, .not, .bit_not {
			// -1, -a, !x, &x, ~x
			node = p.prefix_expr()
		}
		.key_true, .key_false {
			node = ast.BoolLiteral{
				val: p.tok.kind == .key_true
			}
			p.next()
		}
		.key_match {
			node = p.match_expr()
		}
		.number {
			node = p.parse_number_literal()
		}
		.lpar {
			p.check(.lpar)
			node = p.expr(0)
			p.check(.rpar)
			node = ast.ParExpr{
				expr: node
			}
		}
		.key_if {
			node = p.if_expr()
		}
		.lsbr {
			node = p.array_init()
		}
		.key_none {
			p.next()
			node = ast.None{}
		}
		.key_sizeof {
			p.next()			// sizeof
			p.check(.lpar)
			if p.tok.lit == 'C' {
				p.next()
				p.check(.dot)
				node = ast.SizeOf{
					type_name: p.check_name()
				}
			} else {
				sizeof_type := p.parse_type()
				node = ast.SizeOf{
					typ: sizeof_type
				}
			}
			p.check(.rpar)
		}
		.key_typeof {
			p.next()
			p.check(.lpar)
			expr := p.expr(0)
			p.check(.rpar)
			node = ast.TypeOf{
				expr: expr
			}
		}
		.lcbr {
			// Map `{"age": 20}` or `{ x | foo:bar, a:10 }`
			p.next()
			if p.tok.kind == .string {
				node = p.map_init()
			} else {
				// it should be a struct
				if p.peek_tok.kind == .pipe {
					node = p.assoc()
				} else if p.peek_tok.kind == .colon || p.tok.kind == .rcbr {
					node = p.struct_init(true)					// short_syntax: true
				} else if p.tok.kind == .name {
					p.next()
					lit := if p.tok.lit != '' { p.tok.lit } else { p.tok.kind.str() }
					p.error('unexpected ‘$lit‘, expecting ‘:‘')
				} else {
					p.error('unexpected ‘$p.tok.lit‘, expecting struct key')
				}
			}
			p.check(.rcbr)
		}
		.key_fn {
			node = p.anon_fn()
		}
		else {
			if p.tok.kind == .comment {
				println(p.tok.lit)
			}
			p.error('expr(): bad token `$p.tok.kind.str()`')
		}
	}
	// Infix
	for precedence < p.tok.precedence() {
		if p.tok.kind.is_assign() {
			node = p.assign_expr(node)
		} else if p.tok.kind == .dot {
			node = p.dot_expr(node)
			p.is_stmt_ident = is_stmt_ident
		} else if p.tok.kind == .lsbr {
			node = p.index_expr(node)
		} else if p.tok.kind == .key_as {
			pos := p.tok.position()
			p.next()
			typ = p.parse_type()
			node = ast.AsCast{
				expr: node
				typ: typ
				pos: pos
			}
		} else if p.tok.kind == .left_shift && p.is_stmt_ident {
			// arr << elem
			tok := p.tok
			pos := tok.position()
			p.next()
			right := p.expr(precedence - 1)
			node = ast.InfixExpr{
				left: node
				right: right
				op: tok.kind
				pos: pos
			}
		} else if p.tok.kind.is_infix() {
			node = p.infix_expr(node)
		} else if p.tok.kind in [.inc, .dec] {
			// Postfix
			node = ast.PostfixExpr{
				op: p.tok.kind
				expr: node
				pos: p.tok.position()
			}
			p.next()
			// return node // TODO bring back, only allow ++/-- in exprs in translated code
		} else {
			return node
		}
	}
	return node
}

fn (var p Parser) prefix_expr() ast.PrefixExpr {
	pos := p.tok.position()
	op := p.tok.kind
	if op == .amp {
		p.is_amp = true
	}
	p.next()
	right := p.expr(token.Precedence.prefix)
	p.is_amp = false
	return ast.PrefixExpr{
		op: op
		right: right
		pos: pos
	}
}

=======
>>>>>>> fe249ab0
fn (var p Parser) index_expr(left ast.Expr) ast.IndexExpr {
	// left == `a` in `a[0]`
	p.next()	// [
	var has_low := true
	if p.tok.kind == .dotdot {
		has_low = false
		// [..end]
		p.next()
		high := p.expr(0)
		p.check(.rsbr)
		return ast.IndexExpr{
			left: left
			pos: p.tok.position()
			index: ast.RangeExpr{
				low: ast.Expr{}
				high: high
				has_high: true
			}
		}
	}
	expr := p.expr(0)	// `[expr]` or  `[expr..]`
	var has_high := false
	if p.tok.kind == .dotdot {
		// [start..end] or [start..]
		p.check(.dotdot)
		var high := ast.Expr{}
		if p.tok.kind != .rsbr {
			has_high = true
			high = p.expr(0)
		}
		p.check(.rsbr)
		return ast.IndexExpr{
			left: left
			pos: p.tok.position()
			index: ast.RangeExpr{
				low: expr
				high: high
				has_high: has_high
				has_low: has_low
			}
		}
	}
	// [expr]
	p.check(.rsbr)
	return ast.IndexExpr{
		left: left
		index: expr
		pos: p.tok.position()
	}
}

fn (var p Parser) filter() {
	p.scope.register('it', ast.Var{
		name: 'it'
	})
}

fn (var p Parser) dot_expr(left ast.Expr) ast.Expr {
	p.next()
	var name_pos := p.tok.position()
	field_name := p.check_name()
	is_filter := field_name in ['filter', 'map']
	if is_filter {
		p.open_scope()
		name_pos = p.tok.position()
		p.filter()
		// wrong tok position when using defer
		// defer {
		// p.close_scope()
		// }
	}
	// Method call
	if p.tok.kind == .lpar {
		p.next()
		args := p.call_args()
		p.check(.rpar)
		var or_stmts := []ast.Stmt
		var is_or_block_used := false
		if p.tok.kind == .key_orelse {
			p.next()
			p.open_scope()
			p.scope.register('errcode', ast.Var{
				name: 'errcode'
				typ: table.int_type
			})
			p.scope.register('err', ast.Var{
				name: 'err'
				typ: table.string_type
			})
			is_or_block_used = true
			or_stmts = p.parse_block_no_scope()
			p.close_scope()
		}
		end_pos := p.tok.position()
		pos := token.Position{
			line_nr: name_pos.line_nr
			pos: name_pos.pos
			len: end_pos.pos - name_pos.pos
		}
		mcall_expr := ast.CallExpr{
			left: left
			name: field_name
			args: args
			pos: pos
			is_method: true
			or_block: ast.OrExpr{
				stmts: or_stmts
				is_used: is_or_block_used
			}
		}
		var node := ast.Expr{}
		node = mcall_expr
		if is_filter {
			p.close_scope()
		}
		return node
	}
	sel_expr := ast.SelectorExpr{
		expr: left
		field: field_name
		pos: name_pos
	}
	var node := ast.Expr{}
	node = sel_expr
	if is_filter {
		p.close_scope()
	}
	return node
}

// `.green`
// `pref.BuildMode.default_mode`
fn (var p Parser) enum_val() ast.EnumVal {
	p.check(.dot)
	val := p.check_name()
	return ast.EnumVal{
		val: val
		pos: p.tok.position()
	}
}

fn (var p Parser) string_expr() ast.Expr {
	is_raw := p.tok.kind == .name && p.tok.lit == 'r'
	is_cstr := p.tok.kind == .name && p.tok.lit == 'c'
	if is_raw || is_cstr {
		p.next()
	}
	var node := ast.Expr{}
	val := p.tok.lit
	pos := p.tok.position()
	if p.peek_tok.kind != .str_dollar {
		p.next()
		node = ast.StringLiteral{
			val: val
			is_raw: is_raw
			is_c: is_cstr
			pos: pos
		}
		return node
	}
	var exprs := []ast.Expr
	var vals := []string
	var efmts := []string
	// Handle $ interpolation
	for p.tok.kind == .string {
		vals << p.tok.lit
		p.next()
		if p.tok.kind != .str_dollar {
			continue
		}
		p.check(.str_dollar)
		exprs << p.expr(0)
		var efmt := []string
		if p.tok.kind == .colon {
			efmt << ':'
			p.next()
			// ${num:-2d}
			if p.tok.kind == .minus {
				efmt << '-'
				p.next()
			}
			// ${num:2d}
			if p.tok.kind == .number {
				efmt << p.tok.lit
				p.next()
			}
			if p.tok.lit.len == 1 {
				efmt << p.tok.lit
				p.next()
			}
		}
		efmts << efmt.join('')
	}
	node = ast.StringInterLiteral{
		vals: vals
		exprs: exprs
		expr_fmts: efmts
		pos: pos
	}
	return node
}

fn (var p Parser) parse_number_literal() ast.Expr {
	lit := p.tok.lit
	pos := p.tok.position()
	var node := ast.Expr{}
	if lit.index_any('.eE') >= 0 && lit[..2] !in ['0x', '0X', '0o', '0O', '0b', '0B'] {
		node = ast.FloatLiteral{
			val: lit
		}
	} else {
		node = ast.IntegerLiteral{
			val: lit
			pos: pos
		}
	}
	p.next()
	return node
}

fn (var p Parser) module_decl() ast.Module {
	var name := 'main'
	is_skipped := p.tok.kind != .key_module
	if !is_skipped {
		p.check(.key_module)
		name = p.check_name()
	}
	full_mod := p.table.qualify_module(name, p.file_name)
	p.mod = full_mod
	p.builtin_mod = p.mod == 'builtin'
	return ast.Module{
		name: full_mod
		is_skipped: is_skipped
	}
}

fn (var p Parser) parse_import() ast.Import {
	pos := p.tok.position()
	var mod_name := p.check_name()
	var mod_alias := mod_name
	for p.tok.kind == .dot {
		p.check(.dot)
		submod_name := p.check_name()
		mod_name += '.' + submod_name
		mod_alias = submod_name
	}
	if p.tok.kind == .key_as {
		p.check(.key_as)
		mod_alias = p.check_name()
	}
	p.imports[mod_alias] = mod_name
	p.table.imports << mod_name
	return ast.Import{
		mod: mod_name
		alias: mod_alias
		pos: pos
	}
}

fn (var p Parser) import_stmt() []ast.Import {
	p.check(.key_import)
	var imports := []ast.Import
	if p.tok.kind == .lpar {
		p.check(.lpar)
		for p.tok.kind != .rpar {
			imports << p.parse_import()
			if p.tok.kind == .comment {
				p.comment()
			}
		}
		p.check(.rpar)
	} else {
		// p.warn('`import module` has been deprecated, use `import ( module )` instead')
		imports << p.parse_import()
	}
	return imports
}

fn (var p Parser) const_decl() ast.ConstDecl {
	is_pub := p.tok.kind == .key_pub
	if is_pub {
		p.next()
	}
	pos := p.tok.position()
	p.check(.key_const)
	if p.tok.kind != .lpar {
		p.error('consts must be grouped, e.g.\nconst (\n\ta = 1\n)')
	}
	p.next()	// (
	var fields := []ast.ConstField
	for p.tok.kind != .rpar {
		if p.tok.kind == .comment {
			p.comment()
		}
		name := p.prepend_mod(p.check_name())
		// name := p.check_name()
		// println('!!const: $name')
		p.check(.assign)
		expr := p.expr(0)
		field := ast.ConstField{
			name: name
			expr: expr
			pos: p.tok.position()
		}
		fields << field
		p.global_scope.register(field.name, field)
	}
	p.check(.rpar)
	return ast.ConstDecl{
		pos: pos
		fields: fields
		is_pub: is_pub
	}
}

fn (var p Parser) return_stmt() ast.Return {
	first_pos := p.tok.position()
	p.next()
	// return expressions
	var exprs := []ast.Expr
	if p.tok.kind == .rcbr {
		return ast.Return{
			pos: first_pos
		}
	}
	for {
		expr := p.expr(0)
		exprs << expr
		if p.tok.kind == .comma {
			p.check(.comma)
		} else {
			break
		}
	}
	last_pos := exprs.last().position()
	return ast.Return{
		exprs: exprs
		pos: token.Position{
			line_nr: first_pos.line_nr
			pos: first_pos.pos
			len: last_pos.pos - first_pos.pos + last_pos.len
		}
	}
}

// left hand side of `=` or `:=` in `a,b,c := 1,2,3`
fn (var p Parser) global_decl() ast.GlobalDecl {
	if !p.pref.translated && !p.pref.is_live && !p.builtin_mod && !p.pref.building_v && p.mod !=
		'ui' && p.mod != 'gg2' && p.mod != 'uiold' && !os.getwd().contains('/volt') && !p.pref.enable_globals {
		p.error('use `v --enable-globals ...` to enable globals')
	}
	p.next()
	name := p.check_name()
	// println(name)
	typ := p.parse_type()
	var expr := ast.Expr{}
	has_expr := p.tok.kind == .assign
	if has_expr {
		p.next()
		expr = p.expr(0)
	}
	// p.genln(p.table.cgen_name_type_pair(name, typ))
	/*
	mut g := p.table.cgen_name_type_pair(name, typ)
	if p.tok == .assign {
		p.next()
		g += ' = '
		_,expr := p.tmp_expr()
		g += expr
	}
	// p.genln('; // global')
	g += '; // global'
	if !p.cgen.nogen {
		p.cgen.consts << g
	}
*/
	glob := ast.GlobalDecl{
		name: name
		typ: typ
		has_expr: has_expr
		expr: expr
	}
	p.global_scope.register(name, glob)
	return glob
}

fn (var p Parser) enum_decl() ast.EnumDecl {
	is_pub := p.tok.kind == .key_pub
	if is_pub {
		p.next()
	}
	p.check(.key_enum)
	name := p.prepend_mod(p.check_name())
	p.check(.lcbr)
	var vals := []string
	// mut default_exprs := []ast.Expr
	var fields := []ast.EnumField
	for p.tok.kind != .eof && p.tok.kind != .rcbr {
		pos := p.tok.position()
		val := p.check_name()
		vals << val
		var expr := ast.Expr{}
		var has_expr := false
		// p.warn('enum val $val')
		if p.tok.kind == .assign {
			p.next()
			expr = p.expr(0)
			has_expr = true
		}
		fields << ast.EnumField{
			name: val
			pos: pos
			expr: expr
			has_expr: has_expr
		}
		// Allow commas after enum, helpful for
		// enum Color {
		// r,g,b
		// }
		if p.tok.kind == .comma {
			p.next()
		}
	}
	p.check(.rcbr)
	p.table.register_type_symbol(table.TypeSymbol{
		kind: .enum_
		name: name
		info: table.Enum{
			vals: vals
		}
	})
	return ast.EnumDecl{
		name: name
		is_pub: is_pub
		fields: fields
	}
}

fn (var p Parser) type_decl() ast.TypeDecl {
	is_pub := p.tok.kind == .key_pub
	if is_pub {
		p.next()
	}
	p.check(.key_type)
	name := p.check_name()
	var sum_variants := []table.Type
	if p.tok.kind == .assign {
		p.next()		// TODO require `=`
	}
	if p.tok.kind == .key_fn {
		// function type: `type mycallback fn(string, int)`
		fn_name := p.prepend_mod(name)
		fn_type := p.parse_fn_type(fn_name)
		return ast.FnTypeDecl{
			name: fn_name
			is_pub: is_pub
			typ: fn_type
		}
	}
	first_type := p.parse_type()	// need to parse the first type before we can check if it's `type A = X | Y`
	if p.tok.kind == .pipe {
		p.check(.pipe)
		sum_variants << first_type
		// type SumType = A | B | c
		for {
			variant_type := p.parse_type()
			sum_variants << variant_type
			if p.tok.kind != .pipe {
				break
			}
			p.check(.pipe)
		}
		p.table.register_type_symbol(table.TypeSymbol{
			kind: .sum_type
			name: p.prepend_mod(name)
			info: table.SumType{
				variants: sum_variants
			}
		})
		return ast.SumTypeDecl{
			name: name
			is_pub: is_pub
			sub_types: sum_variants
		}
	}
	// type MyType int
	parent_type := first_type
	pid := table.type_idx(parent_type)
	p.table.register_type_symbol(table.TypeSymbol{
		kind: .alias
		name: p.prepend_mod(name)
		parent_idx: pid
		info: table.Alias{
			foo: ''
		}
	})
	return ast.AliasTypeDecl{
		name: name
		is_pub: is_pub
		parent_type: parent_type
	}
}

fn (var p Parser) assoc() ast.Assoc {
	var_name := p.check_name()
	pos := p.tok.position()
	v := p.scope.find_var(var_name) or {
		p.error('unknown variable `$var_name`')
		return ast.Assoc{}
	}
	// println('assoc var $name typ=$var.typ')
	var fields := []string
	var vals := []ast.Expr
	p.check(.pipe)
	for {
		fields << p.check_name()
		p.check(.colon)
		expr := p.expr(0)
		vals << expr
		if p.tok.kind == .comma {
			p.check(.comma)
		}
		if p.tok.kind == .rcbr {
			break
		}
	}
	return ast.Assoc{
		var_name: var_name
		fields: fields
		exprs: vals
		pos: pos
		typ: v.typ
	}
}

fn (p &Parser) new_true_expr() ast.Expr {
	return ast.BoolLiteral{
		val: true
	}
}

fn verror(s string) {
	util.verror('parser error', s)
}<|MERGE_RESOLUTION|>--- conflicted
+++ resolved
@@ -663,194 +663,6 @@
 	return node
 }
 
-<<<<<<< HEAD
-pub fn (var p Parser) expr(precedence int) ast.Expr {
-	// println('\n\nparser.expr()')
-	var typ := table.void_type
-	var node := ast.Expr{}
-	is_stmt_ident := p.is_stmt_ident
-	p.is_stmt_ident = false
-	// defer {
-	// if p.tok.kind == .comment {
-	// p.comment()
-	// }
-	// }
-	// Prefix
-	match p.tok.kind {
-		.name {
-			node = p.name_expr()
-			p.is_stmt_ident = is_stmt_ident
-		}
-		.string {
-			node = p.string_expr()
-		}
-		.dot {
-			// .enum_val
-			node = p.enum_val()
-		}
-		.chartoken {
-			node = ast.CharLiteral{
-				val: p.tok.lit
-			}
-			p.next()
-		}
-		.minus, .amp, .mul, .not, .bit_not {
-			// -1, -a, !x, &x, ~x
-			node = p.prefix_expr()
-		}
-		.key_true, .key_false {
-			node = ast.BoolLiteral{
-				val: p.tok.kind == .key_true
-			}
-			p.next()
-		}
-		.key_match {
-			node = p.match_expr()
-		}
-		.number {
-			node = p.parse_number_literal()
-		}
-		.lpar {
-			p.check(.lpar)
-			node = p.expr(0)
-			p.check(.rpar)
-			node = ast.ParExpr{
-				expr: node
-			}
-		}
-		.key_if {
-			node = p.if_expr()
-		}
-		.lsbr {
-			node = p.array_init()
-		}
-		.key_none {
-			p.next()
-			node = ast.None{}
-		}
-		.key_sizeof {
-			p.next()			// sizeof
-			p.check(.lpar)
-			if p.tok.lit == 'C' {
-				p.next()
-				p.check(.dot)
-				node = ast.SizeOf{
-					type_name: p.check_name()
-				}
-			} else {
-				sizeof_type := p.parse_type()
-				node = ast.SizeOf{
-					typ: sizeof_type
-				}
-			}
-			p.check(.rpar)
-		}
-		.key_typeof {
-			p.next()
-			p.check(.lpar)
-			expr := p.expr(0)
-			p.check(.rpar)
-			node = ast.TypeOf{
-				expr: expr
-			}
-		}
-		.lcbr {
-			// Map `{"age": 20}` or `{ x | foo:bar, a:10 }`
-			p.next()
-			if p.tok.kind == .string {
-				node = p.map_init()
-			} else {
-				// it should be a struct
-				if p.peek_tok.kind == .pipe {
-					node = p.assoc()
-				} else if p.peek_tok.kind == .colon || p.tok.kind == .rcbr {
-					node = p.struct_init(true)					// short_syntax: true
-				} else if p.tok.kind == .name {
-					p.next()
-					lit := if p.tok.lit != '' { p.tok.lit } else { p.tok.kind.str() }
-					p.error('unexpected ‘$lit‘, expecting ‘:‘')
-				} else {
-					p.error('unexpected ‘$p.tok.lit‘, expecting struct key')
-				}
-			}
-			p.check(.rcbr)
-		}
-		.key_fn {
-			node = p.anon_fn()
-		}
-		else {
-			if p.tok.kind == .comment {
-				println(p.tok.lit)
-			}
-			p.error('expr(): bad token `$p.tok.kind.str()`')
-		}
-	}
-	// Infix
-	for precedence < p.tok.precedence() {
-		if p.tok.kind.is_assign() {
-			node = p.assign_expr(node)
-		} else if p.tok.kind == .dot {
-			node = p.dot_expr(node)
-			p.is_stmt_ident = is_stmt_ident
-		} else if p.tok.kind == .lsbr {
-			node = p.index_expr(node)
-		} else if p.tok.kind == .key_as {
-			pos := p.tok.position()
-			p.next()
-			typ = p.parse_type()
-			node = ast.AsCast{
-				expr: node
-				typ: typ
-				pos: pos
-			}
-		} else if p.tok.kind == .left_shift && p.is_stmt_ident {
-			// arr << elem
-			tok := p.tok
-			pos := tok.position()
-			p.next()
-			right := p.expr(precedence - 1)
-			node = ast.InfixExpr{
-				left: node
-				right: right
-				op: tok.kind
-				pos: pos
-			}
-		} else if p.tok.kind.is_infix() {
-			node = p.infix_expr(node)
-		} else if p.tok.kind in [.inc, .dec] {
-			// Postfix
-			node = ast.PostfixExpr{
-				op: p.tok.kind
-				expr: node
-				pos: p.tok.position()
-			}
-			p.next()
-			// return node // TODO bring back, only allow ++/-- in exprs in translated code
-		} else {
-			return node
-		}
-	}
-	return node
-}
-
-fn (var p Parser) prefix_expr() ast.PrefixExpr {
-	pos := p.tok.position()
-	op := p.tok.kind
-	if op == .amp {
-		p.is_amp = true
-	}
-	p.next()
-	right := p.expr(token.Precedence.prefix)
-	p.is_amp = false
-	return ast.PrefixExpr{
-		op: op
-		right: right
-		pos: pos
-	}
-}
-
-=======
->>>>>>> fe249ab0
 fn (var p Parser) index_expr(left ast.Expr) ast.IndexExpr {
 	// left == `a` in `a[0]`
 	p.next()	// [
