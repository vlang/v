// Copyright (c) 2019 Alexander Medvednikov. All rights reserved.
// Use of this source code is governed by an MIT license
// that can be found in the LICENSE file.
module parser

import (
	v.scanner
	v.ast
	v.token
	v.table
	v.types
	term
	os
)

struct Parser {
	scanner     &scanner.Scanner
	file_name   string
mut:
	tok         token.Token
	peek_tok    token.Token
	// vars []string
	table       &table.Table
	return_type types.Type
	is_c        bool
}

pub fn parse_stmt(text string, table &table.Table) ast.Stmt {
	s := scanner.new_scanner(text)
	mut p := Parser{
		scanner: s
		table: table
	}
	p.read_first_token()
	return p.stmt()
}

<<<<<<< HEAD
pub fn (p mut Parser) get_ti() types.TypeIdent {
	defer {
		p.next()
	}
	mut nr_muls := 0
	if p.tok.kind == .amp {
		p.check(.amp)
		nr_muls = 1
	}
	match p.tok.lit {
		'voidptr' {
			return types.TypeIdent{
				type_idx: -1
				type_kind: ._voidptr,
				nr_muls: nr_muls
			}
		}
		'byteptr' {
			return types.TypeIdent{
				type_idx: -1
				type_kind: ._byteptr,
				nr_muls: nr_muls
			}
		}
		'charptr' {
			return types.TypeIdent{
				type_idx: -1
				type_kind: ._charptr,
				nr_muls: nr_muls
			}
		}
		'int' {
			return types.TypeIdent{
				type_idx: -1
				type_kind: ._int,
				nr_muls: nr_muls
			}
		}
		'i64' {
			return types.TypeIdent{
				type_idx: -1
				type_kind: ._i64,
				nr_muls: nr_muls
			}
		}
		'f32' {
			return types.TypeIdent{
				type_idx: -1
				type_kind: ._f32,
				nr_muls: nr_muls
			}
		}
		'f64' {
			return types.TypeIdent{
				type_idx: -1
				type_kind: ._f64,
				nr_muls: nr_muls
			}
		}
		'string' {
			return types.TypeIdent{
				type_idx: -1
				type_kind: ._string,
				nr_muls: nr_muls
			}
		}
		else {
			// array
			if p.tok.kind == .lsbr {
				p.check(.lsbr)
				if p.tok.kind == .number {
					// fixed array
				}
				p.check(.rsbr)
			}
			// map
			else if p.tok.lit == 'map' {
				p.next()
				p.check(.lsbr)
				key_ti := p.get_ti()
				p.check(.rsbr)
				value_ti := p.get_ti()
				idx := p.table.find_or_register_map(types.Map{
					key_type_idx: key_ti.type_idx,
					value_type_idx: value_ti.type_idx
				})
				return types.TypeIdent{
					type_idx: idx
					type_kind: types.Kind._map
					nr_muls: nr_muls
				}
			} else {
				mut idx := p.table.find_type_idx(p.tok.lit)
				if idx == -1 {
					idx = p.table.add_placeholder_type(p.tok.lit)
				}
				return types.TypeIdent{
					type_idx: idx
					nr_muls: nr_muls
				}
			}

			// typ := p.table.types[p.tok.lit]
			// if isnil(typ.name.str) || typ.name == '' {
			// 	p.error('undefined type `$p.tok.lit`')
			// }
			// println('RET Typ $typ.name')
			// typ
		}
	}
	// return t
	return types.TypeIdent{}
}

// pub fn (p mut Parser) get_type_idx(name string) int {
// 	name := p.tok.lit
// 	idx := p.table.type_idxs[name]
// 	if idx == -1 {
// 		// add placeholder
// 		t := types.Placeholder{
// 			idx:  p.table.types.len
// 			name: name
// 		}
// 		p.table.types[t.idx] = t
// 		p.table.type_idxs[name] = idx
// 		return t.idx
// 	}
// }

// pub fn (p mut Parser) get_type() types.Type {
// 	defer {
// 		p.next()
// 	}
// 	match p.tok.lit {
// 		'int' {
// 			return types.int_type
// 		}
// 		'f64' {
// 			return types.f64_type
// 		}
// 		'string' {
// 			return types.string_type
// 		}
// 		else {
// 			typ := p.table.types[p.tok.lit]
// 			if isnil(typ.name.str) || typ.name == '' {
// 				p.error('undefined type `$p.tok.lit`')
// 			}
// 			println('RET Typ $typ.name')
// 			return typ
// 		}
// 	}
// }

pub fn parse_file(text string, table &table.Table) ast.File {
=======
pub fn parse_file(path string, table &table.Table) ast.File {
	println('parse file "$path"')
	text := os.read_file(path) or {
		panic(err)
	}
>>>>>>> 60eec9fd
	mut stmts := []ast.Stmt
	mut p := Parser{
		scanner: scanner.new_scanner(text)
		table: table
		file_name: path
	}
	p.read_first_token()
	for {
		// res := s.scan()
		if p.tok.kind == .eof {
			break
		}
		// println('expr at ' + p.tok.str())
		s := p.stmt()
		// println(s)
		stmts << s // p.stmt()
	}
	p.check_fn_calls()
	// println('nr stmts = $stmts.len')
	// println(stmts[0])
	return ast.File{
		stmts: stmts
	}
}

pub fn parse_files(paths []string, table &table.Table) []ast.File {
	mut files := []ast.File
	for path in paths {
		files << parse_file(path, table)
	}
	return files
}

// former get_type()
pub fn (p mut Parser) parse_type() types.Type {
	typ := p.table.find_type(p.tok.lit) or {
		// typ := p.table.types[p.tok.lit]
		// if isnil(typ.name.str) || typ.name == '' {
		p.error('undefined type `$p.tok.lit`')
		exit(0)
	}
	p.next()
	return typ
}

pub fn (p mut Parser) read_first_token() {
	// need to call next() twice to get peek token and current token
	p.next()
	p.next()
}

pub fn (p mut Parser) parse_block() []ast.Stmt {
	p.check(.lcbr)
	mut stmts := []ast.Stmt
	for {
		// res := s.scan()
		if p.tok.kind in [.eof, .rcbr] {
			break
		}
		// println('expr at ' + p.tok.str())
		stmts << p.stmt()
	}
	p.check(.rcbr)
	// println('nr exprs in block = $exprs.len')
	return stmts
}

fn (p mut Parser) next() {
	p.tok = p.peek_tok
	p.peek_tok = p.scanner.scan()
	// println(p.tok.str())
}

fn (p mut Parser) check(expected token.Kind) {
	if p.tok.kind != expected {
		s := 'syntax error: unexpected `${p.tok.kind.str()}`, expecting `${expected.str()}`'
		p.error(s)
	}
	p.next()
}

fn (p mut Parser) check_name() string {
	name := p.tok.lit
	p.check(.name)
	return name
}

pub fn (p mut Parser) stmt() ast.Stmt {
	// println('stmt at ' + p.tok.str())
	// `x := ...`
	if p.tok.kind == .name {
		if p.peek_tok.kind == .decl_assign {
			return p.var_decl()
		}
		else if p.peek_tok.is_assign() {
			return p.assign_stmt()
		}
	}
	match p.tok.kind {
		.key_module {
			return p.module_decl()
		}
		.key_import {
			return p.import_stmt()
		}
		.key_pub {
			match p.peek_tok.kind {
				.key_fn {
					return p.fn_decl()
				}
				.key_struct, .key_union, .key_interface {
					return p.struct_decl()
				}
				else {
					p.error('wrong pub keyword usage')
					return ast.Stmt{}
				}
	}
			// .key_const {
			// return p.const_decl()
			// }
			// .key_enum {
			// return p.enum_decl()
			// }
			// .key_type {
			// return p.type_decl()
			// }
		}
		.key_fn {
			return p.fn_decl()
		}
		.key_struct {
			return p.struct_decl()
		}
		.key_return {
			return p.return_stmt()
		}
		.key_mut {
			return p.var_decl()
		}
		.key_for {
			return p.for_statement()
		}
		else {
			expr,typ := p.expr(0)
			return ast.ExprStmt{
				expr: expr
				typ: typ
			}
		}
	}
}

pub fn (p mut Parser) assign_stmt() ast.AssignStmt {
	name := p.tok.lit
	// println('looking for $name')
	var := p.table.find_var(name) or {
		p.error('unknown variable `$name`')
		exit(1)
	}
	if !var.is_mut {
		p.error('`$var.name` is immutable, declare it with `mut $var.name := ...`')
	}
	left_expr,left_type := p.expr(0)
	op := p.tok.kind
	// println('assignn_stmt() ' + op.str())
	p.next()
	right_expr,right_type := p.expr(0)
	if !types.check(left_type, right_type) {
		p.error('oops')
	}
	return ast.AssignStmt{
		left: left_expr
		right: right_expr
		op: op
	}
}

pub fn (p &Parser) error(s string) {
	println(term.bold(term.red('$p.file_name:$p.tok.line_nr: $s')))
	exit(1)
}

pub fn (p &Parser) error_at_line(s string, line_nr int) {
	println(term.bold(term.red('$p.file_name:$line_nr: $s')))
	exit(1)
}

pub fn (p &Parser) warn(s string) {
	println(term.blue('x.v:$p.tok.line_nr: $s'))
}

// Implementation of Pratt Precedence
pub fn (p mut Parser) expr(rbp int) (ast.Expr,types.Type) {
	// println('expr at ' + p.tok.str())
	// null denotation (prefix)
	mut node := ast.Expr{}
	mut typ := types.void_type
	match p.tok.kind {
		.name {
			/*
			sym := p.table.find_symbol(p.tok.lit)
			if sym.cat == .function {
				return
			}
			*/
			if p.tok.lit == 'C' {
				p.is_c = true
				println('is c')
				p.next()
				p.check(.dot)
			}
			// fn call
			if p.peek_tok.kind == .lpar {
				x,typ2 := p.call_expr() // TODO `node,typ :=` should work
				node = x
				typ = typ2
			}
			// struct init
			else if p.peek_tok.kind == .lcbr {
				typ = p.parse_type()
				// println('sturct init typ=$typ.name')
				p.check(.lcbr)
				mut field_names := []string
				mut exprs := []ast.Expr
				for p.tok.kind != .rcbr {
					field_name := p.check_name()
					field_names << field_name
					p.check(.colon)
					// expr,field_type := p.expr(0)
					expr,_ := p.expr(0)
<<<<<<< HEAD
=======
					// if !types.check(   ,field_type
>>>>>>> 60eec9fd
					exprs << expr
				}
				node = ast.StructInit{
					typ: typ
					exprs: exprs
					fields: field_names
				}
				p.check(.rcbr)
			}
			else {
				// name expr
				node = ast.Ident{
					name: p.tok.lit
				}
				var := p.table.find_var(p.tok.lit) or {
					p.error('unknown variable `$p.tok.lit`')
					exit(0)
				}
				typ = var.typ
				// ///typ = types.int_type
				p.next()
			}
		}
		.lsbr {
			node,typ = p.array_init()
		}
		.key_true, .key_false {
			node = ast.BoolLiteral{
				val: p.tok.kind == .key_true
			}
			typ = types.bool_type
			p.next()
		}
		.str {
			node,typ = p.parse_string_literal()
		}
		.number {
			node,typ = p.parse_number_literal()
		}
		.key_if {
			node,typ = p.if_expr()
		}
		.lpar {
			p.check(.lpar)
<<<<<<< HEAD
=======
			p.next()
>>>>>>> 60eec9fd
			node,typ = p.expr(token.lowest_prec)
			p.check(.rpar)
		}
		else {
			if p.tok.is_unary() {
<<<<<<< HEAD
					pt := p.tok
					p.next()
					expr,t2 := p.expr(token.lowest_prec)
					node = ast.UnaryExpr{
						left: expr
						op: pt.kind
					}
					typ = t2
=======
				pt := p.tok
				p.next()
				expr,t2 := p.expr(token.lowest_prec)
				node = ast.UnaryExpr{
					left: expr
					op: pt.kind
				}
				typ = t2
>>>>>>> 60eec9fd
			}
			else {
				p.error('!unknown token ' + p.tok.str())
			}
		}
	}
	// left binding power
	for rbp < p.tok.precedence() {
		prev_tok := p.tok
		if prev_tok.kind == .dot {
			p.warn('dot prev_tok = $prev_tok.str() typ=$typ.name')
			p.next()
			field := p.check_name()
			mut ok := false
			for f in typ.fields {
				if f.name == field {
					ok = true
				}
			}
			if !ok {
				p.error('unknown field `${typ.name}.$field`')
			}
			node = ast.SelectorExpr{
				expr: node
				field: field
			}
			return node,typ
		}
		p.next()
		mut t2 := types.Type{}
		// left denotation (infix / postfix)
		if prev_tok.is_right_assoc() {
			mut expr := ast.Expr{}
			expr,t2 = p.expr(prev_tok.precedence() - 1)
			node = ast.BinaryExpr{
				left: node
				op: prev_tok.kind
				right: expr
			}
			// println(t2.name + 'OOO')
			if !types.check(&typ, &t2) {
				println('tok: $prev_tok.str()')
				p.error('cannot convert `$t2.name` to `$typ.name`')
			}
		}
		else if prev_tok.is_left_assoc() {
			// postfix (`++` | `--`)
			if prev_tok.kind in [.inc, .dec] {
				node = ast.UnaryExpr{
					left: node
					op: prev_tok.kind
				}
			}
			else {
				mut expr := ast.Expr{}
				expr,t2 = p.expr(prev_tok.precedence() - 1)
				if prev_tok.is_relational() {
					typ = types.bool_type
				}
				else {
					typ = t2
				}
				// println(t2.name + '222')
				node = ast.BinaryExpr{
					left: node
					op: prev_tok.kind
					right: expr
				}
			}
		}
	}
	return node,typ
}

fn (p mut Parser) for_statement() ast.ForStmt {
	p.check(.key_for)
	// `for i in start .. end`
	if p.peek_tok.kind == .key_in {
		var := p.check_name()
		p.check(.key_in)
		start := p.tok.lit.int()
		p.check(.number)
		p.check(.dotdot)
		end := p.tok.lit.int()
		// println('for start=$start $end')
		p.check(.number)
		stmts := p.parse_block()
		// println('nr stmts=$stmts.len')
		return ast.ForStmt{
			stmts: stmts
			is_in: true
		}
	}
	// `for cond {`
	cond,typ := p.expr(0)
	if !types.check(types.bool_type, typ) {
		p.error('non-bool used as for condition')
	}
	stmts := p.parse_block()
	return ast.ForStmt{
		cond: cond
		stmts: stmts
	}
}

fn (p mut Parser) if_expr() (ast.Expr,types.Type) {
	mut node := ast.Expr{}
	p.check(.key_if)
	cond,cond_type := p.expr(0)
	if !types.check(types.bool_type, cond_type) {
		p.error('non-bool used as if condition')
	}
	stmts := p.parse_block()
	mut else_stmts := []ast.Stmt
	if p.tok.kind == .key_else {
		// println('GOT ELSE')
		p.check(.key_else)
		else_stmts = p.parse_block()
	}
	mut typ := types.void_type
	// mut left := ast.Expr{}
	match stmts[stmts.len - 1] {
		ast.ExprStmt {
			typ = it.typ
			// return node,it.typ
			// left =
		}
		else {}
	}
	node = ast.IfExpr{
		cond: cond
		stmts: stmts
		else_stmts: else_stmts
		typ: typ
		// left: left
		
	}
	return node,typ
}

fn (p mut Parser) parse_string_literal() (ast.Expr,types.Type) {
	mut node := ast.Expr{}
	node = ast.StringLiteral{
		val: p.tok.lit
	}
	p.next()
	return node,types.string_type
}

fn (p mut Parser) array_init() (ast.Expr,types.Type) {
	p.check(.lsbr)
	mut val_type := types.void_type
	mut exprs := []ast.Expr
	mut i := 0
	for p.tok.kind != .rsbr {
		expr,typ := p.expr(0)
		// The first element's type
		if i == 0 {
			val_type = typ
		}
		else if !types.check(val_type, typ) {
			p.error('expected array element with type `$val_type.name`')
		}
		exprs << expr
		i++
		if p.tok.kind == .comma {
			p.check(.comma)
		}
	}
	mut node := ast.Expr{}
	node = ast.ArrayInit{
		typ: val_type
		exprs: exprs
	}
	p.check(.rsbr)
	return node,val_type
}

fn (p mut Parser) parse_number_literal() (ast.Expr,types.Type) {
	lit := p.tok.lit
	mut node := ast.Expr{}
	mut typ := types.int_type
	if lit.contains('.') {
		node = ast.FloatLiteral{
			// val: lit.f64()
			val: lit
		}
		typ = types.f64_type
	}
	else {
		node = ast.IntegerLiteral{
			val: lit.int()
		}
		typ = types.int_type
	}
	p.next()
	return node,typ
}

fn (p mut Parser) module_decl() ast.Module {
	p.check(.key_module)
	p.next()
	return ast.Module{}
}

fn (p mut Parser) import_stmt() ast.Import {
	p.check(.key_import)
	name := p.check_name()
	return ast.Import{
		mods: [name]
	}
}

fn (p mut Parser) struct_decl() ast.StructDecl {
	is_pub := p.tok.kind == .key_pub
	if is_pub {
		p.next()
	}
	p.check(.key_struct)
	name := p.check_name()
	p.check(.lcbr)
	mut ast_fields := []ast.Field
	mut fields := []types.Field
	for p.tok.kind != .rcbr {
		if p.tok.kind == .key_pub {
			p.check(.key_pub)
			p.check(.colon)
		}
		field_name := p.check_name()
		typ := p.parse_type()
		ast_fields << ast.Field{
			name: field_name
			typ: typ
		}
		fields << types.Field{
			name: field_name
			type_idx: typ.idx
		}
	}
	p.check(.rcbr)
	p.table.register_type(types.Type{
		name: name
		fields: fields
	})
	return ast.StructDecl{
		name: name
		is_pub: is_pub
		fields: ast_fields
	}
}

fn (p mut Parser) return_stmt() ast.Return {
	p.next()
	expr,t := p.expr(0)
	if !types.check(p.return_type, t) {
		p.error('cannot use `$t.name` as type `$p.return_type.name` in return argument')
	}
	return ast.Return{
		expr: expr
	}
}

fn (p mut Parser) var_decl() ast.VarDecl {
	is_mut := p.tok.kind == .key_mut // || p.prev_tok == .key_for
	// is_static := p.tok.kind == .key_static
	if p.tok.kind == .key_mut {
		p.check(.key_mut)
		// p.fspace()
	}
	if p.tok.kind == .key_static {
		p.check(.key_static)
		// p.fspace()
	}
	name := p.tok.lit
	p.read_first_token()
	expr,t := p.expr(token.lowest_prec)
	if _ := p.table.find_var(name) {
		p.error('redefinition of `$name`')
	}
	p.table.register_var(table.Var{
		name: name
		typ: t
		is_mut: is_mut
	})
	// println(p.table.names)
	// println('added $name')
	return ast.VarDecl{
		name: name
		expr: expr // p.expr(token.lowest_prec)
		
		typ: t
	}
}

fn verror(s string) {
	println(s)
	exit(1)
}<|MERGE_RESOLUTION|>--- conflicted
+++ resolved
@@ -35,7 +35,6 @@
 	return p.stmt()
 }
 
-<<<<<<< HEAD
 pub fn (p mut Parser) get_ti() types.TypeIdent {
 	defer {
 		p.next()
@@ -150,54 +149,7 @@
 	return types.TypeIdent{}
 }
 
-// pub fn (p mut Parser) get_type_idx(name string) int {
-// 	name := p.tok.lit
-// 	idx := p.table.type_idxs[name]
-// 	if idx == -1 {
-// 		// add placeholder
-// 		t := types.Placeholder{
-// 			idx:  p.table.types.len
-// 			name: name
-// 		}
-// 		p.table.types[t.idx] = t
-// 		p.table.type_idxs[name] = idx
-// 		return t.idx
-// 	}
-// }
-
-// pub fn (p mut Parser) get_type() types.Type {
-// 	defer {
-// 		p.next()
-// 	}
-// 	match p.tok.lit {
-// 		'int' {
-// 			return types.int_type
-// 		}
-// 		'f64' {
-// 			return types.f64_type
-// 		}
-// 		'string' {
-// 			return types.string_type
-// 		}
-// 		else {
-// 			typ := p.table.types[p.tok.lit]
-// 			if isnil(typ.name.str) || typ.name == '' {
-// 				p.error('undefined type `$p.tok.lit`')
-// 			}
-// 			println('RET Typ $typ.name')
-// 			return typ
-// 		}
-// 	}
-// }
-
 pub fn parse_file(text string, table &table.Table) ast.File {
-=======
-pub fn parse_file(path string, table &table.Table) ast.File {
-	println('parse file "$path"')
-	text := os.read_file(path) or {
-		panic(err)
-	}
->>>>>>> 60eec9fd
 	mut stmts := []ast.Stmt
 	mut p := Parser{
 		scanner: scanner.new_scanner(text)
@@ -429,10 +381,7 @@
 					p.check(.colon)
 					// expr,field_type := p.expr(0)
 					expr,_ := p.expr(0)
-<<<<<<< HEAD
-=======
 					// if !types.check(   ,field_type
->>>>>>> 60eec9fd
 					exprs << expr
 				}
 				node = ast.StructInit{
@@ -477,25 +426,12 @@
 		}
 		.lpar {
 			p.check(.lpar)
-<<<<<<< HEAD
-=======
 			p.next()
->>>>>>> 60eec9fd
 			node,typ = p.expr(token.lowest_prec)
 			p.check(.rpar)
 		}
 		else {
 			if p.tok.is_unary() {
-<<<<<<< HEAD
-					pt := p.tok
-					p.next()
-					expr,t2 := p.expr(token.lowest_prec)
-					node = ast.UnaryExpr{
-						left: expr
-						op: pt.kind
-					}
-					typ = t2
-=======
 				pt := p.tok
 				p.next()
 				expr,t2 := p.expr(token.lowest_prec)
@@ -504,7 +440,6 @@
 					op: pt.kind
 				}
 				typ = t2
->>>>>>> 60eec9fd
 			}
 			else {
 				p.error('!unknown token ' + p.tok.str())
