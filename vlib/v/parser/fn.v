--- conflicted
+++ resolved
@@ -126,7 +126,6 @@
 }
 
 fn (mut p Parser) call_kind(fn_name string) ast.CallKind {
-<<<<<<< HEAD
 	if fn_name.len < 3 || fn_name.len > 20 {
 		return .unknown
 	}
@@ -152,161 +151,6 @@
 					.unknown
 				}
 			}
-=======
-	return match fn_name {
-		'str' {
-			.str
-		}
-		'keys' {
-			.keys
-		}
-		'values' {
-			.values
-		}
-		'wait' {
-			.wait
-		}
-		'free' {
-			.free
-		}
-		'slice' {
-			.slice
-		}
-		'map' {
-			.map
-		}
-		'insert' {
-			.insert
-		}
-		'prepend' {
-			.prepend
-		}
-		'try_push' {
-			.try_push
-		}
-		'try_pop' {
-			.try_pop
-		}
-		'sort_with_compare' {
-			.sort_with_compare
-		}
-		'sorted_with_compare' {
-			.sorted_with_compare
-		}
-		'sort' {
-			.sort
-		}
-		'sorted' {
-			.sorted
-		}
-		'filter' {
-			.filter
-		}
-		'any' {
-			.any
-		}
-		'all' {
-			.all
-		}
-		'count' {
-			.count
-		}
-		'clone' {
-			.clone
-		}
-		'trim' {
-			.trim
-		}
-		'clone_to_depth' {
-			.clone_to_depth
-		}
-		'contains' {
-			.contains
-		}
-		'index' {
-			.index
-		}
-		'first' {
-			.first
-		}
-		'last' {
-			.last
-		}
-		'pop_left' {
-			.pop_left
-		}
-		'pop' {
-			.pop
-		}
-		'delete' {
-			.delete
-		}
-		'delete_many' {
-			.delete_many
-		}
-		'delete_last' {
-			.delete_last
-		}
-		'drop' {
-			.drop
-		}
-		'reverse' {
-			.reverse
-		}
-		'reverse_in_place' {
-			.reverse_in_place
-		}
-		'panic' {
-			.panic
-		}
-		'json.decode' {
-			.json_decode
-		}
-		'json.encode' {
-			.json_encode
-		}
-		'json.encode_pretty' {
-			.json_encode_pretty
-		}
-		'print' {
-			.print
-		}
-		'println' {
-			.println
-		}
-		'eprint' {
-			.eprint
-		}
-		'eprintln' {
-			.eprintln
-		}
-		'close' {
-			.close
-		}
-		'pointers' {
-			.pointers
-		}
-		'repeat' {
-			.repeat
-		}
-		'type_name' {
-			.type_name
-		}
-		'type_idx' {
-			.type_idx
-		}
-		'clear' {
-			.clear
-		}
-		'reserve' {
-			.reserve
-		}
-		'move' {
-			.move
-		}
-		'main.main' {
-			.main_main
->>>>>>> 087a1c23
 		}
 		4 {
 			match fn_name {
@@ -470,24 +314,15 @@
 					.delete_last
 				}
 				'json.decode' {
-					.jsondecode
+					.json_decode
 				}
 				'json.encode' {
-					.jsonencode
+					.json_encode
 				}
 				else {
 					.unknown
 				}
 			}
-		}
-		'push_many' {
-			.push_many
-		}
-		'malloc' {
-			.malloc
-		}
-		'writeln' {
-			.writeln
 		}
 		else {
 			return match fn_name {
