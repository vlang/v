--- conflicted
+++ resolved
@@ -361,11 +361,7 @@
 	mut args := []table.Arg{}
 	mut is_variadic := false
 	// `int, int, string` (no names, just types)
-<<<<<<< HEAD
-	types_only := p.tok.kind in [.amp, .and, .ellipsis, .key_fn] || (p.peek_tok.kind == .comma && p.table.known_type(p.tok.lit)) ||
-=======
-	types_only := p.tok.kind in [.amp, .ellipsis] || (p.peek_tok.kind == .comma && p.table.known_type(p.tok.lit)) ||
->>>>>>> c874a22b
+	types_only := p.tok.kind in [.amp, .ellipsis, .key_fn] || (p.peek_tok.kind == .comma && p.table.known_type(p.tok.lit)) ||
 		p.peek_tok.kind == .rpar
 	// TODO copy pasta, merge 2 branches
 	if types_only {
