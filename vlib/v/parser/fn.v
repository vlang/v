// Copyright (c) 2019-2020 Alexander Medvednikov. All rights reserved.
// Use of this source code is governed by an MIT license
// that can be found in the LICENSE file.
module parser

import v.ast
import v.table
import v.scanner
import v.token
import v.util

pub fn (mut p Parser) call_expr(is_c, is_js bool, mod string) ast.CallExpr {
	first_pos := p.tok.position()
	tok := p.tok
	name := p.check_name()
	fn_name := if is_c {
		'C.$name'
	} else if is_js {
		'JS.$name'
	} else if mod.len > 0 {
		'${mod}.$name'
	} else {
		name
	}
	p.check(.lpar)
	args := p.call_args()
	last_pos := p.tok.position()
	p.check(.rpar)
	pos := token.Position{
		line_nr: first_pos.line_nr
		pos: first_pos.pos
		len: last_pos.pos - first_pos.pos + last_pos.len
	}
	mut or_stmts := []ast.Stmt
	mut is_or_block_used := false
	if p.tok.kind == .key_orelse {
		p.next()
		p.open_scope()
		p.scope.register('err', ast.Var{
			name: 'err'
			typ: table.string_type
		})
		p.scope.register('errcode', ast.Var{
			name: 'errcode'
			typ: table.int_type
		})
		is_or_block_used = true
		or_stmts = p.parse_block_no_scope()
		p.close_scope()
	}
	node := ast.CallExpr{
		name: fn_name
		args: args
		mod: p.mod
		pos: pos
		is_c: is_c
		is_js: is_js
		or_block: ast.OrExpr{
			stmts: or_stmts
			is_used: is_or_block_used
		}
	}
	return node
}

pub fn (mut p Parser) call_args() []ast.CallArg {
	mut args := []ast.CallArg
	for p.tok.kind != .rpar {
		mut is_mut := false
		if p.tok.kind == .key_mut {
			p.check(.key_mut)
			is_mut = true
		}
		e := p.expr(0)
		args << ast.CallArg{
			is_mut: is_mut
			expr: e
		}
		if p.tok.kind != .rpar {
			p.check(.comma)
		}
	}
	return args
}

fn (mut p Parser) fn_decl() ast.FnDecl {
	// p.table.clear_vars()
	start_pos := p.tok.position()
	p.open_scope()
	is_deprecated := p.attr == 'deprecated'
	is_pub := p.tok.kind == .key_pub
	if is_pub {
		p.next()
	}
	p.check(.key_fn)
	// C. || JS.
	is_c := p.tok.kind == .name && p.tok.lit == 'C'
	is_js := p.tok.kind == .name && p.tok.lit == 'JS'
	if is_c || is_js {
		p.next()
		p.check(.dot)
	}
	// Receiver?
	mut rec_name := ''
	mut is_method := false
	mut rec_type := table.void_type
	mut rec_mut := false
	mut args := []table.Arg
	if p.tok.kind == .lpar {
		p.next() // (
		is_method = true
		rec_mut = p.tok.kind in [.key_var, .key_mut]
		if rec_mut {
			p.next() // `var`
		}
		rec_name = p.check_name()
		if !rec_mut {
			rec_mut = p.tok.kind == .key_mut
		}
		is_amp := p.peek_tok.kind == .amp
		// if rec_mut {
		// p.check(.key_mut)
		// }
		// TODO: talk to alex, should mut be parsed with the type like this?
		// or should it be a property of the arg, like this ptr/mut becomes indistinguishable
		rec_type = p.parse_type_with_mut(rec_mut)
		if is_amp && rec_mut {
			p.error('use `(f mut Foo)` or `(f &Foo)` instead of `(f mut &Foo)`')
		}
		args << table.Arg{
			name: rec_name
			is_mut: rec_mut
			typ: rec_type
		}
		p.check(.rpar)
	}
	mut name := ''
	if p.tok.kind == .name {
		// TODO high order fn
		name = p.check_name()
		if !is_js && !is_c && !p.pref.translated && scanner.contains_capital(name) {
			p.error('function names cannot contain uppercase letters, use snake_case instead')
		}
		if is_method && p.table.get_type_symbol(rec_type).has_method(name) {
			p.error('duplicate method `$name`')
		}
	}
	if p.tok.kind in [.plus, .minus, .mul, .div, .mod] {
		name = p.tok.kind.str() // op_to_fn_name()
		p.next()
	}
	// <T>
	is_generic := p.tok.kind == .lt
	if is_generic {
		p.next()
		p.next()
		p.check(.gt)
	}
	// Args
	args2, is_variadic := p.fn_args()
	args << args2
	for arg in args {
		p.scope.register(arg.name, ast.Var{
			name: arg.name
			typ: arg.typ
		})
	}
	mut end_pos := p.prev_tok.position()
	// Return type
	mut return_type := table.void_type
	if p.tok.kind.is_start_of_type() {
		end_pos = p.tok.position()
		return_type = p.parse_type()
	}
	// Register
	if is_method {
		mut type_sym := p.table.get_type_symbol(rec_type)
		// p.warn('reg method $type_sym.name . $name ()')
		type_sym.register_method(table.Fn{
			name: name
			args: args
			return_type: return_type
			is_variadic: is_variadic
			is_generic: is_generic
			is_pub: is_pub
		})
	} else {
		if is_c {
			name = 'C.$name'
		} else if is_js {
			name = 'JS.$name'
		} else {
			name = p.prepend_mod(name)
		}
		if _ := p.table.find_fn(name) {
			p.error('redefinition of `$name`')
		}
		p.table.register_fn(table.Fn{
			name: name
			args: args
			return_type: return_type
			is_variadic: is_variadic
			is_c: is_c
			is_js: is_js
			is_generic: is_generic
			is_pub: is_pub
		})
	}
	// Body
	mut stmts := []ast.Stmt
	no_body := p.tok.kind != .lcbr
	if p.tok.kind == .lcbr {
		stmts = p.parse_block()
	}
	p.close_scope()
	p.attr = ''
	return ast.FnDecl{
		name: name
		stmts: stmts
		return_type: return_type
		args: args
		is_deprecated: is_deprecated
		is_pub: is_pub
		is_variadic: is_variadic
		receiver: ast.Field{
			name: rec_name
			typ: rec_type
		}
		is_method: is_method
		rec_mut: rec_mut
		is_c: is_c
		is_js: is_js
		no_body: no_body
		pos: start_pos.extend(end_pos)
		is_builtin: p.builtin_mod || p.mod in util.builtin_module_parts
	}
}

fn (mut p Parser) anon_fn() ast.AnonFn {
	pos := p.tok.position()
	// p.open_scope()
	p.check(.key_fn)
	// TODO generics
	args, is_variadic := p.fn_args()
	for arg in args {
		p.scope.register(arg.name, ast.Var{
			name: arg.name
			typ: arg.typ
		})
	}
	mut return_type := table.void_type
	if p.tok.kind.is_start_of_type() {
		return_type = p.parse_type()
	}
	mut stmts := []ast.Stmt
	no_body := p.tok.kind != .lcbr
	if p.tok.kind == .lcbr {
		stmts = p.parse_block()
	}
<<<<<<< HEAD
	// p.close_scope()

	mut func := table.Fn{
=======
	p.close_scope()
	func := table.Fn{
>>>>>>> ee2e83fe
		args: args
		is_variadic: is_variadic
		return_type: return_type
	}
	name := 'anon_${p.tok.pos}_$func.signature()'
	func.name = name
	idx := p.table.find_or_register_fn_type(func, true, false)
	typ := table.new_type(idx)
<<<<<<< HEAD
	//name := p.table.get_type_name(typ)

=======
	name := p.table.get_type_name(typ)
>>>>>>> ee2e83fe
	return ast.AnonFn{
		decl: ast.FnDecl{
			name: name
			stmts: stmts
			return_type: return_type
			args: args
			is_variadic: is_variadic
			is_method: false
			is_anon: true
			no_body: no_body
			pos: pos
		}
		typ: typ
	}
}

fn (mut p Parser) fn_args() ([]table.Arg, bool) {
	p.check(.lpar)
	mut args := []table.Arg
	mut is_variadic := false
	// `int, int, string` (no names, just types)
	types_only := p.tok.kind in [.amp, .and] || (p.peek_tok.kind == .comma && p.table.known_type(p.tok.lit)) ||
		p.peek_tok.kind == .rpar
	if types_only {
		// p.warn('types only')
		mut arg_no := 1
		for p.tok.kind != .rpar {
			arg_name := 'arg_$arg_no'
			is_mut := p.tok.kind == .key_mut
			if is_mut {
				p.check(.key_mut)
			}
			if p.tok.kind == .ellipsis {
				p.check(.ellipsis)
				is_variadic = true
			}
			mut arg_type := p.parse_type()
			if is_variadic {
				arg_type = table.type_set(arg_type, .variadic)
			}
			if p.tok.kind == .comma {
				if is_variadic {
					p.error('cannot use ...(variadic) with non-final parameter no $arg_no')
				}
				p.next()
			}
			args << table.Arg{
				name: arg_name
				is_mut: is_mut
				typ: arg_type
			}
			arg_no++
		}
	} else {
		for p.tok.kind != .rpar {
			mut arg_names := [p.check_name()]
			// `a, b, c int`
			for p.tok.kind == .comma {
				p.check(.comma)
				arg_names << p.check_name()
			}
			is_mut := p.tok.kind == .key_mut
			// if is_mut {
			// p.check(.key_mut)
			// }
			if p.tok.kind == .ellipsis {
				p.check(.ellipsis)
				is_variadic = true
			}
			mut typ := p.parse_type()
			if is_variadic {
				typ = table.type_set(typ, .variadic)
			}
			for arg_name in arg_names {
				args << table.Arg{
					name: arg_name
					is_mut: is_mut
					typ: typ
				}
				// if typ.typ.kind == .variadic && p.tok.kind == .comma {
				if is_variadic && p.tok.kind == .comma {
					p.error('cannot use ...(variadic) with non-final parameter $arg_name')
				}
			}
			if p.tok.kind != .rpar {
				p.check(.comma)
			}
		}
	}
	p.check(.rpar)
	return args, is_variadic
}

fn (p Parser) fileis(s string) bool {
	return p.file_name.contains(s)
}<|MERGE_RESOLUTION|>--- conflicted
+++ resolved
@@ -257,14 +257,8 @@
 	if p.tok.kind == .lcbr {
 		stmts = p.parse_block()
 	}
-<<<<<<< HEAD
 	// p.close_scope()
-
-	mut func := table.Fn{
-=======
-	p.close_scope()
 	func := table.Fn{
->>>>>>> ee2e83fe
 		args: args
 		is_variadic: is_variadic
 		return_type: return_type
@@ -273,12 +267,7 @@
 	func.name = name
 	idx := p.table.find_or_register_fn_type(func, true, false)
 	typ := table.new_type(idx)
-<<<<<<< HEAD
 	//name := p.table.get_type_name(typ)
-
-=======
-	name := p.table.get_type_name(typ)
->>>>>>> ee2e83fe
 	return ast.AnonFn{
 		decl: ast.FnDecl{
 			name: name
