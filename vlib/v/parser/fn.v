--- conflicted
+++ resolved
@@ -315,12 +315,8 @@
 				name: param.name
 				typ: param.typ
 				is_mut: param.is_mut
-<<<<<<< HEAD
-				is_auto_deref: param.is_mut && !param.typ.has_flag(.shared_f)
-=======
 				is_auto_deref: param.is_mut || param.is_auto_rec
 				is_stack_obj: is_stack_obj
->>>>>>> 6333adad
 				pos: param.pos
 				is_used: true
 				is_arg: true
