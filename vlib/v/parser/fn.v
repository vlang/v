// Copyright (c) 2019-2021 Alexander Medvednikov. All rights reserved.
// Use of this source code is governed by an MIT license
// that can be found in the LICENSE file.
module parser

import v.ast
import v.table
import v.token
import v.util

pub fn (mut p Parser) call_expr(language table.Language, mod string) ast.CallExpr {
	first_pos := p.tok.position()
	mut fn_name := if language == .c {
		'C.$p.check_name()'
	} else if language == .js {
		'JS.$p.check_js_name()'
	} else if mod.len > 0 {
		'${mod}.$p.check_name()'
	} else {
		p.check_name()
	}
	if language != .v {
		p.check_for_impure_v(language, first_pos)
	}
	mut or_kind := ast.OrKind.absent
	if fn_name == 'json.decode' {
		p.expecting_type = true // Makes name_expr() parse the type `User` in `json.decode(User, txt)`
		p.expr_mod = ''
		or_kind = .block
	}
	mut generic_types := []table.Type{}
	mut generic_list_pos := p.tok.position()
	if p.tok.kind == .lt {
		// `foo<int>(10)`
		p.expr_mod = ''
		generic_types = p.parse_generic_type_list()
		generic_list_pos = generic_list_pos.extend(p.prev_tok.position())
		// In case of `foo<T>()`
		// T is unwrapped and registered in the checker.
		full_generic_fn_name := if fn_name.contains('.') { fn_name } else { p.prepend_mod(fn_name) }
		has_generic_generic := generic_types.filter(it.has_flag(.generic)).len > 0
		if !has_generic_generic {
			// will be added in checker
			p.table.register_fn_gen_type(full_generic_fn_name, generic_types)
		}
	}
	p.check(.lpar)
	args := p.call_args()
	last_pos := p.tok.position()
	p.check(.rpar)
	// ! in mutable methods
	if p.tok.kind == .not {
		p.next()
	}
	mut pos := first_pos.extend(last_pos)
	mut or_stmts := []ast.Stmt{} // TODO remove unnecessary allocations by just using .absent
	mut or_pos := p.tok.position()
	if p.tok.kind == .key_orelse {
		// `foo() or {}``
		was_inside_or_expr := p.inside_or_expr
		p.inside_or_expr = true
		p.next()
		p.open_scope()
		p.scope.register(ast.Var{
			name: 'err'
			typ: table.string_type
			pos: p.tok.position()
			is_used: true
		})
		p.scope.register(ast.Var{
			name: 'errcode'
			typ: table.int_type
			pos: p.tok.position()
			is_used: true
		})
		or_kind = .block
		or_stmts = p.parse_block_no_scope(false)
		or_pos = or_pos.extend(p.prev_tok.position())
		p.close_scope()
		p.inside_or_expr = was_inside_or_expr
	}
	if p.tok.kind == .question {
		// `foo()?`
		p.next()
		or_kind = .propagate
	}
	if fn_name in p.imported_symbols {
		fn_name = p.imported_symbols[fn_name]
	}
	comments := p.eat_line_end_comments()
	pos.update_last_line(p.prev_tok.line_nr)
	return ast.CallExpr{
		name: fn_name
		args: args
		mod: p.mod
		pos: pos
		language: language
		generic_types: generic_types
		generic_list_pos: generic_list_pos
		or_block: ast.OrExpr{
			stmts: or_stmts
			kind: or_kind
			pos: or_pos
		}
		scope: p.scope
		comments: comments
	}
}

pub fn (mut p Parser) call_args() []ast.CallArg {
	mut args := []ast.CallArg{}
	start_pos := p.tok.position()
	for p.tok.kind != .rpar {
		if p.tok.kind == .eof {
			p.error_with_pos('unexpected eof reached, while parsing call argument', start_pos)
			return []
		}
		is_shared := p.tok.kind == .key_shared
		is_atomic := p.tok.kind == .key_atomic
		is_mut := p.tok.kind == .key_mut || is_shared || is_atomic
		if is_mut {
			p.next()
		}
		mut comments := p.eat_comments()
		arg_start_pos := p.tok.position()
		mut array_decompose := false
		if p.tok.kind == .ellipsis {
			p.next()
			array_decompose = true
		}
		mut e := p.expr(0)
		if array_decompose {
			e = ast.ArrayDecompose{
				expr: e
				pos: p.tok.position()
			}
		}
		if mut e is ast.StructInit {
			e.pre_comments << comments
			comments = []ast.Comment{}
		}
		pos := arg_start_pos.extend(p.prev_tok.position())
		comments << p.eat_comments()
		args << ast.CallArg{
			is_mut: is_mut
			share: table.sharetype_from_flags(is_shared, is_atomic)
			expr: e
			comments: comments
			pos: pos
		}
		if p.tok.kind != .rpar {
			p.check(.comma)
		}
	}
	return args
}

fn (mut p Parser) fn_decl() ast.FnDecl {
	p.top_level_statement_start()
	start_pos := p.tok.position()
	is_manualfree := p.is_manualfree || p.attrs.contains('manualfree')
	is_deprecated := p.attrs.contains('deprecated')
	is_direct_arr := p.attrs.contains('direct_array_access')
	mut is_unsafe := p.attrs.contains('unsafe')
	is_pub := p.tok.kind == .key_pub
	if is_pub {
		p.next()
	}
	p.check(.key_fn)
	p.open_scope()
	// C. || JS.
	mut language := table.Language.v
	if p.tok.kind == .name && p.tok.lit == 'C' {
		is_unsafe = !p.attrs.contains('trusted')
		language = table.Language.c
	} else if p.tok.kind == .name && p.tok.lit == 'JS' {
		language = table.Language.js
	}
	if language != .v {
		p.next()
		p.check(.dot)
		p.check_for_impure_v(language, p.tok.position())
	}
	// Receiver?
	mut rec_name := ''
	mut is_method := false
	mut receiver_pos := token.Position{}
	mut rec_type_pos := token.Position{}
	mut rec_type := table.void_type
	mut rec_mut := false
	mut params := []table.Param{}
	if p.tok.kind == .lpar {
		lpar_pos := p.tok.position()
		p.next() // (
		is_method = true
		is_shared := p.tok.kind == .key_shared
		is_atomic := p.tok.kind == .key_atomic
		rec_mut = p.tok.kind == .key_mut || is_shared || is_atomic
		if rec_mut {
			p.next() // `mut`
		}
		rec_start_pos := p.tok.position()
		rec_name = p.check_name()
		if !rec_mut {
			rec_mut = p.tok.kind == .key_mut
			if rec_mut {
				p.warn_with_pos('use `(mut f Foo)` instead of `(f mut Foo)`', lpar_pos.extend(p.peek_tok2.position()))
			}
		}
		receiver_pos = rec_start_pos.extend(p.tok.position())
		is_amp := p.tok.kind == .amp
		if p.tok.kind == .name && p.tok.lit == 'JS' {
			language = table.Language.js
		}
		// if rec_mut {
		// p.check(.key_mut)
		// }
		// TODO: talk to alex, should mut be parsed with the type like this?
		// or should it be a property of the arg, like this ptr/mut becomes indistinguishable
		rec_type_pos = p.tok.position()
		rec_type = p.parse_type_with_mut(rec_mut)
		if rec_type.idx() == 0 {
			// error is set in parse_type
			return ast.FnDecl{
				scope: 0
			}
		}
		rec_type_pos = rec_type_pos.extend(p.prev_tok.position())
		if is_amp && rec_mut {
			p.error_with_pos('use `(mut f Foo)` or `(f &Foo)` instead of `(mut f &Foo)`',
				lpar_pos.extend(p.tok.position()))
			return ast.FnDecl{
				scope: 0
			}
		}
		if is_shared {
			rec_type = rec_type.set_flag(.shared_f)
		}
		if is_atomic {
			rec_type = rec_type.set_flag(.atomic_f)
		}
		params << table.Param{
			pos: rec_start_pos
			name: rec_name
			is_mut: rec_mut
			typ: rec_type
		}
		p.check(.rpar)
	}
	mut name := ''
	if p.tok.kind == .name {
		pos := p.tok.position()
		// TODO high order fn
		name = if language == .js { p.check_js_name() } else { p.check_name() }
		if language == .v && !p.pref.translated && util.contains_capital(name) && !p.builtin_mod {
			p.error_with_pos('function names cannot contain uppercase letters, use snake_case instead',
				pos)
			return ast.FnDecl{
				scope: 0
			}
		}
		type_sym := p.table.get_type_symbol(rec_type)
		// interfaces are handled in the checker, methods can not be defined on them this way
		if is_method && (type_sym.has_method(name) && type_sym.kind != .interface_) {
			p.error_with_pos('duplicate method `$name`', pos)
			return ast.FnDecl{
				scope: 0
			}
		}
		// cannot redefine buildin function
		if !is_method && !p.builtin_mod && name in builtin_functions {
			p.error_with_pos('cannot redefine builtin function `$name`', pos)
			return ast.FnDecl{
				scope: 0
			}
		}
	}
	if p.tok.kind in [.plus, .minus, .mul, .div, .mod, .gt, .lt, .eq, .ne, .le, .ge]
		&& p.peek_tok.kind == .lpar {
		name = p.tok.kind.str() // op_to_fn_name()
		if rec_type == table.void_type {
			p.error_with_pos('cannot use operator overloading with normal functions',
				p.tok.position())
		}
		p.next()
	}
	// <T>
	generic_params := p.parse_generic_params()
	// Args
	args2, are_args_type_only, is_variadic := p.fn_args()
	params << args2
	if !are_args_type_only {
		for param in params {
			if p.scope.known_var(param.name) {
				p.error_with_pos('redefinition of parameter `$param.name`', param.pos)
				return ast.FnDecl{
					scope: 0
				}
			}
			p.scope.register(ast.Var{
				name: param.name
				typ: param.typ
				is_mut: param.is_mut
				pos: param.pos
				is_used: true
				is_arg: true
			})
		}
	}
	mut end_pos := p.prev_tok.position()
	// Return type
	mut return_type := table.void_type
	if p.tok.kind.is_start_of_type()
		|| (p.tok.kind == .key_fn && p.tok.line_nr == p.prev_tok.line_nr) {
		return_type = p.parse_type()
	}
	mut type_sym_method_idx := 0
	// Register
	if is_method {
		mut type_sym := p.table.get_type_symbol(rec_type)
		// Do not allow to modify / add methods to types from other modules
		// arrays/maps dont belong to a module only their element types do
		// we could also check if kind is .array,  .array_fixed, .map instead of mod.len
		mut is_non_local := type_sym.mod.len > 0 && type_sym.mod != p.mod && type_sym.language == .v
		// check maps & arrays, must be defined in same module as the elem type
		if !is_non_local && type_sym.kind in [.array, .map] {
			elem_type_sym := p.table.get_type_symbol(p.table.value_type(rec_type))
			is_non_local = elem_type_sym.mod.len > 0 && elem_type_sym.mod != p.mod
				&& elem_type_sym.language == .v
		}
		if is_non_local {
			p.error_with_pos('cannot define new methods on non-local type $type_sym.name',
				rec_type_pos)
			return ast.FnDecl{
				scope: 0
			}
		}
		// p.warn('reg method $type_sym.name . $name ()')
		type_sym_method_idx = type_sym.register_method(table.Fn{
			name: name
			params: params
			return_type: return_type
			is_variadic: is_variadic
			generic_names: generic_params.map(it.name)
			is_pub: is_pub
			is_deprecated: is_deprecated
			is_unsafe: is_unsafe
			mod: p.mod
			attrs: p.attrs
		})
	} else {
		if language == .c {
			name = 'C.$name'
		} else if language == .js {
			name = 'JS.$name'
		} else {
			name = p.prepend_mod(name)
		}
		if _ := p.table.find_fn(name) {
			p.fn_redefinition_error(name)
		}
		// p.warn('reg functn $name ()')
		p.table.register_fn(table.Fn{
			name: name
			params: params
			return_type: return_type
			is_variadic: is_variadic
			generic_names: generic_params.map(it.name)
			is_pub: is_pub
			is_deprecated: is_deprecated
			is_unsafe: is_unsafe
			mod: p.mod
			attrs: p.attrs
			language: language
		})
	}
	end_pos = p.prev_tok.position()
	// Body
	p.cur_fn_name = name
	mut stmts := []ast.Stmt{}
	no_body := p.tok.kind != .lcbr
	body_start_pos := p.peek_tok.position()
	if p.tok.kind == .lcbr {
		p.inside_fn = true
		stmts = p.parse_block_no_scope(true)
		p.inside_fn = false
	}
	if !no_body && are_args_type_only {
		p.error_with_pos('functions with type only args can not have bodies', body_start_pos)
		return ast.FnDecl{
			scope: 0
		}
	}
	// if no_body && !name.starts_with('C.') {
	// 	p.error_with_pos('did you mean C.$name instead of $name', start_pos)
	// }
	fn_decl := ast.FnDecl{
		name: name
		mod: p.mod
		stmts: stmts
		return_type: return_type
		params: params
		is_manualfree: is_manualfree
		is_deprecated: is_deprecated
		is_direct_arr: is_direct_arr
		is_pub: is_pub
		is_variadic: is_variadic
		receiver: ast.Field{
			name: rec_name
			typ: rec_type
		}
		generic_params: generic_params
		receiver_pos: receiver_pos
		is_method: is_method
		method_type_pos: rec_type_pos
		method_idx: type_sym_method_idx
		rec_mut: rec_mut
		language: language
		no_body: no_body
		pos: start_pos.extend_with_last_line(end_pos, p.prev_tok.line_nr)
		body_pos: body_start_pos
		file: p.file_name
		is_builtin: p.builtin_mod || p.mod in util.builtin_module_parts
		attrs: p.attrs
		scope: p.scope
	}
	p.close_scope()
	return fn_decl
}

fn (mut p Parser) parse_generic_params() []ast.GenericParam {
	mut param_names := []string{}
	if p.tok.kind != .lt {
		return []ast.GenericParam{}
	}
	p.check(.lt)
	mut first_done := false
	mut count := 0
	for p.tok.kind !in [.gt, .eof] {
		if first_done {
			p.check(.comma)
		}
		name := p.tok.lit
		if name.len > 0 && !name[0].is_capital() {
			p.error('generic parameter needs to be uppercase')
		}
		if name.len > 1 {
			p.error('generic parameter name needs to be exactly one char')
		}
		if is_generic_name_reserved(p.tok.lit) {
			p.error('`$p.tok.lit` is a reserved name and cannot be used for generics')
		}
		if name in param_names {
			p.error('duplicated generic parameter `$name`')
		}
		if count > 8 {
			p.error('cannot have more than 9 generic parameters')
		}
		p.check(.name)
		param_names << name
		first_done = true
		count++
	}
	p.check(.gt)
	return param_names.map(ast.GenericParam{it})
}

// is_valid_generic_character returns true if the character is reserved for someting else.
fn is_generic_name_reserved(name string) bool {
	// C is used for cinterop
	if name == 'C' {
		return true
	}
	return false
}

// is_generic_name returns true if the current token is a generic name.
fn is_generic_name(name string) bool {
	return name.len == 1 && name.is_capital() && !is_generic_name_reserved(name)
}

// is_generic_name returns true if the current token is a generic name.
fn (p Parser) is_generic_name() bool {
	return p.tok.kind == .name && is_generic_name(p.tok.lit)
}

fn (mut p Parser) anon_fn() ast.AnonFn {
	pos := p.tok.position()
	p.check(.key_fn)
	if p.pref.is_script && p.tok.kind == .name {
		p.error_with_pos('function declarations in script mode should be before all script statements',
			p.tok.position())
		return ast.AnonFn{}
	}
	p.open_scope()
	p.scope.detached_from_parent = true
	// TODO generics
	args, _, is_variadic := p.fn_args()
	for arg in args {
		p.scope.register(ast.Var{
			name: arg.name
			typ: arg.typ
			is_mut: arg.is_mut
			pos: arg.pos
			is_used: true
			is_arg: true
		})
	}
	mut same_line := p.tok.line_nr == p.prev_tok.line_nr
	mut return_type := table.void_type
	// lpar: multiple return types
	if same_line {
		if p.tok.kind.is_start_of_type() {
			return_type = p.parse_type()
		} else if p.tok.kind != .lcbr {
			p.error_with_pos('expected return type, not $p.tok for anonymous function',
				p.tok.position())
		}
	}
	mut stmts := []ast.Stmt{}
	no_body := p.tok.kind != .lcbr
	same_line = p.tok.line_nr == p.prev_tok.line_nr
	if no_body && same_line {
		p.error_with_pos('unexpected `$p.tok.kind` after anonymous function signature, expecting `{`',
			p.tok.position())
	}
	if p.tok.kind == .lcbr {
		stmts = p.parse_block_no_scope(false)
	}
	p.close_scope()
	mut func := table.Fn{
		params: args
		is_variadic: is_variadic
		return_type: return_type
	}
	name := 'anon_${p.tok.pos}_${p.table.fn_type_signature(func)}'
	func.name = name
	idx := p.table.find_or_register_fn_type(p.mod, func, true, false)
	typ := table.new_type(idx)
	// name := p.table.get_type_name(typ)
	return ast.AnonFn{
		decl: ast.FnDecl{
			name: name
			mod: p.mod
			stmts: stmts
			return_type: return_type
			params: args
			is_variadic: is_variadic
			is_method: false
			is_anon: true
			no_body: no_body
			pos: pos.extend(p.prev_tok.position())
			file: p.file_name
			scope: p.scope
		}
		typ: typ
	}
}

// part of fn declaration
fn (mut p Parser) fn_args() ([]table.Param, bool, bool) {
	p.check(.lpar)
	mut args := []table.Param{}
	mut is_variadic := false
	// `int, int, string` (no names, just types)
	argname := if p.tok.kind == .name && p.tok.lit.len > 0 && p.tok.lit[0].is_capital() {
		p.prepend_mod(p.tok.lit)
	} else {
		p.tok.lit
	}
	types_only := p.tok.kind in [.amp, .ellipsis, .key_fn]
		|| (p.peek_tok.kind == .comma && p.table.known_type(argname))
		|| p.peek_tok.kind == .dot|| p.peek_tok.kind == .rpar
	// TODO copy pasta, merge 2 branches
	if types_only {
		// p.warn('types only')
		mut arg_no := 1
		for p.tok.kind != .rpar {
			if p.tok.kind == .eof {
				p.error_with_pos('expecting `)`', p.tok.position())
				return []table.Param{}, false, false
			}
			is_shared := p.tok.kind == .key_shared
			is_atomic := p.tok.kind == .key_atomic
			is_mut := p.tok.kind == .key_mut || is_shared || is_atomic
			if is_mut {
				p.next()
			}
			if p.tok.kind == .ellipsis {
				p.next()
				is_variadic = true
			}
			pos := p.tok.position()
			mut arg_type := p.parse_type()
			if arg_type == 0 {
				// error is added in parse_type
				return []table.Param{}, false, false
			}
			if is_mut {
				if !arg_type.has_flag(.generic) {
					if is_shared {
						p.check_fn_shared_arguments(arg_type, pos)
					} else if is_atomic {
						p.check_fn_atomic_arguments(arg_type, pos)
					} else {
						p.check_fn_mutable_arguments(arg_type, pos)
					}
				} else if is_shared || is_atomic {
					p.error_with_pos('generic object cannot be `atomic`or `shared`', pos)
					return []table.Param{}, false, false
				}
				// if arg_type.is_ptr() {
				// p.error('cannot mut')
				// }
				// arg_type = arg_type.to_ptr()
				arg_type = arg_type.set_nr_muls(1)
				if is_shared {
					arg_type = arg_type.set_flag(.shared_f)
				}
				if is_atomic {
					arg_type = arg_type.set_flag(.atomic_f)
				}
			}
			if is_variadic {
				arg_type = table.new_type(p.table.find_or_register_array(arg_type)).set_flag(.variadic)
			}
			if p.tok.kind == .eof {
				p.error_with_pos('expecting `)`', p.prev_tok.position())
				return []table.Param{}, false, false
			}
			if p.tok.kind == .comma {
				if is_variadic {
					p.error_with_pos('cannot use ...(variadic) with non-final parameter no $arg_no',
						pos)
					return []table.Param{}, false, false
				}
				p.next()
			}
			args << table.Param{
				pos: pos
				name: ''
				is_mut: is_mut
				typ: arg_type
			}
			arg_no++
			if arg_no > 1024 {
				p.error_with_pos('too many args', pos)
				return []table.Param{}, false, false
			}
		}
	} else {
		for p.tok.kind != .rpar {
			if p.tok.kind == .eof {
				p.error_with_pos('expecting `)`', p.tok.position())
				return []table.Param{}, false, false
			}
			is_shared := p.tok.kind == .key_shared
			is_atomic := p.tok.kind == .key_atomic
			mut is_mut := p.tok.kind == .key_mut || is_shared || is_atomic
			if is_mut {
				p.next()
			}
			mut arg_pos := [p.tok.position()]
			mut arg_names := [p.check_name()]
			mut type_pos := [p.tok.position()]
			// `a, b, c int`
			for p.tok.kind == .comma {
				if !p.pref.is_fmt {
					p.warn(
						'`fn f(x, y Type)` syntax has been deprecated and will soon be removed. ' +
						'Use `fn f(x Type, y Type)` instead. You can run `v fmt -w "$p.scanner.file_path"` to automatically fix your code.')
				}
				p.next()
				arg_pos << p.tok.position()
				arg_names << p.check_name()
				type_pos << p.tok.position()
			}
			if p.tok.kind == .key_mut {
				// TODO remove old syntax
				p.warn_with_pos('use `mut f Foo` instead of `f mut Foo`', p.tok.position())
				is_mut = true
			}
			if p.tok.kind == .ellipsis {
				p.next()
				is_variadic = true
			}
			pos := p.tok.position()
			mut typ := p.parse_type()
			if typ == 0 {
				// error is added in parse_type
				return []table.Param{}, false, false
			}
			if is_mut {
				if !typ.has_flag(.generic) {
					if is_shared {
						p.check_fn_shared_arguments(typ, pos)
					} else if is_atomic {
						p.check_fn_atomic_arguments(typ, pos)
					} else {
						p.check_fn_mutable_arguments(typ, pos)
					}
				} else if is_shared || is_atomic {
					p.error_with_pos('generic object cannot be `atomic` or `shared`',
						pos)
					return []table.Param{}, false, false
				}
				typ = typ.set_nr_muls(1)
				if is_shared {
					typ = typ.set_flag(.shared_f)
				}
				if is_atomic {
					typ = typ.set_flag(.atomic_f)
				}
			}
			if is_variadic {
				typ = table.new_type(p.table.find_or_register_array(typ)).set_flag(.variadic)
			}
			for i, arg_name in arg_names {
				args << table.Param{
					pos: arg_pos[i]
					name: arg_name
					is_mut: is_mut
					typ: typ
					type_pos: type_pos[i]
				}
				// if typ.typ.kind == .variadic && p.tok.kind == .comma {
				if is_variadic && p.tok.kind == .comma {
					p.error_with_pos('cannot use ...(variadic) with non-final parameter $arg_name',
						arg_pos[i])
					return []table.Param{}, false, false
				}
			}
			if p.tok.kind == .eof {
				p.error_with_pos('expecting `)`', p.prev_tok.position())
				return []table.Param{}, false, false
			}
			if p.tok.kind != .rpar {
				p.check(.comma)
			}
		}
	}
	p.check(.rpar)
	return args, types_only, is_variadic
}

fn (mut p Parser) check_fn_mutable_arguments(typ table.Type, pos token.Position) {
	sym := p.table.get_type_symbol(typ)
<<<<<<< HEAD
	if sym.kind !in [.array, .array_fixed, .struct_, .map, .placeholder, .sum_type] && !typ.is_ptr()
		&& !typ.is_pointer() {
		p.error_with_pos(
			'mutable arguments are only allowed for arrays, maps, structs and pointers\n' +
=======
	if sym.kind !in
		[.array, .array_fixed, .interface_, .map, .placeholder, .struct_, .sum_type] &&
		!typ.is_ptr() && !typ.is_pointer()
	{
		p.error_with_pos('mutable arguments are only allowed for arrays, interfaces, maps, pointers and structs\n' +
>>>>>>> f2c6735d
			'return values instead: `fn foo(mut n $sym.name) {` => `fn foo(n $sym.name) $sym.name {`',
			pos)
	}
}

fn (mut p Parser) check_fn_shared_arguments(typ table.Type, pos token.Position) {
	sym := p.table.get_type_symbol(typ)
	if sym.kind !in [.array, .struct_, .map, .placeholder] && !typ.is_ptr() {
		p.error_with_pos('shared arguments are only allowed for arrays, maps, and structs\n',
			pos)
	}
}

fn (mut p Parser) check_fn_atomic_arguments(typ table.Type, pos token.Position) {
	sym := p.table.get_type_symbol(typ)
	if sym.kind !in [.u32, .int, .u64] {
		p.error_with_pos('atomic arguments are only allowed for 32/64 bit integers\n' +
			'use shared arguments instead: `fn foo(atomic n $sym.name) {` => `fn foo(shared n $sym.name) {`',
			pos)
	}
}

fn (mut p Parser) fn_redefinition_error(name string) {
	if p.pref.translated {
		return
	}
	// Find where this function was already declared
	// TODO
	/*
	for file in p.ast_files {

	}
	*/
	p.table.redefined_fns << name
	// p.error('redefinition of function `$name`')
}

fn have_fn_main(stmts []ast.Stmt) bool {
	for stmt in stmts {
		if stmt is ast.FnDecl {
			if stmt.name == 'main.main' && stmt.mod == 'main' {
				return true
			}
		}
	}
	return false
}<|MERGE_RESOLUTION|>--- conflicted
+++ resolved
@@ -275,8 +275,9 @@
 			}
 		}
 	}
-	if p.tok.kind in [.plus, .minus, .mul, .div, .mod, .gt, .lt, .eq, .ne, .le, .ge]
-		&& p.peek_tok.kind == .lpar {
+	if p.tok.kind in [.plus, .minus, .mul, .div, .mod, .gt, .lt, .eq, .ne, .le, .ge] &&
+		p.peek_tok.kind == .lpar
+	{
 		name = p.tok.kind.str() // op_to_fn_name()
 		if rec_type == table.void_type {
 			p.error_with_pos('cannot use operator overloading with normal functions',
@@ -310,8 +311,9 @@
 	mut end_pos := p.prev_tok.position()
 	// Return type
 	mut return_type := table.void_type
-	if p.tok.kind.is_start_of_type()
-		|| (p.tok.kind == .key_fn && p.tok.line_nr == p.prev_tok.line_nr) {
+	if p.tok.kind.is_start_of_type() ||
+		(p.tok.kind == .key_fn && p.tok.line_nr == p.prev_tok.line_nr)
+	{
 		return_type = p.parse_type()
 	}
 	mut type_sym_method_idx := 0
@@ -325,8 +327,8 @@
 		// check maps & arrays, must be defined in same module as the elem type
 		if !is_non_local && type_sym.kind in [.array, .map] {
 			elem_type_sym := p.table.get_type_symbol(p.table.value_type(rec_type))
-			is_non_local = elem_type_sym.mod.len > 0 && elem_type_sym.mod != p.mod
-				&& elem_type_sym.language == .v
+			is_non_local = elem_type_sym.mod.len > 0 &&
+				elem_type_sym.mod != p.mod && elem_type_sym.language == .v
 		}
 		if is_non_local {
 			p.error_with_pos('cannot define new methods on non-local type $type_sym.name',
@@ -568,9 +570,9 @@
 	} else {
 		p.tok.lit
 	}
-	types_only := p.tok.kind in [.amp, .ellipsis, .key_fn]
-		|| (p.peek_tok.kind == .comma && p.table.known_type(argname))
-		|| p.peek_tok.kind == .dot|| p.peek_tok.kind == .rpar
+	types_only := p.tok.kind in [.amp, .ellipsis, .key_fn] ||
+		(p.peek_tok.kind == .comma && p.table.known_type(argname)) || p.peek_tok.kind == .dot ||
+		p.peek_tok.kind == .rpar
 	// TODO copy pasta, merge 2 branches
 	if types_only {
 		// p.warn('types only')
@@ -666,8 +668,7 @@
 			// `a, b, c int`
 			for p.tok.kind == .comma {
 				if !p.pref.is_fmt {
-					p.warn(
-						'`fn f(x, y Type)` syntax has been deprecated and will soon be removed. ' +
+					p.warn('`fn f(x, y Type)` syntax has been deprecated and will soon be removed. ' +
 						'Use `fn f(x Type, y Type)` instead. You can run `v fmt -w "$p.scanner.file_path"` to automatically fix your code.')
 				}
 				p.next()
@@ -745,18 +746,11 @@
 
 fn (mut p Parser) check_fn_mutable_arguments(typ table.Type, pos token.Position) {
 	sym := p.table.get_type_symbol(typ)
-<<<<<<< HEAD
-	if sym.kind !in [.array, .array_fixed, .struct_, .map, .placeholder, .sum_type] && !typ.is_ptr()
-		&& !typ.is_pointer() {
-		p.error_with_pos(
-			'mutable arguments are only allowed for arrays, maps, structs and pointers\n' +
-=======
 	if sym.kind !in
 		[.array, .array_fixed, .interface_, .map, .placeholder, .struct_, .sum_type] &&
 		!typ.is_ptr() && !typ.is_pointer()
 	{
 		p.error_with_pos('mutable arguments are only allowed for arrays, interfaces, maps, pointers and structs\n' +
->>>>>>> f2c6735d
 			'return values instead: `fn foo(mut n $sym.name) {` => `fn foo(n $sym.name) $sym.name {`',
 			pos)
 	}
