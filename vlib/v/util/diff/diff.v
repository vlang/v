module diff

import os
import time

// iterates through a list of known diff cli commands
// and returns it with basic options
pub fn find_working_diff_command() !string {
	env_difftool := os.getenv('VDIFF_TOOL')
	env_diffopts := os.getenv('VDIFF_OPTIONS')
	if env_difftool != '' {
		return '${env_difftool} ${env_diffopts}'
	}
	mut known_diff_tools := []string{}
	if env_difftool.len > 0 {
		known_diff_tools << env_difftool
	}
	known_diff_tools << ['colordiff', 'gdiff', 'diff', 'colordiff.exe', 'diff.exe', 'opendiff',
		'code', 'code.cmd']
	// NOTE: code.cmd is the Windows variant of the `code` cli tool
	for diffcmd in known_diff_tools {
		if diffcmd == 'opendiff' {
			os.find_abs_path_of_executable('opendiff') or { continue }
			return diffcmd
		}
		$if freebsd || openbsd {
			if diffcmd == 'diff' { // FreeBSD/OpenBSD diff have no `--version` option
				return diffcmd
			}
		}

		p := os.execute('${diffcmd} --version')
		if p.exit_code < 0 {
			continue
		}
		if p.exit_code == 127 && diffcmd == env_difftool {
			// user setup is wonky, fix it
			return error('could not find specified VDIFF_TOOL ${diffcmd}')
		}
		if p.exit_code == 0 { // success
			if diffcmd in ['code', 'code.cmd'] {
				// there is no guarantee that the env opts exist
				// or include `-d`, so (harmlessly) add it
				return '${diffcmd} ${env_diffopts} -d'
			}
			return '${diffcmd} ${env_diffopts}'
		}
	}
	return error('No working "diff" command found')
}

<<<<<<< HEAD
pub fn color_compare_files(diff_cmd string, path1 string, path2 string) string {
	os.find_abs_path_of_executable(diff_cmd) or {
		return 'comparison command: `${diff_cmd}` not found'
	}
	flags := $if openbsd {
		['-d', '-a', '-U', '2']
	} $else $if freebsd {
		['--minimal', '--text', '--unified=2']
	} $else {
		['--minimal', '--text', '--unified=2', '--show-function-line="fn "']
=======
// determine if the FileMerge opendiff tool is available
fn opendiff_exists() bool {
	o := os.execute('opendiff')
	if o.exit_code < 0 {
		return false
	}
	if o.exit_code == 1 { // failed (expected), but found (i.e. not 127)
		if o.output.contains('too few arguments') { // got some expected output
			return true
		}
	}
	return false
}

pub fn color_compare_files(diff_cmd string, file1 string, file2 string) string {
	if diff_cmd != '' {
		mut full_cmd := '${diff_cmd} --minimal --text --unified=2  --show-function-line="fn " ${os.quoted_path(file1)} ${os.quoted_path(file2)} '
		$if freebsd {
			full_cmd = '${diff_cmd} --minimal --text --unified=2  ${os.quoted_path(file1)} ${os.quoted_path(file2)} '
		}
		$if openbsd {
			full_cmd = '${diff_cmd} -d -a -U 2 ${os.quoted_path(file1)} ${os.quoted_path(file2)} '
		}
		x := os.execute(full_cmd)
		if x.exit_code < 0 {
			return 'comparison command: `${full_cmd}` not found'
		}
		return x.output.trim_right('\r\n')
>>>>>>> 056a4437
	}
	return ''
}

pub fn color_compare_strings(diff_cmd string, unique_prefix string, expected string, found string) string {
	tmp_dir := os.join_path_single(os.vtmp_dir(), unique_prefix)
	os.mkdir(tmp_dir) or {}
	defer {
		os.rmdir_all(tmp_dir) or {}
	}
	ctime := time.sys_mono_now()
	e_file := os.join_path_single(tmp_dir, '${ctime}.expected.txt')
	f_file := os.join_path_single(tmp_dir, '${ctime}.found.txt')
	os.write_file(e_file, expected) or { panic(err) }
	os.write_file(f_file, found) or { panic(err) }
	res := color_compare_files(diff_cmd, e_file, f_file)
	return res
}<|MERGE_RESOLUTION|>--- conflicted
+++ resolved
@@ -49,32 +49,6 @@
 	return error('No working "diff" command found')
 }
 
-<<<<<<< HEAD
-pub fn color_compare_files(diff_cmd string, path1 string, path2 string) string {
-	os.find_abs_path_of_executable(diff_cmd) or {
-		return 'comparison command: `${diff_cmd}` not found'
-	}
-	flags := $if openbsd {
-		['-d', '-a', '-U', '2']
-	} $else $if freebsd {
-		['--minimal', '--text', '--unified=2']
-	} $else {
-		['--minimal', '--text', '--unified=2', '--show-function-line="fn "']
-=======
-// determine if the FileMerge opendiff tool is available
-fn opendiff_exists() bool {
-	o := os.execute('opendiff')
-	if o.exit_code < 0 {
-		return false
-	}
-	if o.exit_code == 1 { // failed (expected), but found (i.e. not 127)
-		if o.output.contains('too few arguments') { // got some expected output
-			return true
-		}
-	}
-	return false
-}
-
 pub fn color_compare_files(diff_cmd string, file1 string, file2 string) string {
 	if diff_cmd != '' {
 		mut full_cmd := '${diff_cmd} --minimal --text --unified=2  --show-function-line="fn " ${os.quoted_path(file1)} ${os.quoted_path(file2)} '
@@ -89,7 +63,6 @@
 			return 'comparison command: `${full_cmd}` not found'
 		}
 		return x.output.trim_right('\r\n')
->>>>>>> 056a4437
 	}
 	return ''
 }
