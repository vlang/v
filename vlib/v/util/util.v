--- conflicted
+++ resolved
@@ -313,8 +313,6 @@
 		eprintln('check_module_is_installed: done')
 	}
 	return true
-<<<<<<< HEAD
-=======
 }
 
 pub fn ensure_modules_for_all_tools_are_installed(is_verbose bool) {
@@ -328,5 +326,4 @@
 			}
 		}
 	}
->>>>>>> bb9d268b
 }