--- conflicted
+++ resolved
@@ -43,15 +43,6 @@
 			eprintln('backend not implemented `$pref.backend`')
 			exit(1)
 		}
-<<<<<<< HEAD
-=======
-		mut out_name_c := get_vtmp_filename(pref.out_name, '.tmp.c')
-		if pref.is_so {
-			out_name_c = get_vtmp_filename(pref.out_name, '.tmp.so.c')
-		}
-		b.build_c(files, out_name_c)
-		b.cc()
->>>>>>> 810a0725
 	}
 	if pref.is_stats {
 		tmark.stop()
