--- conflicted
+++ resolved
@@ -94,19 +94,6 @@
 		'$p.lookup_path',
 	])
 	// eprintln('prefs.cache_manager: $p')
-<<<<<<< HEAD
-	//
-	if p.use_cache && p.is_shared {
-		eprintln('-usecache and -shared flags are not compatible')
-		exit(1)
-	}
-	if p.use_cache && p.build_mode == .build_module {
-		eprintln('-usecache and build-module flags are not compatible')
-		exit(1)
-	}
-	// enable use_cache by default
-	p.use_cache = os.user_os() != 'windows' && p.build_mode != .build_module && !p.is_shared
-=======
 	// disable use_cache for specific cases:
 	if os.user_os() == 'windows' {
 		p.use_cache = false
@@ -119,7 +106,6 @@
 		// eprintln('-usecache and -shared flags are not compatible')
 		p.use_cache = false
 	}
->>>>>>> 100b3704
 }
 
 fn (mut p Preferences) find_cc_if_cross_compiling() {
