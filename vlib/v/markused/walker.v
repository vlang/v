// Copyright (c) 2019-2024 Alexander Medvednikov. All rights reserved.
// Use of this source code is governed by an MIT license that can be found in the LICENSE file.
module markused

// Walk the entire program starting at fn main and marks used (called) functions.
// Unused functions can be safely skipped by the backends to save CPU time and space.
import v.ast
import v.pref

pub struct Walker {
pub mut:
	table        &ast.Table        = unsafe { nil }
	features     &ast.UsedFeatures = unsafe { nil }
	used_fns     map[string]bool // used_fns['println'] == true
	used_consts  map[string]bool // used_consts['os.args'] == true
	used_globals map[string]bool
	used_fields  map[string]bool
	used_syms    map[int]bool
	used_none    int // _option_none
	used_option  int // _option_ok
	used_result  int // _result_ok
	used_panic   int // option/result propagation
	used_interp  int // str interpolation
	n_asserts    int
	pref         &pref.Preferences = unsafe { nil }
mut:
	files         []&ast.File
	all_fns       map[string]ast.FnDecl
	all_consts    map[string]ast.ConstField
	all_globals   map[string]ast.GlobalField
	all_fields    map[string]ast.StructField
	all_decltypes map[string]ast.Type
<<<<<<< HEAD

	is_builtin_mod bool

	// dependencies finding flags
	uses_array         bool // has array
	uses_channel       bool // has chan dep
	uses_lock          bool // has mutex dep
	uses_ct_fields     bool // $for .fields
	uses_ct_methods    bool // $for .methods
	uses_ct_params     bool // $for .params
	uses_ct_values     bool // $for .values
	uses_ct_variants   bool // $for .variants
	uses_ct_attribute  bool // $for .attributes
	uses_external_type bool
=======
	all_structs   map[string]ast.StructDecl
>>>>>>> a309593f
}

pub fn Walker.new(params Walker) &Walker {
	mut new_walker := &Walker{
		...params
	}
	new_walker.features = params.table.used_features
	return new_walker
}

@[inline]
pub fn (mut w Walker) mark_fn_as_used(fkey string) {
	$if trace_skip_unused_marked ? {
		eprintln('    fn > |${fkey}|')
	}
	w.used_fns[fkey] = true
}

@[inline]
pub fn (mut w Walker) mark_builtin_array_method_as_used(method_name string) {
	w.mark_builtin_type_method_as_used('${ast.array_type_idx}.${method_name}', '${int(ast.array_type.ref())}.${method_name}')
}

@[inline]
pub fn (mut w Walker) mark_builtin_map_method_as_used(method_name string) {
	w.mark_builtin_type_method_as_used('${ast.map_type_idx}.${method_name}', '${int(ast.map_type.ref())}.${method_name}')
}

pub fn (mut w Walker) mark_builtin_type_method_as_used(k string, rk string) {
	if mut cfn := w.all_fns[k] {
		w.fn_decl(mut cfn)
		w.mark_fn_as_used(k)
	} else if mut cfn := w.all_fns[rk] {
		w.fn_decl(mut cfn)
		w.mark_fn_as_used(rk)
	}
}

pub fn (mut w Walker) mark_const_as_used(ckey string) {
	$if trace_skip_unused_marked ? {
		eprintln('    const > |${ckey}|')
	}
	if w.used_consts[ckey] {
		return
	}
	w.used_consts[ckey] = true
	cfield := w.all_consts[ckey] or { return }
	w.expr(cfield.expr)
	w.mark_by_type(cfield.typ)
}

pub fn (mut w Walker) mark_global_as_used(ckey string) {
	$if trace_skip_unused_marked ? {
		eprintln('  global > |${ckey}|')
	}
	if w.used_globals[ckey] {
		return
	}
	w.used_globals[ckey] = true
	gfield := w.all_globals[ckey] or { return }
	w.expr(gfield.expr)
	if !gfield.has_expr {
		w.mark_by_type(gfield.typ)
	}
}

pub fn (mut w Walker) mark_struct_field_default_expr_as_used(sfkey string) {
	if w.used_fields[sfkey] {
		return
	}
	w.used_fields[sfkey] = true
	sfield := w.all_fields[sfkey] or { return }

	w.expr(sfield.default_expr)
}

pub fn (mut w Walker) mark_markused_fns() {
	for _, mut func in w.all_fns {
		// @[export]
		// @[markused]
		if func.is_exported || func.is_markused {
			$if trace_skip_unused_exported_fns ? {
				if func.is_exported {
					println('>>>> walking exported func: ${func.name} ...')
				}
				if func.is_markused {
					println('>>>> walking markused func: ${func.name} ...')
				}
			}
			w.fn_decl(mut func)
			continue
		}
		// veb actions
		if func.return_type == w.table.veb_res_idx_cache {
			$if trace_skip_veb_actions ? {
				println('>>>> walking veb action func: ${func.name} ...')
			}
			w.fn_decl(mut func)
		}
	}
}

pub fn (mut w Walker) mark_root_fns(all_fn_root_names []string) {
	for fn_name in all_fn_root_names {
		if fn_name !in w.used_fns {
			$if trace_skip_unused_roots ? {
				println('>>>> walking root func: ${fn_name} ...')
			}
			unsafe { w.fn_decl(mut w.all_fns[fn_name]) }
		}
	}
}

pub fn (mut w Walker) mark_markused_consts() {
	for ckey, mut constfield in w.all_consts {
		if constfield.is_markused {
			$if trace_skip_unused_markused_consts ? {
				println('>>>> walking markused const: ${ckey}')
			}
			w.mark_const_as_used(ckey)
		}
	}
}

pub fn (mut w Walker) mark_markused_globals() {
	for gkey, mut globalfield in w.all_globals {
		if globalfield.is_markused || globalfield.is_exported {
			$if trace_skip_unused_markused_globals ? {
				println('>>>> walking markused global: ${gkey}')
			}
			w.mark_global_as_used(gkey)
		}
	}
}

pub fn (mut w Walker) mark_markused_syms() {
	for sym in w.table.type_symbols {
		if sym.info is ast.Struct && sym.info.is_markused {
			w.mark_by_sym(sym)
		} else if sym.info is ast.Interface && sym.info.is_markused {
			w.mark_by_sym(sym)
		}
	}
}

pub fn (mut w Walker) mark_markused_decltypes() {
	for _, typ in w.all_decltypes {
		w.mark_by_type(typ)
	}
}

pub fn (mut w Walker) mark_struct_field_default_expr() {
	for sfkey, mut structfield in w.all_fields {
		if structfield.has_default_expr {
			w.mark_struct_field_default_expr_as_used(sfkey)
		}
	}
}

pub fn (mut w Walker) stmt(node_ ast.Stmt) {
	mut node := unsafe { node_ }
	match mut node {
		ast.EmptyStmt {}
		ast.DebuggerStmt {}
		ast.AsmStmt {
			w.asm_io(node.output)
			w.asm_io(node.input)
		}
		ast.AssertStmt {
			if node.is_used {
				w.n_asserts++
				w.expr(node.expr)
				if node.extra !is ast.EmptyExpr {
					w.expr(node.extra)
				}
			}
		}
		ast.AssignStmt {
			w.exprs(node.left)
			w.exprs(node.right)
		}
		ast.Block {
			w.stmts(node.stmts)
		}
		ast.ComptimeFor {
			w.mark_by_type(node.typ)
			w.stmts(node.stmts)
			match node.kind {
				.attributes {
					w.uses_ct_attribute = true
				}
				.variants {
					w.uses_ct_variants = true
				}
				.params {
					w.uses_ct_params = true
				}
				.values {
					w.uses_ct_values = true
				}
				.fields {
					w.uses_ct_fields = true
				}
				.methods {
					w.uses_ct_methods = true
				}
			}
		}
		ast.ConstDecl {
			w.const_fields(node.fields)
		}
		ast.ExprStmt {
			w.expr(node.expr)
		}
		ast.FnDecl {
			w.fn_decl(mut node)
		}
		ast.ForCStmt {
			if node.has_init {
				w.stmt(node.init)
			}
			if node.has_cond {
				w.expr(node.cond)
			}
			if node.has_inc {
				w.stmt(node.inc)
			}
			w.stmts(node.stmts)
		}
		ast.ForInStmt {
			w.expr(node.cond)
			w.expr(node.high)
			w.stmts(node.stmts)
			w.mark_by_type(node.cond_type)
			if node.kind == .map {
				w.features.used_maps++
			} else if node.kind == .struct {
				if node.cond_type == 0 {
					return
				}
				// the .next() method of the struct will be used for iteration:
				cond_type_sym := w.table.sym(node.cond_type)
				if next_fn := cond_type_sym.find_method('next') {
					unsafe {
						w.fn_decl(mut &ast.FnDecl(next_fn.source_fn))
					}
				}
			}
		}
		ast.ForStmt {
			if !node.is_inf {
				w.expr(node.cond)
			}
			w.stmts(node.stmts)
		}
		ast.Return {
			w.exprs(node.exprs)
		}
		ast.SqlStmt {
			w.expr(node.db_expr)
			w.expr(node.or_expr)
			for line in node.lines {
				if line.table_expr.typ != 0 {
					w.mark_by_sym(w.table.sym(line.table_expr.typ))
				}
				w.expr(line.where_expr)
				w.exprs(line.update_exprs)
			}
		}
		ast.StructDecl {
			for typ in node.implements_types {
				w.mark_by_type(typ.typ)
			}
			w.struct_fields(node.fields)
		}
		ast.DeferStmt {
			w.stmts(node.stmts)
		}
		ast.GlobalDecl {
			for gf in node.fields {
				if gf.has_expr {
					w.expr(gf.expr)
				}
			}
		}
		ast.BranchStmt {}
		ast.EnumDecl {}
		ast.GotoLabel {}
		ast.GotoStmt {}
		ast.HashStmt {}
		ast.Import {}
		ast.InterfaceDecl {}
		ast.SemicolonStmt {}
		ast.Module {}
		ast.TypeDecl {}
		ast.NodeError {}
	}
}

fn (mut w Walker) asm_io(ios []ast.AsmIO) {
	for io in ios {
		w.expr(io.expr)
	}
}

fn (mut w Walker) defer_stmts(stmts []ast.DeferStmt) {
	for stmt in stmts {
		w.stmts(stmt.stmts)
	}
}

fn (mut w Walker) stmts(stmts []ast.Stmt) {
	for stmt in stmts {
		w.stmt(stmt)
	}
}

fn (mut w Walker) exprs(exprs []ast.Expr) {
	for expr in exprs {
		w.expr(expr)
	}
}

fn (mut w Walker) expr(node_ ast.Expr) {
	mut node := unsafe { node_ }
	match mut node {
		ast.EmptyExpr {
			// TODO: make sure this doesn't happen
			// panic('Walker: EmptyExpr')
		}
		ast.ComptimeType {}
		ast.AnonFn {
			w.fn_decl(mut node.decl)
		}
		ast.ArrayInit {
			w.mark_by_type(node.elem_type)
			w.expr(node.len_expr)
			w.expr(node.cap_expr)
			w.expr(node.init_expr)
			w.exprs(node.exprs)
			w.uses_array = true
		}
		ast.Assoc {
			w.exprs(node.exprs)
		}
		ast.ArrayDecompose {
			w.expr(node.expr)
		}
		ast.CallExpr {
			w.call_expr(mut node)
			if node.name == 'json.decode' {
				w.mark_by_type((node.args[0].expr as ast.TypeNode).typ)
			}
			if !w.is_builtin_mod && !w.uses_external_type {
				if node.is_method {
					w.uses_external_type = node.mod == 'builtin'
				} else if node.name.contains('.') {
					w.uses_external_type = true
				}
			}
		}
		ast.CastExpr {
			w.expr(node.expr)
			w.expr(node.arg)
			w.mark_by_type(node.typ)
			if node.typ.has_flag(.option) {
				w.used_option++
			} else if node.typ.has_flag(.result) {
				w.used_result++
			}
		}
		ast.ChanInit {
			w.expr(node.cap_expr)
			w.mark_by_type(node.typ)
			w.uses_channel = true
		}
		ast.ConcatExpr {
			w.exprs(node.vals)
			w.mark_by_sym(w.table.sym(node.return_type))
		}
		ast.ComptimeSelector {
			w.expr(node.left)
			w.expr(node.field_expr)
		}
		ast.ComptimeCall {
			w.expr(node.left)
			if node.is_vweb {
				w.stmts(node.veb_tmpl.stmts)
			}
			if node.is_embed {
				w.features.used_maps++
			}
		}
		ast.DumpExpr {
			w.expr(node.expr)
			w.fn_by_name('eprint')
			w.fn_by_name('eprintln')
			w.mark_by_type(node.expr_type)
		}
		ast.SpawnExpr {
			if node.is_expr {
				w.fn_by_name('free')
			}
			w.expr(node.call_expr)
			w.fn_by_name('tos3')
			if w.pref.os == .windows {
				w.fn_by_name('panic_lasterr')
				w.fn_by_name('winapi_lasterr_str')
			} else {
				w.fn_by_name('c_error_number_str')
				w.fn_by_name('panic_error_number')
			}
		}
		ast.GoExpr {
			if node.is_expr {
				w.fn_by_name('free')
			}
			w.expr(node.call_expr)
		}
		ast.IndexExpr {
			w.expr(node.left)
			w.expr(node.index)
			w.or_block(node.or_expr)
			if node.left_type == 0 {
				return
			}
			sym := w.table.final_sym(node.left_type)
			if sym.info is ast.Map {
				if node.is_setter {
					w.mark_builtin_map_method_as_used('set')
				} else {
					w.mark_builtin_map_method_as_used('get')
				}
				w.mark_by_sym(w.table.sym(sym.info.key_type))
				w.mark_by_sym(w.table.sym(sym.info.value_type))
				w.features.used_maps++
			} else if sym.info is ast.Array {
				if node.is_setter {
					w.mark_builtin_array_method_as_used('set')
				} else {
					w.mark_builtin_array_method_as_used('get')
				}
				w.mark_by_sym(w.table.sym(sym.info.elem_type))
			} else if sym.kind == .string {
				if node.index is ast.RangeExpr {
					w.mark_builtin_array_method_as_used('slice')
					w.features.range_index = true
				}
			} else if sym.info is ast.Struct {
				w.mark_by_sym(sym)
			} else if sym.info is ast.SumType {
				w.mark_by_sym(sym)
			}
		}
		ast.InfixExpr {
			w.expr(node.left)
			w.expr(node.right)
			w.or_block(node.or_block)
			if node.left_type != 0 {
				w.mark_by_type(node.left_type)
				sym := w.table.sym(node.left_type)
				if sym.kind == .struct {
					if opmethod := sym.find_method(node.op.str()) {
						unsafe {
							w.fn_decl(mut &ast.FnDecl(opmethod.source_fn))
						}
					}
				}
			}
			right_type := if node.right_type == 0 && mut node.right is ast.TypeNode {
				node.right.typ
			} else {
				node.right_type
			}
			if right_type != 0 {
				w.mark_by_type(right_type)
				right_sym := w.table.sym(right_type)
				if node.op in [.not_in, .key_in] {
					if right_sym.kind == .map {
						w.features.used_maps++
					}
				} else if node.op in [.key_is, .not_is] {
					w.mark_by_sym(right_sym)
				}
			}
		}
		ast.IfGuardExpr {
			w.expr(node.expr)
			w.mark_by_type(node.expr_type)
		}
		ast.IfExpr {
			w.expr(node.left)
			for b in node.branches {
				w.expr(b.cond)
				w.stmts(b.stmts)
			}
		}
		ast.Ident {
			match node.kind {
				.constant {
					w.mark_const_as_used(node.name)
				}
				.function {
					w.fn_by_name(node.name)
					if node.info is ast.IdentFn {
						w.mark_by_type(node.info.typ)
					}
				}
				.global {
					w.mark_global_as_used(node.name)
				}
				else {
					// `.unresolved`, `.blank_ident`, `.variable`, `.function`
					// println('>>> else, ast.Ident ${node.name} kind: $node.kind ')					
					if node.name in w.all_consts {
						w.mark_const_as_used(node.name)
					} else if node.name in w.all_globals {
						w.mark_global_as_used(node.name)
					} else {
						w.fn_by_name(node.name)
					}
				}
			}
			w.or_block(node.or_expr)
		}
		ast.LambdaExpr {
			w.expr(node.func)
		}
		ast.Likely {
			w.expr(node.expr)
		}
		ast.MapInit {
			w.exprs(node.keys)
			w.exprs(node.vals)
			if node.has_update_expr {
				w.expr(node.update_expr)
			}
			mapinfo := w.table.final_sym(node.typ).map_info()
			ksym := w.table.sym(mapinfo.key_type)
			vsym := w.table.sym(mapinfo.value_type)
			if node.typ.has_flag(.shared_f) {
				w.uses_lock = true
			}
			w.mark_by_sym(ksym)
			w.mark_by_sym(vsym)
			w.features.used_maps++
		}
		ast.MatchExpr {
			w.expr(node.cond)
			for b in node.branches {
				w.exprs(b.exprs)
				for expr in b.exprs {
					if expr is ast.TypeNode {
						w.mark_by_sym(w.table.sym(expr.typ))
					}
				}
				w.stmts(b.stmts)
			}
		}
		ast.None {
			w.used_none++
		}
		ast.Nil {}
		ast.ParExpr {
			w.expr(node.expr)
		}
		ast.PrefixExpr {
			w.expr(node.right)
		}
		ast.PostfixExpr {
			w.expr(node.expr)
		}
		ast.RangeExpr {
			if node.has_low {
				w.expr(node.low)
			}
			if node.has_high {
				w.expr(node.high)
			}
		}
		ast.SizeOf, ast.IsRefType {
			w.expr(node.expr)
			w.mark_by_type(node.typ)
		}
		ast.StringInterLiteral {
			w.used_interp++
			w.exprs(node.exprs)
		}
		ast.SelectorExpr {
			w.expr(node.expr)
			if node.expr_type != 0 {
				w.mark_by_type(node.expr_type)
				if method := w.table.find_method(w.table.sym(node.expr_type), node.field_name) {
					w.fn_by_name(method.fkey())
				}
			}
			w.mark_by_type(node.typ)
			w.or_block(node.or_block)
		}
		ast.SqlExpr {
			w.expr(node.db_expr)
			w.expr(node.or_expr)
			w.expr(node.offset_expr)
			w.expr(node.order_expr)
			w.expr(node.limit_expr)
			w.expr(node.where_expr)
			w.mark_by_type(node.typ)
		}
		ast.StructInit {
			if node.typ == 0 {
				return
			}
			sym := w.table.sym(node.typ)
			w.mark_by_sym(sym)
			if node.has_update_expr {
				w.expr(node.update_expr)
			}
			for sif in node.init_fields {
				w.expr(sif.expr)
			}
		}
		ast.TypeOf {
			w.expr(node.expr)
			w.mark_by_type(node.typ)
		}
		///
		ast.AsCast {
			w.expr(node.expr)
			w.fn_by_name('__as_cast')
			w.fn_by_name('new_array_from_c_array')
			w.mark_by_sym_name('VCastTypeIndexName')
		}
		ast.AtExpr {}
		ast.BoolLiteral {}
		ast.FloatLiteral {}
		ast.CharLiteral {}
		ast.IntegerLiteral {}
		ast.StringLiteral {}
		ast.CTempVar {
			w.expr(node.orig)
		}
		ast.Comment {}
		ast.EnumVal {
			if e := w.table.enum_decls[node.enum_name] {
				filtered := e.fields.filter(it.name == node.val)
				if filtered.len != 0 && filtered[0].expr !is ast.EmptyExpr {
					w.expr(filtered[0].expr)
				}
			}
			w.mark_by_sym_name(node.enum_name)
		}
		ast.LockExpr {
			w.uses_lock = true
			w.stmts(node.stmts)
		}
		ast.OffsetOf {}
		ast.OrExpr {
			w.or_block(node)
		}
		ast.SelectExpr {
			for branch in node.branches {
				w.stmt(branch.stmt)
				w.stmts(branch.stmts)
			}
			w.uses_channel = true
		}
		ast.TypeNode {
			w.mark_by_type(node.typ)
		}
		ast.UnsafeExpr {
			w.expr(node.expr)
		}
		ast.NodeError {}
	}
}

pub fn (mut w Walker) fn_decl(mut node ast.FnDecl) {
	if node == unsafe { nil } {
		return
	}
	if node.language == .c {
		w.mark_fn_as_used(node.fkey())
		w.mark_fn_ret_and_params(node.return_type, node.params)
		return
	}
	fkey := node.fkey()
	if w.used_fns[fkey] {
		return
	}
	if node.no_body {
		return
	}
	if node.is_method {
		w.mark_by_type(node.receiver.typ)
	}
	w.mark_fn_ret_and_params(node.return_type, node.params)
	w.mark_fn_as_used(fkey)
	last_is_builtin_mod := w.is_builtin_mod
	w.is_builtin_mod = node.mod in ['builtin', 'os', 'strconv']
	w.stmts(node.stmts)
	w.is_builtin_mod = last_is_builtin_mod
	w.defer_stmts(node.defer_stmts)
}

pub fn (mut w Walker) call_expr(mut node ast.CallExpr) {
	if node == unsafe { nil } {
		return
	}
	for arg in node.args {
		w.expr(arg.expr)
	}
	for concrete_type in node.concrete_types {
		w.mark_by_type(concrete_type)
	}
	if node.language == .c {
		if node.name in ['C.wyhash', 'C.wyhash64'] {
			w.features.used_maps++
		}
		if node.return_type != 0 {
			w.mark_by_type(node.return_type)
		}
		return
	}
	if node.is_method && node.left_type != 0 {
		w.mark_by_type(node.left_type)
		left_sym := w.table.sym(node.left_type)
		if left_sym.info is ast.Aggregate {
			for receiver_type in left_sym.info.types {
				receiver_sym := w.table.sym(receiver_type)
				if m := receiver_sym.find_method(node.name) {
					fn_name := '${int(m.receiver_type)}.${node.name}'
					if !w.used_fns[fn_name] {
						w.fn_by_name(fn_name)
					}
				}
			}
		} else if left_sym.info is ast.Interface {
			for typ in left_sym.info.types {
				sym := w.table.sym(typ)
				_, embed_types := w.table.find_method_from_embeds(sym, node.name) or {
					ast.Fn{}, []ast.Type{}
				}
				if embed_types.len != 0 {
					fn_embed := '${int(embed_types.last())}.${node.name}'
					w.fn_by_name(fn_embed)
				}
			}
		} else if node.from_embed_types.len != 0 && !node.left_type.has_flag(.generic) {
			_, embed_types := w.table.find_method_from_embeds(w.table.final_sym(node.left_type),
				node.name) or { ast.Fn{}, []ast.Type{} }
			if embed_types.len != 0 {
				fn_embed := '${int(embed_types.last())}.${node.name}'
				w.fn_by_name(fn_embed)
			}
		}
	}
	w.expr(node.left)
	w.or_block(node.or_block)

	mut fn_name := node.fkey()
	mut receiver_typ := node.receiver_type
	if w.used_fns[fn_name] {
		return
	}
	if node.is_method {
		if node.left_type != 0 {
			lsym := w.table.sym(node.left_type)
			// Note: maps and arrays are implemented in `builtin` as concrete types `map` and `array`.
			// They are not normal generics expanded, to separate structs, parametrized on the type of the element.
			// All []Type or map[Type]Another types are typedefs to those `map` and `array` types, and all map and array methods
			// are actually methods on the `builtin` concrete types.
			match lsym.kind {
				.array { w.mark_builtin_array_method_as_used(node.name) }
				.map { w.mark_builtin_map_method_as_used(node.name) }
				else {}
			}
		}
	} else if node.is_fn_a_const {
		const_fn_name := '${node.mod}.${fn_name}'
		if const_fn_name in w.all_consts {
			w.mark_const_as_used(const_fn_name)
		}
	} else if node.is_fn_var {
		w.mark_global_as_used(node.name)
	}
	w.mark_fn_as_used(fn_name)
	if node.is_method && node.receiver_type.has_flag(.generic) && node.receiver_concrete_type != 0
		&& !node.receiver_concrete_type.has_flag(.generic) {
		// if receiver is generic, then cgen requires `node.receiver_type` to be T.
		// We therefore need to get the concrete type from `node.receiver_concrete_type`.
		fn_name = '${int(node.receiver_concrete_type)}.${node.name}'
		receiver_typ = node.receiver_concrete_type
		w.mark_fn_as_used(fn_name)
	}
	stmt := w.all_fns[fn_name] or { return }
	if !stmt.should_be_skipped && stmt.name == node.name {
		if !node.is_method || receiver_typ == stmt.receiver.typ {
			w.mark_fn_ret_and_params(stmt.return_type, stmt.params)
			w.stmts(stmt.stmts)
		}
		if node.return_type.has_flag(.option) {
			w.used_option++
		} else if node.return_type.has_flag(.result) {
			w.used_result++
		}
	}
}

pub fn (mut w Walker) fn_by_name(fn_name string) {
	if w.used_fns[fn_name] {
		return
	}
	stmt := w.all_fns[fn_name] or { return }
	w.mark_fn_as_used(fn_name)
	w.mark_fn_ret_and_params(stmt.return_type, stmt.params)
	w.stmts(stmt.stmts)
}

pub fn (mut w Walker) struct_fields(sfields []ast.StructField) {
	for sf in sfields {
		if sf.has_default_expr {
			w.expr(sf.default_expr)
		}
	}
}

pub fn (mut w Walker) const_fields(cfields []ast.ConstField) {
	for cf in cfields {
		w.expr(cf.expr)
	}
}

@[inline]
pub fn (mut w Walker) or_block(node ast.OrExpr) {
	if node.kind == .block {
		w.stmts(node.stmts)
	} else if node.kind == .propagate_option {
		w.used_option++
		w.used_panic++
	} else if node.kind == .propagate_result {
		w.used_result++
		w.used_panic++
	}
}

fn (mut w Walker) mark_panic_deps() {
	ref_array_idx_str := int(ast.array_type.ref()).str()
	string_idx_str := ast.string_type_idx.str()
	array_idx_str := ast.array_type_idx.str()
	charptr_idx_str := ast.charptr_type_idx.str()

	w.fn_by_name('__new_array_with_default')
	w.fn_by_name('__new_array_with_default_noscan')
	w.fn_by_name('str_intp')
	w.fn_by_name(ref_array_idx_str + '.push')
	w.fn_by_name(ref_array_idx_str + '.push_noscan')
	w.fn_by_name(string_idx_str + '.substr')
	w.fn_by_name(array_idx_str + '.slice')
	w.fn_by_name(array_idx_str + '.get')
	w.fn_by_name('v_fixed_index')
	w.fn_by_name(charptr_idx_str + '.vstring_literal')

	w.mark_by_sym_name('StrIntpData')
	w.mark_by_sym_name('StrIntpMem')
}

pub fn (mut w Walker) mark_fn_ret_and_params(return_type ast.Type, params []ast.Param) {
	if return_type != 0 {
		if return_type.has_flag(.option) {
			w.used_option++
		} else if return_type.has_flag(.result) {
			w.used_result++
		}
		w.mark_by_type(return_type.clear_option_and_result())
	}
	for param in params {
		w.mark_by_type(param.typ)
	}
}

pub fn (mut w Walker) mark_by_sym_name(name string) {
	if sym := w.table.find_sym(name) {
		w.mark_by_sym(sym)
	}
}

@[inline]
pub fn (mut w Walker) mark_by_type(typ ast.Type) {
	if typ == 0 || typ.has_flag(.generic) {
		return
	}
	w.mark_by_sym(w.table.sym(typ))
}

pub fn (mut w Walker) mark_by_sym(isym ast.TypeSymbol) {
	if isym.idx in w.used_syms {
		return
	}
	w.used_syms[isym.idx] = true
	match isym.info {
		ast.Struct {
			for ifield in isym.info.fields {
				if ifield.has_default_expr {
					w.expr(ifield.default_expr)
				}
				if ifield.typ != 0 {
					fsym := w.table.sym(ifield.typ)
					if ifield.typ.has_flag(.option) {
						w.used_option++
						if !ifield.has_default_expr {
							w.used_none++
						}
					}
					match fsym.info {
<<<<<<< HEAD
						ast.Chan {
							w.uses_channel = true
							w.mark_by_sym(fsym)
						}
						ast.Array, ast.ArrayFixed {
=======
						ast.Array, ast.ArrayFixed {
							w.features.used_arrays++
>>>>>>> a309593f
							w.mark_by_sym(fsym)
						}
						ast.Map {
							w.features.used_maps++
							w.mark_by_sym(fsym)
						}
						else {
							w.mark_by_sym(fsym)
						}
					}
				}
			}
			for embed in isym.info.embeds {
				w.mark_by_type(embed)
			}
			if decl := w.all_structs[isym.name] {
				for iface_typ in decl.implements_types {
					w.mark_by_type(iface_typ.typ)
				}
			}
		}
		ast.ArrayFixed, ast.Array {
			w.mark_by_type(isym.info.elem_type)
		}
		ast.SumType {
			for typ in isym.info.variants {
				if typ == ast.map_type {
					w.features.used_maps++
					continue
				}
				w.mark_by_type(typ)
			}
		}
		ast.Map {
			w.mark_by_type(isym.info.key_type)
			w.mark_by_type(isym.info.value_type)
			w.features.used_maps++
		}
		ast.Alias {
			w.mark_by_type(isym.info.parent_type)
		}
		ast.FnType {
			for param in isym.info.func.params {
				w.mark_by_type(param.typ)
			}
			if isym.info.func.return_type != 0 {
				w.mark_by_type(isym.info.func.return_type.clear_option_and_result())
			}
		}
		ast.MultiReturn {
			for typ in isym.info.types {
				w.mark_by_type(typ)
			}
		}
		ast.Chan {
			w.mark_by_type(isym.info.elem_type)
		}
		ast.Aggregate {
			for typ in isym.info.types {
				w.mark_by_type(typ)
			}
		}
		ast.Enum {
			w.mark_by_type(isym.info.typ)
		}
		ast.Interface {
			for typ in isym.info.types {
				if typ == ast.map_type {
					w.features.used_maps++
				}
				w.mark_by_type(typ)
			}
			for embed in isym.info.embeds {
				w.mark_by_type(embed)
			}
			for generic_type in isym.info.generic_types {
				w.mark_by_type(generic_type)
			}
<<<<<<< HEAD
			w.mark_by_type(isym.info.parent_type)
=======
			if isym.info.parent_type != 0 {
				w.mark_by_type(isym.info.parent_type)
			}
			for field in isym.info.fields {
				w.mark_by_type(field.typ)
			}
>>>>>>> a309593f
			for method in isym.methods {
				w.mark_by_type(method.receiver_type)
				w.mark_fn_ret_and_params(method.return_type, method.params)
			}
		}
		else {}
	}
}

fn (mut w Walker) remove_unused_fn_generic_types() {
	for _, node in w.all_fns {
		mut count := 0
		nkey := node.fkey()
		if all_concrete_types := w.table.fn_generic_types[nkey] {
			if all_concrete_types.len == 0 {
				continue
			}
			for k, concrete_types in all_concrete_types {
				if concrete_types.len != 1 {
					continue
				}
				if concrete_types[0].idx() !in w.used_syms {
					w.table.fn_generic_types[nkey].delete(k - count)
					count++
				}
			}
		}
	}
}

fn (mut w Walker) remove_unused_dump_type() {
	for typ, _ in w.table.dumps {
		if ast.Type(u32(typ)).idx() !in w.used_syms {
			w.table.dumps.delete(typ)
		}
	}
}

fn (mut w Walker) mark_resource_dependencies() {
	if w.uses_channel {
		w.fn_by_name('sync.new_channel_st')
		w.fn_by_name('sync.channel_select')
	}
	if w.uses_lock {
		w.mark_by_sym_name('sync.RwMutex')
	}
	if w.uses_ct_fields {
		w.mark_by_sym_name('FieldData')
	}
	if w.uses_ct_methods {
		w.mark_by_sym_name('FunctionData')
	}
	if w.uses_ct_params {
		w.mark_by_sym_name('MethodParam')
	}
	if w.uses_ct_values {
		w.mark_by_sym_name('EnumData')
	}
	if w.uses_ct_variants {
		w.mark_by_sym_name('VariantData')
	}
	if w.uses_ct_attribute {
		w.mark_by_sym_name('VAttribute')
	}
}

pub fn (mut w Walker) finalize(include_panic_deps bool) {
	if include_panic_deps || w.used_interp > 0 || w.uses_external_type {
		w.mark_panic_deps()
	}
	w.mark_resource_dependencies()

	if w.used_panic > 0 {
		w.mark_fn_as_used('panic_option_not_set')
		w.mark_fn_as_used('panic_result_not_set')
	}
	if w.used_none > 0 || w.table.used_features.auto_str {
		w.mark_fn_as_used('_option_none')
		w.mark_by_sym_name('_option')
	}
	if w.used_option > 0 {
		w.mark_fn_as_used('_option_clone')
		w.mark_fn_as_used('_option_ok')
		w.mark_by_sym_name('_option')
	}
	if w.used_result > 0 {
		w.mark_fn_as_used('_result_ok')
		w.mark_by_sym_name('_result')
	}
	if (w.used_option + w.used_result + w.used_none) > 0 {
		w.mark_const_as_used('none__')
	}
	w.mark_by_sym_name('array')

	if w.table.used_features.asserts {
		w.mark_by_sym_name('VAssertMetaInfo')
	}

	// remove unused symbols
	w.remove_unused_fn_generic_types()
	w.remove_unused_dump_type()
}<|MERGE_RESOLUTION|>--- conflicted
+++ resolved
@@ -30,7 +30,7 @@
 	all_globals   map[string]ast.GlobalField
 	all_fields    map[string]ast.StructField
 	all_decltypes map[string]ast.Type
-<<<<<<< HEAD
+	all_structs   map[string]ast.StructDecl
 
 	is_builtin_mod bool
 
@@ -45,9 +45,6 @@
 	uses_ct_variants   bool // $for .variants
 	uses_ct_attribute  bool // $for .attributes
 	uses_external_type bool
-=======
-	all_structs   map[string]ast.StructDecl
->>>>>>> a309593f
 }
 
 pub fn Walker.new(params Walker) &Walker {
@@ -962,16 +959,11 @@
 						}
 					}
 					match fsym.info {
-<<<<<<< HEAD
 						ast.Chan {
 							w.uses_channel = true
 							w.mark_by_sym(fsym)
 						}
 						ast.Array, ast.ArrayFixed {
-=======
-						ast.Array, ast.ArrayFixed {
-							w.features.used_arrays++
->>>>>>> a309593f
 							w.mark_by_sym(fsym)
 						}
 						ast.Map {
@@ -1050,16 +1042,10 @@
 			for generic_type in isym.info.generic_types {
 				w.mark_by_type(generic_type)
 			}
-<<<<<<< HEAD
 			w.mark_by_type(isym.info.parent_type)
-=======
-			if isym.info.parent_type != 0 {
-				w.mark_by_type(isym.info.parent_type)
-			}
 			for field in isym.info.fields {
 				w.mark_by_type(field.typ)
 			}
->>>>>>> a309593f
 			for method in isym.methods {
 				w.mark_by_type(method.receiver_type)
 				w.mark_fn_ret_and_params(method.return_type, method.params)
