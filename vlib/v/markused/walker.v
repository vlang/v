// Copyright (c) 2019-2024 Alexander Medvednikov. All rights reserved.
// Use of this source code is governed by an MIT license that can be found in the LICENSE file.
module markused

// Walk the entire program starting at fn main and marks used (called) functions.
// Unused functions can be safely skipped by the backends to save CPU time and space.
import v.ast
import v.pref

pub struct Walker {
pub mut:
	table        &ast.Table        = unsafe { nil }
	features     &ast.UsedFeatures = unsafe { nil }
	used_fns     map[string]bool // used_fns['println'] == true
	used_consts  map[string]bool // used_consts['os.args'] == true
	used_globals map[string]bool
	used_structs map[string]bool
	n_asserts    int
	pref         &pref.Preferences = unsafe { nil }
mut:
	files       []&ast.File
	all_fns     map[string]ast.FnDecl
	all_consts  map[string]ast.ConstField
	all_globals map[string]ast.GlobalField
}

pub fn Walker.new(params Walker) &Walker {
	mut new_walker := &Walker{
		...params
	}
	new_walker.features = params.table.used_features
	return new_walker
}

pub fn (mut w Walker) mark_fn_as_used(fkey string) {
	$if trace_skip_unused_marked ? {
		eprintln('    fn > |${fkey}|')
	}
	w.used_fns[fkey] = true
}

pub fn (mut w Walker) mark_builtin_array_method_as_used(method_name string) {
	w.mark_builtin_type_method_as_used('${ast.array_type_idx}.${method_name}', '${int(ast.array_type.ref())}.${method_name}')
}

pub fn (mut w Walker) mark_builtin_map_method_as_used(method_name string) {
	w.mark_builtin_type_method_as_used('${ast.map_type_idx}.${method_name}', '${int(ast.map_type.ref())}.${method_name}')
}

pub fn (mut w Walker) mark_builtin_type_method_as_used(k string, rk string) {
	if mut cfn := w.all_fns[k] {
		w.fn_decl(mut cfn)
	}
	if mut cfn := w.all_fns[rk] {
		w.fn_decl(mut cfn)
	}
	w.mark_fn_as_used(k)
	w.mark_fn_as_used(rk)
}

pub fn (mut w Walker) mark_const_as_used(ckey string) {
	$if trace_skip_unused_marked ? {
		eprintln('    const > |${ckey}|')
	}
	if w.used_consts[ckey] {
		return
	}
	w.used_consts[ckey] = true
	cfield := w.all_consts[ckey] or { return }
	w.expr(cfield.expr)
}

pub fn (mut w Walker) mark_global_as_used(ckey string) {
	$if trace_skip_unused_marked ? {
		eprintln('  global > |${ckey}|')
	}
	if w.used_globals[ckey] {
		return
	}
	w.used_globals[ckey] = true
	gfield := w.all_globals[ckey] or { return }
	w.expr(gfield.expr)
	if !gfield.has_expr && gfield.typ != 0 {
		sym := w.table.sym(gfield.typ)
		if sym.info is ast.Struct {
			w.a_struct_info(sym.name, sym.info)
		}
	}
}

pub fn (mut w Walker) mark_root_fns(all_fn_root_names []string) {
	for fn_name in all_fn_root_names {
		if fn_name !in w.used_fns {
			$if trace_skip_unused_roots ? {
				println('>>>> walking root func: ${fn_name} ...')
			}
			unsafe { w.fn_decl(mut w.all_fns[fn_name]) }
		}
	}
}

pub fn (mut w Walker) mark_veb_actions() {
	for _, mut func in w.all_fns {
		if func.return_type == w.table.veb_res_idx_cache {
			// if fn_name !in w.used_fns {
			$if trace_skip_veb_actions ? {
				println('>>>> walking veb action func: ${func.name} ...')
			}
			w.fn_decl(mut func)
		}
		//}
	}
}

pub fn (mut w Walker) mark_exported_fns() {
	for _, mut func in w.all_fns {
		if func.is_exported {
			$if trace_skip_unused_exported_fns ? {
				println('>>>> walking exported func: ${func.name} ...')
			}
			w.fn_decl(mut func)
		}
	}
}

pub fn (mut w Walker) mark_markused_fn_decls() {
	for _, mut func in w.all_fns {
		if func.is_markused {
			$if trace_skip_unused_markused_fns ? {
				println('>>>> walking markused func: ${func.name} ...')
			}
			w.fn_decl(mut func)
		}
	}
}

pub fn (mut w Walker) mark_markused_consts() {
	for ckey, mut constfield in w.all_consts {
		if constfield.is_markused {
			$if trace_skip_unused_markused_consts ? {
				println('>>>> walking markused const: ${ckey}')
			}
			w.mark_const_as_used(ckey)
		}
	}
}

pub fn (mut w Walker) mark_markused_globals() {
	for gkey, mut globalfield in w.all_globals {
		if globalfield.is_markused || globalfield.is_exported {
			$if trace_skip_unused_markused_globals ? {
				println('>>>> walking markused global: ${gkey}')
			}
			w.mark_global_as_used(gkey)
		}
	}
}

pub fn (mut w Walker) stmt(node_ ast.Stmt) {
	mut node := unsafe { node_ }
	match mut node {
		ast.EmptyStmt {}
		ast.DebuggerStmt {}
		ast.AsmStmt {
			w.asm_io(node.output)
			w.asm_io(node.input)
		}
		ast.AssertStmt {
			if node.is_used {
				w.n_asserts++
				w.expr(node.expr)
				if node.extra !is ast.EmptyExpr {
					w.expr(node.extra)
				}
			}
		}
		ast.AssignStmt {
			w.exprs(node.left)
			w.exprs(node.right)
		}
		ast.Block {
			w.stmts(node.stmts)
		}
		ast.ComptimeFor {
			w.stmts(node.stmts)
		}
		ast.ConstDecl {
			w.const_fields(node.fields)
		}
		ast.ExprStmt {
			w.expr(node.expr)
		}
		ast.FnDecl {
			w.fn_decl(mut node)
		}
		ast.ForCStmt {
			if node.has_init {
				w.stmt(node.init)
			}
			if node.has_cond {
				w.expr(node.cond)
			}
			if node.has_inc {
				w.stmt(node.inc)
			}
			w.stmts(node.stmts)
		}
		ast.ForInStmt {
			w.expr(node.cond)
			w.expr(node.high)
			w.stmts(node.stmts)
			if node.kind == .map {
				w.features.used_maps++
			} else if node.kind == .array {
				w.features.used_arrays++
			} else if node.kind == .struct {
				if node.cond_type == 0 {
					return
				}
				// the .next() method of the struct will be used for iteration:
				cond_type_sym := w.table.sym(node.cond_type)
				if next_fn := cond_type_sym.find_method('next') {
					unsafe {
						w.fn_decl(mut &ast.FnDecl(next_fn.source_fn))
					}
				}
			}
		}
		ast.ForStmt {
			if !node.is_inf {
				w.expr(node.cond)
			}
			w.stmts(node.stmts)
		}
		ast.Return {
			w.exprs(node.exprs)
		}
		ast.SqlStmt {
			w.expr(node.db_expr)
			for line in node.lines {
				w.expr(line.where_expr)
				w.exprs(line.update_exprs)
			}
		}
		ast.StructDecl {
			w.struct_fields(node.fields)
		}
		ast.DeferStmt {
			w.stmts(node.stmts)
		}
		ast.GlobalDecl {
			for gf in node.fields {
				if gf.has_expr {
					w.expr(gf.expr)
				}
			}
		}
		ast.BranchStmt {}
		ast.EnumDecl {}
		ast.GotoLabel {}
		ast.GotoStmt {}
		ast.HashStmt {}
		ast.Import {}
		ast.InterfaceDecl {}
		ast.SemicolonStmt {}
		ast.Module {}
		ast.TypeDecl {}
		ast.NodeError {}
	}
}

fn (mut w Walker) asm_io(ios []ast.AsmIO) {
	for io in ios {
		w.expr(io.expr)
	}
}

fn (mut w Walker) defer_stmts(stmts []ast.DeferStmt) {
	for stmt in stmts {
		w.stmts(stmt.stmts)
	}
}

fn (mut w Walker) stmts(stmts []ast.Stmt) {
	for stmt in stmts {
		w.stmt(stmt)
	}
}

fn (mut w Walker) exprs(exprs []ast.Expr) {
	for expr in exprs {
		w.expr(expr)
	}
}

fn (mut w Walker) expr(node_ ast.Expr) {
	mut node := unsafe { node_ }
	match mut node {
		ast.EmptyExpr {
			// TODO: make sure this doesn't happen
			// panic('Walker: EmptyExpr')
		}
		ast.ComptimeType {}
		ast.AnonFn {
			w.fn_decl(mut node.decl)
		}
		ast.ArrayInit {
			sym := w.table.final_sym(node.elem_type)
			if sym.info is ast.Struct {
				w.a_struct_info(sym.name, sym.info)
			}
			w.expr(node.len_expr)
			w.expr(node.cap_expr)
			w.expr(node.init_expr)
			w.exprs(node.exprs)
			w.features.used_arrays++
		}
		ast.Assoc {
			w.exprs(node.exprs)
		}
		ast.ArrayDecompose {
			w.expr(node.expr)
		}
		ast.CallExpr {
			w.call_expr(mut node)
		}
		ast.CastExpr {
			w.expr(node.expr)
			w.expr(node.arg)
		}
		ast.ChanInit {
			w.expr(node.cap_expr)
		}
		ast.ConcatExpr {
			w.exprs(node.vals)
		}
		ast.ComptimeSelector {
			w.expr(node.left)
			w.expr(node.field_expr)
		}
		ast.ComptimeCall {
			w.expr(node.left)
			if node.is_vweb {
				w.stmts(node.veb_tmpl.stmts)
			}
		}
		ast.DumpExpr {
			w.expr(node.expr)
			w.fn_by_name('eprint')
			w.fn_by_name('eprintln')
		}
		ast.SpawnExpr {
			w.expr(node.call_expr)
			if w.pref.os == .windows {
				w.fn_by_name('panic_lasterr')
				w.fn_by_name('winapi_lasterr_str')
			} else {
				w.fn_by_name('c_error_number_str')
				w.fn_by_name('panic_error_number')
			}
		}
		ast.GoExpr {
			w.expr(node.call_expr)
		}
		ast.IndexExpr {
			w.expr(node.left)
			w.expr(node.index)
			w.or_block(node.or_expr)
			if node.left_type == 0 {
				return
			}
			sym := w.table.final_sym(node.left_type)
			if sym.kind == .map {
				w.features.used_maps++
			} else if sym.kind == .array {
				w.features.used_arrays++
			}
		}
		ast.InfixExpr {
			w.expr(node.left)
			w.expr(node.right)
			w.or_block(node.or_block)
			if node.left_type == 0 {
				return
			}
			sym := w.table.sym(node.left_type)
			if sym.kind == .struct {
				if opmethod := sym.find_method(node.op.str()) {
					unsafe {
						w.fn_decl(mut &ast.FnDecl(opmethod.source_fn))
					}
				}
			}
			if node.right_type == 0 {
				return
			}
			right_sym := w.table.sym(node.right_type)
			if node.op in [.not_in, .key_in] {
				if right_sym.kind == .map {
					w.features.used_maps++
				} else if right_sym.kind == .array {
					w.features.used_arrays++
				}
			}
		}
		ast.IfGuardExpr {
			w.expr(node.expr)
		}
		ast.IfExpr {
			w.expr(node.left)
			for b in node.branches {
				w.expr(b.cond)
				w.stmts(b.stmts)
			}
		}
		ast.Ident {
			match node.kind {
				.constant {
					w.mark_const_as_used(node.name)
				}
				.function {
					w.fn_by_name(node.name)
				}
				.global {
					w.mark_global_as_used(node.name)
				}
				else {
					// `.unresolved`, `.blank_ident`, `.variable`, `.function`
					// println('>>> else, ast.Ident kind: $node.kind')
				}
			}
			w.or_block(node.or_expr)
		}
		ast.LambdaExpr {
			w.expr(node.func)
		}
		ast.Likely {
			w.expr(node.expr)
		}
		ast.MapInit {
			w.exprs(node.keys)
			w.exprs(node.vals)
<<<<<<< HEAD
			w.expr(node.update_expr)
=======
			if node.has_update_expr {
				w.expr(node.update_expr)
			}
>>>>>>> 602b097d
			w.features.used_maps++
		}
		ast.MatchExpr {
			w.expr(node.cond)
			for b in node.branches {
				w.exprs(b.exprs)
				w.stmts(b.stmts)
			}
		}
		ast.None {}
		ast.Nil {}
		ast.ParExpr {
			w.expr(node.expr)
		}
		ast.PrefixExpr {
			w.expr(node.right)
		}
		ast.PostfixExpr {
			w.expr(node.expr)
		}
		ast.RangeExpr {
			if node.has_low {
				w.expr(node.low)
			}
			if node.has_high {
				w.expr(node.high)
			}
		}
		ast.SizeOf, ast.IsRefType {
			w.expr(node.expr)
		}
		ast.StringInterLiteral {
			w.exprs(node.exprs)
		}
		ast.SelectorExpr {
			w.expr(node.expr)
			if node.expr_type != 0 {
				if method := w.table.find_method(w.table.sym(node.expr_type), node.field_name) {
					w.fn_by_name(method.fkey())
				}
			}
			w.or_block(node.or_block)
		}
		ast.SqlExpr {
			w.expr(node.db_expr)
			w.expr(node.offset_expr)
			w.expr(node.order_expr)
			w.expr(node.limit_expr)
			w.expr(node.where_expr)
		}
		ast.StructInit {
			if node.typ == 0 {
				return
			}
			sym := w.table.sym(node.typ)
			if sym.info is ast.Struct {
				w.a_struct_info(sym.name, sym.info)
			}
			if node.has_update_expr {
				w.expr(node.update_expr)
			}
			for sif in node.init_fields {
				w.expr(sif.expr)
			}
		}
		ast.TypeOf {
			w.expr(node.expr)
		}
		///
		ast.AsCast {
			w.expr(node.expr)
		}
		ast.AtExpr {}
		ast.BoolLiteral {}
		ast.FloatLiteral {}
		ast.CharLiteral {}
		ast.IntegerLiteral {}
		ast.StringLiteral {}
		ast.CTempVar {
			w.expr(node.orig)
		}
		ast.Comment {}
		ast.EnumVal {
			if e := w.table.enum_decls[node.enum_name] {
				filtered := e.fields.filter(it.name == node.val)
				if filtered.len != 0 && filtered[0].expr !is ast.EmptyExpr {
					w.expr(filtered[0].expr)
				}
			}
		}
		ast.LockExpr {
			w.stmts(node.stmts)
		}
		ast.OffsetOf {}
		ast.OrExpr {
			w.or_block(node)
		}
		ast.SelectExpr {
			for branch in node.branches {
				w.stmt(branch.stmt)
				w.stmts(branch.stmts)
			}
		}
		ast.TypeNode {}
		ast.UnsafeExpr {
			w.expr(node.expr)
		}
		ast.NodeError {}
	}
}

pub fn (mut w Walker) a_struct_info(sname string, info ast.Struct) {
	if sname in w.used_structs {
		return
	}
	w.used_structs[sname] = true
	for ifield in info.fields {
		if ifield.has_default_expr {
			w.expr(ifield.default_expr)
		}
		if ifield.typ != 0 {
			fsym := w.table.sym(ifield.typ)
			match fsym.info {
				ast.Struct {
					w.a_struct_info(fsym.name, fsym.info)
				}
				ast.Alias {
					value_sym := w.table.final_sym(ifield.typ)
					if value_sym.info is ast.Struct {
						w.a_struct_info(value_sym.name, value_sym.info)
					}
				}
<<<<<<< HEAD
				ast.Array, ast.ArrayFixed, ast.Map {
=======
				ast.Array, ast.ArrayFixed {
					w.features.used_arrays++
					value_sym := w.table.final_sym(w.table.value_type(ifield.typ))
					if value_sym.info is ast.Struct {
						w.a_struct_info(value_sym.name, value_sym.info)
					}
				}
				ast.Map {
>>>>>>> 602b097d
					w.features.used_maps++
					value_sym := w.table.final_sym(w.table.value_type(ifield.typ))
					if value_sym.info is ast.Struct {
						w.a_struct_info(value_sym.name, value_sym.info)
					}
				}
				else {}
			}
		}
	}
	for embed in info.embeds {
		sym := w.table.final_sym(embed)
		if sym.info is ast.Struct {
			w.a_struct_info(sym.name, sym.info)
		}
	}
}

pub fn (mut w Walker) fn_decl(mut node ast.FnDecl) {
	if node.language == .c {
		w.mark_fn_as_used(node.fkey())
		return
	}
	fkey := node.fkey()
	if w.used_fns[fkey] {
		return
	}
	w.mark_fn_as_used(fkey)
	w.stmts(node.stmts)
	w.defer_stmts(node.defer_stmts)
}

pub fn (mut w Walker) call_expr(mut node ast.CallExpr) {
	for arg in node.args {
		w.expr(arg.expr)
	}
	if node.language == .c {
		if node.name in ['C.wyhash', 'C.wyhash64'] {
			w.features.used_maps++
		}
		return
	}
	if node.is_method && node.left_type != 0 {
		left_sym := w.table.sym(node.left_type)
		if left_sym.info is ast.Aggregate {
			for receiver_type in left_sym.info.types {
				receiver_sym := w.table.sym(receiver_type)
				if m := receiver_sym.find_method(node.name) {
					fn_name := '${int(m.receiver_type)}.${node.name}'
					if !w.used_fns[fn_name] {
						w.fn_by_name(fn_name)
					}
				}
			}
		} else if left_sym.info is ast.Interface {
			for typ in left_sym.info.types {
				sym := w.table.sym(typ)
				_, embed_types := w.table.find_method_from_embeds(sym, node.name) or {
					ast.Fn{}, []ast.Type{}
				}
				if embed_types.len != 0 {
					fn_embed := '${int(embed_types.last())}.${node.name}'
					w.fn_by_name(fn_embed)
				}
			}
		} else if node.from_embed_types.len != 0 && !node.left_type.has_flag(.generic) {
			_, embed_types := w.table.find_method_from_embeds(w.table.final_sym(node.left_type),
				node.name) or { ast.Fn{}, []ast.Type{} }
			if embed_types.len != 0 {
				fn_embed := '${int(embed_types.last())}.${node.name}'
				w.fn_by_name(fn_embed)
			}
		}
	}
	w.expr(node.left)
	w.or_block(node.or_block)

	fn_name := node.fkey()
	if w.used_fns[fn_name] {
		return
	}
	if node.is_method {
		if node.left_type != 0 {
			lsym := w.table.sym(node.left_type)
			// Note: maps and arrays are implemented in `builtin` as concrete types `map` and `array`.
			// They are not normal generics expanded, to separate structs, parametrized on the type of the element.
			// All []Type or map[Type]Another types are typedefs to those `map` and `array` types, and all map and array methods
			// are actually methods on the `builtin` concrete types.
			match lsym.kind {
				.array { w.mark_builtin_array_method_as_used(node.name) }
				.map { w.mark_builtin_map_method_as_used(node.name) }
				else {}
			}
		}
	} else if node.is_fn_a_const {
		const_fn_name := '${node.mod}.${fn_name}'
		if const_fn_name in w.all_consts {
			w.mark_const_as_used(const_fn_name)
		}
	} else if node.is_fn_var {
		w.mark_global_as_used(node.name)
	}
	w.mark_fn_as_used(fn_name)
	if node.is_method && node.receiver_type.has_flag(.generic) && node.receiver_concrete_type != 0
		&& !node.receiver_concrete_type.has_flag(.generic) {
		// if receiver is generic, then cgen requires `node.receiver_type` to be T.
		// We therefore need to get the concrete type from `node.receiver_concrete_type`.
		fkey := '${int(node.receiver_concrete_type)}.${node.name}'
		w.mark_fn_as_used(fkey)
	}
	stmt := w.all_fns[fn_name] or { return }
	if stmt.name == node.name {
		if !node.is_method || node.receiver_type == stmt.receiver.typ {
			w.stmts(stmt.stmts)
		}
	}
}

pub fn (mut w Walker) fn_by_name(fn_name string) {
	if w.used_fns[fn_name] {
		return
	}
	stmt := w.all_fns[fn_name] or { return }
	w.mark_fn_as_used(fn_name)
	w.stmts(stmt.stmts)
}

pub fn (mut w Walker) struct_fields(sfields []ast.StructField) {
	for sf in sfields {
		if sf.has_default_expr {
			w.expr(sf.default_expr)
		}
	}
}

pub fn (mut w Walker) const_fields(cfields []ast.ConstField) {
	for cf in cfields {
		w.expr(cf.expr)
	}
}

pub fn (mut w Walker) or_block(node ast.OrExpr) {
	if node.kind == .block {
		w.stmts(node.stmts)
	}
}<|MERGE_RESOLUTION|>--- conflicted
+++ resolved
@@ -440,13 +440,9 @@
 		ast.MapInit {
 			w.exprs(node.keys)
 			w.exprs(node.vals)
-<<<<<<< HEAD
-			w.expr(node.update_expr)
-=======
 			if node.has_update_expr {
 				w.expr(node.update_expr)
 			}
->>>>>>> 602b097d
 			w.features.used_maps++
 		}
 		ast.MatchExpr {
@@ -579,9 +575,6 @@
 						w.a_struct_info(value_sym.name, value_sym.info)
 					}
 				}
-<<<<<<< HEAD
-				ast.Array, ast.ArrayFixed, ast.Map {
-=======
 				ast.Array, ast.ArrayFixed {
 					w.features.used_arrays++
 					value_sym := w.table.final_sym(w.table.value_type(ifield.typ))
@@ -590,7 +583,6 @@
 					}
 				}
 				ast.Map {
->>>>>>> 602b097d
 					w.features.used_maps++
 					value_sym := w.table.final_sym(w.table.value_type(ifield.typ))
 					if value_sym.info is ast.Struct {
