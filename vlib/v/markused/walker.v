--- conflicted
+++ resolved
@@ -1313,13 +1313,9 @@
 		eprintln('>>>>>>>>>> ALL_FNS LOOP')
 	}
 	mut has_ptr_print := false
-<<<<<<< HEAD
-	has_str_call := w.uses_interp || w.uses_asserts || w.uses_str || w.features.print_types.len > 0
 	mut map_fns := map[string]ast.FnDecl{}
-=======
 	has_str_call := w.uses_interp || w.uses_asserts || w.uses_str.len > 0
 		|| w.features.print_types.len > 0
->>>>>>> eb99497f
 	for k, mut func in w.all_fns {
 		if has_str_call && k.ends_with('.str') {
 			if func.receiver.typ.idx() in w.used_syms {
