--- conflicted
+++ resolved
@@ -399,11 +399,7 @@
 	w.or_block(node.or_block)
 	//
 	fn_name := if node.is_method {
-<<<<<<< HEAD
-		node.receiver_type.set_nr_muls(0).str() + '.' + node.name
-=======
-		int(node.receiver_type).str() + '.' + node.name
->>>>>>> fdba3607
+		int(node.receiver_type.set_nr_muls(0)).str() + '.' + node.name
 	} else {
 		node.name
 	}
