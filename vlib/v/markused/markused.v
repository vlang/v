--- conflicted
+++ resolved
@@ -259,15 +259,11 @@
 			continue
 		}
 		for itype in interface_info.types {
-<<<<<<< HEAD
 			pitype := itype.set_nr_muls(0)
-=======
-			pitype := itype.set_nr_muls(1)
 			mut itypes := [itype]
 			if pitype != itype {
 				itypes << pitype
 			}
->>>>>>> 51d7aede
 			for method in interface_info.methods {
 				for typ in itypes {
 					interface_implementation_method_name := '${int(typ)}.$method.name'
@@ -404,15 +400,7 @@
 		for node in file.stmts {
 			match node {
 				ast.FnDecl {
-<<<<<<< HEAD
-					fkey := if node.is_method {
-						'${node.receiver.typ.set_nr_muls(0)}.$node.name'
-					} else {
-						node.name
-					}
-=======
 					fkey := node.fkey()
->>>>>>> 51d7aede
 					all_fns[fkey] = node
 				}
 				ast.ConstDecl {
