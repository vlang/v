--- conflicted
+++ resolved
@@ -14,126 +14,6 @@
 		util.timing_measure(@METHOD)
 	}
 	// Functions that must be generated and can't be skipped
-<<<<<<< HEAD
-	mut all_fn_root_names := if pref_.backend == .native {
-		// Note: this is temporary, until the native backend supports more features!
-		['main.main']
-	} else {
-		[
-			'main.main',
-			'__new_array',
-			'str_intp',
-			'format_sb',
-			'__new_array_with_default',
-			'__new_array_with_multi_default',
-			'__new_array_with_array_default',
-			'init_global_allocator' /* needed for linux_bare and wasm_bare */,
-			'v_realloc' /* needed for _STR */,
-			'malloc',
-			'malloc_noscan',
-			'vcalloc',
-			'vcalloc_noscan',
-			'new_array_from_c_array',
-			'v_fixed_index',
-			'memdup',
-			'memdup_uncollectable',
-			'vstrlen',
-			'__as_cast',
-			'tos',
-			'tos2',
-			'tos3',
-			'isnil',
-			'_option_ok',
-			'_result_ok',
-			'error',
-			// utf8_str_visible_length is used by c/str.v
-			'utf8_str_visible_length',
-			'compare_ints',
-			'compare_u64s',
-			'compare_strings',
-			'compare_ints_reverse',
-			'compare_u64s_reverse',
-			'compare_strings_reverse',
-			'builtin_init',
-			// byteptr and charptr
-			'3.vstring',
-			'3.vstring_with_len',
-			'3.vstring_literal',
-			'4.vstring',
-			'4.vstring_with_len',
-			'4.vstring_literal',
-			// byte. methods
-			'10.str_escaped',
-			// string. methods
-			'20.add',
-			'20.trim_space',
-			'20.repeat',
-			'20.replace',
-			'20.clone',
-			'20.clone_static',
-			'20.trim',
-			'20.substr',
-			'20.substr_ni',
-			'20.at',
-			'20.at_with_check',
-			'20.index_kmp',
-			// string. ==, !=, etc...
-			'20.eq',
-			'20.ne',
-			'20.lt',
-			'20.gt',
-			'20.le',
-			'20.ge',
-			'fast_string_eq',
-			// other array methods
-			'22.get',
-			'22.set',
-			'22.get_unsafe',
-			'22.set_unsafe',
-			'22.get_with_check' /* used for `x := a[i] or {}` */,
-			'22.clone_static_to_depth',
-			'22.clone_to_depth',
-			'22.first',
-			'22.last',
-			'22.pointers' /* TODO: handle generic methods calling array primitives more precisely in pool_test.v */,
-			'22.reverse',
-			'22.repeat_to_depth',
-			'22.slice',
-			'22.slice_ni',
-			'22.slice2',
-			'61.get',
-			'61.set',
-			'65558.last',
-			'65558.pop',
-			'65558.push',
-			'65558.insert_many',
-			'65558.prepend_many',
-			'65558.reverse',
-			'65558.set',
-			'65558.set_unsafe',
-			// TODO: process the _vinit const initializations automatically too
-			'json.decode_string',
-			'json.decode_int',
-			'json.decode_bool',
-			'json.decode_u64',
-			'json.encode_int',
-			'json.encode_string',
-			'json.encode_bool',
-			'json.encode_u64',
-			'json.json_print',
-			'json.json_parse',
-			'main.nasserts',
-			'main.vtest_init',
-			'main.vtest_new_metainfo',
-			'main.vtest_new_filemetainfo',
-			'os.getwd',
-			'os.init_os_args',
-			'os.init_os_args_wide',
-			'v.embed_file.find_index_entry_by_path',
-		]
-	}
-
-=======
 	mut all_fn_root_names := []string{}
 	if pref_.backend == .native {
 		// Note: this is temporary, until the native backend supports more features!
@@ -313,7 +193,6 @@
 		}
 		all_fn_root_names << core_fns
 	}
->>>>>>> acad4c28
 	if pref_.is_bare {
 		all_fn_root_names << [
 			'strlen',
