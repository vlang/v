--- conflicted
+++ resolved
@@ -95,7 +95,6 @@
 	// req.h = h
 }
 
-<<<<<<< HEAD
 pub fn parse_headers(lines []string) map[string]string {
 	mut headers := map[string]string{}
 	for i, line in lines {
@@ -111,10 +110,7 @@
 	return headers
 }
 
-pub fn (req &Request) do() Response {
-=======
 pub fn (req &Request) do() ?Response {
->>>>>>> f9fb6f0b
 	if req.typ == 'POST' {
 		// req.headers << 'Content-Type: application/x-www-form-urlencoded'
 	}
