--- conflicted
+++ resolved
@@ -13,8 +13,6 @@
 }
 
 #include "sqlite3.h"
-<<<<<<< HEAD
-//
 
 const (
 	sqlite_ok    = 0
@@ -22,8 +20,6 @@
 	sqlite_row   = 100
 	sqlite_done  = 101
 )
-=======
->>>>>>> 114c382c
 
 struct C.sqlite3 {
 }
