module time

pub const days_string = 'MonTueWedThuFriSatSun'
pub const long_days = ['Monday', 'Tuesday', 'Wednesday', 'Thursday', 'Friday', 'Saturday', 'Sunday']!
pub const month_days = [31, 28, 31, 30, 31, 30, 31, 31, 30, 31, 30, 31]!
pub const months_string = 'JanFebMarAprMayJunJulAugSepOctNovDec'
pub const long_months = ['January', 'February', 'March', 'April', 'May', 'June', 'July', 'August',
	'September', 'October', 'November', 'December']
// The unsigned zero year for internal calculations.
// Must be 1 mod 400, and times before it will not compute correctly,
// but otherwise can be changed at will.
pub const absolute_zero_year = i64(-292277022399)
pub const seconds_per_minute = 60
pub const seconds_per_hour = 60 * seconds_per_minute
pub const seconds_per_day = 24 * seconds_per_hour
pub const seconds_per_week = 7 * seconds_per_day
pub const days_per_400_years = days_in_year * 400 + 97
pub const days_per_100_years = days_in_year * 100 + 24
pub const days_per_4_years = days_in_year * 4 + 1
pub const days_in_year = 365
pub const days_before = [
	0,
	31,
	31 + 28,
	31 + 28 + 31,
	31 + 28 + 31 + 30,
	31 + 28 + 31 + 30 + 31,
	31 + 28 + 31 + 30 + 31 + 30,
	31 + 28 + 31 + 30 + 31 + 30 + 31,
	31 + 28 + 31 + 30 + 31 + 30 + 31 + 31,
	31 + 28 + 31 + 30 + 31 + 30 + 31 + 31 + 30,
	31 + 28 + 31 + 30 + 31 + 30 + 31 + 31 + 30 + 31,
	31 + 28 + 31 + 30 + 31 + 30 + 31 + 31 + 30 + 31 + 30,
	31 + 28 + 31 + 30 + 31 + 30 + 31 + 31 + 30 + 31 + 30 + 31,
]!

// Time contains various time units for a point in time.
pub struct Time {
pub:
	year       int
	month      int
	day        int
	hour       int
	minute     int
	second     int
	nanosecond int
	unix       i64
	is_local   bool // used to make time.now().local().local() == time.now().local()
	//
	microsecond int @[deprecated: 'use t.nanosecond / 1000 instead'; deprecated_after: '2023-08-05']
}

// FormatDelimiter contains different time formats.
pub enum FormatTime {
	hhmm12
	hhmm24
	hhmmss12
	hhmmss24
	hhmmss24_milli
	hhmmss24_micro
	hhmmss24_nano
	no_time
}

// FormatDelimiter contains different date formats.
pub enum FormatDate {
	ddmmyy
	ddmmyyyy
	mmddyy
	mmddyyyy
	mmmd
	mmmdd
	mmmddyy
	mmmddyyyy
	no_date
	yyyymmdd
	yymmdd
}

// FormatDelimiter contains different time/date delimiters.
pub enum FormatDelimiter {
	dot
	hyphen
	slash
	space
	no_delimiter
}

pub fn Time.new(t Time) Time {
	return new_time(t)
}

// smonth returns the month name abbreviation.
pub fn (t Time) smonth() string {
	if t.month <= 0 || t.month > 12 {
		return '---'
	}
	i := t.month - 1
	return time.months_string[i * 3..(i + 1) * 3]
}

// unix_time returns the UNIX time with second resolution.
@[inline]
pub fn (t Time) unix_time() i64 {
	return t.unix
}

// unix_time_milli returns the UNIX time with millisecond resolution.
@[inline]
pub fn (t Time) unix_time_milli() i64 {
	return t.unix * 1_000 + (i64(t.nanosecond) / 1_000_000)
}

// unix_time_micro returns the UNIX time with microsecond resolution.
@[inline]
pub fn (t Time) unix_time_micro() i64 {
	return t.unix * 1_000_000 + (i64(t.nanosecond) / 1_000)
}

// unix_time_nano returns the UNIX time with nanosecond resolution.
@[inline]
pub fn (t Time) unix_time_nano() i64 {
	// TODO: use i128 here, when V supports it, since the following expression overflows for years like 3001:
	return t.unix * 1_000_000_000 + i64(t.nanosecond)
}

// add returns a new time with the given duration added.
pub fn (t Time) add(duration_in_nanosecond Duration) Time {
	// This expression overflows i64 for big years (and we do not have i128 yet):
	// nanos := t.unix * 1_000_000_000 + i64(t.nanosecond) <-
	// ... so instead, handle the addition manually in parts ¯\_(ツ)_/¯
	mut increased_time_nanosecond := i64(t.nanosecond) + duration_in_nanosecond.nanoseconds()
	// increased_time_second
<<<<<<< HEAD
	mut increased_time_second := t.unix + (increased_time_nanosecond / time.second)
	increased_time_nanosecond = increased_time_nanosecond % time.second
=======
	mut increased_time_second := t.unix + (increased_time_nanosecond / second)

	increased_time_nanosecond = increased_time_nanosecond % second
>>>>>>> 294f7e41
	if increased_time_nanosecond < 0 {
		increased_time_second--
		increased_time_nanosecond += second
	}
	res := unix_nanosecond(increased_time_second, int(increased_time_nanosecond))
	return if t.is_local { res.as_local() } else { res }
}

// add_seconds returns a new time struct with an added number of seconds.
pub fn (t Time) add_seconds(seconds int) Time {
	return t.add(seconds * second)
}

// add_days returns a new time struct with an added number of days.
pub fn (t Time) add_days(days int) Time {
	return t.add(days * 24 * hour)
}

// since returns the time duration elapsed since a given time.
pub fn since(t Time) Duration {
	return now() - t
}

// relative returns a string representation of the difference between t
// and the current time.
//
// Sample outputs:
// ```
// // future
// now
// in 5 minutes
// in 1 day
// on Feb 17
// // past
// 2 hours ago
// last Jan 15
// 5 years ago
// ```
pub fn (t Time) relative() string {
	znow := now()
	mut secs := znow.unix - t.unix
	mut prefix := ''
	mut suffix := ''
	if secs < 0 {
		secs *= -1
		prefix = 'in '
	} else {
		suffix = ' ago'
	}
	if secs < time.seconds_per_minute / 2 {
		return 'now'
	}
	if secs < time.seconds_per_hour {
		m := secs / time.seconds_per_minute
		if m == 1 {
			return '${prefix}1 minute${suffix}'
		}
		return '${prefix}${m} minutes${suffix}'
	}
	if secs < time.seconds_per_hour * 24 {
		h := secs / time.seconds_per_hour
		if h == 1 {
			return '${prefix}1 hour${suffix}'
		}
		return '${prefix}${h} hours${suffix}'
	}
	if secs < time.seconds_per_hour * 24 * 7 {
		d := secs / time.seconds_per_hour / 24
		if d == 1 {
			return '${prefix}1 day${suffix}'
		}
		return '${prefix}${d} days${suffix}'
	}
	if secs < time.seconds_per_hour * 24 * time.days_in_year {
		if prefix == 'in ' {
			return 'on ${t.md()}'
		}
		return 'last ${t.md()}'
	}
	y := secs / time.seconds_per_hour / 24 / time.days_in_year
	if y == 1 {
		return '${prefix}1 year${suffix}'
	}
	return '${prefix}${y} years${suffix}'
}

// relative_short returns a string saying how long ago a time occurred as follows:
// 0-30 seconds: `"now"`; 30-60 seconds: `"1m"`; anything else is rounded to the
// nearest minute, hour, day, or year
//
// Sample outputs:
// ```
// // future
// now
// in 5m
// in 1d
// // past
// 2h ago
// 5y ago
// ```
pub fn (t Time) relative_short() string {
	znow := now()
	mut secs := znow.unix - t.unix
	mut prefix := ''
	mut suffix := ''
	if secs < 0 {
		secs *= -1
		prefix = 'in '
	} else {
		suffix = ' ago'
	}
	if secs < time.seconds_per_minute / 2 {
		return 'now'
	}
	if secs < time.seconds_per_hour {
		m := secs / time.seconds_per_minute
		if m == 1 {
			return '${prefix}1m${suffix}'
		}
		return '${prefix}${m}m${suffix}'
	}
	if secs < time.seconds_per_hour * 24 {
		h := secs / time.seconds_per_hour
		if h == 1 {
			return '${prefix}1h${suffix}'
		}
		return '${prefix}${h}h${suffix}'
	}
	if secs < time.seconds_per_hour * 24 * time.days_in_year {
		d := secs / time.seconds_per_hour / 24
		if d == 1 {
			return '${prefix}1d${suffix}'
		}
		return '${prefix}${d}d${suffix}'
	}
	y := secs / time.seconds_per_hour / 24 / time.days_in_year
	if y == 1 {
		return '${prefix}1y${suffix}'
	}
	return '${prefix}${y}y${suffix}'
}

// day_of_week returns the current day of a given year, month, and day,
// as an integer.
pub fn day_of_week(y int, m int, d int) int {
	// Sakomotho's algorithm is explained here:
	// https://stackoverflow.com/a/6385934
	t := [0, 3, 2, 5, 0, 3, 5, 1, 4, 6, 2, 4]
	mut sy := y
	if m < 3 {
		sy = sy - 1
	}
	return (sy + sy / 4 - sy / 100 + sy / 400 + t[m - 1] + d - 1) % 7 + 1
}

// day_of_week returns the current day as an integer.
pub fn (t Time) day_of_week() int {
	return day_of_week(t.year, t.month, t.day)
}

// year_day returns the current day of the year as an integer.
// See also #Time.custom_format .
pub fn (t Time) year_day() int {
	yday := t.day + time.days_before[t.month - 1]
	if is_leap_year(t.year) && t.month > 2 {
		return yday + 1
	}
	return yday
}

// weekday_str returns the current day as a string 3 letter abbreviation.
pub fn (t Time) weekday_str() string {
	i := t.day_of_week() - 1
	return time.long_days[i][0..3]
}

// long_weekday_str returns the current day as a string.
pub fn (t Time) long_weekday_str() string {
	i := t.day_of_week() - 1
	return time.long_days[i]
}

// is_leap_year checks if a given a year is a leap year.
pub fn is_leap_year(year int) bool {
	return year % 4 == 0 && (year % 100 != 0 || year % 400 == 0)
}

// days_in_month returns a number of days in a given month.
pub fn days_in_month(month int, year int) !int {
	if month > 12 || month < 1 {
		return error('Invalid month: ${month}')
	}
	extra := if month == 2 && is_leap_year(year) { 1 } else { 0 }
	res := time.month_days[month - 1] + extra
	return res
}

// debug returns detailed breakdown of time (`Time{ year: YYYY month: MM day: dd hour: HH: minute: mm second: ss nanosecond: nanos unix: unix }`)
pub fn (t Time) debug() string {
	return 'Time{ year: ${t.year:04} month: ${t.month:02} day: ${t.day:02} hour: ${t.hour:02} minute: ${t.minute:02} second: ${t.second:02} nanosecond: ${t.nanosecond:09} unix: ${t.unix:07} }'
}

// offset returns time zone UTC offset in seconds.
pub fn offset() int {
	t := utc()
	local := t.local()
	return int(local.unix - t.unix)
}

// local_to_utc converts the receiver `t` to the corresponding UTC time, if it contains local time.
// If the receiver already does contain UTC time, it returns it unchanged.
pub fn (t Time) local_to_utc() Time {
	if !t.is_local {
		return t
	}
	return Time{
		...t.add(-offset() * second)
		is_local: false
	}
}

// utc_to_local converts the receiver `u` to the corresponding local time, if it contains UTC time.
// If the receiver already does contain local time, it returns it unchanged.
pub fn (u Time) utc_to_local() Time {
	if u.is_local {
		return u
	}
	return Time{
		...u.add(offset() * second)
		is_local: true
	}
}

// as_local returns the exact same time, as the receiver `t`, but with its .is_local field set to true.
// See also #Time.utc_to_local .
pub fn (t Time) as_local() Time {
	return Time{
		...t
		is_local: true
	}
}

// as_utc returns the exact same time, as the receiver `t`, but with its .is_local field set to false.
// See also #Time.local_to_utc .
pub fn (t Time) as_utc() Time {
	return Time{
		...t
		is_local: false
	}
}

// is_utc returns true, when the receiver `t` is a UTC time, and false otherwise.
// See also #Time.utc_to_local .
pub fn (t Time) is_utc() bool {
	return !t.is_local
}<|MERGE_RESOLUTION|>--- conflicted
+++ resolved
@@ -131,14 +131,8 @@
 	// ... so instead, handle the addition manually in parts ¯\_(ツ)_/¯
 	mut increased_time_nanosecond := i64(t.nanosecond) + duration_in_nanosecond.nanoseconds()
 	// increased_time_second
-<<<<<<< HEAD
-	mut increased_time_second := t.unix + (increased_time_nanosecond / time.second)
-	increased_time_nanosecond = increased_time_nanosecond % time.second
-=======
 	mut increased_time_second := t.unix + (increased_time_nanosecond / second)
-
 	increased_time_nanosecond = increased_time_nanosecond % second
->>>>>>> 294f7e41
 	if increased_time_nanosecond < 0 {
 		increased_time_second--
 		increased_time_nanosecond += second
