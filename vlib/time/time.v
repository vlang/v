// Copyright (c) 2019-2020 Alexander Medvednikov. All rights reserved.
// Use of this source code is governed by an MIT license
// that can be found in the LICENSE file.
module time

#include <time.h>
const (
	days_string        = 'MonTueWedThuFriSatSun'
	month_days         = [31, 28, 31, 30, 31, 30, 31, 31, 30, 31, 30, 31]
	months_string      = 'JanFebMarAprMayJunJulAugSepOctNovDec'
	// The unsigned zero year for internal calculations.
	// Must be 1 mod 400, and times before it will not compute correctly,
	// but otherwise can be changed at will.
	absolute_zero_year = i64(-292277022399) // as i64
	seconds_per_minute = 60
	seconds_per_hour   = 60 * seconds_per_minute
	seconds_per_day    = 24 * seconds_per_hour
	seconds_per_week   = 7 * seconds_per_day
	days_per_400_years = 365 * 400 + 97
	days_per_100_years = 365 * 100 + 24
	days_per_4_years   = 365 * 4 + 1
	days_before        = [
		0,
		31,
		31 + 28,
		31 + 28 + 31,
		31 + 28 + 31 + 30,
		31 + 28 + 31 + 30 + 31,
		31 + 28 + 31 + 30 + 31 + 30,
		31 + 28 + 31 + 30 + 31 + 30 + 31,
		31 + 28 + 31 + 30 + 31 + 30 + 31 + 31,
		31 + 28 + 31 + 30 + 31 + 30 + 31 + 31 + 30,
		31 + 28 + 31 + 30 + 31 + 30 + 31 + 31 + 30 + 31,
		31 + 28 + 31 + 30 + 31 + 30 + 31 + 31 + 30 + 31 + 30,
		31 + 28 + 31 + 30 + 31 + 30 + 31 + 31 + 30 + 31 + 30 + 31,
	]
	long_days          = ['Monday', 'Tuesday', 'Wednesday', 'Thursday', 'Friday', 'Saturday', 'Sunday']
)

// Time contains various time units for a point in time.
pub struct Time {
pub:
	year        int
	month       int
	day         int
	hour        int
	minute      int
	second      int
	microsecond int
	unix        u64
}

// FormatDelimiter contains different time formats.
pub enum FormatTime {
	hhmm12
	hhmm24
	hhmmss12
	hhmmss24
	hhmmss24_milli
	hhmmss24_micro
	no_time
}

// FormatDelimiter contains different date formats.
pub enum FormatDate {
	ddmmyy
	ddmmyyyy
	mmddyy
	mmddyyyy
	mmmd
	mmmdd
	mmmddyyyy
	no_date
	yyyymmdd
}

// FormatDelimiter contains different time/date delimiteres.
pub enum FormatDelimiter {
	dot
	hyphen
	slash
	space
	no_delimiter
}

// C.timeval represents a C time value.
pub struct C.timeval {
	tv_sec  u64
	tv_usec u64
}

fn C.localtime(t &C.time_t) &C.tm

fn C.time(t &C.time_t) C.time_t

// now returns current local time.
pub fn now() Time {
	$if macos {
		return darwin_now()
	}
	$if windows {
		return win_now()
	}
	$if solaris {
		return solaris_now()
	}
	$if linux || android {
		return linux_now()
	}
	// defaults to most common feature, the microsecond precision is not available
	// in this API call
	t := C.time(0)
	now := C.localtime(&t)
	return convert_ctime(now, 0)
}

// utc returns the current UTC time.
pub fn utc() Time {
	$if macos {
		return darwin_utc()
	}
	$if windows {
		return win_utc()
	}
	$if solaris {
		return solaris_utc()
	}
	$if linux || android {
		return linux_utc()
	}
	// defaults to most common feature, the microsecond precision is not available
	// in this API call
	t := C.time(0)
	_ = C.time(&t)
	return unix2(int(t), 0)
}

// smonth returns month name.
pub fn (t Time) smonth() string {
	if t.month <= 0 || t.month > 12 {
		return '---'
	}
	i := t.month - 1
	return months_string[i * 3..(i + 1) * 3]
}

// new_time returns a time struct with calculated Unix time.
pub fn new_time(t Time) Time {
	if t.unix != 0 {
		return t
	}
	tt := C.tm{
		tm_sec: t.second
		tm_min: t.minute
		tm_hour: t.hour
		tm_mday: t.day
		tm_mon: t.month - 1
		tm_year: t.year - 1900
	}
	utime := u64(make_unix_time(tt))
	return {
		t |
		unix: utime
	}
}

// unix_time returns Unix time.
[inline]
pub fn (t Time) unix_time() int {
	return int(t.unix)
}

// unix_time_milli returns Unix time with millisecond resolution.
[inline]
pub fn (t Time) unix_time_milli() u64 {
	return t.unix * 1000 + u64(t.microsecond / 1000)
}

// add returns a new time that duration is added
pub fn (t Time) add(d Duration) Time {
	microseconds := i64(t.unix) * 1000 * 1000 + t.microsecond + d.microseconds()
	unix := microseconds / (1000 * 1000)
	micro := microseconds % (1000 * 1000)
	return unix2(int(unix), int(micro))
}

// add_seconds returns a new time struct with an added number of seconds.
pub fn (t Time) add_seconds(seconds int) Time {
	return t.add(seconds * second)
}

// add_days returns a new time struct with an added number of days.
pub fn (t Time) add_days(days int) Time {
	return t.add(days * 24 * hour)
}

// since returns a number of seconds elapsed since a given time.
fn since(t Time) int {
	// TODO Use time.Duration instead of seconds
	return 0
}

// relative returns a string representation of the difference between t
// and the current time.
pub fn (t Time) relative() string {
	znow := now()
	secs := znow.unix - t.unix
	if secs <= 30 {
		// right now or in the future
		// TODO handle time in the future
		return 'now'
	}
	if secs < 60 {
		return '1m'
	}
	if secs < 3600 {
		m := secs / 60
		if m == 1 {
			return '1 minute ago'
		}
		return '$m minutes ago'
	}
	if secs < 3600 * 24 {
		h := secs / 3600
		if h == 1 {
			return '1 hour ago'
		}
		return '$h hours ago'
	}
	if secs < 3600 * 24 * 5 {
		d := secs / 3600 / 24
		if d == 1 {
			return '1 day ago'
		}
		return '$d days ago'
	}
	if secs > 3600 * 24 * 10000 {
		return ''
	}
	return t.md()
}

// relative_short returns a string saying how long ago a time occured as follows:
// 0-30 seconds: `"now"`; 30-60 seconds: `"1m"`; anything else is rounded to the
// nearest minute, hour or day; anything higher than 10000 days (about 27 years)
// years returns an empty string.
// Some Examples:
// `0s -> 'now'`;
// `20s -> 'now'`;
// `47s -> '1m'`;
// `456s -> '7m'`;
// `1234s -> '20m'`;
// `16834s -> '4h'`;
// `1687440s -> '33d'`;
// `15842354871s -> ''`
pub fn (t Time) relative_short() string {
	znow := now()
	secs := znow.unix - t.unix
	if secs <= 30 {
		// right now or in the future
		// TODO handle time in the future
		return 'now'
	}
	if secs < 60 {
		return '1m'
	}
	if secs < 3600 {
		return '${secs / 60}m'
	}
	if secs < 3600 * 24 {
		return '${secs / 3600}h'
	}
	if secs < 3600 * 24 * 5 {
		return '${secs / 3600 / 24}d'
	}
	if secs > 3600 * 24 * 10000 {
		return ''
	}
	return t.md()
}

// day_of_week returns the current day of a given year, month, and day,
// as an integer.
pub fn day_of_week(y int, m int, d int) int {
	// Sakomotho's algorithm is explained here:
	// https://stackoverflow.com/a/6385934
	t := [0, 3, 2, 5, 0, 3, 5, 1, 4, 6, 2, 4]
	mut sy := y
	if m < 3 {
		sy = sy - 1
	}
	return (sy + sy / 4 - sy / 100 + sy / 400 + t[m - 1] + d - 1) % 7 + 1
}

// day_of_week returns the current day as an integer.
pub fn (t Time) day_of_week() int {
	return day_of_week(t.year, t.month, t.day)
}

// weekday_str returns the current day as a string.
pub fn (t Time) weekday_str() string {
	i := t.day_of_week() - 1
	return days_string[i * 3..(i + 1) * 3]
}

// weekday_str returns the current day as a string.
pub fn (t Time) long_weekday_str() string {
	i := t.day_of_week() - 1
	return long_days[i]
}

// ticks returns a number of milliseconds elapsed since system start.
pub fn ticks() i64 {
	$if windows {
		return C.GetTickCount()
	} $else {
		ts := C.timeval{}
		C.gettimeofday(&ts, 0)
		return i64(ts.tv_sec * u64(1000) + (ts.tv_usec / u64(1000)))
	}
	// t := i64(C.mach_absolute_time())
	// # Nanoseconds elapsedNano = AbsoluteToNanoseconds( *(AbsoluteTime *) &t );
	// # return (double)(* (uint64_t *) &elapsedNano) / 1000000;
}

// sleep makes the calling thread sleep for a given number of seconds.
pub fn sleep(seconds int) {
	$if windows {
		C.Sleep(seconds * 1000)
	} $else {
		C.sleep(seconds)
	}
}

// sleep_ms makes the calling thread sleep for a given number of milliseconds.
pub fn sleep_ms(milliseconds int) {
	$if windows {
		C.Sleep(milliseconds)
	} $else {
		C.usleep(milliseconds * 1000)
	}
}

// usleep makes the calling thread sleep for a given number of microseconds.
pub fn usleep(microseconds int) {
	$if windows {
		milliseconds := microseconds / 1000
		C.Sleep(milliseconds)
	} $else {
		C.usleep(microseconds)
	}
}

// is_leap_year checks if a given a year is a leap year.
pub fn is_leap_year(year int) bool {
	return (year % 4 == 0) && (year % 100 != 0 || year % 400 == 0)
}

// days_in_month returns a number of days in a given month.
pub fn days_in_month(month int, year int) ?int {
	if month > 12 || month < 1 {
		return error('Invalid month: $month')
	}
	extra := if month == 2 && is_leap_year(year) { 1 } else { 0 }
	res := month_days[month - 1] + extra
	return res
}

// str returns time in the same format as `parse` expects ("YYYY-MM-DD HH:MM:SS").
pub fn (t Time) str() string {
	// TODO Define common default format for
	// `str` and `parse` and use it in both ways
	return t.format_ss()
}

<<<<<<< HEAD
// convert_ctime converts a C time to V time.
=======
// Time subtract using eperator overloading
pub fn (lhs Time) -(rhs Time) Duration {
	lhs_micro := lhs.unix * 1000 * 1000 + u64(lhs.microsecond)
	rhs_micro := rhs.unix * 1000 * 1000 + u64(rhs.microsecond)
	return (i64(lhs_micro) - i64(rhs_micro)) * microsecond
}

>>>>>>> 4500aade
fn convert_ctime(t C.tm, microsecond int) Time {
	return Time{
		year: t.tm_year + 1900
		month: t.tm_mon + 1
		day: t.tm_mday
		hour: t.tm_hour
		minute: t.tm_min
		second: t.tm_sec
		microsecond: microsecond
		unix: u64(make_unix_time(t))
	}
}

// A lot of these are taken from the Go library.
pub type Duration = i64

pub const (
	nanosecond  = Duration(1)
	microsecond = Duration(1000) * nanosecond
	millisecond = Duration(1000) * microsecond
	second      = Duration(1000) * millisecond
	minute      = Duration(60) * second
	hour        = Duration(60) * minute
	infinite    = Duration(-1)
)

// nanoseconds returns the duration as an integer number of nanoseconds.
pub fn (d Duration) nanoseconds() i64 {
	return i64(d)
}

// microseconds returns the duration as an integer number of microseconds.
pub fn (d Duration) microseconds() i64 {
	return i64(d) / 1000
}

// milliseconds returns the duration as an integer number of milliseconds.
pub fn (d Duration) milliseconds() i64 {
	return i64(d) / 1000000
}

// The following functions return floating point numbers because it's common to
// consider all of them in sub-one intervals
// seconds returns the duration as a floating point number of seconds.
pub fn (d Duration) seconds() f64 {
	sec := d / second
	nsec := d % second
	return f64(sec) + f64(nsec) / 1e9
}

// minutes returns the duration as a floating point number of minutes.
pub fn (d Duration) minutes() f64 {
	min := d / minute
	nsec := d % minute
	return f64(min) + f64(nsec) / (60 * 1e9)
}

// hours returns the duration as a floating point number of hours.
pub fn (d Duration) hours() f64 {
	hr := d / hour
	nsec := d % hour
	return f64(hr) + f64(nsec) / (60 * 60 * 1e9)
}<|MERGE_RESOLUTION|>--- conflicted
+++ resolved
@@ -373,17 +373,15 @@
 	return t.format_ss()
 }
 
-<<<<<<< HEAD
-// convert_ctime converts a C time to V time.
-=======
-// Time subtract using eperator overloading
+
+// Time subtract using operator overloading
 pub fn (lhs Time) -(rhs Time) Duration {
 	lhs_micro := lhs.unix * 1000 * 1000 + u64(lhs.microsecond)
 	rhs_micro := rhs.unix * 1000 * 1000 + u64(rhs.microsecond)
 	return (i64(lhs_micro) - i64(rhs_micro)) * microsecond
 }
 
->>>>>>> 4500aade
+// convert_ctime converts a C time to V time.
 fn convert_ctime(t C.tm, microsecond int) Time {
 	return Time{
 		year: t.tm_year + 1900
