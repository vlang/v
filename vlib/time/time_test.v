--- conflicted
+++ resolved
@@ -170,40 +170,6 @@
 }
 
 fn test_get_fmt_str() {
-<<<<<<< HEAD
-        t :=    time.Time{  year:     1980,
-                            month:    7,
-                            day:      11,
-                            hour:     21,
-                            minute:   23,
-                            second:   42,
-                            uni:      0 }
-
-        // Since get_fmt_time_str and get_fmt_date_str do have comprehensive
-        // tests I don't want to exaggerate here with all possible
-        // combinations.
-        assert  '11.07.1980 21:23:42' == t.get_fmt_str(.dot,
-                                                       .hhmmss24,
-                                                       .ddmmyyyy)
-}
-
-fn test_parse_iso() {
-	s1 := 'Thu, 12 Dec 2019 06:07:45 GMT'
-	t1 := time.parse_iso(s1)
-	assert t1.year == 2019 && t1.month == 12 && t1.day == 12
-	    && t1.hour == 6 && t1.minute == 7 && t1.second == 45
-
-	s2 := 'Thu 12 Dec 2019 06:07:45 +0800'
-	t2 := time.parse_iso(s2)
-	assert t2.year == 2019 && t2.month == 12 && t2.day == 12
-	    && t2.hour == 6 && t2.minute == 7 && t2.second == 45
-
-	s3 := 'Thu 12 Foo 2019 06:07:45 +0800'
-	t3 := time.parse_iso(s3)
-	assert t3.year == 0 && t3.month == 0 && t3.day == 0
-	    && t3.hour == 0 && t3.minute == 0 && t3.second == 0
-}
-=======
 	// Since get_fmt_time_str and get_fmt_date_str do have comprehensive
 	// tests I don't want to exaggerate here with all possible
 	// combinations.
@@ -218,4 +184,20 @@
 	assert t.year == 2018 && t.month == 1 && t.day == 27
 	    && t.hour == 12 && t.minute == 48 && t.second == 34
 }
->>>>>>> d03f0ec2
+
+fn test_parse_iso() {
+	s1 := 'Thu, 12 Dec 2019 06:07:45 GMT'
+	t1 := time.parse_iso(s1)
+	assert t1.year == 2019 && t1.month == 12 && t1.day == 12
+	    && t1.hour == 6 && t1.minute == 7 && t1.second == 45
+
+	s2 := 'Thu 12 Dec 2019 06:07:45 +0800'
+	t2 := time.parse_iso(s2)
+	assert t2.year == 2019 && t2.month == 12 && t2.day == 12
+	    && t2.hour == 6 && t2.minute == 7 && t2.second == 45
+
+	s3 := 'Thu 12 Foo 2019 06:07:45 +0800'
+	t3 := time.parse_iso(s3)
+	assert t3.year == 0 && t3.month == 0 && t3.day == 0
+	    && t3.hour == 0 && t3.minute == 0 && t3.second == 0
+}