--- conflicted
+++ resolved
@@ -104,12 +104,8 @@
 // is linked as a chain.
 pub fn (mut cmd Command) setup() {
 	for mut subcmd in cmd.commands {
-<<<<<<< HEAD
 		subcmd.parent = &cmd
-=======
-		subcmd.parent = unsafe { cmd }
 		subcmd.posix_mode = cmd.posix_mode
->>>>>>> 51d7aede
 		subcmd.setup()
 	}
 }
@@ -179,27 +175,13 @@
 			break
 		}
 		mut found := false
-<<<<<<< HEAD
-		for mut flag in cmd.flags {
-			if flag.matches(cmd.args, cmd.flags.have_abbrev()) {
+		for mut flag in cmd.flags.len {
+			if flag.matches(cmd.args, cmd.posix_mode) {
 				found = true
 				flag.found = true
-				cmd.args = flag.parse(cmd.args, cmd.flags.have_abbrev()) or {
+				cmd.args = flag.parse(cmd.args, cmd.posix_mode) or {
 					println('Failed to parse flag `${cmd.args[0]}`: $err')
 					exit(1)
-=======
-		for i in 0 .. cmd.flags.len {
-			unsafe {
-				mut flag := &cmd.flags[i]
-				if flag.matches(cmd.args, cmd.posix_mode) {
-					found = true
-					flag.found = true
-					cmd.args = flag.parse(cmd.args, cmd.posix_mode) or {
-						println('Failed to parse flag `${cmd.args[0]}`: $err')
-						exit(1)
-					}
-					break
->>>>>>> 51d7aede
 				}
 				break
 			}
