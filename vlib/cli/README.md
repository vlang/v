## Description:

<<<<<<< HEAD
`cli` is a module that makes creating command line applications easy.

## Example:
=======
`cli` is a command line option parser, that supports
declarative subcommands, each having separate set of options.

See also the `flag` module, for a simpler command line option parser,
that supports only options.

Usage example:
>>>>>>> ba078156

```v
module main

import os
import cli

fn main() {
	mut app := cli.Command{
		name: 'example-app'
		description: 'example-app'
		execute: fn (cmd cli.Command) ? {
			println('hello app')
			return
		}
		commands: [
			cli.Command{
				name: 'sub'
				execute: fn (cmd cli.Command) ? {
					println('hello subcommand')
					return
				}
			},
		]
	}
	app.setup()
	app.parse(os.args)
}
```<|MERGE_RESOLUTION|>--- conflicted
+++ resolved
@@ -1,18 +1,12 @@
 ## Description:
 
-<<<<<<< HEAD
-`cli` is a module that makes creating command line applications easy.
-
-## Example:
-=======
 `cli` is a command line option parser, that supports
 declarative subcommands, each having separate set of options.
 
 See also the `flag` module, for a simpler command line option parser,
 that supports only options.
 
-Usage example:
->>>>>>> ba078156
+## Example:
 
 ```v
 module main
