// Copyright (c) 2019-2021 Alexander Medvednikov. All rights reserved.
// Use of this source code is governed by an MIT license that can be found in the LICENSE file.
module gg

import sokol.sfons
import sokol.sgl
import gx
import os

enum FontVariant {
	normal = 0
	bold
	mono
	italic
}

struct FT {
pub:
	fons        &C.FONScontext
	font_normal int
	font_bold   int
	font_mono   int
	font_italic int
	scale       f32 = 1.0
}

struct FTConfig {
	font_path             string
	custom_bold_font_path string
	scale                 f32 = 1.0
	font_size             int
	bytes_normal          []byte
	bytes_bold            []byte
	bytes_mono            []byte
	bytes_italic          []byte
}

fn new_ft(c FTConfig) ?&FT {
	if c.font_path == '' {
		if c.bytes_normal.len > 0 {
			fons := sfons.create(512, 512, 1)
			bytes_normal := c.bytes_normal
			bytes_bold := if c.bytes_bold.len > 0 {
				c.bytes_bold
			} else {
				debug_font_println('setting bold variant to normal')
				bytes_normal
			}
			bytes_mono := if c.bytes_mono.len > 0 {
				c.bytes_mono
			} else {
				debug_font_println('setting mono variant to normal')
				bytes_normal
			}
			bytes_italic := if c.bytes_italic.len > 0 {
				c.bytes_italic
			} else {
				debug_font_println('setting italic variant to normal')
				bytes_normal
			}

			return &FT{
				fons: fons
				font_normal: C.fonsAddFontMem(fons, 'sans', bytes_normal.data, bytes_normal.len,
					false)
				font_bold: C.fonsAddFontMem(fons, 'sans', bytes_bold.data, bytes_bold.len,
					false)
				font_mono: C.fonsAddFontMem(fons, 'sans', bytes_mono.data, bytes_mono.len,
					false)
				font_italic: C.fonsAddFontMem(fons, 'sans', bytes_italic.data, bytes_italic.len,
					false)
				scale: c.scale
			}
		} else {
			// Load default font
		}
	}
	$if !android {
		if c.font_path == '' || !os.exists(c.font_path) {
			println('failed to load font "$c.font_path"')
			return none
		}
	}
	mut bytes := []byte{}
	$if android {
		bytes = os.read_apk_asset(c.font_path) or {
			println('failed to load font "$c.font_path"')
			return none
		}
	} $else {
		bytes = os.read_bytes(c.font_path) or {
			println('failed to load font "$c.font_path"')
			return none
		}
	}
	bold_path := if c.custom_bold_font_path != '' { c.custom_bold_font_path } else { get_font_path_variant(c.font_path,
			.bold) }
	bytes_bold := os.read_bytes(bold_path) or {
		debug_font_println('failed to load font "$bold_path"')
		bytes
	}
	mono_path := get_font_path_variant(c.font_path, .mono)
	bytes_mono := os.read_bytes(mono_path) or {
		debug_font_println('failed to load font "$mono_path"')
		bytes
	}
	italic_path := get_font_path_variant(c.font_path, .italic)
	bytes_italic := os.read_bytes(italic_path) or {
		debug_font_println('failed to load font "$italic_path"')
		bytes
	}
	fons := sfons.create(512, 512, 1)
	return &FT{
		fons: fons
		font_normal: C.fonsAddFontMem(fons, 'sans', bytes.data, bytes.len, false)
		font_bold: C.fonsAddFontMem(fons, 'sans', bytes_bold.data, bytes_bold.len, false)
		font_mono: C.fonsAddFontMem(fons, 'sans', bytes_mono.data, bytes_mono.len, false)
		font_italic: C.fonsAddFontMem(fons, 'sans', bytes_italic.data, bytes_italic.len,
			false)
		scale: c.scale
	}
}

fn (ctx &Context) set_cfg(cfg gx.TextCfg) {
	if !ctx.font_inited {
		return
	}
	if cfg.bold {
		ctx.ft.fons.set_font(ctx.ft.font_bold)
	} else if cfg.mono {
		ctx.ft.fons.set_font(ctx.ft.font_mono)
	} else if cfg.italic {
		ctx.ft.fons.set_font(ctx.ft.font_italic)
	} else {
		ctx.ft.fons.set_font(ctx.ft.font_normal)
	}
	scale := if ctx.ft.scale == 0 { f32(1) } else { ctx.ft.scale }
	size := if cfg.mono { cfg.size - 2 } else { cfg.size }
	ctx.ft.fons.set_size(scale * f32(size))
	C.fonsSetAlign(ctx.ft.fons, int(cfg.align) | int(cfg.vertical_align))
	color := C.sfons_rgba(cfg.color.r, cfg.color.g, cfg.color.b, cfg.color.a)
	if cfg.color.a != 255 {
		sgl.load_pipeline(ctx.timage_pip)
	}
	C.fonsSetColor(ctx.ft.fons, color)
	ascender := f32(0.0)
	descender := f32(0.0)
	lh := f32(0.0)
	ctx.ft.fons.vert_metrics(&ascender, &descender, &lh)
}

pub fn (ctx &Context) draw_text(x int, y int, text_ string, cfg gx.TextCfg) {
	if !ctx.font_inited {
		eprintln('gg: draw_text(): font not initialized')
		return
	}
	// text := text_.trim_space() // TODO remove/optimize
	// mut text := text_
	// if text.contains('\t') {
	// text = text.replace('\t', '    ')
	// }
	ctx.set_cfg(cfg)
	scale := if ctx.ft.scale == 0 { f32(1) } else { ctx.ft.scale }
	C.fonsDrawText(ctx.ft.fons, x * scale, y * scale, text_.str, 0) // TODO: check offsets/alignment
}

pub fn (ctx &Context) draw_text_def(x int, y int, text string) {
	ctx.draw_text(x, y, text, {})
}

/*
pub fn (mut gg FT) init_font() {
}
*/
pub fn (ft &FT) flush() {
	sfons.flush(ft.fons)
}

pub fn (ctx &Context) text_width(s string) int {
	// ctx.set_cfg(cfg) TODO
	if !ctx.font_inited {
		return 0
	}
	mut buf := [4]f32{}
	C.fonsTextBounds(ctx.ft.fons, 0, 0, s.str, 0, buf)
	if s.ends_with(' ') {
<<<<<<< HEAD
		return int((buf[2] - buf[0]) / ctx.scale) +
			ctx.text_width('i') // TODO fix this in fontstash?
=======
		return int((buf[2] - buf[0]) /
			ctx.scale) + ctx.text_width('i') // TODO fix this in fontstash?
>>>>>>> f2c6735d
	}
	return int((buf[2] - buf[0]) / ctx.scale)
}

pub fn (ctx &Context) text_height(s string) int {
	// ctx.set_cfg(cfg) TODO
	if !ctx.font_inited {
		return 0
	}
	mut buf := [4]f32{}
	C.fonsTextBounds(ctx.ft.fons, 0, 0, s.str, 0, buf)
	return int((buf[3] - buf[1]) / ctx.scale)
}

pub fn (ctx &Context) text_size(s string) (int, int) {
	// ctx.set_cfg(cfg) TODO
	if !ctx.font_inited {
		return 0, 0
	}
	mut buf := [4]f32{}
	C.fonsTextBounds(ctx.ft.fons, 0, 0, s.str, 0, buf)
	return int((buf[2] - buf[0]) / ctx.scale), int((buf[3] - buf[1]) / ctx.scale)
}

pub fn system_font_path() string {
	env_font := os.getenv('VUI_FONT')
	if env_font != '' && os.exists(env_font) {
		return env_font
	}
	$if windows {
		return 'C:\\Windows\\Fonts\\arial.ttf'
	}
	mut fonts := ['Ubuntu-R.ttf', 'Arial.ttf', 'LiberationSans-Regular.ttf', 'NotoSans-Regular.ttf',
		'FreeSans.ttf', 'DejaVuSans.ttf']
	$if macos {
		fonts = ['/System/Library/Fonts/SFNS.ttf', '/System/Library/Fonts/SFNSText.ttf', '/Library/Fonts/Arial.ttf']
		for font in fonts {
			if os.is_file(font) {
				return font
			}
		}
	}
	s := os.exec('fc-list') or { panic('failed to fetch system fonts') }
	system_fonts := s.output.split('\n')
	for line in system_fonts {
		for font in fonts {
			if line.contains(font) && line.contains(':') {
				res := line.all_before(':')
				println('Using font $res')
				return res
			}
		}
	}
	panic('failed to init the font')
}

fn get_font_path_variant(font_path string, variant FontVariant) string {
	// TODO: find some way to make this shorter and more eye-pleasant
	// NotoSans, LiberationSans, DejaVuSans, Arial and SFNS should work
	mut fpath := font_path.replace('.ttf', '')
	match variant {
		.normal {}
		.bold {
			if fpath.ends_with('-Regular') {
				fpath = fpath.replace('-Regular', '-Bold')
			} else if fpath.starts_with('DejaVuSans') {
				fpath += '-Bold'
			} else if fpath.to_lower().starts_with('arial') {
				fpath += 'bd'
			} else {
				fpath += '-bold'
			}
			$if macos {
				if os.exists('SFNS-bold') {
					fpath = 'SFNS-bold'
				}
			}
		}
		.italic {
			if fpath.ends_with('-Regular') {
				fpath = fpath.replace('-Regular', '-Italic')
			} else if fpath.starts_with('DejaVuSans') {
				fpath += '-Oblique'
			} else if fpath.to_lower().starts_with('arial') {
				fpath += 'i'
			} else {
				fpath += 'Italic'
			}
		}
		.mono {
			if !fpath.ends_with('Mono-Regular') && fpath.ends_with('-Regular') {
				fpath = fpath.replace('-Regular', 'Mono-Regular')
			} else if fpath.to_lower().starts_with('arial') {
				// Arial has no mono variant
			} else {
				fpath += 'Mono'
			}
		}
	}
	return fpath + '.ttf'
}

fn debug_font_println(s string) {
	$if debug_font ? {
		println(s)
	}
}<|MERGE_RESOLUTION|>--- conflicted
+++ resolved
@@ -184,13 +184,8 @@
 	mut buf := [4]f32{}
 	C.fonsTextBounds(ctx.ft.fons, 0, 0, s.str, 0, buf)
 	if s.ends_with(' ') {
-<<<<<<< HEAD
-		return int((buf[2] - buf[0]) / ctx.scale) +
-			ctx.text_width('i') // TODO fix this in fontstash?
-=======
 		return int((buf[2] - buf[0]) /
 			ctx.scale) + ctx.text_width('i') // TODO fix this in fontstash?
->>>>>>> f2c6735d
 	}
 	return int((buf[2] - buf[0]) / ctx.scale)
 }
