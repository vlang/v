--- conflicted
+++ resolved
@@ -222,11 +222,7 @@
 // update_pixel_data is a helper for working with image streams (i.e. images,
 // that are updated dynamically by the CPU on each frame)
 pub fn (mut ctx Context) update_pixel_data(cached_image_idx int, buf &byte) {
-<<<<<<< HEAD
-	mut image = ctx.get_cached_image_by_idx(cached_image_idx)
-=======
 	mut image := ctx.get_cached_image_by_idx(cached_image_idx)
->>>>>>> ebc34c23
 	image.update_pixel_data(buf)
 }
 
