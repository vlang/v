--- conflicted
+++ resolved
@@ -98,75 +98,6 @@
 	return &ctx.image_cache[image_idx]
 }
 
-<<<<<<< HEAD
-pub fn (mut img Image) init_sokol_image() &Image {
-	// println('\n init sokol image $img.path ok=$img.simg_ok')
-	mut img_desc := C.sg_image_desc{
-		width: img.width
-		height: img.height
-		num_mipmaps: 0
-		wrap_u: .clamp_to_edge
-		wrap_v: .clamp_to_edge
-		label: img.path.str
-		d3d11_texture: 0
-	}
-	img_desc.data.subimage[0][0] = C.sg_range{
-		ptr: img.data
-		size: size_t(img.nr_channels * img.width * img.height)
-	}
-	img.simg = C.sg_make_image(&img_desc)
-	img.simg_ok = true
-	img.ok = true
-	return &img
-}
-
-// new_streaming_image returns a cached `image_idx` of a special image, that
-// can be updated *each frame* by calling:  gg.update_pixel_data(image_idx, buf)
-// ... where buf is a pointer to the actual pixel data for the image.
-// NB: you still need to call app.gg.draw_image after that, to actually draw it.
-pub fn (mut ctx Context) new_streaming_image(w int, h int, channels int) int {
-	mut img := Image{}
-	img.width = w
-	img.height = h
-	img.nr_channels = channels // 4 bytes per pixel for .rgba8, see pixel_format
-	mut img_desc := C.sg_image_desc{
-		width: img.width
-		height: img.height
-		pixel_format: .rgba8
-		num_slices: 1
-		num_mipmaps: 1
-		usage: .stream
-		wrap_u: .clamp_to_edge
-		wrap_v: .clamp_to_edge
-		min_filter: .linear
-		mag_filter: .linear
-		label: img.path.str
-	}
-	// Sokol requires that streamed images have NO .ptr/.size initially:
-	img_desc.data.subimage[0][0] = C.sg_range{
-		ptr: 0
-		size: size_t(0)
-	}
-	img.simg = C.sg_make_image(&img_desc)
-	img.simg_ok = true
-	img.ok = true
-	img_idx := ctx.cache_image(img)
-	return img_idx
-}
-
-// update_pixel_data is a helper for working with image streams (i.e. images,
-// that are updated dynamically by the CPU on each frame)
-pub fn (mut ctx Context) update_pixel_data(cached_image_idx int, buf &byte) {
-	mut image := ctx.get_cached_image_by_idx(cached_image_idx)
-	image.update_pixel_data(buf)
-}
-
-pub fn (mut img Image) update_pixel_data(buf &byte) {
-	mut data := C.sg_image_data{}
-	data.subimage[0][0].ptr = buf
-	data.subimage[0][0].size = size_t(img.width * img.height * img.nr_channels)
-	gfx.update_image(img.simg, &data)
-=======
 pub struct StreamingImageConfig {
 	pixel_format gfx.PixelFormat = .rgba8
 	wrap_u       gfx.Wrap        = .clamp_to_edge
@@ -175,7 +106,6 @@
 	mag_filter   gfx.Filter      = .linear
 	num_mipmaps  int = 1
 	num_slices   int = 1
->>>>>>> 51d7aede
 }
 
 // draw_image_with_config takes in a config that details how the
