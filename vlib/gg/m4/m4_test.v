--- conflicted
+++ resolved
@@ -1,5 +1,4 @@
 import gg.m4
-import math.mathutil as mu
 
 pub fn test_m4() {
 	unsafe {
@@ -193,17 +192,10 @@
 	assert v + m4.Vec4{ e: [f32(5), 6, 7, 8]! } == m4.Vec4{ e: [f32(6), 8, 10, 12]! }
 	assert v - m4.Vec4{ e: [f32(1), 2, 3, 4]! } == m4.Vec4{ e: [f32(0), 0, 0, 0]! }
 	assert v.mul_vec4(m4.Vec4{ e: [f32(2), 2, 2, 2]! }) == m4.Vec4{	e: [f32(2), 4, 6, 8]! }
-<<<<<<< HEAD
-	assert mu.abs(v.normalize().mod() - 1) < m4.precision
-	v = m4.Vec4{[f32(1), 2, 3, 0]!}
-	assert mu.abs(v.normalize3().mod3() - 1) < m4.precision
-	assert mu.abs(v.normalize3().mod() - 1) < m4.precision
-=======
 	assert f32_abs(v.normalize().mod() - 1) < m4.precision
 	v = m4.Vec4{[f32(1), 2, 3, 0]!}
 	assert f32_abs(v.normalize3().mod3() - 1) < m4.precision
 	assert f32_abs(v.normalize3().mod() - 1) < m4.precision
->>>>>>> 141a6db1
 	// cross product
 	// x y z
 	// 1 2 3 ==> -3 6 -3 0
