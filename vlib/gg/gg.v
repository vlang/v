// Copyright (c) 2019-2021 Alexander Medvednikov. All rights reserved.
// Use of this source code is governed by an MIT license that can be found in the LICENSE file.
module gg

import os
import gx
import sokol
import sokol.sapp
import sokol.sgl
import sokol.gfx
import math

// import time
pub type FNCb = fn (x voidptr)

pub type FNEvent = fn (e voidptr, x voidptr)

pub type FNFail = fn (msg string, x voidptr)

pub type FNKeyDown = fn (c sapp.KeyCode, m sapp.Modifier, x voidptr)

pub type FNMove = fn (x f32, y f32, z voidptr)

pub type FNChar = fn (c u32, x voidptr)

pub struct Config {
pub:
	width         int
	height        int
	use_ortho     bool
	retina        bool
	resizable     bool
	user_data     voidptr
	font_size     int
	create_window bool
	// window_user_ptr voidptr
	window_title      string
	borderless_window bool
	always_on_top     bool
	bg_color          gx.Color
	init_fn           FNCb      = voidptr(0)
	frame_fn          FNCb      = voidptr(0)
	native_frame_fn   FNCb      = voidptr(0)
	cleanup_fn        FNCb      = voidptr(0)
	fail_fn           FNFail    = voidptr(0)
	event_fn          FNEvent   = voidptr(0)
	keydown_fn        FNKeyDown = voidptr(0)
	// special case of event_fn
	char_fn FNChar = voidptr(0)
	// special case of event_fn
	move_fn FNMove = voidptr(0)
	// special case of event_fn
	click_fn FNMove = voidptr(0)
	// special case of event_fn
	// wait_events       bool // set this to true for UIs, to save power
	fullscreen   bool
	scale        f32 = 1.0
	sample_count int
	// vid needs this
	// init_text bool
	font_path             string
	custom_bold_font_path string
	ui_mode               bool // refreshes only on events to save CPU usage
	// font bytes for embedding
	font_bytes_normal []byte
	font_bytes_bold   []byte
	font_bytes_mono   []byte
	font_bytes_italic []byte
	native_rendering  bool // Cocoa on macOS/iOS, GDI+ on Windows
}

pub struct Context {
	render_text bool
mut:
	// a cache with all images created by the user. used for sokol image init and to save space
	// (so that the user can store image ids, not entire Image objects)
	image_cache   []Image
	needs_refresh bool = true
	ticks         int
pub:
	native_rendering bool
pub mut:
	scale f32 = 1.0
	// will get set to 2.0 for retina, will remain 1.0 for normal
	width       int
	height      int
	clear_pass  C.sg_pass_action
	window      C.sapp_desc
	timage_pip  C.sgl_pipeline
	config      Config
	ft          &FT
	font_inited bool
	ui_mode     bool // do not redraw everything 60 times/second, but only when the user requests
}

pub struct Size {
pub:
	width  int
	height int
}

fn gg_init_sokol_window(user_data voidptr) {
	mut g := unsafe { &Context(user_data) }
	desc := sapp.create_desc()
	/*
	desc := C.sg_desc{
		mtl_device: sapp.metal_get_device()
		mtl_renderpass_descriptor_cb: sapp.metal_get_renderpass_descriptor
		mtl_drawable_cb: sapp.metal_get_drawable
		d3d11_device: sapp.d3d11_get_device()
		d3d11_device_context: sapp.d3d11_get_device_context()
		d3d11_render_target_view_cb: sapp.d3d11_get_render_target_view
		d3d11_depth_stencil_view_cb: sapp.d3d11_get_depth_stencil_view
	}
	*/
	gfx.setup(&desc)
	sgl_desc := C.sgl_desc_t{}
	sgl.setup(&sgl_desc)
	g.scale = sapp.dpi_scale()
	// NB: on older X11, `Xft.dpi` from ~/.Xresources, that sokol uses,
	// may not be set which leads to sapp.dpi_scale reporting incorrectly 0.0
	if g.scale < 0.1 {
		g.scale = 1.0
	}
	// is_high_dpi := sapp.high_dpi()
	// fb_w := sapp.width()
	// fb_h := sapp.height()
	// println('g.scale=$g.scale is_high_dpi=$is_high_dpi fb_w=$fb_w fb_h=$fb_h')
	// if g.config.init_text {
	// `os.is_file()` won't work on Android if the font file is embedded into the APK
	exists := $if !android { os.is_file(g.config.font_path) } $else { true }
	if g.config.font_path != '' && exists {
		// t := time.ticks()
		g.ft = new_ft(
			font_path: g.config.font_path
			custom_bold_font_path: g.config.custom_bold_font_path
			scale: sapp.dpi_scale()
		) or { panic(err) }
		// println('FT took ${time.ticks()-t} ms')
		g.font_inited = true
	} else {
		if !exists {
			if g.config.font_bytes_normal.len > 0 {
				g.ft = new_ft(
					bytes_normal: g.config.font_bytes_normal
					bytes_bold: g.config.font_bytes_bold
					bytes_mono: g.config.font_bytes_mono
					bytes_italic: g.config.font_bytes_italic
					scale: sapp.dpi_scale()
				) or { panic(err) }
				g.font_inited = true
			} else {
				sfont := system_font_path()
				eprintln('font file "$g.config.font_path" does not exist, the system font was used instead.')
				g.ft = new_ft(
					font_path: sfont
					custom_bold_font_path: g.config.custom_bold_font_path
					scale: sapp.dpi_scale()
				) or { panic(err) }
				g.font_inited = true
			}
		}
	}
	//
	mut pipdesc := C.sg_pipeline_desc{}
	unsafe { C.memset(&pipdesc, 0, sizeof(pipdesc)) }
	pipdesc.blend.enabled = true
	pipdesc.blend.src_factor_rgb = gfx.BlendFactor(C.SG_BLENDFACTOR_SRC_ALPHA)
	pipdesc.blend.dst_factor_rgb = gfx.BlendFactor(C.SG_BLENDFACTOR_ONE_MINUS_SRC_ALPHA)
	g.timage_pip = sgl.make_pipeline(&pipdesc)
	//
	if g.config.init_fn != voidptr(0) {
		g.config.init_fn(g.config.user_data)
	}
	// Create images now that we can do that after sg is inited
	if g.native_rendering {
		return
	}
	for i in 0 .. g.image_cache.len {
		g.image_cache[i].init_sokol_image()
	}
}

fn gg_frame_fn(user_data voidptr) {
	mut ctx := unsafe { &Context(user_data) }
	if ctx.config.frame_fn == voidptr(0) {
		return
	}
	if ctx.native_rendering {
		// return
	}
	if ctx.ui_mode && !ctx.needs_refresh {
		// Draw 3 more frames after the "stop refresh" command
		ctx.ticks++
		if ctx.ticks > 3 {
			return
		}
	}
	ctx.config.frame_fn(ctx.config.user_data)
	ctx.needs_refresh = false
}

pub fn (mut ctx Context) refresh_ui() {
	ctx.needs_refresh = true
	ctx.ticks = 0
}

fn gg_event_fn(ce &C.sapp_event, user_data voidptr) {
	e := unsafe { &sapp.Event(ce) }
	mut g := unsafe { &Context(user_data) }
	if g.config.event_fn != voidptr(0) {
		g.config.event_fn(e, g.config.user_data)
	}
	match e.typ {
		.key_down {
			if g.config.keydown_fn != voidptr(0) {
				kdfn := g.config.keydown_fn
				kdfn(e.key_code, sapp.Modifier(e.modifiers), g.config.user_data)
			}
		}
		.char {
			if g.config.char_fn != voidptr(0) {
				cfn := g.config.char_fn
				cfn(e.char_code, g.config.user_data)
			}
		}
		.mouse_move {
			if g.config.move_fn != voidptr(0) {
				cfn := g.config.move_fn
				cfn(e.mouse_x / g.scale, e.mouse_y / g.scale, g.config.user_data)
			}
		}
		.mouse_down {
			if g.config.click_fn != voidptr(0) {
				cfn := g.config.click_fn
				cfn(e.mouse_x / g.scale, e.mouse_y / g.scale, g.config.user_data)
			}
		}
		else {}
	}
}

fn gg_cleanup_fn(user_data voidptr) {
	mut g := unsafe { &Context(user_data) }
	if g.config.cleanup_fn != voidptr(0) {
		g.config.cleanup_fn(g.config.user_data)
	}
}

fn gg_fail_fn(msg charptr, user_data voidptr) {
	mut g := unsafe { &Context(user_data) }
	vmsg := tos3(msg)
	if g.config.fail_fn != voidptr(0) {
		g.config.fail_fn(vmsg, g.config.user_data)
	} else {
		eprintln('gg error: $vmsg')
	}
}

//
pub fn new_context(cfg Config) &Context {
	mut g := &Context{
		width: cfg.width
		height: cfg.height
		config: cfg
		render_text: cfg.font_path != '' || cfg.font_bytes_normal.len > 0
		ft: 0
		ui_mode: cfg.ui_mode
		native_rendering: cfg.native_rendering
	}
	g.set_bg_color(cfg.bg_color)
	// C.printf('new_context() %p\n', cfg.user_data)
	window := C.sapp_desc{
		user_data: g
		init_userdata_cb: gg_init_sokol_window
		frame_userdata_cb: gg_frame_fn
		event_userdata_cb: gg_event_fn
		fail_userdata_cb: gg_fail_fn
		cleanup_userdata_cb: gg_cleanup_fn
		window_title: cfg.window_title.str
		html5_canvas_name: cfg.window_title.str
		width: cfg.width
		height: cfg.height
		sample_count: cfg.sample_count
		high_dpi: true
		fullscreen: cfg.fullscreen
		native_render: cfg.native_rendering
	}
	if cfg.use_ortho {
	} else {
	}
	g.window = window
	return g
}

pub fn (gg &Context) run() {
	sapp.run(&gg.window)
}

pub fn (mut ctx Context) set_bg_color(c gx.Color) {
	ctx.clear_pass = gfx.create_clear_pass(f32(c.r) / 255.0, f32(c.g) / 255.0, f32(c.b) / 255.0,
		f32(c.a) / 255.0)
}

// TODO: Fix alpha
pub fn (ctx &Context) draw_rect(x f32, y f32, w f32, h f32, c gx.Color) {
	$if macos {
		if ctx.native_rendering {
			C.darwin_draw_rect(x, ctx.height - (y + h), w, h, c)
			return
		}
	}
	if c.a != 255 {
		sgl.load_pipeline(ctx.timage_pip)
	}
	sgl.c4b(c.r, c.g, c.b, c.a)
	sgl.begin_quads()
	sgl.v2f(x * ctx.scale, y * ctx.scale)
	sgl.v2f((x + w) * ctx.scale, y * ctx.scale)
	sgl.v2f((x + w) * ctx.scale, (y + h) * ctx.scale)
	sgl.v2f(x * ctx.scale, (y + h) * ctx.scale)
	sgl.end()
}

<<<<<<< HEAD
type Color_type = []gx.Color | gx.Color

pub struct RectConfig {
pub mut:
	width           int = 0
	height          int = 0
	pos_x           int = 0
	pos_y           int = 0
	backgroud_color Color_type
	vertex_colors   []gx.Color // next TO-DO
}

pub struct Rect {
pub mut:
	pos_x           int
	pos_y           int
	width           int
	height          int
	backgroud_color Color_type
	vertex_colors   []gx.Color
}

struct Color_list {
mut:
	r []int
	g []int
	b []int
	a []int
}

pub fn (ctx &Context) new_draw_rect(cfg RectConfig) &Rect {
	mut color_list := Color_list{}
	mut is_uno := true
	width := cfg.width
	height := cfg.height
	mut linear_colors := []gx.Color{}
	mut linear_perc_points := []f64{}
	if cfg.backgroud_color is []gx.Color {
		mut uno := cfg.backgroud_color
		if uno.len == 1 {
			is_uno = true
		} else {
			is_uno = false
			linear_colors = cfg.backgroud_color
		}
	} else {
		is_uno = true
	}
	linear_perc_points = []
	mut pixel_density := 1.0
	mut linear := []int{}
	// funcion start
	if linear_perc_points.len == 0 && !is_uno {
		// divide array into equal parts
		if linear_colors.len <= 2 {
			linear_perc_points = [1.00]
		} else {
			for lena := 1; lena <= linear_colors.len - 1; lena++ {
				linear_perc_points << (1.0 / f64(linear_colors.len - 1)) * lena
			}
		}
	} else if linear_perc_points.len < linear_colors.len && linear_perc_points.last() != 1.0 {
		// TO-DO divide remaining missing
	}
	if !is_uno {
		for i, linear_color in linear_colors {
			if i != linear_colors.len - 1 {
				// Find a better name to "color_list"
				// getting value between next color for each gap
				color_list.r << linear_colors[i + 1].r - linear_color.r
				color_list.g << linear_colors[i + 1].g - linear_color.g
				color_list.b << linear_colors[i + 1].b - linear_color.b
				color_list.a << linear_colors[i + 1].a - linear_color.a
			}
		}
		mut line_color_chunck := []int{}
		for idx, pointer in linear_perc_points {
			mut r := 0.0
			mut g := 0.0
			mut b := 0.0
			mut a := 0.0
			mut new_pointer := linear_perc_points[0]
			// create pointer if haven't
			if idx != linear_perc_points.len - 1 {
				// next less current
				new_pointer = linear_perc_points[idx + 1] - pointer
			}
			// create anothers pointers if haven't anought in config
			// gradient line
			for w := 1; w <= new_pointer * width * pixel_density; w++ {
				r += f64(color_list.r[idx]) / f64(new_pointer * width * pixel_density)
				g += f64(color_list.g[idx]) / f64(new_pointer * width * pixel_density)
				b += f64(color_list.b[idx]) / f64(new_pointer * width * pixel_density)
				a += f64(color_list.a[idx]) / f64(new_pointer * width * pixel_density)
				line_color_chunck << gx.rgba(byte(linear_colors[idx].r + r), byte(linear_colors[idx].g +
					g), byte(linear_colors[idx].b + b), byte(linear_colors[idx].a + a)).abgr8()
			}
		}
		// gradiente plane with lines create above
		for h := 1; h <= height * pixel_density; h++ {
			linear << line_color_chunck
		}
	}
	// create sg_image_desc created to be used in texture
	mut vrau := linear.clone()
	mut img_desc := C.sg_image_desc{
		height: int(height * pixel_density) // in px
		width: int(linear.len / (height * pixel_density)) // in px
		wrap_u: .clamp_to_border
		wrap_v: .clamp_to_border
	}
	img_desc.content.subimage[0][0] = C.sg_subimage_content{
		ptr: voidptr(linear.data) // memory adress (Pointer)
		size: int(sizeof(linear)) // data size
	}
	// TO-DO
	mut tex_rot := sgl.rad(f32(0.0))
	mut tex_scale := f32(1.0)
	// anable texture if has more that one color 
	if cfg.backgroud_color is []gx.Color && !is_uno {
		bg := cfg.backgroud_color as []gx.Color
		if bg.len > 1 {
			sgl.enable_texture()
			sgl.texture(C.sg_make_image(&img_desc))
		} else {
			sgl.disable_texture()
		}
	} else {
		sgl.disable_texture()
	}
	sgl.matrix_mode_projection()
	sgl.matrix_mode_modelview()
	sgl.matrix_mode_texture()
	// pushing matrix to isolate work
	C.sgl_push_pipeline()
	C.sgl_push_matrix()
	// Future feature //TO-DO
	// sgl.rotate(1.0 * sgl.rad(f32(0)), 1.0, 0.0, 0.0)//ok
	// sgl.rotate(1.0 * sgl.rad(f32(0)), 0.0, 1.0, 0.0)//ok	
	sgl.rotate(1.0 * sgl.rad(f32(0)), 0.0, 0.0, 1.0) // ok
	// draw Plane
	// Is used v3f //3d vertex// to can use 3d effects with lookAt
	sgl.begin_quads()
	// Set color to white to see gradiente
	if cfg.backgroud_color is []gx.Color {
		f_color := cfg.backgroud_color
		if f_color.len == 1 {
			// if background color == []gx.Color lenght == 1			
			sgl.c4f(f_color[0].r / 255, f_color[0].g / 255, f_color[0].b / 255, f_color[0].a / 255)
		} else {
			sgl.c4f(1.0, 1.0, 1.0, 1.0)
		}
	} else {
		// if background color == gx.Color
		c := cfg.backgroud_color as gx.Color
		sgl.c4f(c.r / 255, c.g / 255, c.b / 255, c.a / 255)
	}
	//anable transparence color
	sgl.load_pipeline(ctx.timage_pip)
	// positions and sizes
	// vertex positon 0,0	
	if cfg.vertex_colors.len >= 1 {
		sgl.c4f(cfg.vertex_colors[0].r / 255, cfg.vertex_colors[0].g / 255, cfg.vertex_colors[0].b /
			255, cfg.vertex_colors[0].a / 255)
	} else {
		sgl.c4f(0.0, 0.0, 0.0, 0.0)
	}
	sgl.v3f_t2f(cfg.pos_x * ctx.scale, cfg.pos_y * ctx.scale, 0.0, 0.0, 0.0)
	// vertex positon 1,0
	if cfg.vertex_colors.len >= 2 {
		sgl.c4f(cfg.vertex_colors[1].r / 255, cfg.vertex_colors[1].g / 255, cfg.vertex_colors[1].b /
			255, cfg.vertex_colors[1].a / 255)
	} else {
		sgl.c4f(0.0, 0.0, 0.0, 0.0)
	}
	sgl.v3f_t2f((cfg.pos_x + cfg.width) * ctx.scale, cfg.pos_y * ctx.scale, 0.0, 1.0 *
		(1 / tex_scale), 0)
	// vertex positon 1,1
	if cfg.vertex_colors.len >= 3 {
		sgl.c4f(cfg.vertex_colors[2].r / 255, cfg.vertex_colors[2].g / 255, cfg.vertex_colors[2].b /
			255, cfg.vertex_colors[2].a / 255)
	} else {
		sgl.c4f(0.0, 0.0, 0.0, 0.0)
	}
	sgl.v3f_t2f((cfg.pos_x + cfg.width) * ctx.scale, (cfg.pos_y + cfg.height) * ctx.scale,
		0.0, 1 * (1 / tex_scale), 1 * (1 / tex_scale))
	// vertex positon 0,1
	if cfg.vertex_colors.len >= 4 {
		sgl.c4f(cfg.vertex_colors[3].r / 255, cfg.vertex_colors[3].g / 255, cfg.vertex_colors[3].b /
			255, cfg.vertex_colors[3].a / 255)
	} else {
		sgl.c4f(0.0, 0.0, 0.0, 1.0)
	}
	sgl.v3f_t2f(cfg.pos_x * ctx.scale, (cfg.pos_y + cfg.height) * ctx.scale, 0.0, 0.0,
		1.0 * (1 / tex_scale))
	sgl.end()
	C.sgl_pop_matrix()
	C.sgl_pop_pipeline()
	return &Rect{
		pos_x: cfg.pos_x
		pos_y: cfg.pos_y
		width: cfg.width
		height: cfg.height
		backgroud_color: cfg.backgroud_color
		vertex_colors: []gx.Color{}
	}
	// TO-DO
	/*
	Next whanted features to gg.v
		shadow inside and outside
		degree, scale and translate features
		//Solve the high use of CPU
	*/
	/*
	Next features to ui.rectangle
		shadow
		max-width, min-width, max-height, min-height
		degree, scale and translate
		onclick and onhover 
		image background
		child //just one
		obsolute, relative position
	*/
	/*
	Next features to UI
		z-index
		id or name?
		validation
	*/
=======
[inline]
pub fn (ctx &Context) draw_square(x f32, y f32, s f32, c gx.Color) {
	ctx.draw_rect(x, y, s, s, c)
}

[inline]
pub fn (ctx &Context) set_pixel(x f32, y f32, c gx.Color) {
	ctx.draw_square(x, y, 1, c)
>>>>>>> 95c3ef3a
}

pub fn (ctx &Context) draw_triangle(x f32, y f32, x2 f32, y2 f32, x3 f32, y3 f32, c gx.Color) {
	if c.a != 255 {
		sgl.load_pipeline(ctx.timage_pip)
	}
	sgl.c4b(c.r, c.g, c.b, c.a)
	sgl.begin_quads()
	sgl.v2f(x * ctx.scale, y * ctx.scale)
	sgl.v2f(x2 * ctx.scale, y2 * ctx.scale)
	sgl.v2f(x3 * ctx.scale, y3 * ctx.scale)
	sgl.end()
}

pub fn (ctx &Context) draw_empty_rect(x f32, y f32, w f32, h f32, c gx.Color) {
	if c.a != 255 {
		sgl.load_pipeline(ctx.timage_pip)
	}
	sgl.c4b(c.r, c.g, c.b, c.a)
	sgl.begin_line_strip()
	if ctx.scale == 1 {
		sgl.v2f(x, y)
		sgl.v2f(x + w, y)
		sgl.v2f(x + w, y + h)
		sgl.v2f(x, y + h)
		sgl.v2f(x, y)
	} else {
		sgl.v2f(x * ctx.scale, y * ctx.scale)
		sgl.v2f((x + w) * ctx.scale, y * ctx.scale)
		sgl.v2f((x + w) * ctx.scale, (y + h) * ctx.scale)
		sgl.v2f(x * ctx.scale, (y + h) * ctx.scale)
		sgl.v2f(x * ctx.scale, y * ctx.scale)
	}
	sgl.end()
}

[inline]
pub fn (ctx &Context) draw_empty_square(x f32, y f32, s f32, c gx.Color) {
	ctx.draw_empty_rect(x, y, s, s, c)
}

pub fn (ctx &Context) draw_circle_line(x f32, y f32, r int, segments int, c gx.Color) {
	if c.a != 255 {
		sgl.load_pipeline(ctx.timage_pip)
	}
	sgl.c4b(c.r, c.g, c.b, c.a)
	mut theta := f32(0)
	mut xx := f32(0)
	mut yy := f32(0)
	sgl.begin_line_strip()
	for i := 0; i < segments + 1; i++ {
		theta = 2.0 * f32(math.pi) * f32(i) / f32(segments)
		xx = r * math.cosf(theta)
		yy = r * math.sinf(theta)
		sgl.v2f(xx + x, yy + y)
	}
	sgl.end()
}

pub fn (ctx &Context) draw_circle(x f32, y f32, r f32, c gx.Color) {
	$if macos {
		if ctx.native_rendering {
			C.darwin_draw_circle(x - r + 1, ctx.height - (y + r + 3), r, c)
			return
		}
	}
	if ctx.scale == 1 {
		ctx.draw_circle_with_segments(x, y, r, 10, c)
	} else {
		ctx.draw_circle_with_segments(x * f32(ctx.scale), y * f32(ctx.scale), r * ctx.scale,
			10, c)
	}
}

pub fn (ctx &Context) draw_circle_with_segments(x f32, y f32, r f32, segments int, c gx.Color) {
	if c.a != 255 {
		sgl.load_pipeline(ctx.timage_pip)
	}
	sgl.c4b(c.r, c.g, c.b, c.a)
	mut theta := f32(0)
	mut xx := f32(0)
	mut yy := f32(0)
	sgl.begin_triangle_strip()
	for i := 0; i < segments + 1; i++ {
		theta = 2.0 * f32(math.pi) * f32(i) / f32(segments)
		xx = r * math.cosf(theta)
		yy = r * math.sinf(theta)
		sgl.v2f(xx + x, yy + y)
		sgl.v2f(x, y)
	}
	sgl.end()
}

pub fn (ctx &Context) draw_arc_line(x f32, y f32, r int, start_angle f32, arc_angle f32, segments int, c gx.Color) {
	if c.a != 255 {
		sgl.load_pipeline(ctx.timage_pip)
	}
	sgl.c4b(c.r, c.g, c.b, c.a)
	theta := f32(arc_angle / f32(segments))
	tan_factor := math.tanf(theta)
	rad_factor := math.cosf(theta)
	mut xx := f32(r * math.cosf(start_angle))
	mut yy := f32(r * math.sinf(start_angle))
	sgl.begin_line_strip()
	for i := 0; i < segments + 1; i++ {
		sgl.v2f(xx + x, yy + y)
		tx := -yy
		ty := xx
		xx += tx * tan_factor
		yy += ty * tan_factor
		xx *= rad_factor
		yy *= rad_factor
	}
	sgl.end()
}

pub fn (ctx &Context) draw_arc(x f32, y f32, r int, start_angle f32, arc_angle f32, segments int, c gx.Color) {
	if c.a != 255 {
		sgl.load_pipeline(ctx.timage_pip)
	}
	sgl.c4b(c.r, c.g, c.b, c.a)
	theta := f32(arc_angle / f32(segments))
	tan_factor := math.tanf(theta)
	rad_factor := math.cosf(theta)
	mut xx := f32(r * math.cosf(start_angle))
	mut yy := f32(r * math.sinf(start_angle))
	sgl.begin_triangle_strip()
	for i := 0; i < segments + 1; i++ {
		sgl.v2f(xx + x, yy + y)
		sgl.v2f(x, y)
		tx := -yy
		ty := xx
		xx += tx * tan_factor
		yy += ty * tan_factor
		xx *= rad_factor
		yy *= rad_factor
	}
	sgl.end()
}

pub fn (gg &Context) begin() {
	if gg.render_text && gg.font_inited {
		gg.ft.flush()
	}
	sgl.defaults()
	sgl.matrix_mode_projection()
	sgl.ortho(0.0, f32(sapp.width()), f32(sapp.height()), 0.0, -1.0, 1.0)
}

pub fn (gg &Context) end() {
	gfx.begin_default_pass(gg.clear_pass, sapp.width(), sapp.height())
	sgl.draw()
	gfx.end_pass()
	gfx.commit()
	/*
	if gg.config.wait_events {
		// println('gg: waiting')
		wait_events()
	}
	*/
}

fn abs(a f32) f32 {
	if a >= 0 {
		return a
	}
	return -a
}

pub fn (mut ctx Context) resize(width int, height int) {
	ctx.width = width
	ctx.height = height
}

pub fn (ctx &Context) draw_line(x f32, y f32, x2 f32, y2 f32, c gx.Color) {
	if c.a != 255 {
		sgl.load_pipeline(ctx.timage_pip)
	}
	if ctx.scale > 1 {
		// Make the line more clear on hi dpi screens: draw a rectangle
		mut width := abs(x2 - x)
		mut height := abs(y2 - y)
		if width == 0 {
			width = 1
		} else if height == 0 {
			height = 1
		}
		ctx.draw_rect(x, y, width, height, c)
		return
	}
	sgl.c4b(c.r, c.g, c.b, c.a)
	sgl.begin_line_strip()
	sgl.v2f(x * ctx.scale, y * ctx.scale)
	sgl.v2f(x2 * ctx.scale, y2 * ctx.scale)
	sgl.end()
}

pub fn (ctx &Context) draw_rounded_rect(x f32, y f32, w f32, h f32, radius f32, color gx.Color) {
	sgl.c4b(color.r, color.g, color.b, color.a)
	sgl.begin_triangle_strip()
	mut theta := f32(0)
	mut xx := f32(0)
	mut yy := f32(0)
	r := radius * f32(ctx.scale)
	nx := x * f32(ctx.scale)
	ny := y * f32(ctx.scale)
	width := w * f32(ctx.scale)
	height := h * f32(ctx.scale)
	segments := 2 * math.pi * r
	segdiv := segments / 4
	rb := 0
	lb := int(rb + segdiv)
	lt := int(lb + segdiv)
	rt := int(lt + segdiv)
	// left top
	lx := nx + r
	ly := ny + r
	for i in lt .. rt {
		theta = 2 * f32(math.pi) * f32(i) / segments
		xx = r * math.cosf(theta)
		yy = r * math.sinf(theta)
		sgl.v2f(xx + lx, yy + ly)
		sgl.v2f(lx, ly)
	}
	// right top
	mut rx := nx + 2 * width - r
	mut ry := ny + r
	for i in rt .. int(segments) {
		theta = 2 * f32(math.pi) * f32(i) / segments
		xx = r * math.cosf(theta)
		yy = r * math.sinf(theta)
		sgl.v2f(xx + rx, yy + ry)
		sgl.v2f(rx, ry)
	}
	// right bottom
	mut rbx := rx
	mut rby := ny + 2 * height - r
	for i in rb .. lb {
		theta = 2 * f32(math.pi) * f32(i) / segments
		xx = r * math.cosf(theta)
		yy = r * math.sinf(theta)
		sgl.v2f(xx + rbx, yy + rby)
		sgl.v2f(rbx, rby)
	}
	// left bottom
	mut lbx := lx
	mut lby := ny + 2 * height - r
	for i in lb .. lt {
		theta = 2 * f32(math.pi) * f32(i) / segments
		xx = r * math.cosf(theta)
		yy = r * math.sinf(theta)
		sgl.v2f(xx + lbx, yy + lby)
		sgl.v2f(lbx, lby)
	}
	sgl.v2f(lx + xx, ly)
	sgl.v2f(lx, ly)
	sgl.end()
	sgl.begin_quads()
	sgl.v2f(lx, ly)
	sgl.v2f(rx, ry)
	sgl.v2f(rbx, rby)
	sgl.v2f(lbx, lby)
	sgl.end()
}

pub fn (ctx &Context) draw_empty_rounded_rect(x f32, y f32, w f32, h f32, radius f32, border_color gx.Color) {
	mut theta := f32(0)
	mut xx := f32(0)
	mut yy := f32(0)
	r := radius * f32(ctx.scale)
	nx := x * f32(ctx.scale)
	ny := y * f32(ctx.scale)
	width := w * f32(ctx.scale)
	height := h * f32(ctx.scale)
	segments := 2 * math.pi * r
	segdiv := segments / 4
	rb := 0
	lb := int(rb + segdiv)
	lt := int(lb + segdiv)
	rt := int(lt + segdiv)
	sgl.c4b(border_color.r, border_color.g, border_color.b, border_color.a)
	sgl.begin_line_strip()
	// left top
	lx := nx + r
	ly := ny + r
	for i in lt .. rt {
		theta = 2 * f32(math.pi) * f32(i) / segments
		xx = r * math.cosf(theta)
		yy = r * math.sinf(theta)
		sgl.v2f(xx + lx, yy + ly)
	}
	// right top
	mut rx := nx + 2 * width - r
	mut ry := ny + r
	for i in rt .. int(segments) {
		theta = 2 * f32(math.pi) * f32(i) / segments
		xx = r * math.cosf(theta)
		yy = r * math.sinf(theta)
		sgl.v2f(xx + rx, yy + ry)
	}
	// right bottom
	mut rbx := rx
	mut rby := ny + 2 * height - r
	for i in rb .. lb {
		theta = 2 * f32(math.pi) * f32(i) / segments
		xx = r * math.cosf(theta)
		yy = r * math.sinf(theta)
		sgl.v2f(xx + rbx, yy + rby)
	}
	// left bottom
	mut lbx := lx
	mut lby := ny + 2 * height - r
	for i in lb .. lt {
		theta = 2 * f32(math.pi) * f32(i) / segments
		xx = r * math.cosf(theta)
		yy = r * math.sinf(theta)
		sgl.v2f(xx + lbx, yy + lby)
	}
	sgl.v2f(lx + xx, ly)
	sgl.end()
}

// draw_convex_poly draws a convex polygon, given an array of points, and a color.
// Note that the points must be given in clockwise order.
pub fn (ctx &Context) draw_convex_poly(points []f32, c gx.Color) {
	assert points.len % 2 == 0
	len := points.len / 2
	assert len >= 3

	if c.a != 255 {
		sgl.load_pipeline(ctx.timage_pip)
	}
	sgl.c4b(c.r, c.g, c.b, c.a)

	sgl.begin_triangle_strip()
	x0 := points[0]
	y0 := points[1]
	for i in 1 .. (len / 2 + 1) {
		sgl.v2f(x0, y0)
		sgl.v2f(points[i * 4 - 2], points[i * 4 - 1])
		sgl.v2f(points[i * 4], points[i * 4 + 1])
	}

	if len % 2 == 0 {
		sgl.v2f(points[2 * len - 2], points[2 * len - 1])
	}
	sgl.end()
}

// draw_empty_poly - draws the borders of a polygon, given an array of points, and a color.
// Note that the points must be given in clockwise order.
pub fn (ctx &Context) draw_empty_poly(points []f32, c gx.Color) {
	assert points.len % 2 == 0
	len := points.len / 2
	assert len >= 3

	if c.a != 255 {
		sgl.load_pipeline(ctx.timage_pip)
	}
	sgl.c4b(c.r, c.g, c.b, c.a)

	sgl.begin_line_strip()
	for i in 0 .. len {
		sgl.v2f(points[2 * i], points[2 * i + 1])
	}
	sgl.v2f(points[0], points[1])
	sgl.end()
}

pub fn screen_size() Size {
	$if macos {
		return C.gg_get_screen_size()
	}
	// TODO windows, linux, etc
	return Size{}
}

// window_size returns the `Size` of the active window
pub fn window_size() Size {
	return Size{sapp.width(), sapp.height()}
}

fn C.WaitMessage()

/*
pub fn wait_events() {
	unsafe {
		$if macos {
			#NSEvent *event = [NSApp nextEventMatchingMask:NSEventMaskAny
			#untilDate:[NSDate distantFuture]
			#inMode:NSDefaultRunLoopMode
			#dequeue:YES];
			#[NSApp sendEvent:event];
		}
		$if windows {
			C.WaitMessage()
		}
	}
}
*/<|MERGE_RESOLUTION|>--- conflicted
+++ resolved
@@ -322,7 +322,6 @@
 	sgl.end()
 }
 
-<<<<<<< HEAD
 type Color_type = []gx.Color | gx.Color
 
 pub struct RectConfig {
@@ -552,7 +551,6 @@
 		id or name?
 		validation
 	*/
-=======
 [inline]
 pub fn (ctx &Context) draw_square(x f32, y f32, s f32, c gx.Color) {
 	ctx.draw_rect(x, y, s, s, c)
@@ -561,7 +559,6 @@
 [inline]
 pub fn (ctx &Context) set_pixel(x f32, y f32, c gx.Color) {
 	ctx.draw_square(x, y, 1, c)
->>>>>>> 95c3ef3a
 }
 
 pub fn (ctx &Context) draw_triangle(x f32, y f32, x2 f32, y2 f32, x3 f32, y3 f32, c gx.Color) {
