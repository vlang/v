--- conflicted
+++ resolved
@@ -78,15 +78,9 @@
 	font_bytes_italic []byte
 	native_rendering  bool // Cocoa on macOS/iOS, GDI+ on Windows
 	// drag&drop
-<<<<<<< HEAD
-	enable_dragndrop             bool // enable file dropping (drag'n'drop), default is false
-	max_dropped_files            int = 1 // max number of dropped files to process (default: 1)
-	max_dropped_file_path_length int = 2048 // max length in bytes of a dropped UTF-8 file path (default: 2048)
-=======
 	enable_dragndrop             bool        // enable file dropping (drag'n'drop), default is false
 	max_dropped_files            int = 1     // max number of dropped files to process (default: 1)
 	max_dropped_file_path_length int = 2048  // max length in bytes of a dropped UTF-8 file path (default: 2048)
->>>>>>> e7677936
 }
 
 pub struct PenConfig {
@@ -234,11 +228,6 @@
 		else {
 			// dump(e)
 		}
-	}
-
-	// file drop
-	if e.typ == .files_droped {
-		println("File dropped")
 	}
 }
 
