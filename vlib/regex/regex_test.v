--- conflicted
+++ resolved
@@ -14,142 +14,6 @@
 	e   int
 }
 
-<<<<<<< HEAD
-const (
-	match_test_suite = [
-		// minus in CC
-		TestItem{'d.def', r'abc.\.[\w\-]{,100}', -1, 0},
-		TestItem{'abc12345.asd', r'abc.\.[\w\-]{,100}', -1, 4},
-		TestItem{'abca.exe', r'abc.\.[\w\-]{,100}', 0, 8},
-		TestItem{'abc2.exe-test_12', r'abc.\.[\w\-]{,100}', 0, 16},
-		TestItem{'abcdefGHK', r'[a-f]+\A+', 0, 9},
-		TestItem{'ab-cd-efGHK', r'[a-f\-g]+\A+', 0, 11},
-		// base OR
-		TestItem{'a', r'a|b', 0, 1},
-		TestItem{'a', r'b|a', 0, 1},
-		TestItem{'b', r'a|b', 0, 1},
-		TestItem{'b', r'b|a', 0, 1},
-		TestItem{'c', r'b|a', -1, 0},
-		// test base
-		TestItem{'[ciao]', r'(.)ciao(.)', 0, 6},
-		TestItem{'[ciao] da me', r'(.)ciao(.)', 0, 6},
-		// positive
-		TestItem{'this is a good.', r'this', 0, 4},
-		TestItem{'this is a good.', r'good', 10, 14},
-		TestItem{'this is a good.', r'go+d', 10, 14},
-		TestItem{'this is a good.', r'g[oae]+d', 10, 14},
-		TestItem{'this is a goed.', r'g[oae]+d', 10, 14},
-		TestItem{'this is a good.', r'g[oae]*d', 10, 14},
-		TestItem{'this is a goaezd.', r'g[ea-cm-z]*d', 10, 16},
-		TestItem{'this is a good.', r'this (\w+) a', 0, 9},
-		TestItem{'this is a good.', r'this( \w+){2} g', 0, 11},
-		TestItem{'this is a good.', r'( ?\w+){,1}', 0, 4},
-		TestItem{'this is a good.', r'( ?\w+)+', 0, 14},
-		TestItem{'this is a good.', r'this( \w+)+', 0, 14},
-		TestItem{'this is a good sample.', r'( ?\w+){,2}', 0, 7},
-		TestItem{'this is a good sample.', r'( ?\w+){,3}', 0, 9},
-		TestItem{'this is a good sample.', r'( ?\w+){,4}', 0, 14},
-		TestItem{'this is a good sample.', r'( ?\w+){,5}', 0, 21},
-		TestItem{'this is a good sample.', r'( ?\w+){2,3}', 0, 9},
-		TestItem{'this is a good sample.', r'(\s?\w+){2,3}', 0, 9},
-		TestItem{'this these those.', r'(th[ei]se?\s|\.)+', 0, 11},
-		TestItem{'this these those ', r'(th[eio]se? ?)+', 0, 17},
-		TestItem{'this these those ', r'(th[eio]se? )+', 0, 17},
-		TestItem{'this,these,those. over', r'(th[eio]se?[,. ])+', 0, 17},
-		TestItem{'soday,this,these,those. over', r'.+(th[eio]se?[,. ])+', 0, 23},
-		TestItem{'cpapaz', r'(c(pa)+z)', 0, 6},
-		TestItem{'this is a cpapaz over', r'(c(pa)+z)', 10, 16},
-		TestItem{'this is a cpapapez over', r'(c(p[ae])+z)', 10, 18},
-		TestItem{'test@post.pip.com', r'[a-z0-9_]+@([a-z0-9_]+\.?)+', 0, 17},
-		TestItem{'test1@post.pip.com, pera', r'[\w]+@([\w]+\.)+\w+', 0, 18},
-		TestItem{'pippo@pera.com ', r'[a-z0-9_]+@([a-z0-9_]+\.?)+', 0, 14},
-		TestItem{'adce aabe', r'(a(ab)+)|(a(dc)+)e', 0, 4},
-		TestItem{'zadce aabe', r'(a(ab)+)|(a(dc)+)e', 1, 5},
-		TestItem{'abbz accz addz.', r'c|(d)|e|(ab+)', 0, 3},
-		TestItem{'this those these ciao', r'((t[hieo]+se?)\s*)+', 0, 17},
-		TestItem{'this ciao', r'((t[hieo]+se?)\s*)+', 0, 5},
-		TestItem{'this cpapaz adce aabe', r'(c(pa)+z)(\s[\a]+){2}', 5, 21},
-		TestItem{'1234this cpapaz adce aabe', r'(c(pa)+z)(\s[\a]+){2}$', 9, 25},
-		TestItem{'this cpapaz adce aabe third', r'(c(pa)+z)(\s[\a]+){2}', 5, 21},
-		TestItem{'123cpapaz ole. pippo', r'(c(pa)+z)(\s+\a+[\.,]?)+', 3, 20},
-		TestItem{'this is a good sample.', r'.*i(\w)+', 0, 4},
-		TestItem{'soday,this,these,those. over', r'.*,(th[eio]se?[,. ])+', 0, 23},
-		TestItem{'soday,this,these,thesa.thesi over', r'.*,(th[ei]se?[,. ])+(thes[ai][,. ])+', 0, 29},
-		TestItem{'cpapaz ole. pippo,', r'.*(c(pa)+z)(\s+\a+[\.,]?)+', 0, 18},
-		TestItem{'cpapaz ole. pippo', r'(c(pa)+z)(\s+\a+[\.,]?)+', 0, 17},
-		TestItem{'cpapaz ole. pippo, 852', r'.*(c(pa)+z)(\s+\a+[\.,]?)+', 0, 18},
-		TestItem{'123cpapaz ole. pippo', r'.*(c(pa)+z)(\s+\a+[\.,]?)+', 0, 20},
-		TestItem{'...cpapaz ole. pippo', r'.*(c(pa)+z)(\s+\a+[\.,]?)+', 0, 20},
-		TestItem{'cpapaz ole. pippo,', r'.*c.+ole.*pi', 0, 14},
-		TestItem{'cpapaz ole. pipipo,', r'.*c.+ole.*p([ip])+o', 0, 18},
-		TestItem{'cpapaz ole. pipipo', r'^.*c.+ol?e.*p([ip])+o$', 0, 18},
-		TestItem{'abbb', r'ab{2,3}?', 0, 3},
-		TestItem{' pippo pera', r'\s(.*)pe(.*)', 0, 11},
-		TestItem{' abb', r'\s(.*)', 0, 4},
-		TestItem{'/home/us_er/pippo/info-01.txt', r'(/?[-\w_]+)*\.txt$', 0, 29}
-		// negative
-		TestItem{'zthis ciao', r'((t[hieo]+se?)\s*)+', -1, 0},
-		TestItem{'this is a good.', r'thes', -1, 2},
-		TestItem{'test1post.pip.com, pera', r'[\w]+@([\w]+\.)+\w+', -1, 9},
-		TestItem{'this cpapaz adce', r'(c(pa)+z)(\s[\a]+){2}', -1, 0},
-		TestItem{'this cpapaz adce aabe third', r'(c(pa)+z)(\s[\a]+){2}$', -1, 0},
-		TestItem{'1234this cpapaz adce aabe ter', r'(c(pa)+z)(\s[\a]+){2}$', -1, 0},
-		TestItem{'cpapaz ole. pipipo,', r'^.*c.+ol?e.*p([ip])+o$', -1, 0},
-		TestItem{'/home/us_er/pippo/info-01.jpeg', r'(/?[-\w_]+)*\.txt$', -1, 26}
-		// check unicode
-		TestItem{'this is a Ⅰ Ⅱ Ⅲ Ⅳ Ⅴ Ⅵ test', r'.*a [Ⅰ-Ⅵ ]+', 0, 34},
-		TestItem{'123Ⅰ Ⅱ Ⅲ Ⅳ Ⅴ Ⅵ test', r'[Ⅰ-Ⅴ\s]+', 3, 23},
-		// new edge cases
-		TestItem{'12345678', r'[0-9][0-9][0-9][0-9][0-9][0-9][0-9][0-9][0-9]', -1, 8},
-		TestItem{'12345678', r'[0-9][0-9][0-9][0-9][0-9][0-9][0-9][0-9]', 0, 8},
-		TestItem{'123456789', r'^[0-9][0-9][0-9][0-9][0-9][0-9][0-9][0-9][0-9]$', 0, 9},
-		TestItem{'12345678', r'^\d{8}$', 0, 8},
-		TestItem{'12345678', r'^\d{7}$', -1, 0},
-		TestItem{'12345678', r'^\d{9}$', -1, 8},
-		TestItem{'eth', r'(oth)|(eth)', 0, 3},
-		TestItem{'et', r'(oth)|(eth)', -1, 2},
-		TestItem{'et', r'.*(oth)|(eth)', -1, 2},
-		TestItem{'peoth', r'.*(ith)|(eth)', -1, 5},
-		TestItem{'poth', r'(eth)|(oth)', 1, 4},
-		TestItem{'poth', r'(oth)|(eth)', 1, 4},
-		TestItem{'poth', r'.(oth)|(eth)$', 0, 4},
-		TestItem{'poth', r'^.(oth)|(eth)$', 0, 4},
-		TestItem{'poth', r'^\w+$', 0, 4},
-		// test dot_char
-		TestItem{'8-11 l: qllllqllklhlvtl', r'^(\d+)-(\d+) ([a-z]): (.*)$', 0, 23},
-		TestItem{'accccb deer', r'^a(.*)b d(.+)r', 0, 11},
-		TestItem{'accccb deer', r'^a(.*)b d(.+)', 0, 11},
-		TestItem{'accccb deer', r'^(.*)$', 0, 11},
-		TestItem{'accccb deer', r'^a(.*)b d(.+)p', -1, 11},
-		TestItem{'##.#....#.##.####...#.##', r'.{18}[.#]', 0, 19},
-		TestItem{'#.#......##.#..#..##........##....###...##...######.......#.....#..#......#...#........###.#..#.', r'.*#[.#]{4}##[.#]{4}##[.#]{4}###', 0, 49},
-		// test bcksls chars
-		TestItem{'[ an s. s! ]( wi4ki:something )', r'\[.*\]\( *(\w*:*\w+) *\)', 0, 31},
-		TestItem{'[ an s. s! ](wiki:something)', r'\[.*\]\( *(\w*:*\w+) *\)', 0, 28},
-		TestItem{'p_p', r'\w+', 0, 3},
-		TestItem{'p_é', r'\w+', 0, 2},
-		// Crazywulf tests (?:^|[()])(\d+)(*)(\d+)(?:$|[()])
-		TestItem{'1*1', r'(\d+)([*])(\d+)', 0, 3},
-		TestItem{'+1*1', r'^(\d+)([*])(\d+)', -1, 0},
-		TestItem{'*1*1', r'(?:^|[*])(\d+)([*])(\d+)', 0, 4},
-		TestItem{'*1*1', r'(?:^|[*()])(\d+)([*])(\d+)', 0, 4},
-		TestItem{')1*1', r'(?:^|[*()])(\d+)([*])(\d+)', 0, 4},
-		TestItem{'(1*1', r'(?:^|[*()])(\d+)([*])(\d+)', 0, 4},
-		TestItem{'*1*1(', r'(?:^|[*()])(\d+)([*])(\d+)(?:$|[*()])', 0, 5},
-		TestItem{' 1*1(', r'(?:^|[*()])(\d+)([*])(\d+)(?:$|[*()])', -1, 0},
-		TestItem{'1*1 ', r'(?:^|[*()])(\d+)([*])(\d+)(?:$|[*()])', -1, 0},
-		// particular groups
-		TestItem{'ababababac', r'ab(.*)(ac)', 0, 10},
-		// backslash on finish string
-		TestItem{'a', r'\S+', 0, 1},
-		TestItem{'aaaa', r'\S+', 0, 4},
-		TestItem{'aaaa ', r'\S+', 0, 4},
-		// multiple dot char
-		TestItem{'aba', r'a*(b*)*a', 0, 3},
-		TestItem{'/*x*/', r'/\**(.*)\**/', 0, 5},
-		TestItem{'/*x*/', r'/*(.*)*/', 0, 5},
-	]
-=======
 const(
 match_test_suite = [
 	// minus in CC
@@ -308,7 +172,6 @@
     TestItem{"refs/remotes/origin/mastep", r"refs/remotes/origin/(\w*)",0,26},
     TestItem{"refs/remotes/origin/master", r"refs/remotes/origin/(\w*)",0,26},
 ]
->>>>>>> 20139ad7
 )
 
 struct TestItemRe {
@@ -319,20 +182,55 @@
 }
 
 const (
-	match_test_suite_replace        = [
-		// replace tests
-		TestItemRe{'oggi pibao è andato a casa di pbababao ed ha trovato pibabababao', r'(pi?(ba)+o)', 'CIAO', 'oggi CIAO è andato a casa di CIAO ed ha trovato CIAO'},
-		TestItemRe{'Today is a good day and tomorrow will be for sure.', r'[Tt]o\w+', 'CIAO', 'CIAO is a good day and CIAO will be for sure.'},
-		TestItemRe{'Today is a good day and tomorrow will be for sure.', r'(a\w) ', r'[\0] ', 'Tod[ay] is a good d[ay] and tomorrow will be for sure.'},
-		TestItemRe{'Today is a good day and tomorrow will be for sure.', r'(a\w) ', r'[\0_\0] ', 'Tod[ay_ay] is a good d[ay_ay] and tomorrow will be for sure.'},
-		TestItemRe{'Today is a good day and tomorrow will be for sure.', r'(a\w) ', r'[\0\1] ', 'Tod[ay] is a good d[ay] and tomorrow will be for sure.'},
-	]
-
-	match_test_suite_replace_simple = [
-		// replace tests
-		TestItemRe{'oggi pibao è andato a casa di pbababao ed ha trovato pibabababao', r'(pi?(ba)+o)', 'CIAO', 'oggi CIAO è andato a casa di CIAO ed ha trovato CIAO'},
-		TestItemRe{'Today is a good day and tomorrow will be for sure.', r'[Tt]o\w+', 'CIAO', 'CIAO is a good day and CIAO will be for sure.'},
-	]
+match_test_suite_replace = [
+	// replace tests
+	TestItemRe{
+		"oggi pibao è andato a casa di pbababao ed ha trovato pibabababao",
+		r"(pi?(ba)+o)",
+		"CIAO",
+		"oggi CIAO è andato a casa di CIAO ed ha trovato CIAO"
+	},
+	TestItemRe{
+		"Today is a good day and tomorrow will be for sure.",
+		r"[Tt]o\w+",
+		"CIAO",
+		"CIAO is a good day and CIAO will be for sure."
+	},
+	TestItemRe{
+		"Today is a good day and tomorrow will be for sure.",
+		r"(a\w) ",
+		r"[\0] ",
+		"Tod[ay] is a good d[ay] and tomorrow will be for sure."
+	},
+	TestItemRe{
+		"Today is a good day and tomorrow will be for sure.",
+		r"(a\w) ",
+		r"[\0_\0] ",
+		"Tod[ay_ay] is a good d[ay_ay] and tomorrow will be for sure."
+	},
+	TestItemRe{
+		"Today is a good day and tomorrow will be for sure.",
+		r"(a\w) ",
+		r"[\0\1] ",
+		"Tod[ay] is a good d[ay] and tomorrow will be for sure."
+	},
+]
+
+match_test_suite_replace_simple = [
+	// replace tests
+	TestItemRe{
+		"oggi pibao è andato a casa di pbababao ed ha trovato pibabababao",
+		r"(pi?(ba)+o)",
+		"CIAO",
+		"oggi CIAO è andato a casa di CIAO ed ha trovato CIAO"
+	},
+	TestItemRe{
+		"Today is a good day and tomorrow will be for sure.",
+		r"[Tt]o\w+",
+		"CIAO",
+		"CIAO is a good day and CIAO will be for sure."
+	},
+]
 )
 
 struct TestItemCGroup {
@@ -345,101 +243,45 @@
 }
 
 const (
-	cgroups_test_suite = [
-		TestItemCGroup{'http://www.ciao.mondo/hello/pippo12_/pera.html', r'(?P<format>https?)|(?:ftps?)://(?P<token>[\w_]+[\.|/])+', 0, 42, [
-			7,
-			0,
-			0,
-			4,
-			1,
-			7,
-			11,
-			1,
-			11,
-			16,
-			1,
-			16,
-			22,
-			1,
-			22,
-			28,
-			1,
-			28,
-			37,
-			1,
-			37,
-			42,
-		], {
-			'format': int(0)
-			'token':  1
-		}},
-		TestItemCGroup{'http://www.ciao.mondo/hello/pippo12_/pera.html', r'(?P<format>https?)|(?P<format>ftps?)://(?P<token>[\w_]+.)+', 0, 46, [
-			8,
-			0,
-			0,
-			4,
-			1,
-			7,
-			11,
-			1,
-			11,
-			16,
-			1,
-			16,
-			22,
-			1,
-			22,
-			28,
-			1,
-			28,
-			37,
-			1,
-			37,
-			42,
-			1,
-			42,
-			46,
-		], {
-			'format': int(0)
-			'token':  1
-		}},
-		TestItemCGroup{'http://www.ciao.mondo/hello/pippo12_/pera.html', r'(?P<format>https?)|(?P<format>ftps?)://([\w_]+\.)+', 0, 16, [
-			3,
-			0,
-			0,
-			4,
-			1,
-			7,
-			11,
-			1,
-			11,
-			16,
-		], {
-			'format': int(0)
-		}},
-		TestItemCGroup{'acc +13 pippo', r'(\w+)\s(.)([0-9]+) \w+', 0, 13, [
-			0,
-			3,
-			4,
-			5,
-			5,
-			7,
-		], map[string]int{}},
-		TestItemCGroup{'acc +13', r'(\w+)\s(.)([0-9]+)', 0, 7, [
-			0,
-			3,
-			4,
-			5,
-			5,
-			7,
-		], map[string]int{}},
-		TestItemCGroup{'ababababac', r'ab(.*)(ac)', 0, 10, [
-			2,
-			8,
-			8,
-			10,
-		], map[string]int{}},
-	]
+cgroups_test_suite = [
+	TestItemCGroup{
+		"http://www.ciao.mondo/hello/pippo12_/pera.html",
+		r"(?P<format>https?)|(?:ftps?)://(?P<token>[\w_]+[\.|/])+",0,42,
+		[7, 0, 0, 4, 1, 7, 11, 1, 11, 16, 1, 16, 22, 1, 22, 28, 1, 28, 37, 1, 37, 42],
+		{'format':int(0),'token':1}
+	},
+	TestItemCGroup{
+		"http://www.ciao.mondo/hello/pippo12_/pera.html",
+		r"(?P<format>https?)|(?P<format>ftps?)://(?P<token>[\w_]+.)+",0,46,
+		[8, 0, 0, 4, 1, 7, 11, 1, 11, 16, 1, 16, 22, 1, 22, 28, 1, 28, 37, 1, 37, 42, 1, 42, 46]
+		//[8, 0, 0, 4, 1, 7, 10, 1, 11, 15, 1, 16, 21, 1, 22, 27, 1, 28, 36, 1, 37, 41, 1, 42, 46],
+		{'format':int(0),'token':1}
+	},
+	TestItemCGroup{
+		"http://www.ciao.mondo/hello/pippo12_/pera.html",
+		r"(?P<format>https?)|(?P<format>ftps?)://([\w_]+\.)+",0,16,
+		[3, 0, 0, 4, 1, 7, 11, 1, 11, 16],
+		{'format':int(0)}
+	},
+	TestItemCGroup{
+		"acc +13 pippo",
+		r"(\w+)\s(.)([0-9]+) \w+",0,13,
+		[0, 3, 4, 5, 5, 7],
+		map[string]int{}
+	},
+	TestItemCGroup{
+		"acc +13",
+		r"(\w+)\s(.)([0-9]+)",0,7,
+		[0, 3, 4, 5, 5, 7],
+		map[string]int{}
+	},
+	TestItemCGroup{
+		"ababababac",
+		r"ab(.*)(ac)",0,10,
+		[2, 8, 8, 10],
+		map[string]int{}
+	},
+]
 )
 
 struct Test_find_all {
@@ -450,33 +292,81 @@
 }
 
 const (
-	find_all_test_suite = [
-		Test_find_all{'abcd 1234 efgh 1234 ghkl1234 ab34546df', r'\d+', [5, 9, 15, 19, 24, 28,
-			31, 36], ['1234', '1234', '1234', '34546']},
-		Test_find_all{'abcd 1234 efgh 1234 ghkl1234 ab34546df', r'\a+', [0, 4, 10, 14, 20, 24,
-			29, 31, 36, 38], ['abcd', 'efgh', 'ghkl', 'ab', 'df']},
-		Test_find_all{'oggi pippo è andato a casa di pluto ed ha trovato pippo', r'p[iplut]+o', [
-			5, 10, 31, 36, 51, 56], ['pippo', 'pluto', 'pippo']},
-		Test_find_all{'oggi pibao è andato a casa di pbababao ed ha trovato pibabababao', r'(pi?(ba)+o)', [
-			5, 10, 31, 39, 54, 65], ['pibao', 'pbababao', 'pibabababao']},
-		Test_find_all{'Today is a good day and tomorrow will be for sure.', r'[Tt]o\w+', [
-			0, 5, 24, 32], ['Today', 'tomorrow']},
-		Test_find_all{'pera\nurl = https://github.com/dario/pig.html\npippo', r'url *= *https?://[\w./]+', [
-			5, 44], ['url = https://github.com/dario/pig.html']},
-		Test_find_all{'pera\nurl = https://github.com/dario/pig.html\npippo',
-			r'url *= *https?://.*' + '\n', [5, 45], ['url = https://github.com/dario/pig.html\n']},
-		Test_find_all{'#.#......##.#..#..##........##....###...##...######.......#.....#..#......#...#........###.#..#.', r'#[.#]{4}##[.#]{4}##[.#]{4}###', [
-			29, 49], ['#....###...##...####']},
-		Test_find_all{'#.#......##.#..#..##........##....###...##...######.......#.....#..#......#...#........###.#..#.', r'.*#[.#]{4}##[.#]{4}##[.#]{4}###', [
-			0, 49], ['#.#......##.#..#..##........##....###...##...####']},
-		Test_find_all{'1234 Aa dddd Aaf 12334 Aa opopo Aaf', r'Aa.+Aaf', [5, 16, 23, 35], [
-			'Aa dddd Aaf', 'Aa opopo Aaf']},
-		Test_find_all{'@for something @endfor @for something else @endfor altro testo @for body @endfor uno due @for senza dire più @endfor pippo', r'@for.+@endfor', [
-			0, 22, 23, 50, 63, 80, 89, 117], ['@for something @endfor', '@for something else @endfor',
-			'@for body @endfor', '@for senza dire più @endfor']},
-		Test_find_all{'+++pippo+++\n elvo +++ pippo2 +++ +++ oggi+++', r'\+{3}.*\+{3}', [
-			0, 11, 18, 32, 33, 44], ['+++pippo+++', '+++ pippo2 +++', '+++ oggi+++']},
-	]
+find_all_test_suite = [
+	Test_find_all{
+		"abcd 1234 efgh 1234 ghkl1234 ab34546df",
+		r"\d+",
+		[5, 9, 15, 19, 24, 28, 31, 36],
+		['1234', '1234', '1234', '34546']
+	},
+	Test_find_all{
+		"abcd 1234 efgh 1234 ghkl1234 ab34546df",
+		r"\a+",
+		[0, 4, 10, 14, 20, 24, 29, 31, 36, 38],
+		['abcd', 'efgh', 'ghkl', 'ab', 'df']
+	},
+	Test_find_all{
+		"oggi pippo è andato a casa di pluto ed ha trovato pippo",
+		r"p[iplut]+o",
+		[5, 10, 31, 36, 51, 56],
+		['pippo', 'pluto', 'pippo']
+	},
+	Test_find_all{
+		"oggi pibao è andato a casa di pbababao ed ha trovato pibabababao",
+		r"(pi?(ba)+o)",
+		[5, 10, 31, 39, 54, 65],
+		['pibao', 'pbababao', 'pibabababao']
+	},
+	Test_find_all{
+		"Today is a good day and tomorrow will be for sure.",
+		r"[Tt]o\w+",
+		[0, 5, 24, 32],
+		['Today', 'tomorrow']
+	},
+	Test_find_all{
+		"pera\nurl = https://github.com/dario/pig.html\npippo",
+		r"url *= *https?://[\w./]+",
+		[5, 44],
+		['url = https://github.com/dario/pig.html']
+	},
+	Test_find_all{
+		"pera\nurl = https://github.com/dario/pig.html\npippo",
+		r"url *= *https?://.*"+'\n',
+		[5, 45],
+		['url = https://github.com/dario/pig.html\n']
+	},
+	Test_find_all{
+		"#.#......##.#..#..##........##....###...##...######.......#.....#..#......#...#........###.#..#.",
+		r"#[.#]{4}##[.#]{4}##[.#]{4}###",
+		[29, 49],
+		['#....###...##...####']
+	},
+	Test_find_all{
+		"#.#......##.#..#..##........##....###...##...######.......#.....#..#......#...#........###.#..#.",
+		r".*#[.#]{4}##[.#]{4}##[.#]{4}###",
+		[0, 49],
+		['#.#......##.#..#..##........##....###...##...####']
+	},
+	Test_find_all{
+		"1234 Aa dddd Aaf 12334 Aa opopo Aaf",
+		r"Aa.+Aaf",
+		[5, 16, 23, 35],
+		['Aa dddd Aaf', 'Aa opopo Aaf']
+	},
+	Test_find_all{
+		"@for something @endfor @for something else @endfor altro testo @for body @endfor uno due @for senza dire più @endfor pippo",
+		r"@for.+@endfor",
+		[0, 22, 23, 50, 63, 80, 89, 117],
+		['@for something @endfor', '@for something else @endfor', '@for body @endfor', '@for senza dire più @endfor']
+	},
+	Test_find_all{
+		"+++pippo+++\n elvo +++ pippo2 +++ +++ oggi+++",
+		r"\+{3}.*\+{3}",
+		[0, 11, 18, 32, 33, 44],
+		['+++pippo+++', '+++ pippo2 +++', '+++ oggi+++']
+	}
+
+]
 )
 
 struct Test_split {
@@ -682,9 +572,7 @@
 	// check replace simple
 	for c, to in match_test_suite_replace_simple {
 		// debug print
-		if debug {
-			println('#$c [$to.src] q[$to.q] $to.r')
-		}
+		if debug { println('#$c [$to.src] q[$to.q] $to.r') }
 
 		mut re := regex.regex_opt(to.q) or {
 			eprintln('err: $err')
@@ -703,9 +591,7 @@
 	// check match and find
 	for c, to in match_test_suite {
 		// debug print
-		if debug {
-			println('#$c [$to.src] q[$to.q] $to.s $to.e')
-		}
+		if debug { println('#$c [$to.src] q[$to.q] $to.s $to.e') }
 
 		// test the find
 		if to.s > 0 {
@@ -771,9 +657,7 @@
 		}
 	}
 
-	if debug {
-		println('DONE!')
-	}
+	if debug { println('DONE!') }
 }
 
 // test regex_base function
@@ -889,11 +773,29 @@
 }
 
 const (
-	find_groups_test_suite = [
-		Test_find_groups{'aabbbccccdd', r'(b+)(c+)', 2, 9, [2, 5, 5, 9]},
-		Test_find_groups{'aabbbccccdd', r'(a+).*(c+)', 0, 9, [0, 2, 5, 9]},
-		Test_find_groups{'aabbbccccdd', r'((b+).*)(d+)', 2, 11, [2, 9, 2, 5, 9, 11]},
-	]
+find_groups_test_suite = [
+	Test_find_groups{
+		"aabbbccccdd",
+		r"(b+)(c+)",
+		2,
+		9,
+		[2, 5, 5, 9],
+	},
+	Test_find_groups{
+		"aabbbccccdd",
+		r"(a+).*(c+)",
+		0,
+		9,
+		[0, 2, 5, 9],
+	},
+	Test_find_groups{
+		"aabbbccccdd",
+		r"((b+).*)(d+)",
+		2,
+		11,
+		[2, 9, 2, 5, 9, 11],
+	},
+]
 )
 
 fn test_groups_in_find() {
