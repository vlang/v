module os

import strings

#include <dirent.h>
#include <unistd.h>
#include <fcntl.h>
#include <sys/utsname.h>
<<<<<<< HEAD
#include <glob.h>
=======
#include <sys/types.h>
#include <sys/ptrace.h>
>>>>>>> 97b83a49

pub const (
	path_separator = '/'
	path_delimiter = ':'
)

const (
	stdin_value  = 0
	stdout_value = 1
	stderr_value = 2
)

// (Must be realized in Syscall) (Must be specified)
// ref: http://www.ccfit.nsu.ru/~deviv/courses/unix/unix/ng7c229.html
pub const (
	s_ifmt  = 0xF000 // type of file
	s_ifdir = 0x4000 // directory
	s_iflnk = 0xa000 // link
	s_isuid = 0o4000 // SUID
	s_isgid = 0o2000 // SGID
	s_isvtx = 0o1000 // Sticky
	s_irusr = 0o0400 // Read by owner
	s_iwusr = 0o0200 // Write by owner
	s_ixusr = 0o0100 // Execute by owner
	s_irgrp = 0o0040 // Read by group
	s_iwgrp = 0o0020 // Write by group
	s_ixgrp = 0o0010 // Execute by group
	s_iroth = 0o0004 // Read by others
	s_iwoth = 0o0002 // Write by others
	s_ixoth = 0o0001 // Execute by others
)

struct C.utsname {
mut:
	sysname  &char
	nodename &char
	release  &char
	version  &char
	machine  &char
}

[typedef]
struct C.glob_t {
mut:
	gl_pathc size_t // number of matched paths
	gl_pathv &&char // list of matched pathnames
	gl_offs  size_t // slots to reserve in gl_pathv
}

fn C.uname(name voidptr) int

fn C.symlink(&char, &char) int

fn C.link(&char, &char) int

fn C.gethostname(&char, int) int

// NB: not available on Android fn C.getlogin_r(&char, int) int
fn C.getlogin() &char

fn C.getppid() int

fn C.getgid() int

fn C.getegid() int

<<<<<<< HEAD
fn C.glob(&char, int, voidptr, voidptr) int

fn C.globfree(voidptr)

pub fn glob(pattern string) ?[]string {
	mut mtchd := []string{}

	unsafe {
		arr := [&char(c''), &char(c'')]
		g := &C.glob_t{
			gl_pathv: arr.data
		}
		if C.glob(&char(pattern.str), C.GLOB_DOOFFS, C.NULL, g) != 0 {
			return error_with_code(posix_get_error_msg(C.errno), C.errno)
		}

		for i := 0; i < int(g.gl_pathc); i++ {
			mtchd << cstring_to_vstring(g.gl_pathv[i])
		}
		C.globfree(g)
	}
	return mtchd
}
=======
fn C.ptrace(u32, u32, voidptr, int) u64
>>>>>>> 97b83a49

pub fn uname() Uname {
	mut u := Uname{}
	utsize := sizeof(C.utsname)
	unsafe {
		x := malloc_noscan(int(utsize))
		d := &C.utsname(x)
		if C.uname(d) == 0 {
			u.sysname = cstring_to_vstring(d.sysname)
			u.nodename = cstring_to_vstring(d.nodename)
			u.release = cstring_to_vstring(d.release)
			u.version = cstring_to_vstring(d.version)
			u.machine = cstring_to_vstring(d.machine)
		}
		free(d)
	}
	return u
}

pub fn hostname() string {
	mut hstnme := ''
	size := 256
	mut buf := unsafe { &char(malloc_noscan(size)) }
	if C.gethostname(buf, size) == 0 {
		hstnme = unsafe { cstring_to_vstring(buf) }
		unsafe { free(buf) }
		return hstnme
	}
	return ''
}

pub fn loginname() string {
	x := C.getlogin()
	if !isnil(x) {
		return unsafe { cstring_to_vstring(x) }
	}
	return ''
}

fn init_os_args(argc int, argv &&byte) []string {
	mut args_ := []string{}
	// mut args := []string(make(0, argc, sizeof(string)))
	// mut args := []string{len:argc}
	for i in 0 .. argc {
		// args [i] = argv[i].vstring()
		unsafe { args_ << (&byte(argv[i])).vstring_literal() }
	}
	return args_
}

pub fn ls(path string) ?[]string {
	mut res := []string{}
	dir := unsafe { C.opendir(&char(path.str)) }
	if isnil(dir) {
		return error('ls() couldnt open dir "$path"')
	}
	mut ent := &C.dirent(0)
	// mut ent := &C.dirent{!}
	for {
		ent = C.readdir(dir)
		if isnil(ent) {
			break
		}
		unsafe {
			bptr := &byte(&ent.d_name[0])
			if bptr[0] == 0 || (bptr[0] == `.` && bptr[1] == 0)
				|| (bptr[0] == `.` && bptr[1] == `.` && bptr[2] == 0) {
				continue
			}
			res << tos_clone(bptr)
		}
	}
	C.closedir(dir)
	return res
}

/*
pub fn is_dir(path string) bool {
	//$if linux {
		//C.syscall(4, path.str) // sys_newstat
	//}
	dir := C.opendir(path.str)
	res := !isnil(dir)
	if res {
		C.closedir(dir)
	}
	return res
}
*/
/*
pub fn (mut f File) fseek(pos, mode int) {
}
*/
// mkdir creates a new directory with the specified path.
pub fn mkdir(path string) ?bool {
	if path == '.' {
		return true
	}
	/*
	mut k := 0
	defer {
		k = 1
	}
	*/
	apath := real_path(path)
	// defer {
	// apath.free()
	//}
	/*
	$if linux {
		$if !android {
			ret := C.syscall(sys_mkdir, apath.str, 511)
			if ret == -1 {
				return error(posix_get_error_msg(C.errno))
			}
			return true
		}
	}
	*/
	r := unsafe { C.mkdir(&char(apath.str), 511) }
	if r == -1 {
		return error(posix_get_error_msg(C.errno))
	}
	return true
}

// execute starts the specified command, waits for it to complete, and returns its output.
[manualfree]
pub fn execute(cmd string) Result {
	// if cmd.contains(';') || cmd.contains('&&') || cmd.contains('||') || cmd.contains('\n') {
	// return Result{ exit_code: -1, output: ';, &&, || and \\n are not allowed in shell commands' }
	// }
	pcmd := '$cmd 2>&1'
	f := vpopen(pcmd)
	if isnil(f) {
		return Result{
			exit_code: -1
			output: 'exec("$cmd") failed'
		}
	}
	buf := unsafe { malloc_noscan(4096) }
	mut res := strings.new_builder(1024)
	defer {
		unsafe { res.free() }
	}
	unsafe {
		bufbp := buf
		for C.fgets(&char(bufbp), 4096, f) != 0 {
			buflen := vstrlen(bufbp)
			res.write_ptr(bufbp, buflen)
		}
	}
	soutput := res.str()
	exit_code := vpclose(f)
	unsafe { free(buf) }
	return Result{
		exit_code: exit_code
		output: soutput
	}
}

pub struct Command {
mut:
	f voidptr
pub mut:
	eof bool
pub:
	path            string
	redirect_stdout bool
}

[manualfree]
pub fn (mut c Command) start() ? {
	pcmd := c.path + ' 2>&1'
	defer {
		unsafe { pcmd.free() }
	}
	c.f = vpopen(pcmd)
	if isnil(c.f) {
		return error('exec("$c.path") failed')
	}
}

[manualfree]
pub fn (mut c Command) read_line() string {
	buf := [4096]byte{}
	mut res := strings.new_builder(1024)
	defer {
		unsafe { res.free() }
	}
	unsafe {
		bufbp := &buf[0]
		for C.fgets(&char(bufbp), 4096, c.f) != 0 {
			len := vstrlen(bufbp)
			for i in 0 .. len {
				if bufbp[i] == `\n` {
					res.write_ptr(bufbp, i)
					final := res.str()
					return final
				}
			}
			res.write_ptr(bufbp, len)
		}
	}
	c.eof = true
	final := res.str()
	return final
}

pub fn (c &Command) close() ? {
	exit_code := vpclose(c.f)
	if exit_code == 127 {
		return error_with_code('error', 127)
	}
}

pub fn symlink(origin string, target string) ?bool {
	res := C.symlink(&char(origin.str), &char(target.str))
	if res == 0 {
		return true
	}
	return error(posix_get_error_msg(C.errno))
}

pub fn link(origin string, target string) ?bool {
	res := C.link(&char(origin.str), &char(target.str))
	if res == 0 {
		return true
	}
	return error(posix_get_error_msg(C.errno))
}

// get_error_msg return error code representation in string.
pub fn get_error_msg(code int) string {
	return posix_get_error_msg(code)
}

pub fn (mut f File) close() {
	if !f.is_opened {
		return
	}
	f.is_opened = false
	/*
	$if linux {
		$if !android {
			C.syscall(sys_close, f.fd)
			return
		}
	}
	*/
	C.fflush(f.cfile)
	C.fclose(f.cfile)
}

[inline]
pub fn debugger_present() bool {
	// check if the parent could trace its process,
	// if not a debugger must be present
	$if linux {
		return C.ptrace(C.PTRACE_TRACEME, 0, 1, 0) == -1
	} $else $if macos {
		return C.ptrace(C.PT_TRACE_ME, 0, voidptr(1), 0) == -1
	}
	return false
}

fn C.mkstemp(stemplate &byte) int

// `is_writable_folder` - `folder` exists and is writable to the process
pub fn is_writable_folder(folder string) ?bool {
	if !exists(folder) {
		return error('`$folder` does not exist')
	}
	if !is_dir(folder) {
		return error('`folder` is not a folder')
	}
	tmp_perm_check := join_path(folder, 'XXXXXX')
	unsafe {
		x := C.mkstemp(&char(tmp_perm_check.str))
		if -1 == x {
			return error('folder `$folder` is not writable')
		}
		C.close(x)
	}
	rm(tmp_perm_check) ?
	return true
}

[inline]
pub fn getpid() int {
	return C.getpid()
}

[inline]
pub fn getppid() int {
	return C.getppid()
}

[inline]
pub fn getuid() int {
	return C.getuid()
}

[inline]
pub fn geteuid() int {
	return C.geteuid()
}

[inline]
pub fn getgid() int {
	return C.getgid()
}

[inline]
pub fn getegid() int {
	return C.getegid()
}

// Turns the given bit on or off, depending on the `enable` parameter
pub fn posix_set_permission_bit(path_s string, mode u32, enable bool) {
	mut s := C.stat{}
	mut new_mode := u32(0)
	path := &char(path_s.str)
	unsafe {
		C.stat(path, &s)
		new_mode = s.st_mode
	}
	match enable {
		true { new_mode |= mode }
		false { new_mode &= (0o7777 - mode) }
	}
	C.chmod(path, int(new_mode))
}<|MERGE_RESOLUTION|>--- conflicted
+++ resolved
@@ -6,12 +6,9 @@
 #include <unistd.h>
 #include <fcntl.h>
 #include <sys/utsname.h>
-<<<<<<< HEAD
-#include <glob.h>
-=======
 #include <sys/types.h>
 #include <sys/ptrace.h>
->>>>>>> 97b83a49
+#include <glob.h>
 
 pub const (
 	path_separator = '/'
@@ -78,7 +75,8 @@
 
 fn C.getegid() int
 
-<<<<<<< HEAD
+fn C.ptrace(u32, u32, voidptr, int) u64
+
 fn C.glob(&char, int, voidptr, voidptr) int
 
 fn C.globfree(voidptr)
@@ -102,9 +100,6 @@
 	}
 	return mtchd
 }
-=======
-fn C.ptrace(u32, u32, voidptr, int) u64
->>>>>>> 97b83a49
 
 pub fn uname() Uname {
 	mut u := Uname{}
