--- conflicted
+++ resolved
@@ -106,8 +106,6 @@
 
 // read_file reads the file in `path` and returns the contents.
 pub fn read_file(path string) ?string { 
-<<<<<<< HEAD
-	mut res := ''
 	mode := 'rb'
 	mut fp := &C.FILE{}
 	$if windows {
@@ -116,11 +114,6 @@
 		cpath := path.cstr()
 		fp = C.fopen(cpath, mode.cstr()) 
 	}
-=======
-	mut mode := 'rb' 
-	cpath := path.cstr()
-	fp := C.fopen(cpath, mode.cstr()) 
->>>>>>> 6e6f6bc3
 	if isnil(fp) {
 		return error('failed to open file "$path"')
 	}
@@ -620,14 +613,9 @@
 		return string(result, count)
 	}
 	$if windows {
-<<<<<<< HEAD
 		mut result := &u16(malloc(512)) // MAX_PATH * sizeof(wchar_t)
 		len := int(C.GetModuleFileName( 0, result, MAX_PATH ))
 		return string_from_wide2(result, len)
-=======
-		ret := int(C.GetModuleFileName( 0, result, MAX_PATH ))
-		return string( result, ret)
->>>>>>> 6e6f6bc3
 	}
 	$if mac {
 		mut result := malloc(MAX_PATH)
