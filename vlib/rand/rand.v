--- conflicted
+++ resolved
@@ -327,13 +327,7 @@
 	}
 	mut results := []T{len: k}
 	mut indices := []int{len: n, init: it}
-<<<<<<< HEAD
-	// TODO: see why exactly it is necessary to enfoce the type here in Checker.infer_fn_generic_types
-	// (v errors with: `inferred generic type T is ambiguous: got int, expected string`, when <int> is missing)
-	rng.shuffle<int>(mut indices)?
-=======
-	rng.shuffle(mut indices) ?
->>>>>>> 20139ad7
+	rng.shuffle(mut indices)?
 	for i in 0 .. k {
 		results[i] = array[indices[i]]
 	}
