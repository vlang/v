--- conflicted
+++ resolved
@@ -164,16 +164,7 @@
 
 	pico_context.idx = []int{len: picoev.max_fds}
 	// reserve space for read and write buffers
-<<<<<<< HEAD
 	pico_context.buf = unsafe { malloc_noscan(picoev.max_fds * veb.max_read + 1) }
-=======
-	pico_context.buf = unsafe { malloc_noscan(picoev.max_fds * max_read + 1) }
-	defer {
-		unsafe {
-			free(pico_context.buf)
-		}
-	}
->>>>>>> 8ebc2889
 	pico_context.incomplete_requests = []http.Request{len: picoev.max_fds}
 	pico_context.file_responses = []FileResponse{len: picoev.max_fds}
 	pico_context.string_responses = []StringResponse{len: picoev.max_fds}
