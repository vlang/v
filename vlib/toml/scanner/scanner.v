// Copyright (c) 2021 Lars Pontoppidan. All rights reserved.
// Use of this source code is governed by an MIT license
// that can be found in the LICENSE file.
module scanner

import toml.input
import toml.token
import toml.util

pub const (
	digit_extras = [`_`, `.`, `x`, `o`, `b`, `e`, `E`]
<<<<<<< HEAD
	end_of_text  = math.max_u32
=======
	end_of_text  = 4294967295
>>>>>>> 843ce430
)

// Scanner contains the necessary fields for the state of the scan process.
// the task the scanner does is also refered to as "lexing" or "tokenizing".
// The Scanner methods are based on much of the work in `vlib/strings/textscanner`.
pub struct Scanner {
pub:
	config Config
	text   string // the input TOML text
mut:
	col        int // current column number (x coordinate)
	line_nr    int = 1 // current line number (y coordinate)
	pos        int // current flat/index position in the `text` field
	header_len int // Length, how many bytes of header was found
	// Quirks
	is_left_of_assign bool = true // indicates if the scanner is on the *left* side of an assignment
}

// State is a read-only copy of the scanner's internal state.
// See also `Scanner.state()`.
pub struct State {
pub:
	col     int // current column number (x coordinate)
	line_nr int = 1 // current line number (y coordinate)
	pos     int // current flat/index position in the `text` field
}

// Config is used to configure a Scanner instance.
// Only one of the fields `text` and `file_path` is allowed to be set at time of configuration.
pub struct Config {
pub:
	input               input.Config
	tokenize_formatting bool = true // if true, generate tokens for `\n`, ` `, `\t`, `\r` etc.
}

// new_scanner returns a new *heap* allocated `Scanner` instance, based on the file in config.input.file_path,
// or based on the text in config.input.text .
pub fn new_scanner(config Config) ?&Scanner {
	mut s := &Scanner{
		config: config
		text: config.input.read_input() ?
	}
	return s
}

// new_simple returns a new *stack* allocated `Scanner` instance.
pub fn new_simple(config Config) ?Scanner {
	return Scanner{
		config: config
		text: config.input.read_input() ?
	}
}

// new_simple_text returns a new *stack* allocated `Scanner` instance
// ready for parsing TOML in `text`.
pub fn new_simple_text(text string) ?Scanner {
	in_config := input.Config{
		text: text
	}
	config := Config{
		input: in_config
	}
	return Scanner{
		config: config
		text: config.input.read_input() ?
	}
}

// new_simple_file returns a new *stack* allocated `Scanner` instance
// ready for parsing TOML in file read from `path`.
pub fn new_simple_file(path string) ?Scanner {
	in_config := input.Config{
		file_path: path
	}
	config := Config{
		input: in_config
	}
	return Scanner{
		config: config
		text: config.input.read_input() ?
	}
}

// scan returns the next token from the input.
[direct_array_access]
pub fn (mut s Scanner) scan() ?token.Token {
	s.validate_and_skip_headers() ?

	for {
		c := s.next()
		byte_c := byte(c)
		if c == scanner.end_of_text {
			s.inc_line_number()
			util.printdbg(@MOD + '.' + @STRUCT + '.' + @FN, 'reached EOF')
			return s.new_token(.eof, '', 1)
		}

		ascii := byte_c.ascii_str()
		util.printdbg(@MOD + '.' + @STRUCT + '.' + @FN, 'current char "$ascii"')

		if byte_c == byte(0x0) {
			s.reset()
			return error(@MOD + '.' + @STRUCT + '.' + @FN +
				' NULL control character `$c.hex()` is not allowed at ($s.line_nr,$s.col) "$ascii" near ...${s.excerpt(s.pos, 5)}...')
		}

		is_sign := c == `+` || c == `-`

		// (+/-)nan & (+/-)inf
		peek_1 := s.peek(1)
		peek_2 := s.peek(2)
		is_nan := c == `n` && s.at() == `a` && peek_1 == `n`
		is_inf := !is_nan && c == `i` && s.at() == `n` && peek_1 == `f`
		is_signed_nan := is_sign && s.at() == `n` && peek_1 == `a` && peek_2 == `n`
		is_signed_inf := !is_signed_nan && is_sign && s.at() == `i` && peek_1 == `n`
			&& peek_2 == `f`
		if !s.is_left_of_assign && (is_nan || is_inf || is_signed_nan || is_signed_inf) {
			num := s.extract_nan_or_inf_number() ?
			util.printdbg(@MOD + '.' + @STRUCT + '.' + @FN, 'identified a special number "$num" ($num.len)')
			return s.new_token(.number, num, num.len)
		}

		is_signed_number := is_sign && byte(s.at()).is_digit() && !byte(s.peek(-1)).is_digit()
		is_digit := byte_c.is_digit()
		if is_digit || is_signed_number {
			num := s.extract_number() ?
			util.printdbg(@MOD + '.' + @STRUCT + '.' + @FN, 'identified a number "$num" ($num.len)')
			return s.new_token(.number, num, num.len)
		}

		if util.is_key_char(byte_c) {
			key := s.extract_key()
			if !s.is_left_of_assign && (key == 'true' || key == 'false') {
				util.printdbg(@MOD + '.' + @STRUCT + '.' + @FN, 'identified a boolean "$key" ($key.len)')
				return s.new_token(.boolean, key, key.len)
			}
			util.printdbg(@MOD + '.' + @STRUCT + '.' + @FN, 'identified a bare key "$key" ($key.len)')
			return s.new_token(.bare, key, key.len)
		}

		match rune(c) {
			` `, `\t`, `\n`, `\r` {
				if c == `\n` {
					s.inc_line_number()
					util.printdbg(@MOD + '.' + @STRUCT + '.' + @FN, 'incremented line nr to $s.line_nr')
				}
				// Date-Time in RFC 3339 is allowed to have a space between the date and time in supplement to the 'T'
				// so we allow space characters to slip through to the parser if the space is between two digits...
				// util.printdbg(@MOD + '.' + @STRUCT + '.' + @FN, '"'+byte(s.peek(-1)).ascii_str()+'" < "$ascii" > "'+byte(s.at()).ascii_str()+'"')
				if c == ` ` && byte(s.peek(-1)).is_digit() && byte(s.at()).is_digit() {
					util.printdbg(@MOD + '.' + @STRUCT + '.' + @FN, 'identified, what could be, a space between a RFC 3339 date and time ("$ascii") ($ascii.len)')
					return s.new_token(token.Kind.whitespace, ascii, ascii.len)
				}
				if s.config.tokenize_formatting {
					mut kind := token.Kind.whitespace
					if c == `\t` {
						kind = token.Kind.tab
					} else if c == `\r` {
						kind = token.Kind.cr
					} else if c == `\n` {
						kind = token.Kind.nl
					}
					util.printdbg(@MOD + '.' + @STRUCT + '.' + @FN, 'identified formatting character ("$ascii") ($ascii.len)')
					return s.new_token(kind, ascii, ascii.len)
				} else {
					util.printdbg(@MOD + '.' + @STRUCT + '.' + @FN, 'skipping " ", "\\t" or "\\n" ("$ascii") ($ascii.len)')
				}
				continue
			}
			`-` {
				util.printdbg(@MOD + '.' + @STRUCT + '.' + @FN, 'identified minus "$ascii" ($ascii.len)')
				return s.new_token(.minus, ascii, ascii.len)
			}
			`_` {
				util.printdbg(@MOD + '.' + @STRUCT + '.' + @FN, 'identified underscore "$ascii" ($ascii.len)')
				return s.new_token(.underscore, ascii, ascii.len)
			}
			`+` {
				util.printdbg(@MOD + '.' + @STRUCT + '.' + @FN, 'identified plus "$ascii" ($ascii.len)')
				return s.new_token(.plus, ascii, ascii.len)
			}
			`=` {
				s.is_left_of_assign = false
				util.printdbg(@MOD + '.' + @STRUCT + '.' + @FN, 'identified assignment "$ascii" ($ascii.len)')
				return s.new_token(.assign, ascii, ascii.len)
			}
			`"`, `'` { // ... some string "/'
				ident_string := s.extract_string() ?
				util.printdbg(@MOD + '.' + @STRUCT + '.' + @FN, 'identified quoted string `$ident_string`')
				return s.new_token(.quoted, ident_string, ident_string.len)
			}
			`#` {
				hash := s.ignore_line() ?
				util.printdbg(@MOD + '.' + @STRUCT + '.' + @FN, 'identified comment hash "$hash" ($hash.len)')
				return s.new_token(.hash, hash, hash.len + 1)
			}
			`{` {
				util.printdbg(@MOD + '.' + @STRUCT + '.' + @FN, 'identified left curly bracket "$ascii" ($ascii.len)')
				return s.new_token(.lcbr, ascii, ascii.len)
			}
			`}` {
				util.printdbg(@MOD + '.' + @STRUCT + '.' + @FN, 'identified right curly bracket "$ascii" ($ascii.len)')
				return s.new_token(.rcbr, ascii, ascii.len)
			}
			`[` {
				util.printdbg(@MOD + '.' + @STRUCT + '.' + @FN, 'identified left square bracket "$ascii" ($ascii.len)')
				return s.new_token(.lsbr, ascii, ascii.len)
			}
			`]` {
				util.printdbg(@MOD + '.' + @STRUCT + '.' + @FN, 'identified right square bracket "$ascii" ($ascii.len)')
				return s.new_token(.rsbr, ascii, ascii.len)
			}
			`:` {
				util.printdbg(@MOD + '.' + @STRUCT + '.' + @FN, 'identified colon "$ascii" ($ascii.len)')
				return s.new_token(.colon, ascii, ascii.len)
			}
			`,` {
				util.printdbg(@MOD + '.' + @STRUCT + '.' + @FN, 'identified comma "$ascii" ($ascii.len)')
				return s.new_token(.comma, ascii, ascii.len)
			}
			`.` {
				util.printdbg(@MOD + '.' + @STRUCT + '.' + @FN, 'identified period "$ascii" ($ascii.len)')
				return s.new_token(.period, ascii, ascii.len)
			}
			else {
				return error(@MOD + '.' + @STRUCT + '.' + @FN +
					' could not scan character `$ascii` / $c at $s.pos ($s.line_nr,$s.col) near ...${s.excerpt(s.pos, 5)}...')
			}
		}
	}
	util.printdbg(@MOD + '.' + @STRUCT + '.' + @FN, 'unknown character code at $s.pos ($s.line_nr,$s.col) near ...${s.excerpt(s.pos,
		5)}...')
	return s.new_token(.unknown, '', 0)
}

// free frees all allocated resources.
[unsafe]
pub fn (mut s Scanner) free() {
	unsafe {
		s.text.free()
	}
}

// remaining returns how many characters remain in the text input.
[inline]
pub fn (s &Scanner) remaining() int {
	return s.text.len - s.pos
}

// next returns the next character code from the input text.
// next returns `end_of_text` if it can't reach the next character.
[direct_array_access; inline]
pub fn (mut s Scanner) next() u32 {
	if s.pos < s.text.len {
		opos := s.pos
		s.pos++
		s.col++
		c := s.text[opos]
		return c
	}
	return scanner.end_of_text
}

// skip skips one character ahead.
[inline]
pub fn (mut s Scanner) skip() {
	if s.pos + 1 < s.text.len {
		s.pos++
		s.col++
	}
}

// skip_n skips ahead `n` characters.
// If the skip goes out of bounds from the length of `Scanner.text`,
// the scanner position will be sat to the last character possible.
[inline]
pub fn (mut s Scanner) skip_n(n int) {
	s.pos += n
	if s.pos > s.text.len {
		s.pos = s.text.len
	}
	s.col = s.pos
}

// at returns the *current* character code from the input text.
// at returns `end_of_text` if it can't get the current character.
// unlike `next()`, `at()` does not change the state of the scanner.
[direct_array_access; inline]
pub fn (s &Scanner) at() u32 {
	if s.pos < s.text.len {
		return s.text[s.pos]
	}
	return scanner.end_of_text
}

// at_crlf returns `true` if the scanner is at a `\r` character
// and the next character is a `\n`.
fn (s Scanner) at_crlf() bool {
	return s.at() == `\r` && s.peek(1) == `\n`
}

// peek returns the character code from the input text at position + `n`.
// peek returns `end_of_text` if it can't peek `n` characters ahead.
[direct_array_access; inline]
pub fn (s &Scanner) peek(n int) u32 {
	if s.pos + n < s.text.len {
		// Allow peeking back - needed for spaces between date and time in RFC 3339 format :/
		if n - 1 < 0 && s.pos + n - 1 >= 0 {
			// util.printdbg(@MOD + '.' + @STRUCT + '.' + @FN, 'LOOKING BAAAA-AACK - OOOVER MY SHOOOOULDEEEER "${s.text[s.pos + n-1]}"')
			return s.text[s.pos + n - 1]
		}
		return s.text[s.pos + n]
	}
	return scanner.end_of_text
}

// reset resets the internal state of the scanner.
pub fn (mut s Scanner) reset() {
	s.pos = 0
	s.col = 0
	s.line_nr = 1
	s.header_len = 0
}

// new_token returns a new `token.Token`.
[inline]
fn (mut s Scanner) new_token(kind token.Kind, lit string, len int) token.Token {
	// println('new_token($lit)')
	mut col := s.col - len + 1
	if s.line_nr == 1 {
		col -= s.header_len
	}
	return token.Token{
		kind: kind
		lit: lit
		col: if col < 1 { 1 } else { col }
		line_nr: s.line_nr + 1
		pos: s.pos - s.header_len - len + 1
		len: len
	}
}

// ignore_line forwards the scanner to the end of the current line.
[direct_array_access; inline]
fn (mut s Scanner) ignore_line() ?string {
	util.printdbg(@MOD + '.' + @STRUCT + '.' + @FN, ' ignoring until EOL...')
	start := s.pos
	for c := s.at(); c != scanner.end_of_text && c != `\n`; c = s.at() {
		util.printdbg(@MOD + '.' + @STRUCT + '.' + @FN, 'skipping "${byte(c).ascii_str()} / $c"')
		if s.at_crlf() {
			util.printdbg(@MOD + '.' + @STRUCT + '.' + @FN, 'letting `\\r\\n` slip through')
			break
		}
		s.next()
	}
	return s.text[start..s.pos]
}

// inc_line_number increases the internal line number.
[inline]
fn (mut s Scanner) inc_line_number() {
	s.col = 0
	s.line_nr++
	s.is_left_of_assign = true
}

// extract_key parses and returns a TOML key as a string.
[direct_array_access; inline]
fn (mut s Scanner) extract_key() string {
	s.pos--
	s.col--
	start := s.pos
	for s.pos < s.text.len {
		c := byte(s.at())
		if !(util.is_key_char(c) || c.is_digit() || c in [`_`, `-`]) {
			break
		}
		s.pos++
		s.col++
	}
	key := s.text[start..s.pos]
	return key
}

// extract_string collects and returns a string containing
// any bytes recognized as a TOML string.
// TOML strings are everything found between two double or single quotation marks (`"`/`'`).
[direct_array_access; inline]
fn (mut s Scanner) extract_string() ?string {
	// extract_string is called when the scanner has already reached
	// a byte that is the start of a string so we rewind it to start at the correct
	s.pos--
	s.col--
	quote := byte(s.at())
	start := s.pos
	mut lit := quote.ascii_str()

	is_multiline := s.text[s.pos + 1] == quote && s.text[s.pos + 2] == quote
	// Check for escaped multiline quote
	if is_multiline {
		mls := s.extract_multiline_string() ?
		return mls
	}

	for {
		s.pos++
		s.col++

		if s.pos >= s.text.len {
			return error(@MOD + '.' + @STRUCT + '.' + @FN +
				' unfinished single-line string literal `$quote.ascii_str()` started at $start ($s.line_nr,$s.col) "${byte(s.at()).ascii_str()}" near ...${s.excerpt(s.pos, 5)}...')
		}

		c := byte(s.at())
		util.printdbg(@MOD + '.' + @STRUCT + '.' + @FN, 'c: `$c.ascii_str()` / $c (quote type: $quote/$quote.ascii_str())')

		// Check for escaped chars
		if c == byte(92) {
			esc, skip := s.handle_escapes(quote, is_multiline)
			lit += esc
			if skip > 0 {
				s.pos += skip
				s.col += skip
				continue
			}
		}
		// Check for control characters (allow TAB)
		if util.is_illegal_ascii_control_character(c) {
			return error(@MOD + '.' + @STRUCT + '.' + @FN +
				' control character `$c.hex()` is not allowed at $start ($s.line_nr,$s.col) "${byte(s.at()).ascii_str()}" near ...${s.excerpt(s.pos, 5)}...')
		}

		if c == quote {
			s.pos++
			s.col++
			return lit + quote.ascii_str()
		}

		lit += c.ascii_str()

		// Don't eat multiple lines in single-line mode
		if lit.contains('\n') {
			return error(@MOD + '.' + @STRUCT + '.' + @FN +
				' unfinished single-line string literal `$quote.ascii_str()` started at $start ($s.line_nr,$s.col) "${byte(s.at()).ascii_str()}" near ...${s.excerpt(s.pos, 5)}...')
		}
	}
	return lit
}

// extract_multiline_string collects and returns a string containing
// any bytes recognized as a TOML string.
// TOML strings are everything found between two double or single quotation marks (`"`/`'`).
[direct_array_access; inline]
fn (mut s Scanner) extract_multiline_string() ?string {
	// extract_multiline_string is called from extract_string so we know the 3 first
	// characters is the quotes
	quote := byte(s.at())
	start := s.pos
	mut lit := quote.ascii_str() + quote.ascii_str() + quote.ascii_str()

	util.printdbg(@MOD + '.' + @STRUCT + '.' + @FN, 'multi-line `$quote.ascii_str()${s.text[s.pos +
		1].ascii_str()}${s.text[s.pos + 2].ascii_str()}` string started at pos $start ($s.line_nr,$s.col) (quote type: $quote.ascii_str() / $quote)')

	s.pos += 2
	s.col += 2

	for {
		s.pos++
		s.col++

		if s.pos >= s.text.len {
			return error(@MOD + '.' + @STRUCT + '.' + @FN +
				' unfinished multi-line string literal ($quote.ascii_str()$quote.ascii_str()$quote.ascii_str()) started at $start ($s.line_nr,$s.col) "${byte(s.at()).ascii_str()}" near ...${s.excerpt(s.pos, 5)}...')
		}

		c := byte(s.at())
		util.printdbg(@MOD + '.' + @STRUCT + '.' + @FN, 'c: `$c.ascii_str()` / $c (quote type: $quote/$quote.ascii_str())')

		if c == `\n` {
			s.inc_line_number()
			lit += c.ascii_str()
			util.printdbg(@MOD + '.' + @STRUCT + '.' + @FN, 'c: `\\n` / $c')
			continue
		}
		// Check for escaped chars
		if c == byte(92) {
			esc, skip := s.handle_escapes(quote, true)
			lit += esc
			if skip > 0 {
				s.pos += skip
				s.col += skip
				continue
			}
		}
		// Check for control characters (allow TAB)
		if util.is_illegal_ascii_control_character(c) {
			return error(@MOD + '.' + @STRUCT + '.' + @FN +
				' control character `$c.hex()` is not allowed at $start ($s.line_nr,$s.col) "${byte(s.at()).ascii_str()}" near ...${s.excerpt(s.pos, 5)}...')
		}

		if c == quote {
			if s.peek(1) == quote && s.peek(2) == quote {
				if s.peek(3) == scanner.end_of_text {
					s.pos += 3
					s.col += 3
					lit += quote.ascii_str() + quote.ascii_str() + quote.ascii_str()
					util.printdbg(@MOD + '.' + @STRUCT + '.' + @FN, 'returning at $c.ascii_str() `$lit`')
					return lit
				} else if s.peek(3) != quote {
					// lit += c.ascii_str()
					// lit += quote.ascii_str()
					s.pos += 3
					s.col += 3
					lit += quote.ascii_str() + quote.ascii_str() + quote.ascii_str()
					util.printdbg(@MOD + '.' + @STRUCT + '.' + @FN, 'returning at $c.ascii_str() `$lit`')
					return lit
				}
			}
		}
		lit += c.ascii_str()
	}
	return lit
}

// handle_escapes returns any escape character sequence.
// For escape sequence validation see `Checker.check_quoted_escapes`.
fn (mut s Scanner) handle_escapes(quote byte, is_multiline bool) (string, int) {
	c := byte(s.at())
	mut lit := c.ascii_str()
	is_literal_string := quote == `'`
	if !is_literal_string {
		if s.peek(1) == `u` && byte(s.peek(2)).is_hex_digit() && byte(s.peek(3)).is_hex_digit()
			&& byte(s.peek(4)).is_hex_digit() && byte(s.peek(5)).is_hex_digit() {
			lit += s.text[s.pos + 1..s.pos + 6] //.ascii_str()
			util.printdbg(@MOD + '.' + @STRUCT + '.' + @FN, 'gulp escaped unicode `$lit`')
			return lit, 5
		} else if s.peek(1) == quote {
			if (!is_multiline && s.peek(2) == `\n`)
				|| (is_multiline && s.peek(2) == quote && s.peek(3) == quote && s.peek(4) == `\n`) {
				util.printdbg(@MOD + '.' + @STRUCT + '.' + @FN, 'ignore special case escaped `$lit` at end of string')
				return '', 0
			}
			lit += quote.ascii_str()
			util.printdbg(@MOD + '.' + @STRUCT + '.' + @FN, 'gulp escaped `$lit`')
			return lit, 1
		}
	}
	if is_literal_string {
		if s.peek(1) == quote {
			util.printdbg(@MOD + '.' + @STRUCT + '.' + @FN, 'ignore escape `$lit${byte(s.peek(1)).ascii_str()}` in literal string')
			return '', 0
		}
	}

	lit += byte(s.peek(1)).ascii_str()
	util.printdbg(@MOD + '.' + @STRUCT + '.' + @FN, 'gulp escaped `$lit`')
	return lit, 1
}

// extract_number collects and returns a string containing
// any bytes recognized as a TOML number except for "(+/-)nan" and "(+/-)inf".
// TOML numbers can include digits 0-9 and `_`.
[direct_array_access; inline]
fn (mut s Scanner) extract_number() ?string {
	// extract_number is called when the scanner has already reached
	// a byte that is a number or +/- - so we rewind it to start at the correct
	// position to get the complete number. Even if it's only one digit
	s.pos--
	s.col--
	start := s.pos

	mut c := s.at()
	is_digit := byte(c).is_digit()
	if !(is_digit || c in [`+`, `-`]) {
		return error(@MOD + '.' + @STRUCT + '.' + @FN +
			' ${byte(c).ascii_str()} is not a number at ${s.excerpt(s.pos, 10)}')
	}
	s.pos++
	s.col++
	for s.pos < s.text.len {
		c = s.at()
		// Handle signed exponent notation. I.e.: 3e2, 3E2, 3e-2, 3E+2, 3e0, 3.1e2, 3.1E2, -1E-1
		if c in [`e`, `E`] && s.peek(1) in [`+`, `-`] && byte(s.peek(2)).is_digit() {
			s.pos += 2
			s.col += 2
		}
		c = s.at()
		if !(byte(c).is_hex_digit() || c in scanner.digit_extras)
			|| (c == `.` && s.is_left_of_assign) {
			break
		}
		s.pos++
		s.col++
	}
	key := s.text[start..s.pos]
	util.printdbg(@MOD + '.' + @STRUCT + '.' + @FN, 'identified number "$key" in range [$start .. $s.pos]')
	return key
}

// extract_nan_or_inf_number collects and returns a string containing
// any bytes recognized as infinity or not-a-number TOML numbers.
[direct_array_access; inline]
fn (mut s Scanner) extract_nan_or_inf_number() ?string {
	// extract_nan_or_inf_number is called when the scanner has already identified that
	// +/- or 'nan'/'inf' bytes is up but we rewind it to start at the correct position
	s.pos--
	s.col--
	start := s.pos

	mut c := s.at()
	if c !in [`+`, `-`, `n`, `i`] {
		return error(@MOD + '.' + @STRUCT + '.' + @FN +
			' ${byte(c).ascii_str()} is not a number at ${s.excerpt(s.pos, 10)}')
	}
	s.pos++
	s.col++
	for s.pos < s.text.len {
		c = s.at()
		if c !in [`n`, `a`, `i`, `f`] {
			break
		}
		s.pos++
		s.col++
	}
	key := s.text[start..s.pos]
	util.printdbg(@MOD + '.' + @STRUCT + '.' + @FN, 'identified special number "$key" in range [$start .. $s.pos]')
	return key
}

// excerpt returns a string excerpt of the input text centered
// at `pos`. The `margin` argument defines how many chacters
// on each side of `pos` is returned
pub fn (s Scanner) excerpt(pos int, margin int) string {
	start := if pos > 0 && pos >= margin { pos - margin } else { 0 }
	end := if pos + margin < s.text.len { pos + margin } else { s.text.len }
	return s.text[start..end].replace('\n', r'\n')
}

// state returns a read-only view of the scanner's internal state.
pub fn (s Scanner) state() State {
	return State{
		col: s.col
		line_nr: s.line_nr
		pos: s.pos
	}
}

fn (mut s Scanner) validate_and_skip_headers() ? {
	// UTF-16 / UTF-32 headers (BE/LE)
	s.check_utf16_or_32_bom() ?

	// NICE-TO-HAVE-TODO Check other types of (UTF-?) headers and yield an error. TOML is UTF-8 only.

	// Skip optional UTF-8 heaser, if any.
	if s.at() == 0xEF && s.peek(1) == 0xBB && s.peek(2) == 0xBF {
		util.printdbg(@MOD + '.' + @STRUCT + '.' + @FN, 'skipping UTF-8 byte order mark (BOM)')
		s.header_len = 3
		s.skip_n(s.header_len)
	}

	// Check after we've skipped UTF-8 BOM
	s.check_utf16_or_32_bom() ?
}

fn (mut s Scanner) check_utf16_or_32_bom() ? {
	if (s.at() == 0xFF && s.peek(1) == 0xFE && s.peek(2) == 0x00 && s.peek(3) == 0x00)
		|| (s.at() == 0x00 && s.peek(1) == 0x00 && s.peek(2) == 0xFE && s.peek(3) == 0xFF) {
		s.header_len = 4
		s.skip_n(s.header_len)
		return error(@MOD + '.' + @STRUCT + '.' + @FN +
			' UTF-32 is not a valid TOML encoding at $s.pos ($s.line_nr,$s.col) near ...${s.excerpt(s.pos, 5)}...')
	}
	if (s.at() == 0xFE && s.peek(1) == 0xFF) || (s.at() == 0xFF && s.peek(1) == 0xFE) {
		s.header_len = 2
		s.skip_n(s.header_len)
		return error(@MOD + '.' + @STRUCT + '.' + @FN +
			' UTF-16 is not a valid TOML encoding at $s.pos ($s.line_nr,$s.col) near ...${s.excerpt(s.pos, 5)}...')
	}
}<|MERGE_RESOLUTION|>--- conflicted
+++ resolved
@@ -9,11 +9,7 @@
 
 pub const (
 	digit_extras = [`_`, `.`, `x`, `o`, `b`, `e`, `E`]
-<<<<<<< HEAD
-	end_of_text  = math.max_u32
-=======
 	end_of_text  = 4294967295
->>>>>>> 843ce430
 )
 
 // Scanner contains the necessary fields for the state of the scan process.
