--- conflicted
+++ resolved
@@ -18,12 +18,8 @@
 
 	valid_value_exceptions = [
 		// String
-<<<<<<< HEAD
 		'string/double-quote-escape.toml',
 		'string/unicode-escape.toml',
-=======
-		'string/raw-multiline.toml', // This test is not correct. Our parser *correctly* includes the newline at the start of the raw multiline.
->>>>>>> 81455acd
 		'string/escapes.toml',
 		'string/escape-tricky.toml',
 		'string/multiline.toml',
