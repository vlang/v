// Copyright (c) 2021 Lars Pontoppidan. All rights reserved.
// Use of this source code is governed by an MIT license
// that can be found in the LICENSE file.
module checker

import toml.ast
import toml.ast.walker
import toml.util
import toml.token
import toml.scanner
import encoding.utf8
import time
import strconv

pub const allowed_basic_escape_chars = [`u`, `U`, `b`, `t`, `n`, `f`, `r`, `"`, `\\`]

// utf8_max is the largest inclusive value of the Unicodes scalar value ranges.
const utf8_max = 0x10FFFF

// Checker checks a tree of TOML `ast.Value`'s for common errors.
pub struct Checker {
	scanner &scanner.Scanner
}

// check checks the `ast.Value` and all it's children
// for common errors.
pub fn (c Checker) check(n &ast.Value) ? {
	walker.walk(c, n) ?
}

fn (c Checker) visit(value &ast.Value) ? {
	match value {
		ast.Bool {
			c.check_boolean(value) ?
		}
		ast.Number {
			c.check_number(value) ?
		}
		ast.Quoted {
			c.check_quoted(value) ?
		}
		ast.DateTime {
			c.check_date_time(value) ?
		}
		ast.Date {
			c.check_date(value) ?
		}
		ast.Time {
			c.check_time(value) ?
		}
		else {}
	}
}

// excerpt returns a string of the token's surroundings
fn (c Checker) excerpt(tp token.Pos) string {
	return c.scanner.excerpt(tp.pos, 10)
}

// is_hex_bin_oct_prefixed returns true if `hbo` has either
// of: `0x`, `0o` or `0b` - as a prefix.
// Example: assert is_hex_bin_oct_prefixed('0xAF') == true
// Example: assert is_hex_bin_oct_prefixed('xAF') == false
fn is_hex_bin_oct_prefixed(hbo string) bool {
	return hbo.len > 2 && (hbo.starts_with('0x') || hbo.starts_with('0o') || hbo.starts_with('0b'))
}

// has_repeating returns true if `str` has one or more repeating
// `rune` characters provided in `repeats`.
// Example: assert has_repeating('hello__v.', [`.`,`_`]) == true
// Example: assert has_repeating('hello_v.', [`.`,`_`]) == false
fn has_repeating(str string, repeats []rune) bool {
	for i, r in str {
		if r in repeats && i + 1 < str.len {
			if r == str[i + 1] {
				return true
			}
		}
	}
	return false
}

// check_number returns an error if `num` is not a valid TOML number.
fn (c Checker) check_number(num ast.Number) ? {
	lit := num.text
	lit_lower_case := lit.to_lower()
	if lit in ['0', '0.0', '+0', '-0', '+0.0', '-0.0', '0e0', '+0e0', '-0e0', '0e00'] {
		return
	}

	if lit.contains('_') {
		if lit.starts_with('_') || lit.ends_with('_') {
			return error(@MOD + '.' + @STRUCT + '.' + @FN +
				' numbers like "$lit" can not start or end with `_` in ...${c.excerpt(num.pos)}...')
		}
		if lit.contains('__') {
			return error(@MOD + '.' + @STRUCT + '.' + @FN +
				' numbers like "$lit" can not have more than one underscore (`_`) in ...${c.excerpt(num.pos)}...')
		}
	}

	mut hex_bin_oct := is_hex_bin_oct_prefixed(lit)
	mut is_bin, mut is_oct, mut is_hex := false, false, false
	is_float := lit_lower_case.all_before('e').contains('.')
	has_exponent_notation := lit_lower_case.contains('e')
<<<<<<< HEAD
	float_decimal_index := lit.index('.')
	// mut is_first_digit := byte(lit[0]).is_digit()
	mut ascii := byte(lit[0]).ascii_str()
=======
	float_decimal_index := lit.index('.') or { -1 }
	// mut is_first_digit := u8(lit[0]).is_digit()
	mut ascii := u8(lit[0]).ascii_str()
>>>>>>> 9355048b
	is_sign_prefixed := lit[0] in [`+`, `-`]
	mut lit_sans_sign := lit
	if is_sign_prefixed { // +/- ...
		lit_sans_sign = lit[1..]
		hex_bin_oct = is_hex_bin_oct_prefixed(lit_sans_sign)
		if hex_bin_oct {
			ascii = u8(lit[0]).ascii_str()
			return error(@MOD + '.' + @STRUCT + '.' + @FN +
				' numbers like "$lit" (hex, octal and binary) can not start with `$ascii` in ...${c.excerpt(num.pos)}...')
		}
		if lit.len > 1 && lit_sans_sign.starts_with('0') && !lit_sans_sign.starts_with('0.') {
			ascii = u8(lit_sans_sign[0]).ascii_str()
			return error(@MOD + '.' + @STRUCT + '.' + @FN +
				' numbers like "$lit" can not start with `$ascii` in ...${c.excerpt(num.pos)}...')
		}
	} else {
		if !hex_bin_oct {
			if !is_float && lit[0] == `0` {
				if lit[1] in [`B`, `O`, `X`] {
					return error(@MOD + '.' + @STRUCT + '.' + @FN +
						' numbers like "$lit" only lowercase notation in ...${c.excerpt(num.pos)}...')
				}
				return error(@MOD + '.' + @STRUCT + '.' + @FN +
					' numbers like "$lit" can not start with a zero in ...${c.excerpt(num.pos)}...')
			}

			if is_float && lit[0] == `0` && float_decimal_index > 1 {
				return error(@MOD + '.' + @STRUCT + '.' + @FN +
					' numbers like "$lit" can not start with a zero in ...${c.excerpt(num.pos)}...')
			}
		}
	}

	if has_repeating(lit, [`_`, `.`, `b`, `o`, `x`]) {
		return error(@MOD + '.' + @STRUCT + '.' + @FN +
			' numbers like "$lit" can not have $scanner.digit_extras as repeating characters in ...${c.excerpt(num.pos)}...')
	}

	if hex_bin_oct {
		is_bin = lit_sans_sign.starts_with('0b')
		is_oct = lit_sans_sign.starts_with('0o')
		is_hex = lit_sans_sign.starts_with('0x')

		lit_sans_sign_and_type_prefix := lit_sans_sign[2..]

		if lit_sans_sign_and_type_prefix.starts_with('_')
			|| lit_sans_sign_and_type_prefix.ends_with('_') {
			return error(@MOD + '.' + @STRUCT + '.' + @FN +
				' numbers like "$lit" can not start or end with `_` in ...${c.excerpt(num.pos)}...')
		}

		if is_bin {
			if !c.is_valid_binary_literal(lit_sans_sign_and_type_prefix) {
				return error(@MOD + '.' + @STRUCT + '.' + @FN +
					' "$lit" is not a valid binary number in ...${c.excerpt(num.pos)}...')
			}
		} else if is_oct {
			if !c.is_valid_octal_literal(lit_sans_sign_and_type_prefix) {
				return error(@MOD + '.' + @STRUCT + '.' + @FN +
					' "$lit" is not a valid octal number in ...${c.excerpt(num.pos)}...')
			}
		} else {
			if !c.is_valid_hex_literal(lit_sans_sign_and_type_prefix) {
				return error(@MOD + '.' + @STRUCT + '.' + @FN +
					' "$lit" is not a valid hexadecimal number in ...${c.excerpt(num.pos)}...')
			}
		}
	}

	if has_exponent_notation {
		if lit_lower_case.all_after('e').starts_with('_')
			|| lit_lower_case.all_before('e').ends_with('_') {
			return error(@MOD + '.' + @STRUCT + '.' + @FN +
				' the exponent in "$lit" can not start nor end with an underscore in ...${c.excerpt(num.pos)}...')
		}
		if lit_lower_case.all_after('e').contains('.') {
			return error(@MOD + '.' + @STRUCT + '.' + @FN +
				' numbers like "$lit" (with exponent) can not have a decimal point in ...${c.excerpt(num.pos)}...')
		}
		if !is_hex && lit_lower_case.count('e') > 1 {
			return error(@MOD + '.' + @STRUCT + '.' + @FN +
				' numbers like "$lit" (with exponent) can only have one exponent in ...${c.excerpt(num.pos)}...')
		}
	}

	if is_float {
		if lit.count('.') > 1 {
			return error(@MOD + '.' + @STRUCT + '.' + @FN +
				' numbers like "$lit" (float) can only have one decimal point in ...${c.excerpt(num.pos)}...')
		}
		last := lit[lit.len - 1]
		if last in scanner.digit_extras {
			ascii = u8(last).ascii_str()
			return error(@MOD + '.' + @STRUCT + '.' + @FN +
				' numbers like "$lit" (float) can not end with `$ascii` in ...${c.excerpt(num.pos)}...')
		}
		if lit.contains('_.') || lit.contains('._') {
			return error(@MOD + '.' + @STRUCT + '.' + @FN +
				' numbers like "$lit" (float) can not have underscores before or after the decimal point in ...${c.excerpt(num.pos)}...')
		}
		if lit_lower_case.contains('e.') || lit.contains('.e') {
			return error(@MOD + '.' + @STRUCT + '.' + @FN +
				' numbers like "$lit" (float) can not have decimal points on either side of the exponent notation in ...${c.excerpt(num.pos)}...')
		}
		// Check if it contains other chars than the allowed
		for r in lit {
			if r !in [`0`, `1`, `2`, `3`, `4`, `5`, `6`, `7`, `8`, `9`, `.`, `e`, `E`, `-`, `+`,
				`_`] {
				return error(@MOD + '.' + @STRUCT + '.' + @FN +
					' numbers like "$lit" (float) can not contain `${u8(r).ascii_str()}` in ...${c.excerpt(num.pos)}...')
			}
		}
	} else {
		if lit.len > 1 && lit.starts_with('0') && lit[1] !in [`b`, `o`, `x`] {
			ascii = u8(lit[0]).ascii_str()
			return error(@MOD + '.' + @STRUCT + '.' + @FN +
				' numbers like "$lit" can not start with `$ascii` in ...${c.excerpt(num.pos)}...')
		}
	}
}

// is_valid_binary_literal returns true if `num` is valid TOML binary literal.
fn (c Checker) is_valid_binary_literal(num string) bool {
	for ch in num {
		if ch == `_` {
			continue
		}
		if !(ch >= `0` && ch <= `1`) {
			return false
		}
	}
	return true
}

// is_valid_octal_literal returns true if `num` is valid TOML octal literal.
fn (c Checker) is_valid_octal_literal(num string) bool {
	for ch in num {
		if ch == `_` {
			continue
		}
		if !(ch >= `0` && ch <= `7`) {
			return false
		}
	}
	return true
}

// is_valid_hex_literal returns true if `num` is valid TOML hexadecimal literal.
fn (c Checker) is_valid_hex_literal(num string) bool {
	for ch in num {
		if ch == `_` {
			continue
		}
		if !ch.is_hex_digit() {
			return false
		}
	}
	return true
}

// check_boolean returns an error if `b` is not a valid TOML boolean.
fn (c Checker) check_boolean(b ast.Bool) ? {
	lit := b.text
	if lit in ['true', 'false'] {
		return
	}
	return error(@MOD + '.' + @STRUCT + '.' + @FN +
		' boolean values like "$lit" can only be `true` or `false` literals, not `$lit` in ...${c.excerpt(b.pos)}...')
}

// check_date_time returns an error if `dt` is not a valid TOML date-time string (RFC 3339).
// See also https://ijmacd.github.io/rfc3339-iso8601 for a more
// visual representation of the RFC 3339 format.
fn (c Checker) check_date_time(dt ast.DateTime) ? {
	lit := dt.text
	mut split := []string{}
	// RFC 3339 Date-Times can be split via 4 separators (` `, `_`, `T` and `t`).
	if lit.to_lower().contains_any(' _t') {
		if lit.contains(' ') {
			split = lit.split(' ')
		} else if lit.contains('_') {
			split = lit.split('_')
		} else if lit.contains('T') {
			split = lit.split('T')
		} else if lit.contains('t') {
			split = lit.split('t')
		}
		// Validate the split into date and time parts.
		if split.len != 2 {
			return error(@MOD + '.' + @STRUCT + '.' + @FN +
				' "$lit" contains too many date/time separators in ...${c.excerpt(dt.pos)}...')
		}
		// Re-use date and time validation code for detailed testing of each part
		c.check_date(ast.Date{
			text: split[0]
			pos: token.Pos{
				len: split[0].len
				line_nr: dt.pos.line_nr
				pos: dt.pos.pos
				col: dt.pos.col
			}
		}) ?
		c.check_time(ast.Time{
			text: split[1]
			pos: token.Pos{
				len: split[1].len
				line_nr: dt.pos.line_nr
				pos: dt.pos.pos + split[0].len
				col: dt.pos.col + split[0].len
			}
		}) ?
		// Use V's builtin functionality to validate the string
		time.parse_rfc3339(lit) or {
			return error(@MOD + '.' + @STRUCT + '.' + @FN +
				' "$lit" is not a valid RFC 3339 Date-Time format string "$err". In ...${c.excerpt(dt.pos)}...')
		}
	} else {
		return error(@MOD + '.' + @STRUCT + '.' + @FN +
			' "$lit" is not a valid RFC 3339 Date-Time format string in ...${c.excerpt(dt.pos)}...')
	}
}

// check_time returns an error if `date` is not a valid TOML date string (RFC 3339).
fn (c Checker) check_date(date ast.Date) ? {
	lit := date.text
	parts := lit.split('-')
	if parts.len != 3 {
		return error(@MOD + '.' + @STRUCT + '.' + @FN +
			' "$lit" is not a valid RFC 3339 Date format string in ...${c.excerpt(date.pos)}...')
	}
	yyyy := parts[0]
	if yyyy.len != 4 {
		return error(@MOD + '.' + @STRUCT + '.' + @FN +
			' "$lit" does not have a valid RFC 3339 year indication in ...${c.excerpt(date.pos)}...')
	}
	mm := parts[1]
	if mm.len != 2 {
		return error(@MOD + '.' + @STRUCT + '.' + @FN +
			' "$lit" does not have a valid RFC 3339 month indication in ...${c.excerpt(date.pos)}...')
	}
	dd := parts[2]
	if dd.len != 2 {
		return error(@MOD + '.' + @STRUCT + '.' + @FN +
			' "$lit" does not have a valid RFC 3339 day indication in ...${c.excerpt(date.pos)}...')
	}
	// Use V's builtin functionality to validate the string
	time.parse_rfc3339(lit) or {
		return error(@MOD + '.' + @STRUCT + '.' + @FN +
			' "$lit" is not a valid RFC 3339 Date format string "$err". In ...${c.excerpt(date.pos)}...')
	}
}

// check_time returns an error if `t` is not a valid TOML time string (RFC 3339).
fn (c Checker) check_time(t ast.Time) ? {
	lit := t.text
	// Split any offsets from the time
	mut offset_splitter := if lit.contains('+') { '+' } else { '-' }
	parts := lit.split(offset_splitter)
	mut hhmmss := parts[0].all_before('.')
	// Check for 2 digits in all fields
	mut check_length := 8
	if hhmmss.to_upper().ends_with('Z') {
		check_length++
	}
	if hhmmss.len != check_length {
		starts_with_zero := hhmmss.starts_with('0')
		if !starts_with_zero {
			return error(@MOD + '.' + @STRUCT + '.' + @FN +
				' "$lit" must be zero prefixed in ...${c.excerpt(t.pos)}...')
		}
		return error(@MOD + '.' + @STRUCT + '.' + @FN +
			' "$lit" is not a valid RFC 3339 Time format string in ...${c.excerpt(t.pos)}...')
	}
	// Use V's builtin functionality to validate the time string
	time.parse_rfc3339(parts[0]) or {
		return error(@MOD + '.' + @STRUCT + '.' + @FN +
			' "$lit" is not a valid RFC 3339 Time format string "$err". In ...${c.excerpt(t.pos)}...')
	}
}

// check_quoted returns an error if `q` is not a valid quoted TOML string.
pub fn (c Checker) check_quoted(q ast.Quoted) ? {
	lit := q.text
	quote := q.quote.ascii_str()
	triple_quote := quote + quote + quote
	if q.is_multiline && lit.ends_with(triple_quote) {
		return error(@MOD + '.' + @STRUCT + '.' + @FN +
			' string values like "$lit" has unbalanced quote literals `q.quote` in ...${c.excerpt(q.pos)}...')
	}
	c.check_quoted_escapes(q) ?
	c.check_utf8_validity(q) ?
}

// check_quoted_escapes returns an error for any disallowed escape sequences.
// Delimiters in TOML has significant meaning:
// '/''' delimits *literal* strings (WYSIWYG / What-you-see-is-what-you-get)
// "/""" delimits *basic* strings
// Allowed escapes in *basic* strings are:
// \b         - backspace       (U+0008)
// \t         - tab             (U+0009)
// \n         - linefeed        (U+000A)
// \f         - form feed       (U+000C)
// \r         - carriage return (U+000D)
// \"         - quote           (U+0022)
// \\         - backslash       (U+005C)
// \uXXXX     - Unicode         (U+XXXX)
// \UXXXXXXXX - Unicode         (U+XXXXXXXX)
fn (c Checker) check_quoted_escapes(q ast.Quoted) ? {
	// Setup a scanner in stack memory for easier navigation.
	mut s := scanner.new_simple_text(q.text) ?

	// See https://toml.io/en/v1.0.0#string for more info on string types.
	is_basic := q.quote == `\"`
	contains_newlines := q.text.contains('\n')
	for {
		ch := s.next()
		if ch == scanner.end_of_text {
			break
		}
		ch_byte := u8(ch)
		if ch == `\\` {
			next_ch := u8(s.at())

			if next_ch == `\\` {
				s.next()
				continue
			}

			escape := ch_byte.ascii_str() + next_ch.ascii_str()
			if is_basic {
				if q.is_multiline {
					if next_ch == ` ` {
						if !contains_newlines {
							st := s.state()
							return error(@MOD + '.' + @STRUCT + '.' + @FN +
								' can not escape whitespaces in multi-line strings (`\\ `) at `$escape` ($st.line_nr,$st.col) in ...${c.excerpt(q.pos)}...')
						}
						// Rest of line must only be space chars from this point on
						for {
							ch_ := s.next()
							if ch_ == scanner.end_of_text || ch_ == `\n` {
								break
							}
							if !(ch_ == ` ` || ch_ == `\t`) {
								st := s.state()
								return error(@MOD + '.' + @STRUCT + '.' + @FN +
									' invalid character `${u8(ch_).ascii_str()}` after `$escape` at ($st.line_nr,$st.col) in ...${c.excerpt(q.pos)}...')
							}
						}
					}
					if next_ch in [`\t`, `\n`, ` `] {
						s.next()
						continue
					}
				}
				if next_ch !in checker.allowed_basic_escape_chars {
					st := s.state()
					return error(@MOD + '.' + @STRUCT + '.' + @FN +
						' unknown basic string escape character `$next_ch.ascii_str()` in `$escape` ($st.line_nr,$st.col) in ...${c.excerpt(q.pos)}...')
				}
			}
			// Check Unicode escapes
			if is_basic && escape.to_lower() == '\\u' {
				// Long type Unicode (\UXXXXXXXX) is a maximum of 10 chars: '\' + 'U' + 8 hex characters
				// we pass in 10 characters from the `u`/`U` which is the longest possible sequence
				// of 9 chars plus one extra.
				if s.remaining() >= 10 {
					pos := s.state().pos
					c.check_unicode_escape(s.text[pos..pos + 11]) or {
						st := s.state()
						return error(@MOD + '.' + @STRUCT + '.' + @FN +
							' escaped Unicode is invalid. $err.msg().capitalize() ($st.line_nr,$st.col) in ...${c.excerpt(q.pos)}...')
					}
				} else {
					pos := s.state().pos
					c.check_unicode_escape(s.text[pos..]) or {
						st := s.state()
						return error(@MOD + '.' + @STRUCT + '.' + @FN +
							' escaped Unicode is invalid. $err.msg().capitalize() ($st.line_nr,$st.col) in ...${c.excerpt(q.pos)}...')
					}
				}
			}
		}
	}
}

// check_utf8_string returns an error if `str` is not valid UTF-8.
fn (c Checker) check_utf8_validity(q ast.Quoted) ? {
	lit := q.text
	if !utf8.validate_str(lit) {
		return error(@MOD + '.' + @STRUCT + '.' + @FN +
			' the string value "$lit" is not valid UTF-8 in ...${c.excerpt(q.pos)}...')
	}
}

// validate_utf8_codepoint_string returns an error if `str` is not a valid Unicode code point.
// `str` is expected to be a `string` containing *only* hex values.
// Any preludes or prefixes like `0x` could pontentially yield wrong results.
fn validate_utf8_codepoint_string(str string) ? {
	int_val := strconv.parse_int(str, 16, 64) or { i64(-1) }
	if int_val > checker.utf8_max || int_val < 0 {
		return error('Unicode code point `$str` is outside the valid Unicode scalar value ranges.')
	}
	// Check if the Unicode value is actually in the valid Unicode scalar value ranges.
	// TODO should probably be transferred / implemented in `utf8.validate(...)` also?
	if !((int_val >= 0x0000 && int_val <= 0xD7FF) || (int_val >= 0xE000 && int_val <= 0x10FFFF)) {
		return error('Unicode code point `$str` is not a valid Unicode scalar value.')
	}
	bytes := str.bytes()
	if !utf8.validate(bytes.data, bytes.len) {
		return error('Unicode code point `$str` is not a valid UTF-8 code point.')
	}
}

// check_unicode_escape returns an error if `esc_unicode` is not
// a valid Unicode escape sequence. `esc_unicode` is expected to be
// prefixed with either `u` or `U`.
fn (c Checker) check_unicode_escape(esc_unicode string) ? {
	if esc_unicode.len < 5 || !esc_unicode.to_lower().starts_with('u') {
		// Makes sure the input to this function is actually valid.
		return error('`$esc_unicode` is not a valid escaped Unicode sequence.')
	}
	is_long_esc_type := esc_unicode.starts_with('U')
	mut sequence := esc_unicode[1..]
	hex_digits_len := if is_long_esc_type { 8 } else { 4 }
	if sequence.len < hex_digits_len {
		return error('Unicode escape sequence `$esc_unicode` should be at least $hex_digits_len in length.')
	}
	sequence = sequence[..hex_digits_len]
	// TODO not enforced in BurnSushi testsuite??
	// if !sequence.is_upper() {
	//	return error('Unicode escape sequence `$esc_unicode` is not in all uppercase.')
	//}
	validate_utf8_codepoint_string(sequence.to_upper()) ?
	if is_long_esc_type {
		// Long escape type checks
	} else {
		// Short escape type checks
	}
}

// check_comment returns an error if the contents of `comment` isn't
// a valid TOML comment.
pub fn (c Checker) check_comment(comment ast.Comment) ? {
	lit := comment.text
	// Setup a scanner in stack memory for easier navigation.
	mut s := scanner.new_simple_text(lit) ?
	for {
		ch := s.next()
		if ch == scanner.end_of_text {
			break
		}
		ch_byte := u8(ch)
		// Check for carrige return
		if ch_byte == 0x0D {
			st := s.state()
			return error(@MOD + '.' + @STRUCT + '.' + @FN +
				' carrige return character `$ch_byte.hex()` is not allowed in comments ($st.line_nr,$st.col).')
		}
		// Check for control characters (allow TAB)
		if util.is_illegal_ascii_control_character(ch_byte) {
			st := s.state()
			return error(@MOD + '.' + @STRUCT + '.' + @FN +
				' control character `$ch_byte.hex()` is not allowed ($st.line_nr,$st.col) "${u8(s.at()).ascii_str()}" near ...${s.excerpt(st.pos, 10)}...')
		}
	}

	// Check for bad UTF-8 encoding
	if !utf8.validate_str(lit) {
		return error(@MOD + '.' + @STRUCT + '.' + @FN +
			' comment "$lit" is not valid UTF-8 in ...${c.excerpt(comment.pos)}...')
	}
}<|MERGE_RESOLUTION|>--- conflicted
+++ resolved
@@ -103,15 +103,9 @@
 	mut is_bin, mut is_oct, mut is_hex := false, false, false
 	is_float := lit_lower_case.all_before('e').contains('.')
 	has_exponent_notation := lit_lower_case.contains('e')
-<<<<<<< HEAD
 	float_decimal_index := lit.index('.')
 	// mut is_first_digit := byte(lit[0]).is_digit()
-	mut ascii := byte(lit[0]).ascii_str()
-=======
-	float_decimal_index := lit.index('.') or { -1 }
-	// mut is_first_digit := u8(lit[0]).is_digit()
 	mut ascii := u8(lit[0]).ascii_str()
->>>>>>> 9355048b
 	is_sign_prefixed := lit[0] in [`+`, `-`]
 	mut lit_sans_sign := lit
 	if is_sign_prefixed { // +/- ...
