--- conflicted
+++ resolved
@@ -179,15 +179,6 @@
 	// println('chsh() file=$p.file  hash="$hash"')
 	p.next()
 	if hash.starts_with('flag ') {
-<<<<<<< HEAD
-		mut flag := hash.right(5)
-		// expand `@VROOT` `@VMOD` to absolute path
-		flag = flag.replace('@VROOT', p.vroot)
-		flag = flag.replace('@VMOD', v_modules_path)
-		//p.log('adding flag "$flag"')
-		_ = p.table.parse_cflag(flag, p.mod) or {
-			p.error_with_token_index(err, p.cur_tok_index()-1)
-=======
 		p.first_pass() {
 			mut flag := hash.right(5)
 			// expand `@VROOT` `@VMOD` to absolute path
@@ -195,7 +186,6 @@
 			flag = flag.replace('@VMOD', v_modules_path)
 			//p.log('adding flag "$flag"')
 			p.table.parse_cflag(flag, p.mod)
->>>>>>> 28b24eee
 		}
 		return
 	}
