--- conflicted
+++ resolved
@@ -571,9 +571,5 @@
 		} else {
 			p.gen('), $tmp, $elm_type)')
 		}
-<<<<<<< HEAD
-	}
-}
-=======
-	}
->>>>>>> 43bef2b8
+	}
+}
