// Copyright (c) 2019 Alexander Medvednikov. All rights reserved.
// Use of this source code is governed by an MIT license
// that can be found in the LICENSE file.
module compiler

import (
	os
	strings
	filepath
	compiler.x64
)

pub const (
	Version = '0.1.23'
)

enum BuildMode {
	// `v program.v'
	// Build user code only, and add pre-compiled vlib (`cc program.o builtin.o os.o...`)
	default_mode
	// `v -lib ~/v/os`
	// build any module (generate os.o + os.vh)
	build_module
}

const (
	supported_platforms = ['windows', 'mac', 'macos', 'linux', 'freebsd', 'openbsd', 'netbsd', 'dragonfly', 'android', 'js', 'solaris', 'haiku']
)

enum OS {
	mac
	linux
	windows
	freebsd
	openbsd
	netbsd
	dragonfly
	js // TODO
	android
	solaris
	haiku
}

enum Pass {
	// A very short pass that only looks at imports in the beginning of
	// each file
	imports
	// First pass, only parses and saves declarations (fn signatures,
	// consts, types).
	// Skips function bodies.
	// We need this because in V things can be used before they are
	// declared.
	decl
	// Second pass, parses function bodies and generates C or machine code.
	main
}

struct V {
pub mut:
	os                  OS // the OS to build for
	out_name_c          string // name of the temporary C file
	files               []string // all V files that need to be parsed and compiled
	dir                 string // directory (or file) being compiled (TODO rename to path?)
	compiled_dir        string // contains os.realpath() of the dir of the final file beeing compiled, or the dir itself when doing `v .`
	table               &Table // table with types, vars, functions etc
	cgen                &CGen // C code generator
	x64                 &x64.Gen
	pref                &Preferences // all the preferences and settings extracted to a struct for reusability
	lang_dir            string // "~/code/v"
	out_name            string // "program.exe"
	vroot               string
	mod                 string // module being built with -lib
	parsers             []Parser // file parsers
	vgen_buf            strings.Builder // temporary buffer for generated V code (.str() etc)
	file_parser_idx     map[string]int // map absolute file path to v.parsers index
	gen_parser_idx      map[string]int
	cached_mods         []string
	module_lookup_paths []string
}

struct Preferences {
pub mut:
	build_mode      BuildMode
	// nofmt         bool   // disable vfmt
	is_test         bool // `v test string_test.v`
	is_script       bool // single file mode (`v program.v`), main function can be skipped
	is_live         bool // main program that contains live/hot code
	is_solive       bool // a shared library, that will be used in a -live main program
	is_so           bool // an ordinary shared library, -shared, no matter if it is live or not
	is_prof         bool // benchmark every function
	translated      bool // `v translate doom.v` are we running V code translated from C? allow globals, ++ expressions, etc
	is_prod         bool // use "-O2"
	is_verbose      bool // print extra information with `v.log()`
	obfuscate       bool // `v -obf program.v`, renames functions to "f_XXX"
	is_repl         bool
	is_run          bool
	show_c_cmd      bool // `v -show_c_cmd` prints the C command to build program.v.c
	sanitize        bool // use Clang's new "-fsanitize" option
	is_debug        bool // false by default, turned on by -g or -cg, it tells v to pass -g to the C backend compiler.
	is_vlines       bool // turned on by -g, false by default (it slows down .tmp.c generation slightly).
	is_keep_c       bool // -keep_c , tell v to leave the generated .tmp.c alone (since by default v will delete them after c backend finishes)
	// NB: passing -cg instead of -g will set is_vlines to false and is_g to true, thus making v generate cleaner C files,
	// which are sometimes easier to debug / inspect manually than the .tmp.c files by plain -g (when/if v line number generation breaks).
	is_cache        bool // turns on v usage of the module cache to speed up compilation.
	is_stats        bool // `v -stats file_test.v` will produce more detailed statistics for the tests that were run
	no_auto_free    bool // `v -nofree` disable automatic `free()` insertion for better performance in some applications  (e.g. compilers)
	cflags          string // Additional options which will be passed to the C compiler.
	// For example, passing -cflags -Os will cause the C compiler to optimize the generated binaries for size.
	// You could pass several -cflags XXX arguments. They will be merged with each other.
	// You can also quote several options at the same time: -cflags '-Os -fno-inline-small-functions'.
	ccompiler       string // the name of the used C compiler
	building_v      bool
	autofree        bool
	compress        bool
	// skip_builtin  bool   // Skips re-compilation of the builtin module
	// to increase compilation time.
	// This is on by default, since a vast majority of users do not
	// work on the builtin module itself.
	// generating_vh bool
	comptime_define string // -D vfmt for `if $vfmt {`
	fast            bool // use tcc/x64 codegen
	enable_globals  bool // allow __global for low level code
	// is_fmt bool
	is_bare         bool
	user_mod_path   string // `v -user_mod_path /Users/user/modules` adds a new lookup path for imported modules
	vlib_path       string
	vpath           string
	x64             bool
	output_cross_c  bool
	prealloc        bool
}

// Should be called by main at the end of the compilation process, to cleanup
pub fn (v &V) finalize_compilation() {
	// TODO remove
	if v.pref.autofree {
		/*
		println('started freeing v struct')
		v.table.typesmap.free()
		v.table.obf_ids.free()
		v.cgen.lines.free()
		free(v.cgen)
		for _, f in v.table.fns {
			//f.local_vars.free()
			f.args.free()
			//f.defer_text.free()
		}
		v.table.fns.free()
		free(v.table)
		//for p in parsers {}
		println('done!')
		*/
	}
}

pub fn (v mut V) add_parser(parser Parser) int {
	pidx := v.parsers.len
	v.parsers << parser
	file_path := if filepath.is_abs(parser.file_path) { parser.file_path } else { os.realpath(parser.file_path) }
	v.file_parser_idx[file_path] = pidx
	return pidx
}

pub fn (v &V) get_file_parser_index(file string) ?int {
	file_path := if filepath.is_abs(file) { file } else { os.realpath(file) }
	if file_path in v.file_parser_idx {
		return v.file_parser_idx[file_path]
	}
	return error('parser for "$file" not found')
}

// find existing parser or create new one. returns v.parsers index
pub fn (v mut V) parse(file string, pass Pass) int {
	// println('parse($file, $pass)')
	pidx := v.get_file_parser_index(file) or {
		mut p := v.new_parser_from_file(file)
		p.parse(pass)
		// if p.pref.autofree {		p.scanner.text.free()		free(p.scanner)	}
		return v.add_parser(p)
	}
	// println('matched ' + v.parsers[pidx].file_path + ' with $file')
	v.parsers[pidx].parse(pass)
	// if v.parsers[i].pref.autofree {	v.parsers[i].scanner.text.free()	free(v.parsers[i].scanner)	}
	return pidx
}

pub fn (v mut V) compile() {
	// Emily: Stop people on linux from being able to build with msvc
	if os.user_os() != 'windows' && v.pref.ccompiler == 'msvc' {
		verror('Cannot build with msvc on ${os.user_os()}')
	}
	mut cgen := v.cgen
	cgen.genln('// Generated by V')
	if v.pref.is_verbose {
		println('all .v files before:')
		println(v.files)
	}
	v.add_v_files_to_compile()
	if v.pref.is_verbose {
		println('all .v files:')
		println(v.files)
	}
	/*
	if v.pref.is_debug {
		println('\nparsers:')
		for q in v.parsers {
			println(q.file_name)
		}
		println('\nfiles:')
		for q in v.files {
			println(q)
		}
	}
	*/

	// First pass (declarations)
	for file in v.files {
		v.parse(file, .decl)
	}
	// Main pass
	cgen.pass = .main
	if v.pref.is_debug {
		$if js {
			cgen.genln('const VDEBUG = 1;\n')
		} $else {
			cgen.genln('#define VDEBUG (1)')
		}
	}
	if v.pref.prealloc {
		cgen.genln('#define VPREALLOC (1)')
	}
	if v.os == .js {
		cgen.genln('#define _VJS (1) ')
	}
	v_hash := vhash()
	$if js {
		cgen.genln('const V_COMMIT_HASH = "$v_hash";\n')
	} $else {
		cgen.genln('#ifndef V_COMMIT_HASH')
		cgen.genln('#define V_COMMIT_HASH "$v_hash"')
		cgen.genln('#endif')
	}
	q := cgen.nogen // TODO hack
	cgen.nogen = false
	$if js {
		cgen.genln(js_headers)
	} $else {
		if !v.pref.is_bare {
			cgen.genln('#include <inttypes.h>') // int64_t etc
		}
		else {
			cgen.genln('#include <stdint.h>')
		}
		cgen.genln(c_builtin_types)
		if !v.pref.is_bare {
			cgen.genln(c_headers)
		}
		else {
			cgen.genln(bare_c_headers)
		}
	}
	v.generate_hotcode_reloading_declarations()
	// We need the cjson header for all the json decoding that will be done in
	// default mode
	imports_json := 'json' in v.table.imports
	if v.pref.build_mode == .default_mode {
		if imports_json {
			cgen.genln('#include "cJSON.h"')
		}
	}
	if v.pref.build_mode == .default_mode {
		// If we declare these for all modes, then when running `v a.v` we'll get
		// `/usr/bin/ld: multiple definition of 'total_m'`
		$if !js {
			cgen.genln('int g_test_oks = 0;')
			cgen.genln('int g_test_fails = 0;')
		}
		if imports_json {
			cgen.genln('
#define js_get(object, key) cJSON_GetObjectItemCaseSensitive((object), (key))
')
		}
	}
	if '-debug_alloc' in os.args {
		cgen.genln('#define DEBUG_ALLOC 1')
	}
	if v.pref.is_live && v.os != .windows {
		cgen.includes << '#include <dlfcn.h>'
	}
	// cgen.genln('/*================================== FNS =================================*/')
	cgen.genln('// this line will be replaced with definitions')
	mut defs_pos := cgen.lines.len - 1
	if defs_pos == -1 {
		defs_pos = 0
	}
	cgen.nogen = q
	for i, file in v.files {
		v.parse(file, .main)
		// if p.pref.autofree {		p.scanner.text.free()		free(p.scanner)	}
		// Format all files (don't format automatically generated vlib headers)
		// if !v.pref.nofmt && !file.contains('/vlib/') {
		// new vfmt is not ready yet
		// }
	}
	// add parser generated V code (str() methods etc)
	mut vgen_parser := v.new_parser_from_string(v.vgen_buf.str())
	// free the string builder which held the generated methods
	v.vgen_buf.free()
	vgen_parser.is_vgen = true
	// v.add_parser(vgen_parser)
	vgen_parser.parse(.main)
	// Generate .vh if we are building a module
	if v.pref.build_mode == .build_module {
		generate_vh(v.dir)
	}
	// All definitions
	mut def := strings.new_builder(10000) // Avoid unnecessary allocations
	def.writeln(cgen.const_defines.join_lines())
	$if !js {
		def.writeln(cgen.includes.join_lines())
		def.writeln(cgen.typedefs.join_lines())
		def.writeln(v.type_definitions())
		if !v.pref.is_bare {
			def.writeln('\nstring _STR(const char*, ...);\n')
			def.writeln('\nstring _STR_TMP(const char*, ...);\n')
		}
		def.writeln(cgen.fns.join_lines()) // fn definitions
		def.writeln(v.interface_table())
	} $else {
		def.writeln(v.type_definitions())
	}
	def.writeln(cgen.consts.join_lines())
	def.writeln(cgen.thread_args.join_lines())
	if v.pref.is_prof {
		def.writeln('; // Prof counters:')
		def.writeln(v.prof_counters())
	}
	cgen.lines[defs_pos] = def.str()
	v.generate_init()
	v.generate_main()
	v.generate_hot_reload_code()
	if v.pref.is_verbose {
		v.log('flags=')
		for flag in v.get_os_cflags() {
			println(' * ' + flag.format())
		}
	}
	$if js {
		cgen.genln('main__main();')
	}
	cgen.save()
	v.cc()
}

pub fn (v mut V) compile_x64() {
	$if !linux {
		println('v -x64 can only generate Linux binaries for now')
		println('You are not on a Linux system, so you will not ' + 'be able to run the resulting executable')
	}
	v.files << v.v_files_from_dir(filepath.join(v.pref.vlib_path,'builtin','bare'))
	v.files << v.dir
	v.x64.generate_elf_header()
	for f in v.files {
		v.parse(f, .decl)
	}
	for f in v.files {
		v.parse(f, .main)
	}
	v.x64.generate_elf_footer()
}

fn (v mut V) generate_init() {
	$if js {
		return
	}
	if v.pref.build_mode == .build_module {
		nogen := v.cgen.nogen
		v.cgen.nogen = false
		consts_init_body := v.cgen.consts_init.join_lines()
		init_fn_name := mod_gen_name(v.mod) + '__init_consts'
		v.cgen.genln('void ${init_fn_name}();\nvoid ${init_fn_name}() {\n$consts_init_body\n}')
		v.cgen.nogen = nogen
	}
	if v.pref.build_mode == .default_mode {
		mut call_mod_init := ''
		mut call_mod_init_consts := ''
		if 'builtin' in v.cached_mods {
			v.cgen.genln('void builtin__init_consts();')
			call_mod_init_consts += 'builtin__init_consts();\n'
		}
		for mod in v.table.imports {
			init_fn_name := mod_gen_name(mod) + '__init'
			if v.table.known_fn(init_fn_name) {
				call_mod_init += '${init_fn_name}();\n'
			}
			if mod in v.cached_mods {
				v.cgen.genln('void ${init_fn_name}_consts();')
				call_mod_init_consts += '${init_fn_name}_consts();\n'
			}
		}
		consts_init_body := v.cgen.consts_init.join_lines()
		if v.pref.is_bare {
			// vlib can't have init_consts()
			v.cgen.genln('
          void init() {
                $call_mod_init_consts
                $consts_init_body
                builtin__init();
                $call_mod_init
          }
      ')
		}
		if !v.pref.is_bare {
			// vlib can't have `init_consts()`
			v.cgen.genln('void init() {
g_str_buf=malloc(1000);
#if VPREALLOC
g_m2_buf = malloc(50 * 1000 * 1000);
g_m2_ptr = g_m2_buf;
puts("allocated 50 mb");
#endif
$call_mod_init_consts
$consts_init_body
builtin__init();
$call_mod_init
}')
			// _STR function can't be defined in vlib
			v.cgen.genln('
string _STR(const char *fmt, ...) {
	va_list argptr;
	va_start(argptr, fmt);
	size_t len = vsnprintf(0, 0, fmt, argptr) + 1;
	va_end(argptr);
	byte* buf = malloc(len);
	va_start(argptr, fmt);
	vsprintf((char *)buf, fmt, argptr);
	va_end(argptr);
#ifdef DEBUG_ALLOC
	puts("_STR:");
	puts(buf);
#endif
	return tos2(buf);
}

string _STR_TMP(const char *fmt, ...) {
	va_list argptr;
	va_start(argptr, fmt);
	//size_t len = vsnprintf(0, 0, fmt, argptr) + 1;
	va_end(argptr);
	va_start(argptr, fmt);
	vsprintf((char *)g_str_buf, fmt, argptr);
	va_end(argptr);
#ifdef DEBUG_ALLOC
	//puts("_STR_TMP:");
	//puts(g_str_buf);
#endif
	return tos2(g_str_buf);
}

')
		}
	}
}

pub fn (v mut V) generate_main() {
	mut cgen := v.cgen
	$if js {
		return
	}
	if v.pref.is_vlines {
		// After this point, the v files are compiled.
		// The rest is auto generated code, which will not have
		// different .v source file/line numbers.
		lines_so_far := cgen.lines.join('\n').count('\n') + 5
		cgen.genln('')
		cgen.genln('// Reset the file/line numbers')
		cgen.lines << '#line $lines_so_far "${cescaped_path(os.realpath(cgen.out_path))}"'
		cgen.genln('')
	}
	// Make sure the main function exists
	// Obviously we don't need it in libraries
	if v.pref.build_mode != .build_module {
		if !v.table.main_exists() && !v.pref.is_test {
			// It can be skipped in single file programs
			// But make sure that there's some code outside of main()
			if (v.pref.is_script && cgen.fn_main.trim_space() != '') || v.pref.is_repl {
				// println('Generating main()...')
				v.gen_main_start(true)
				cgen.genln('$cgen.fn_main;')
				v.gen_main_end('return 0')
			}
			else if !v.pref.is_repl {
				verror('function `main` is not declared in the main module')
			}
		}
		else if v.pref.is_test {
			if v.table.main_exists() {
				verror('test files cannot have function `main`')
			}
			test_fn_names := v.table.all_test_function_names()
			if test_fn_names.len == 0 {
				verror('test files need to have at least one test function')
			}
			// Generate a C `main`, which calls every single test function
			v.gen_main_start(false)
			if v.pref.is_stats {
				cgen.genln('BenchedTests bt = main__start_testing();')
			}
			for tfname in test_fn_names {
				if v.pref.is_stats {
					cgen.genln('BenchedTests_testing_step_start(&bt, tos3("$tfname"));')
				}
				cgen.genln('$tfname ();')
				if v.pref.is_stats {
					cgen.genln('BenchedTests_testing_step_end(&bt);')
				}
			}
			if v.pref.is_stats {
				cgen.genln('BenchedTests_end_testing(&bt);')
			}
			v.gen_main_end('return g_test_fails > 0')
		}
		else if v.table.main_exists() {
			v.gen_main_start(true)
			cgen.genln('  main__main();')
			if !v.pref.is_bare {
				cgen.genln('free(g_str_buf);')
				cgen.genln('#if VPREALLOC')
				cgen.genln('free(g_m2_buf);')
				cgen.genln('puts("freed mem buf");')
				cgen.genln('#endif')
			}
			v.gen_main_end('return 0')
		}
	}
}

pub fn (v mut V) gen_main_start(add_os_args bool) {
	v.cgen.genln('int main(int argc, char** argv) { ')
	v.cgen.genln('  init();')
	if add_os_args && 'os' in v.table.imports {
		v.cgen.genln('  os__args = os__init_os_args(argc, (byteptr*)argv);')
	}
	v.generate_hotcode_reloading_main_caller()
	v.cgen.genln('')
}

pub fn (v mut V) gen_main_end(return_statement string) {
	v.cgen.genln('')
	v.cgen.genln('  $return_statement;')
	v.cgen.genln('}')
}

pub fn final_target_out_name(out_name string) string {
	$if windows {
		return out_name.replace('/', '\\') + '.exe'
	}
	return if out_name.starts_with('/') { out_name } else { './' + out_name }
}

pub fn (v V) run_compiled_executable_and_exit() {
	args := env_vflags_and_os_args()
	if v.pref.is_verbose {
		println('============ running $v.out_name ============')
	}
	mut cmd := '"' + final_target_out_name(v.out_name).replace('.exe', '') + '"'
	mut args_after := ' '
	for i, a in args {
		if i == 0 {
			continue
		}
		if a.starts_with('-') {
			continue
		}
		if a in ['run', 'test'] {
			args_after += args[i + 2..].join(' ')
			break
		}
	}
	cmd += args_after
	if v.pref.is_test {
		ret := os.system(cmd)
		if ret != 0 {
			exit(1)
		}
	}
	if v.pref.is_run {
		ret := os.system(cmd)
		// TODO: make the runner wrapping as transparent as possible
		// (i.e. use execve when implemented). For now though, the runner
		// just returns the same exit code as the child process.
		exit(ret)
	}
	exit(0)
}

pub fn (v &V) v_files_from_dir(dir string) []string {
	mut res := []string
	if !os.exists(dir) {
		if dir == 'compiler' && os.is_dir('vlib') {
			println('looks like you are trying to build V with an old command')
			println('use `v -o v v.v` instead of `v -o v compiler`')
		}
		verror("$dir doesn't exist")
	}
	else if !os.is_dir(dir) {
		verror("$dir isn't a directory")
	}
	mut files := os.ls(dir)or{
		panic(err)
	}
	if v.pref.is_verbose {
		println('v_files_from_dir ("$dir")')
	}
	files.sort()
	for file in files {
		if !file.ends_with('.v') && !file.ends_with('.vh') {
			continue
		}
		if file.ends_with('_test.v') {
			continue
		}
		if (file.ends_with('_win.v') || file.ends_with('_windows.v')) && v.os != .windows {
			continue
		}
		if (file.ends_with('_lin.v') || file.ends_with('_linux.v')) && v.os != .linux {
			continue
		}
		if (file.ends_with('_mac.v') || file.ends_with('_darwin.v')) && v.os != .mac {
			continue
		}
		if file.ends_with('_nix.v') && v.os == .windows {
			continue
		}
		if file.ends_with('_js.v') && v.os != .js {
			continue
		}
		if file.ends_with('_c.v') && v.os == .js {
			continue
		}
		res << filepath.join(dir,file)
	}
	return res
}

// Parses imports, adds necessary libs, and then user files
pub fn (v mut V) add_v_files_to_compile() {
	v.set_module_lookup_paths()
	mut builtin_files := v.get_builtin_files()
	if v.pref.is_bare {
		// builtin_files = []
	}
	// Builtin cache exists? Use it.
	if v.pref.is_cache {
		builtin_vh := filepath.join(v_modules_path,'vlib','builtin.vh')
		if os.exists(builtin_vh) {
			v.cached_mods << 'builtin'
			builtin_files = [builtin_vh]
		}
	}
	if v.pref.is_verbose {
		v.log('v.add_v_files_to_compile > builtin_files: $builtin_files')
	}
	// Parse builtin imports
	for file in builtin_files {
		// add builtins first
		v.files << file
		mut p := v.new_parser_from_file(file)
		p.parse(.imports)
		// if p.pref.autofree {		p.scanner.text.free()		free(p.scanner)	}
		v.add_parser(p)
	}
	// Parse user imports
	for file in v.get_user_files() {
		mut p := v.new_parser_from_file(file)
		p.parse(.imports)
		if p.v_script {
			v.log('imports0:')
			println(v.table.imports)
			println(v.files)
			p.register_import('os', 0)
			p.table.imports << 'os'
			p.table.register_module('os')
		}
		// if p.pref.autofree {		p.scanner.text.free()		free(p.scanner)	}
		v.add_parser(p)
	}
	// Parse lib imports
	v.parse_lib_imports()
	if v.pref.is_verbose {
		v.log('imports:')
		println(v.table.imports)
	}
	// resolve deps and add imports in correct order
	imported_mods := v.resolve_deps().imports()
	for mod in imported_mods {
		if mod == 'builtin' || mod == 'main' {
			// builtin already added
			// main files will get added last
			continue
		}
		// use cached built module if exists
		if v.pref.vpath != '' && v.pref.build_mode != .build_module && !mod.contains('vweb') {
			mod_path := mod.replace('.', os.path_separator)
			vh_path := '$v_modules_path${os.path_separator}vlib${os.path_separator}${mod_path}.vh'
			if v.pref.is_cache && os.exists(vh_path) {
				eprintln('using cached module `$mod`: $vh_path')
				v.cached_mods << mod
				v.files << vh_path
				continue
			}
		}
		// standard module
		vfiles := v.get_imported_module_files(mod)
		for file in vfiles {
			v.files << file
		}
	}
	// add remaining main files last
	for p in v.parsers {
		if p.mod != 'main' {
			continue
		}
		if p.is_vgen {
			continue
		}
		v.files << p.file_path
	}
}

pub fn (v &V) get_builtin_files() []string {
	// .vh cache exists? Use it
	if v.pref.is_bare {
		return v.v_files_from_dir(filepath.join(v.pref.vlib_path,'builtin','bare'))
	}
	$if js {
		return v.v_files_from_dir(filepath.join(v.pref.vlib_path,'builtin','js'))
	}
	return v.v_files_from_dir(filepath.join(v.pref.vlib_path,'builtin'))
}

// get user files
pub fn (v &V) get_user_files() []string {
	mut dir := v.dir
	v.log('get_v_files($dir)')
	// Need to store user files separately, because they have to be added after
	// libs, but we dont know	which libs need to be added yet
	mut user_files := []string
	preludes_path := filepath.join(v.pref.vlib_path,'compiler','preludes')
	if v.pref.is_live {
		user_files << filepath.join(preludes_path,'live_main.v')
	}
	if v.pref.is_solive {
		user_files << filepath.join(preludes_path,'live_shared.v')
	}
	if v.pref.is_test {
		user_files << filepath.join(preludes_path,'tests_assertions.v')
	}
	if v.pref.is_test && v.pref.is_stats {
		user_files << filepath.join(preludes_path,'tests_with_stats.v')
	}
	is_test := dir.ends_with('_test.v')
	mut is_internal_module_test := false
	if is_test {
		tcontent := os.read_file(dir)or{
			panic('$dir does not exist')
		}
		if tcontent.contains('module ') && !tcontent.contains('module main') {
			is_internal_module_test = true
		}
	}
	if is_internal_module_test {
		// v volt/slack_test.v: compile all .v files to get the environment
		single_test_v_file := os.realpath(dir)
		if v.pref.is_verbose {
			v.log('> Compiling an internal module _test.v file $single_test_v_file .')
			v.log('> That brings in all other ordinary .v files in the same module too .')
		}
		user_files << single_test_v_file
		dir = filepath.basedir(single_test_v_file)
	}
	if dir.ends_with('.v') || dir.ends_with('.vsh') {
		single_v_file := dir
		// Just compile one file and get parent dir
		user_files << single_v_file
		if v.pref.is_verbose {
			v.log('> just compile one file: "${single_v_file}"')
		}
	}
	else {
		if v.pref.is_verbose {
			v.log('> add all .v files from directory "${dir}" ...')
		}
		// Add .v files from the directory being compiled
		files := v.v_files_from_dir(dir)
		for file in files {
			user_files << file
		}
	}
	if user_files.len == 0 {
		println('No input .v files')
		exit(1)
	}
	if v.pref.is_verbose {
		v.log('user_files: $user_files')
	}
	return user_files
}

// get module files from already parsed imports
fn (v &V) get_imported_module_files(mod string) []string {
	mut files := []string
	for p in v.parsers {
		if p.mod == mod {
			files << p.file_path
		}
	}
	return files
}

// parse deps from already parsed builtin/user files
pub fn (v mut V) parse_lib_imports() {
	mut done_imports := []string
	for i in 0 .. v.parsers.len {
		for _, mod in v.parsers[i].import_table.imports {
			if mod in done_imports {
				continue
			}
			import_path := v.find_module_path(mod) or {
				v.parsers[i].error_with_token_index('cannot import module "$mod" (not found)', v.parsers[i].import_table.get_import_tok_idx(mod))
				break
			}
			vfiles := v.v_files_from_dir(import_path)
			if vfiles.len == 0 {
				v.parsers[i].error_with_token_index('cannot import module "$mod" (no .v files in "$import_path")', v.parsers[i].import_table.get_import_tok_idx(mod))
			}
			// Add all imports referenced by these libs
			for file in vfiles {
				pidx := v.parse(file, .imports)
				p_mod := v.parsers[pidx].mod
				if p_mod != mod {
					v.parsers[pidx].error_with_token_index('bad module definition: ${v.parsers[pidx].file_path} imports module "$mod" but $file is defined as module `$p_mod`', 1)
				}
			}
			done_imports << mod
		}
	}
}

pub fn get_arg(joined_args, arg, def string) string {
	return get_param_after(joined_args, '-$arg', def)
}

pub fn get_param_after(joined_args, arg, def string) string {
	key := '$arg '
	mut pos := joined_args.index(key) or {
		return def
	}
	pos += key.len
	mut space := joined_args.index_after(' ', pos)
	if space == -1 {
		space = joined_args.len
	}
	res := joined_args[pos..space]
	return res
}

pub fn get_cmdline_option(args []string, param string, def string) string {
	mut found := false
	for arg in args {
		if found {
			return arg
		}
		else if param == arg {
			found = true
		}
	}
	return def
}

pub fn (v &V) log(s string) {
	if !v.pref.is_verbose {
		return
	}
	println(s)
}

pub fn new_v(args []string) &V {
	// Create modules dirs if they are missing
	if !os.is_dir(v_modules_path) {
		os.mkdir(v_modules_path)or{
			panic(err)
		}
		os.mkdir('$v_modules_path${os.path_separator}cache')or{
			panic(err)
		}
	}
	// optional, custom modules search path
	user_mod_path := get_cmdline_option(args, '-user_mod_path', '')
	// Location of all vlib files
	vroot := filepath.dir(vexe_path())
	vlib_path := get_cmdline_option(args, '-vlib-path', filepath.join(vroot,'vlib'))
	vpath := get_cmdline_option(args, '-vpath', v_modules_path)
	mut vgen_buf := strings.new_builder(1000)
	vgen_buf.writeln('module vgen\nimport strings')
	joined_args := args.join(' ')
	target_os := get_arg(joined_args, 'os', '')
	comptime_define := get_arg(joined_args, 'd', '')
	// println('comptimedefine=$comptime_define')
	mut out_name := get_arg(joined_args, 'o', 'a.out')
	mut dir := args.last()
	if 'run' in args {
		dir = get_param_after(joined_args, 'run', '')
	}
	if dir.ends_with(os.path_separator) {
		dir = dir.all_before_last(os.path_separator)
	}
	if dir.starts_with('.$os.path_separator') {
		dir = dir[2..]
	}
	if args.len < 2 {
		dir = ''
	}
	// build mode
	mut build_mode := BuildMode.default_mode
	mut mod := ''
	if joined_args.contains('build module ') {
		build_mode = .build_module
		os.chdir(vroot)
		// v build module ~/v/os => os.o
		mod_path := if dir.contains('vlib') { dir.all_after('vlib' + os.path_separator) } else if dir.starts_with('.\\') || dir.starts_with('./') { dir[2..] } else if dir.starts_with(os.path_separator) { dir.all_after(os.path_separator) } else { dir }
		mod = mod_path.replace(os.path_separator, '.')
		println('Building module "${mod}" (dir="$dir")...')
		// out_name = '$TmpPath/vlib/${base}.o'
		if !out_name.ends_with('.c') {
			out_name = mod
		}
		// Cross compiling? Use separate dirs for each os
		/*
		if target_os != os.user_os() {
			os.mkdir('$TmpPath/vlib/$target_os') or { panic(err) }
			out_name = '$TmpPath/vlib/$target_os/${base}.o'
			println('target_os=$target_os user_os=${os.user_os()}')
			println('!Cross compiling $out_name')
		}
		*/

	}
	is_test := dir.ends_with('_test.v')
	is_script := dir.ends_with('.v') || dir.ends_with('.vsh')
	if is_script && !os.exists(dir) {
		println('`$dir` does not exist')
		exit(1)
	}
	// No -o provided? foo.v => foo
	if out_name == 'a.out' && dir.ends_with('.v') && dir != '.v' {
		out_name = dir[..dir.len - 2]
		// Building V? Use v2, since we can't overwrite a running
		// executable on Windows + the precompiled V is more
		// optimized.
		if out_name == 'v' && os.is_dir('vlib/compiler') {
			println('Saving the resulting V executable in `./v2`')
			println('Use `v -o v v.v` if you want to replace current ' + 'V executable.')
			out_name = 'v2'
		}
	}
	// if we are in `/foo` and run `v .`, the executable should be `foo`
	if dir == '.' && out_name == 'a.out' {
		base := os.getwd().all_after(os.path_separator)
		out_name = base.trim_space()
	}
	// `v -o dir/exec`, create "dir/" if it doesn't exist
	if out_name.contains(os.path_separator) {
		d := out_name.all_before_last(os.path_separator)
		if !os.is_dir(d) {
			println('creating a new directory "$d"')
			os.mkdir(d)or{
				panic(err)
			}
		}
	}
	mut _os := OS.mac
	// No OS specifed? Use current system
	if target_os == '' {
		$if linux {
			_os = .linux
		}
		$if macos {
			_os = .mac
		}
		$if windows {
			_os = .windows
		}
		$if freebsd {
			_os = .freebsd
		}
		$if openbsd {
			_os = .openbsd
		}
		$if netbsd {
			_os = .netbsd
		}
		$if dragonfly {
			_os = .dragonfly
		}
		$if solaris {
			_os = .solaris
		}
		$if haiku {
			_os = .haiku
		}
	}
	else {
		_os = os_from_string(target_os)
	}
	// println('VROOT=$vroot')
	// v.exe's parent directory should contain vlib
	if !os.is_dir(vlib_path) || !os.is_dir(vlib_path + os.path_separator + 'builtin') {
		// println('vlib not found, downloading it...')
		/*
		ret := os.system('git clone --depth=1 https://github.com/vlang/v .')
		if ret != 0 {
			println('failed to `git clone` vlib')
			println('make sure you are online and have git installed')
			exit(1)
		}
		*/
		println('vlib not found. It should be next to the V executable.')
		println('Go to https://vlang.io to install V.')
		println('(os.executable=${os.executable()} vlib_path=$vlib_path vexe_path=${vexe_path()}')
		exit(1)
	}
	mut out_name_c := get_vtmp_filename(out_name, '.tmp.c')
	cflags := get_cmdline_cflags(args)
	rdir := os.realpath(dir)
	rdir_name := filepath.filename(rdir)
	if '-bare' in args {
		verror('use -freestanding instead of -bare')
	}
	obfuscate := '-obf' in args
	is_repl := '-repl' in args
	pref := &Preferences{
		is_test: is_test
		is_script: is_script
		is_so: '-shared' in args
		is_solive: '-solive' in args
		is_prod: '-prod' in args
		is_verbose: '-verbose' in args || '--verbose' in args
		is_debug: '-g' in args || '-cg' in args
		is_vlines: '-g' in args && !('-cg' in args)
		is_keep_c: '-keep_c' in args
		is_cache: '-cache' in args
		is_stats: '-stats' in args
		obfuscate: obfuscate
		is_prof: '-prof' in args
		is_live: '-live' in args
		sanitize: '-sanitize' in args
		// nofmt: '-nofmt' in args
		
		show_c_cmd: '-show_c_cmd' in args
		translated: 'translated' in args
		is_run: 'run' in args
		autofree: '-autofree' in args
		compress: '-compress' in args
		enable_globals: '--enable-globals' in args
		fast: '-fast' in args
		is_bare: '-freestanding' in args
		x64: '-x64' in args
		output_cross_c: '-output-cross-platform-c' in args
		prealloc: '-prealloc' in args
		is_repl: is_repl
		build_mode: build_mode
		cflags: cflags
		ccompiler: find_c_compiler()
		building_v: !is_repl && (rdir_name == 'compiler' || rdir_name == 'v.v' || dir.contains('vlib'))
		comptime_define: comptime_define
		// is_fmt: comptime_define == 'vfmt'
		
		user_mod_path: user_mod_path
		vlib_path: vlib_path
		vpath: vpath
	}
	if pref.is_verbose || pref.is_debug {
		println('C compiler=$pref.ccompiler')
	}
	if pref.is_so {
		out_name_c = get_vtmp_filename(out_name, '.tmp.so.c')
	}
	$if !linux {
		if pref.is_bare && !out_name.ends_with('.c') {
			verror('-freestanding only works on Linux for now')
		}
	}
	return &V{
		os: _os
		out_name: out_name
		dir: dir
		compiled_dir: if os.is_dir(rdir) { rdir } else { filepath.dir(rdir) }
		lang_dir: vroot
		table: new_table(obfuscate)
		out_name_c: out_name_c
		cgen: new_cgen(out_name_c)
		x64: x64.new_gen(out_name)
		vroot: vroot
		pref: pref
		mod: mod
		vgen_buf: vgen_buf
	}
}

fn non_empty(a []string) []string {
	return a.filter(it.len != 0)
}

pub fn env_vflags_and_os_args() []string {
	vosargs := os.getenv('VOSARGS')
	if '' != vosargs {
		return non_empty(vosargs.split(' '))
	}
	mut args := []string
	vflags := os.getenv('VFLAGS')
	if '' != vflags {
		args << os.args[0]
		args << vflags.split(' ')
		if os.args.len > 1 {
			args << os.args[1..]
		}
	}
	else {
		args << os.args
	}
	return non_empty(args)
}

<<<<<<< HEAD
pub fn vfmt(args []string) {
	file := args.last()
	if !os.exists(file) {
		println('"$file" does not exist')
		exit(1)
	}
	if !file.ends_with('.v') {
		println('v fmt can only be used on .v files')
		exit(1)
	}
	vexe := vexe_path()
	// launch_tool('vfmt', '-d vfmt')
	vroot := filepath.dir(vexe)
	os.chdir(vroot)
	println('building vfmt... (it will be cached soon)')
	ret := os.system('$vexe -o $vroot/tools/vfmt -d vfmt v.v')
	if ret != 0 {
		println('err')
		return
	}
	println('running vfmt...')
	os.exec('$vroot/tools/vfmt $file')or{
		panic(err)
	}
	// if !os.exists('
}
=======
>>>>>>> 42b1660c

pub fn create_symlink() {
	$if windows {
		return
	}
	vexe := vexe_path()
	link_path := '/usr/local/bin/v'
	ret := os.system('ln -sf $vexe $link_path')
	if ret == 0 {
		println('Symlink "$link_path" has been created')
	}
	else {
		println('Failed to create symlink "$link_path". Try again with sudo.')
	}
}

pub fn vexe_path() string {
	vexe := os.getenv('VEXE')
	if '' != vexe {
		return vexe
	}
	real_vexe_path := os.realpath(os.executable())
	os.setenv('VEXE', real_vexe_path, true)
	return real_vexe_path
}

pub fn verror(s string) {
	println('V error: $s')
	os.flush_stdout()
	exit(1)
}

pub fn vhash() string {
	mut buf := [50]byte
	buf[0] = 0
	C.snprintf(charptr(buf), 50, '%s', C.V_COMMIT_HASH)
	return tos_clone(buf)
}

pub fn cescaped_path(s string) string {
	return s.replace('\\', '\\\\')
}

pub fn os_from_string(os string) OS {
	match os {
		'linux' {
			return .linux
		}
		'windows' {
			return .windows
		}
		'mac' {
			return .mac
		}
		'macos' {
			return .mac
		}
		'freebsd' {
			return .freebsd
		}
		'openbsd' {
			return .openbsd
		}
		'netbsd' {
			return .netbsd
		}
		'dragonfly' {
			return .dragonfly
		}
		'js' {
			return .js
		}
		'solaris' {
			return .solaris
		}
		'android' {
			return .android
		}
		'msvc' {
			// notice that `-os msvc` became `-cc msvc`
			verror('use the flag `-cc msvc` to build using msvc')
		}
		'haiku' {
			return .haiku
		}
		else {
			panic('bad os $os')
		}}
	// println('bad os $os') // todo panic?
	return .linux
}

//
pub fn set_vroot_folder(vroot_path string) {
	// Preparation for the compiler module:
	// VEXE env variable is needed so that compiler.vexe_path()
	// can return it later to whoever needs it:
	vname := if os.user_os() == 'windows' { 'v.exe' } else { 'v' }
	os.setenv('VEXE', os.realpath([vroot_path, vname].join(os.path_separator)), true)
}

pub fn new_v_compiler_with_args(args []string) &V {
	vexe := vexe_path()
	mut allargs := [vexe]
	allargs << args
	os.setenv('VOSARGS', allargs.join(' '), true)
	return new_v(allargs)
}
<|MERGE_RESOLUTION|>--- conflicted
+++ resolved
@@ -1132,36 +1132,6 @@
 	return non_empty(args)
 }
 
-<<<<<<< HEAD
-pub fn vfmt(args []string) {
-	file := args.last()
-	if !os.exists(file) {
-		println('"$file" does not exist')
-		exit(1)
-	}
-	if !file.ends_with('.v') {
-		println('v fmt can only be used on .v files')
-		exit(1)
-	}
-	vexe := vexe_path()
-	// launch_tool('vfmt', '-d vfmt')
-	vroot := filepath.dir(vexe)
-	os.chdir(vroot)
-	println('building vfmt... (it will be cached soon)')
-	ret := os.system('$vexe -o $vroot/tools/vfmt -d vfmt v.v')
-	if ret != 0 {
-		println('err')
-		return
-	}
-	println('running vfmt...')
-	os.exec('$vroot/tools/vfmt $file')or{
-		panic(err)
-	}
-	// if !os.exists('
-}
-=======
->>>>>>> 42b1660c
-
 pub fn create_symlink() {
 	$if windows {
 		return
