--- conflicted
+++ resolved
@@ -12,11 +12,7 @@
 	if typ.starts_with('...') { typ = typ[3..] }
 	or_else := p.tok == .key_orelse
 	if or_else {
-<<<<<<< HEAD
-		// return p.gen_handle_option_or_else(typ, '', pos)
-=======
 		// return p.gen_handle_option_or_else(typ, name, pos)
->>>>>>> 4e64a58a
 	}
 	return typ
 }
