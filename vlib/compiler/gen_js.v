module compiler

import strings

const (
	dot_ptr = '.'
)

fn (p mut Parser) gen_var_decl(name string, is_static bool) string {
	p.gen('var $name /* typ */ = ')
	mut typ := p.bool_expression()
	if typ.starts_with('...') { typ = typ.right(3) }
	or_else := p.tok == .key_orelse
	//tmp := p.get_tmp()
	if or_else {
		//panic('optionals todo')
	}
	return typ
}

fn (p mut Parser) gen_fn_decl(f Fn, typ, _str_args string) {
	mut str_args := ''
	for i, arg in f.args   {
		str_args += ' /** @type { $arg.typ } **/ ' + arg.name
		if i < f.args.len - 1 {
			str_args += ', '
		}
	}
	name := p.table.fn_gen_name(f)
	if f.is_method {
		p.genln('\n${f.receiver_typ}.prototype.${name} = function($str_args) {')
	}	 else {
		p.genln('/** @return { $typ } **/\nfunction $name($str_args) {')
	}
}

fn (p mut Parser) gen_blank_identifier_assign() {
	assign_error_tok_idx := p.token_idx
	p.check_name()
	p.check_space(.assign)
	is_indexer := p.peek() == .lsbr
	mut expr := p.lit
	mut is_fn_call := p.peek() == .lpar 
	if !is_fn_call {
		mut i := p.token_idx+1
		for (p.tokens[i].tok == .dot || p.tokens[i].tok == .name) &&
			p.tokens[i].lit != '_' {
			expr += if p.tokens[i].tok == .dot { '.' } else { p.tokens[i].lit }
			i++
		}
		is_fn_call = p.tokens[i].tok == .lpar
	}
	p.bool_expression()
	if !is_indexer && !is_fn_call {
		p.error_with_token_index('assigning `$expr` to `_` is redundant', assign_error_tok_idx)
	}
<<<<<<< HEAD
	pos := p.cgen.add_placeholder()
	p.bool_expression()
=======
>>>>>>> 28b24eee
	or_else := p.tok == .key_orelse
	//tmp := p.get_tmp()
	if or_else {
		//panic('optionals todo')
	}
}

fn types_to_c(types []Type, table &Table) string {
	mut sb := strings.new_builder(10)
	for t in types {
		if t.cat != .union_ && t.cat != .struct_ {
			continue
		}
		sb.write('\n/**\n')
		sb.write('* @typedef { object } $t.name' + 'Type\n')
		for field in t.fields {
			sb.writeln('* @property { $field.typ' + '= } $field.name')
		}
		sb.writeln('**/\n')
		sb.writeln('/** @type { function & $t.name' + 'Type } **/')
		sb.writeln('var $t.name = function() {}')
	}
	return sb.str()
}

fn (p mut Parser) index_get(typ string, fn_ph int, cfg IndexCfg) {
	p.cgen.cur_line = p.cgen.cur_line.replace(',', '[') + ']'
}

fn (table &Table) fn_gen_name(f &Fn) string {
	mut name := f.name
	if f.is_method {
		name = name.replace(' ', '')
		name = name.replace('*', '')
		name = name.replace('+', 'plus')
		name = name.replace('-', 'minus')
		return name
	}
	// Avoid name conflicts (with things like abs(), print() etc).
	// Generate b_abs(), b_print()
	// TODO duplicate functionality
	if f.mod == 'builtin' && f.name in CReserved {
		return 'v_$name'
	}
	return name
}

fn (p mut Parser) gen_method_call(receiver_type, ftyp string, cgen_name string, receiver Var,method_ph int) {
	//mut cgen_name := p.table.fn_gen_name(f)
	//mut method_call := cgen_name + '('
	p.gen('.' + cgen_name.all_after('_') + '(')
	//p.cgen.set_placeholder(method_ph, '$cast kKE $method_call')
	//return method_call
}


fn (p mut Parser) gen_array_at(typ string, is_arr0 bool, fn_ph int) {
	p.gen('[')
}	

fn (p mut Parser) gen_for_header(i, tmp, var_typ, val string) {
	p.genln('for (var $i = 0; $i < ${tmp}.length; $i++) {')
	if val == '_' { return }
	p.genln('var $val = $tmp [$i];')
}

fn (p mut Parser) gen_for_range_header(i, range_end, tmp, var_type, val string) {
	p.genln(';\nfor (var $i = $tmp; $i < $range_end; $i++) {')
	if val == '_' { return }
	p.genln('var /*$var_type*/ $val = $i;')
}

fn (p mut Parser) gen_for_str_header(i, tmp, var_typ, val string) {
	p.genln('for (var $i = 0; $i < $tmp .length; $i ++) {')
	if val == '_' { return }
	p.genln('var $val = $tmp[$i];')
}

fn (p mut Parser) gen_for_map_header(i, tmp, var_typ, val, typ string) {
	p.genln('for (var $i in $tmp) {')
	if val == '_' { return }
	p.genln('var $val = $tmp[$i];')
}

fn (p mut Parser) gen_for_varg_header(i, varg, var_typ, val string) {
	p.genln('for (var $i = 0; $i < ${varg}.len; $i++) {')
	if val == '_' { return }
	p.genln('var $val = ${varg}.args[$i];')
}

fn (p mut Parser) gen_array_init(typ string, no_alloc bool, new_arr_ph int, nr_elems int) {
	p.cgen.set_placeholder(new_arr_ph,	'[')
	p.gen(']')
}

fn (p mut Parser) gen_array_set(typ string, is_ptr, is_map bool,fn_ph, assign_pos int, is_cao bool) {
	mut val := p.cgen.cur_line.right(assign_pos)
	p.cgen.resetln(p.cgen.cur_line.left(assign_pos))
	p.gen('] =')
	cao_tmp := p.cgen.cur_line
	if is_cao  {
		val = cao_tmp + val.all_before('=') +	val.all_after('=')
	}
	p.gen(val)
}

// returns true in case of an early return
fn (p mut Parser) gen_struct_init(typ string, t Type) bool {
	p.next()
	p.check(.lcbr)
	ptr := typ.contains('*')
	if !ptr {
			p.gen('{')
	}
	else {
		// TODO tmp hack for 0 pointers init
		// &User{!} ==> 0
		if p.tok == .not {
			p.next()
			p.gen('}')
			p.check(.rcbr)
			return true
		}
	}
	return false
}

fn (p mut Parser) gen_struct_field_init(field string) {
	p.gen('$field : ')
}

fn (p mut Parser) gen_empty_map(typ string) {
	p.gen('{}')
}

fn (p mut Parser) cast(typ string) string {
	p.next()
	pos := p.cgen.add_placeholder()
	if p.tok == .rpar {
		p.next()
	}
	p.check(.lpar)
	p.bool_expression()
	if typ == 'string' {
		if p.tok == .comma {
			p.check(.comma)
			p.cgen.set_placeholder(pos, 'tos(')
			//p.gen('tos(')
			p.gen(', ')
			p.expression()
			p.gen(')')
		}
	}
	p.check(.rpar)
	return typ
}

fn type_default(typ string) string {
	if typ.starts_with('array_') {
		return '[]'
	}
	// Always set pointers to 0
	if typ.ends_with('*') {
		return '0'
	}
	// User struct defined in another module.
	if typ.contains('__') {
		return '{}'
	}
	// Default values for other types are not needed because of mandatory initialization
	switch typ {
	case 'bool': return '0'
	case 'string': return '""'
	case 'i8': return '0'
	case 'i16': return '0'
	case 'i64': return '0'
	case 'u16': return '0'
	case 'u32': return '0'
	case 'u64': return '0'
	case 'byte': return '0'
	case 'int': return '0'
	case 'rune': return '0'
	case 'f32': return '0.0'
	case 'f64': return '0.0'
	case 'byteptr': return '0'
	case 'voidptr': return '0'
	}
	return '{}'
}

fn (p mut Parser) gen_array_push(ph int, typ, expr_type, tmp, tmp_typ string) {
	push_array := typ == expr_type
	if push_array {
		p.cgen.set_placeholder(ph, 'push(&' )
		p.gen('), $tmp, $typ)')
	}  else {
		p.check_types(expr_type, tmp_typ)
		p.gen(')')
		p.cgen.cur_line = p.cgen.cur_line.replace(',', '.push')
	}
}
<|MERGE_RESOLUTION|>--- conflicted
+++ resolved
@@ -54,11 +54,6 @@
 	if !is_indexer && !is_fn_call {
 		p.error_with_token_index('assigning `$expr` to `_` is redundant', assign_error_tok_idx)
 	}
-<<<<<<< HEAD
-	pos := p.cgen.add_placeholder()
-	p.bool_expression()
-=======
->>>>>>> 28b24eee
 	or_else := p.tok == .key_orelse
 	//tmp := p.get_tmp()
 	if or_else {
