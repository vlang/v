module arrays

// Common arrays functions:
// - min / max - return the value of the minumum / maximum
// - idx_min / idx_max - return the index of the first minumum / maximum
// - merge - combine two sorted arrays and maintain sorted order
// - chunk - chunk array to arrays with n elements
// - window - get snapshots of the window of the given size sliding along array with the given step, where each snapshot is an array
// - TODO: zip - merge two arrays by interleaving e.g. arrays.zip([1,3,5], [2,4,6]) => [1,2,3,4,5,6]

// min returns the minimum value in the array
// Example: arrays.min([1,2,3,0,9]) // => 0
pub fn min<T>(a []T) ?T {
	if a.len == 0 {
		return error('.min called on an empty array')
	}
	mut val := a[0]
	for e in a {
		if e < val {
			val = e
		}
	}
	return val
}

// max returns the maximum the maximum value in the array
// Example: arrays.max([1,2,3,0,9]) // => 9
pub fn max<T>(a []T) ?T {
	if a.len == 0 {
		return error('.max called on an empty array')
	}
	mut val := a[0]
	for e in a {
		if e > val {
			val = e
		}
	}
	return val
}

// idx_min returns the index of the minimum value in the array
// Example: arrays.idx_min([1,2,3,0,9]) // => 3
pub fn idx_min<T>(a []T) ?int {
	if a.len == 0 {
		return error('.idx_min called on an empty array')
	}
	mut idx := 0
	mut val := a[0]
	for i, e in a {
		if e < val {
			val = e
			idx = i
		}
	}
	return idx
}

// idx_max returns the index of the maximum value in the array
// Example: arrays.idx_max([1,2,3,0,9]) // => 4
pub fn idx_max<T>(a []T) ?int {
	if a.len == 0 {
		return error('.idx_max called on an empty array')
	}
	mut idx := 0
	mut val := a[0]
	for i, e in a {
		if e > val {
			val = e
			idx = i
		}
	}
	return idx
}

// merge two sorted arrays (ascending) and maintain sorted order
// Example: arrays.merge([1,3,5,7], [2,4,6,8]) // => [1,2,3,4,5,6,7,8]
[direct_array_access]
pub fn merge<T>(a []T, b []T) []T {
	mut m := []T{len: a.len + b.len}
	mut ia := 0
	mut ib := 0
	mut j := 0
	// TODO efficient approach to merge_desc where: a[ia] >= b[ib]
	for ia < a.len && ib < b.len {
		if a[ia] <= b[ib] {
			m[j] = a[ia]
			ia++
		} else {
			m[j] = b[ib]
			ib++
		}
		j++
	}
	// a leftovers
	for ia < a.len {
		m[j] = a[ia]
		ia++
		j++
	}
	// b leftovers
	for ib < b.len {
		m[j] = b[ib]
		ib++
		j++
	}
	return m
}

// group n arrays into a single array of arrays with n elements
// (an error will be generated if the type annotation is omitted)
// Example: arrays.group<int>([1,2,3],[4,5,6]) // => [[1, 4], [2, 5], [3, 6]]
pub fn group<T>(lists ...[]T) [][]T {
	mut length := if lists.len > 0 { lists[0].len } else { 0 }
	// calculate length of output by finding shortest input array
	for ndx in 1 .. lists.len {
		if lists[ndx].len < length {
			length = lists[ndx].len
		}
	}

	if length > 0 {
		mut arr := [][]T{cap: length}
		// append all combined arrays into the resultant array
		for ndx in 0 .. length {
			mut zipped := []T{cap: lists.len}
			// combine each list item for the ndx position into one array
			for list_ndx in 0 .. lists.len {
				zipped << lists[list_ndx][ndx]
			}
			arr << zipped
		}
		return arr
	}

	return [][]T{}
}

// chunk array into a single array of arrays where each element is the next `size` elements of the original
// Example: arrays.chunk([1, 2, 3, 4, 5, 6, 7, 8, 9], 2)) // => [[1, 2], [3, 4], [5, 6], [7, 8], [9]]
pub fn chunk<T>(list []T, size int) [][]T {
	// allocate chunk array
	mut chunks := [][]T{cap: list.len / size + if list.len % size == 0 { 0 } else { 1 }}

	for i := 0; true; {
		// check chunk size is greater than remaining element size
		if list.len < i + size {
			// check if there's no more element to chunk
			if list.len <= i {
				break
			}

			chunks << list[i..]

			break
		}

		chunks << list[i..i + size]
		i += size
	}

	return chunks
}

pub struct WindowAttribute {
	size int
	step int = 1
}

// get snapshots of the window of the given size sliding along array with the given step, where each snapshot is an array.
// - `size` - snapshot size
// - `step` - gap size between each snapshot, default is 1.
//
// Example: arrays.window([1, 2, 3, 4], size: 2) => [[1, 2], [2, 3], [3, 4]]
// Example: arrays.window([1, 2, 3, 4, 5, 6, 7, 8, 9, 10], size: 3, step: 2) // => [[1, 2, 3], [3, 4, 5], [5, 6, 7], [7, 8, 9]]
pub fn window<T>(list []T, attr WindowAttribute) [][]T {
	// allocate snapshot array
	mut windows := [][]T{cap: list.len - attr.size + 1}

	for i := 0; true; {
		// check remaining elements size is less than snapshot size
		if list.len < i + attr.size {
			break
		}

		windows << list[i..i + attr.size]
		i += attr.step
	}

	return windows
}

// sum up array, return nothing when array has no elements
//
// NOTICE: currently V has bug that cannot make sum function takes custom struct with + operator overloaded
// which means you can only pass array of numbers for now.
// TODO: Fix generic operator overloading detection issue.
// Example: arrays.sum<int>([1, 2, 3, 4, 5])? // => 15
pub fn sum<T>(list []T) ?T {
	if list.len == 0 {
		return error('Cannot sum up array of nothing.')
	} else {
		mut head := list[0]

		for i, e in list {
			if i == 0 {
				continue
			} else {
				head += e
			}
		}

		return head
	}
}

// accumulates values with the first element and applying providing operation to current accumulator value and each elements.
// If the array is empty, then returns error.
// Example: arrays.reduce([1, 2, 3, 4, 5], fn (t1 int, t2 int) int { return t1 * t2 })? // => 120
pub fn reduce<T>(list []T, reduce_op fn (t1 T, t2 T) T) ?T {
	if list.len == 0 {
		return error('Cannot reduce array of nothing.')
	} else {
		mut value := list[0]

		for i, e in list {
			if i == 0 {
				continue
			} else {
				value = reduce_op(value, e)
			}
		}

		return value
	}
}

// accumulates values with providing initial value and applying providing operation to current accumulator value and each elements.
// Example: arrays.fold<string, byte>(['H', 'e', 'l', 'l', 'o'], 0, fn (r int, t string) int { return r + t[0] }) // => 149
pub fn fold<T, R>(list []T, init R, fold_op fn (r R, t T) R) R {
	mut value := init

	for e in list {
		value = fold_op(value, e)
	}

	return value
}

// flattens n + 1 dimensional array into n dimensional array
// Example: arrays.flatten<int>([[1, 2, 3], [4, 5]]) // => [1, 2, 3, 4, 5]
pub fn flatten<T>(list [][]T) []T {
	// calculate required capacity
	mut required_size := 0

	for e1 in list {
		for _ in e1 {
			required_size += 1
		}
	}

	// allocate flattened array
	mut result := []T{cap: required_size}

	for e1 in list {
		for e2 in e1 {
			result << e2
		}
	}

	return result
}

// grouping list of elements with given key selector.
// Example: arrays.group_by<int, string>(['H', 'el', 'lo'], fn (v string) int { return v.len }) // => {1: ['H'], 2: ['el', 'lo']}
pub fn group_by<K, V>(list []V, grouping_op fn (v V) K) map[K][]V {
	mut result := map[K][]V{}

	for v in list {
		key := grouping_op(v)

		// check if key exists, if not, then create a new array with matched value, otherwise append.
		if key in result {
			result[key] << v
		} else {
			result[key] = [v]
		}
	}

	return result
}

// concatenate an array with an arbitrary number of additional values
//
// NOTE: if you have two arrays, you should simply use the `<<` operator directly
// Example: arrays.concat([1, 2, 3], 4, 5, 6) == [1, 2, 3, 4, 5, 6] // => true
// Example: arrays.concat([1, 2, 3], ...[4, 5, 6]) == [1, 2, 3, 4, 5, 6] // => true
// Example: arr << [4, 5, 6] // does what you need if arr is mutable
<<<<<<< HEAD
=======
[deprecated]
>>>>>>> 343f20d1
pub fn concat<T>(a []T, b ...T) []T {
	mut m := []T{cap: a.len + b.len}

	m << a
	m << b

	return m
}

// zip returns a new array by interleaving the source arrays.
//
// NOTE: The two arrays do not need to be equal sizes
// Example: arrays.zip([1, 3, 5, 7], [2, 4, 6, 8, 10]) // => [1, 2, 3, 4, 5, 6, 7, 8, 10]
pub fn zip<T>(a []T, b []T) []T {
	mut m := []T{cap: a.len + b.len}
	mut i := 0
	for i < m.cap {
		// short-circuit the rest of the loop as soon as we can
		if i >= a.len {
			m << b[i..]
			break
		}
		if i >= b.len {
			m << a[i..]
			break
		}
		m << a[i]
		m << b[i]
		i++
	}
	return m
}

// returns the smallest element >= val, requires `arr` to be sorted
// Example: arrays.lower_bound([2, 4, 6, 8], 3)? // => 4
pub fn lower_bound<T>(arr []T, val T) ?T {
	if arr.len == 0 {
		return error('.lower_bound called on an empty array')
	}
	mut left, mut right := 0, arr.len - 1
	for ; left <= right; {
		idx := (left + right) / 2
		elem := arr[idx]
		if elem < val {
			left = idx + 1
		} else {
			right = idx - 1
		}
	}
	if left >= arr.len {
		return error('')
	} else {
		return arr[left]
	}
}

// returns the largest element <= val, requires `arr` to be sorted
// Example: arrays.upper_bound([2, 4, 6, 8], 3)? // => 2
pub fn upper_bound<T>(arr []T, val T) ?T {
	if arr.len == 0 {
		return error('.upper_bound called on an empty array')
	}
	mut left, mut right := 0, arr.len - 1
	for ; left <= right; {
		idx := (left + right) / 2
		elem := arr[idx]
		if elem > val {
			right = idx - 1
		} else {
			left = idx + 1
		}
	}
	if right < 0 {
		return error('')
	} else {
		return arr[right]
	}
}

// binary search, requires `arr` to be sorted, returns index of found item or error.
// Binary searches on sorted lists can be faster than other array searches because at maximum
// the algorithm only has to traverse log N elements
// Example: arrays.binary_search([1, 2, 3, 4], 4) ? // => 3
pub fn binary_search<T>(arr []T, target T) ?int {
	mut left := 0
	mut right := arr.len - 1
	for ; left <= right; {
		idx := (left + right) / 2
		elem := arr[idx]
		if elem == target {
			return idx
		}
		if elem < target {
			left = idx + 1
		} else {
			right = idx - 1
		}
	}
	return error('')
}<|MERGE_RESOLUTION|>--- conflicted
+++ resolved
@@ -295,10 +295,7 @@
 // Example: arrays.concat([1, 2, 3], 4, 5, 6) == [1, 2, 3, 4, 5, 6] // => true
 // Example: arrays.concat([1, 2, 3], ...[4, 5, 6]) == [1, 2, 3, 4, 5, 6] // => true
 // Example: arr << [4, 5, 6] // does what you need if arr is mutable
-<<<<<<< HEAD
-=======
 [deprecated]
->>>>>>> 343f20d1
 pub fn concat<T>(a []T, b ...T) []T {
 	mut m := []T{cap: a.len + b.len}
 
