module runtime

import os

[typedef]
<<<<<<< HEAD
struct C.MEMORYSTATUS {
=======
pub struct C.SYSTEM_INFO {
	dwNumberOfProcessors u32
}

[typedef]
pub struct C.MEMORYSTATUS {
>>>>>>> 14afda7d
	dwTotalPhys usize
	dwAvailPhys usize
}

fn C.GetSystemInfo(&C.SYSTEM_INFO)
fn C.GlobalMemoryStatus(&C.MEMORYSTATUS)

// nr_cpus returns the number of virtual CPU cores found on the system.
pub fn nr_cpus() int {
	sinfo := C.SYSTEM_INFO{}
	C.GetSystemInfo(&sinfo)
	mut nr := int(sinfo.dwNumberOfProcessors)
	if nr == 0 {
		nr = os.getenv('NUMBER_OF_PROCESSORS').int()
	}
	return nr
}

// total_memory returns total physical memory found on the system.
pub fn total_memory() usize {
	memory_status := C.MEMORYSTATUS{}
	C.GlobalMemoryStatus(&memory_status)
	return memory_status.dwTotalPhys
}

// free_memory returns free physical memory found on the system.
pub fn free_memory() usize {
	memory_status := C.MEMORYSTATUS{}
	C.GlobalMemoryStatus(&memory_status)
	return memory_status.dwAvailPhys
}<|MERGE_RESOLUTION|>--- conflicted
+++ resolved
@@ -3,16 +3,7 @@
 import os
 
 [typedef]
-<<<<<<< HEAD
-struct C.MEMORYSTATUS {
-=======
-pub struct C.SYSTEM_INFO {
-	dwNumberOfProcessors u32
-}
-
-[typedef]
 pub struct C.MEMORYSTATUS {
->>>>>>> 14afda7d
 	dwTotalPhys usize
 	dwAvailPhys usize
 }
