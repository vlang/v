module clipboard

import time

#include <windows.h>
<<<<<<< HEAD
#include <winbase.h>	
#define WM_SETCURSOR 0x0020
// #define CopyCursor(pcur) ((HCURSOR)CopyIcon((HICON)(pcur)))
=======
>>>>>>> 7545ed41
#flag -lUser32
struct WndClassEx {
	cb_size         u32
	style           u32
	lpfn_wnd_proc   voidptr
	cb_cls_extra    int
	cb_wnd_extra    int
	h_instance      C.HINSTANCE
	h_icon          C.HICON
	h_cursor        C.HCURSOR
	hbr_background  C.HBRUSH
	lpsz_menu_name  &u16 // LPCWSTR
	lpsz_class_name &u16
	h_icon_sm       &u16
}

 struct CURSORINFO {
     cb_size C.DWORD
     flags C.DWORD
   	 h_cursor C.HCURSOR
     pt_screen_pos C.POINT
} //CURSORINFO, *PCURSORINFO, *LPCURSORINFO;
 struct RECT {
   left C.LONG
   top C.LONG
   right C.LONG
   bottom C.LONG
}// RECT, *PRECT, *NPRECT, *LPRECT;
// fn C.LoadCursor(hInstance C.HINSTANCE,lpCursorName C.LPCSTR) &C.HCURSOR
// fn C.RegisterClassW(class WndClassW) int 
// fn C.SetCursor(h_cursor C.HCURSOR)

fn C.ClipCursor(&lpRect RECT)bool	//Confines the cursor to a rectangular area on the screen. If a subsequent cursor position (set by the SetCursorPos function or the mouse) lies outside the rectangle, the system automatically adjusts the position to keep the cursor inside the rectangular area.
//I am very lazy to finish it hehe
// fn C.CopyCursor(pcur)	//Copies the specified cursor.
// fn C.CreateCursor() C.HCURSOR	//Creates a cursor having the specified size, bit patterns, and hot spot.
fn C.DestroyCursor(h_cursor C.HCURSOR) bool	//Destroys a cursor and frees any memory the cursor occupied. Do not use this function to destroy a shared cursor.
fn C.GetClipCursor(lp_rect C.LPRECT)	//Retrieves the screen coordinates of the rectangular area to which the cursor is confined.
fn C.GetCursor() C.HCURSOR	//Retrieves a handle to the current cursor.
fn C.GetCursorInfo(pci C.PCURSORINFO) bool	//Retrieves information about the global cursor.
fn C.GetCursorPos(lp_point C.LPPOINT) bool	//Retrieves the cursor's position, in screen coordinates.
fn C.GetPhysicalCursorPos(lp_point C.LPPOINT)bool	//Retrieves the position of the cursor in physical coordinates.
fn C.LoadCursor(h_instance C.HINSTANCE,lp_cursorName C.LPCSTR) &C.HCURSOR	//Loads the specified cursor resource from the executable (.EXE) file associated with an application instance.
fn C.LoadCursorFromFile(lp_file_name C.LPCSTR ) &C.HCURSOR	//Creates a cursor based on data contained in a file.
fn C.SetCursor(h_cursor C.HCURSOR) C.HCURSOR	//Sets the cursor shape.
fn C.SetCursorPos(x int, y int) bool	//Moves the cursor to the specified screen coordinates. If the new coordinates are not within the screen rectangle set by the most recent ClipCursor function call, the system automatically adjusts the coordinates so that the cursor stays within the rectangle.
fn C.SetPhysicalCursorPos(x int, y int) bool	//Sets the position of the cursor in physical coordinates.
fn C.SetSystemCursor(hcur C.HCURSOR, id C.DWORD) bool	//Enables an application to customize the system cursors. It replaces the contents of the system cursor specified by the id parameter with the contents of the cursor specified by the hcur parameter and then destroys hcur.
fn C.ShowCursor(b_show bool) int	//Displays or hides the cursor.

fn C.RegisterClassEx(class WndClassEx) int

fn C.GetClipboardOwner() &C.HWND

fn C.CreateWindowEx(dwExStyle i64, lpClassName &u16, lpWindowName &u16, dwStyle i64, x int, y int, nWidth int, nHeight int, hWndParent i64, hMenu voidptr, h_instance voidptr, lpParam voidptr) &C.HWND

// fn C.MultiByteToWideChar(CodePage u32, dw_flags u16, lpMultiByteStr byteptr, cbMultiByte int, lpWideCharStr u16, cchWideChar int) int
fn C.EmptyClipboard()

fn C.CloseClipboard()

fn C.GlobalAlloc(uFlag u32, size i64) C.HGLOBAL

fn C.GlobalFree(buf C.HGLOBAL)

fn C.GlobalLock(buf C.HGLOBAL)

fn C.GlobalUnlock(buf C.HGLOBAL)

fn C.SetClipboardData(uFormat u32, data voidptr) C.HANDLE

fn C.GetClipboardData(uFormat u32) C.HANDLE

fn C.DefWindowProc(hwnd C.HWND, msg u32, wParam C.WPARAM, lParam C.LPARAM) C.LRESULT

fn C.SetLastError(error i64)

fn C.OpenClipboard(hwnd C.HWND) int

fn C.DestroyWindow(hwnd C.HWND)

struct Clipboard {
	max_retries int
	retry_delay int
mut:
	hwnd        C.HWND
	foo         int // TODO remove
}

fn (cb &Clipboard) get_clipboard_lock() bool {
	mut retries := cb.max_retries
	mut last_error := u32(0)
	for {
		retries--
		if retries < 0 {
			break
		}
		last_error = C.GetLastError()
		if C.OpenClipboard(cb.hwnd) > 0 {
			return true
		} else if last_error != u32(C.ERROR_ACCESS_DENIED) {
			return false
		}
		time.sleep(cb.retry_delay)
	}
	C.SetLastError(last_error)
	return false
}

fn new_clipboard() &Clipboard {
	mut cb := &Clipboard{
		max_retries: 5
		retry_delay: 5
	}
	class_name := 'clipboard'
	wndclass := WndClassEx{
		cb_size: sizeof(WndClassEx)
		lpfn_wnd_proc: voidptr(&C.DefWindowProc)
		lpsz_class_name: class_name.to_wide()
		lpsz_menu_name: 0
		h_icon_sm: 0
	}
	if C.RegisterClassEx(&wndclass) == 0 && C.GetLastError() != u32(C.ERROR_CLASS_ALREADY_EXISTS) {
		println('Failed registering class.')
	}
	hwnd := C.CreateWindowEx(0, wndclass.lpsz_class_name, wndclass.lpsz_class_name, 0,
		0, 0, 0, 0, C.HWND_MESSAGE, C.NULL, C.NULL, C.NULL)
	if hwnd == C.NULL {
		println('Error creating window!')
	}
	cb.hwnd = hwnd
	return cb
}

fn (cb &Clipboard) check_availability() bool {
	return cb.hwnd != C.HWND(C.NULL)
}

fn (cb &Clipboard) has_ownership() bool {
	return C.GetClipboardOwner() == cb.hwnd
}

fn (mut cb Clipboard) clear() {
	if !cb.get_clipboard_lock() {
		return
	}
	C.EmptyClipboard()
	C.CloseClipboard()
	cb.foo = 0
}

fn (mut cb Clipboard) free() {
	C.DestroyWindow(cb.hwnd)
	cb.foo = 0
}

// the string.to_wide doesn't work with SetClipboardData, don't know why
fn to_wide(text string) C.HGLOBAL {
	len_required := C.MultiByteToWideChar(C.CP_UTF8, C.MB_ERR_INVALID_CHARS, text.str,
		text.len + 1, C.NULL, 0)
	buf := C.GlobalAlloc(C.GMEM_MOVEABLE, i64(sizeof(u16)) * len_required)
	if buf != C.HGLOBAL(C.NULL) {
		mut locked := &u16(C.GlobalLock(buf))
		C.MultiByteToWideChar(C.CP_UTF8, C.MB_ERR_INVALID_CHARS, text.str, text.len + 1,
			locked, len_required)
		unsafe {
			locked[len_required - 1] = u16(0)
		}
		C.GlobalUnlock(buf)
	}
	return buf
}

fn (mut cb Clipboard) set_text(text string) bool {
	cb.foo = 0
	buf := to_wide(text)
	if !cb.get_clipboard_lock() {
		C.GlobalFree(buf)
		return false
	} else {
		// EmptyClipboard must be called to properly update clipboard ownership
		C.EmptyClipboard()
		if C.SetClipboardData(C.CF_UNICODETEXT, buf) == C.HANDLE(C.NULL) {
			println('SetClipboardData: Failed.')
			C.CloseClipboard()
			C.GlobalFree(buf)
			return false
		}
	}
	// CloseClipboard appears to change the sequence number...
	C.CloseClipboard()
	return true
}

fn (mut cb Clipboard) get_text() string {
	cb.foo = 0
	if !cb.get_clipboard_lock() {
		return ''
	}
	h_data := C.GetClipboardData(C.CF_UNICODETEXT)
	if h_data == C.HANDLE(C.NULL) {
		C.CloseClipboard()
		return ''
	}
	str := string_from_wide(&u16(C.GlobalLock(h_data)))
	C.GlobalUnlock(h_data)
	return str
}

pub fn new_primary() &Clipboard {
	panic('Primary clipboard is not supported on non-Linux systems.')
}<|MERGE_RESOLUTION|>--- conflicted
+++ resolved
@@ -3,12 +3,10 @@
 import time
 
 #include <windows.h>
-<<<<<<< HEAD
+
 #include <winbase.h>	
 #define WM_SETCURSOR 0x0020
 // #define CopyCursor(pcur) ((HCURSOR)CopyIcon((HICON)(pcur)))
-=======
->>>>>>> 7545ed41
 #flag -lUser32
 struct WndClassEx {
 	cb_size         u32
