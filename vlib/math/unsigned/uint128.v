module unsigned

import math.bits
import encoding.binary

pub struct Uint128 {
pub mut:
	lo u64
	hi u64
}

pub const (
	uint128_zero = Uint128{}
	uint128_max  = Uint128{18446744073709551615, 18446744073709551615}
)

// is_zero returns true if u == 0
pub fn (u Uint128) is_zero() bool {
	return u == Uint128{}
}

// equals returns true if u == v.
//
// Uint128 values can be compared directly with ==, but use of the Equals method
// is preferred for consistency.
pub fn (u Uint128) equals(v Uint128) bool {
	return u == v
}

// equals_64 returns true if u == v
pub fn (u Uint128) equals_64(v u64) bool {
	return u.lo == v && u.hi == 0
}

// cmp compares u and v and returns:
//
// -1 if u <  v
//  0 if u == v
// +1 if u >  v
//
pub fn (u Uint128) cmp(v Uint128) int {
	if u == v {
		return 0
	} else if u.hi < v.hi || (u.hi == v.hi && u.lo < v.lo) {
		return -1
	} else {
		return 1
	}
}

// cmp_64 compares u and v and returns:
//
//   -1 if u <  v
//    0 if u == v
//   +1 if u >  v
//
pub fn (u Uint128) cmp_64(v u64) int {
	if u.hi == 0 && u.lo == v {
		return 0
	} else if u.hi == 0 && u.lo < v {
		return -1
	} else {
		return 1
	}
}

// and returns u & v
pub fn (u Uint128) and(v Uint128) Uint128 {
	return Uint128{u.lo & v.lo, u.hi & v.hi}
}

// and_64 returns u & v
pub fn (u Uint128) and_64(v u64) Uint128 {
	return Uint128{u.lo & v, u.hi & 0}
}

// or returns u | v
pub fn (u Uint128) or_(v Uint128) Uint128 {
	return Uint128{u.lo | v.lo, u.hi | v.hi}
}

// or returns u | v
pub fn (u Uint128) or_64(v u64) Uint128 {
	return Uint128{u.lo | v, u.hi | 0}
}

// xor returns u ^ v
pub fn (u Uint128) xor(v Uint128) Uint128 {
	return Uint128{u.lo ^ v.lo, u.hi ^ v.hi}
}

// xor_64 returns u ^ v
pub fn (u Uint128) xor_64(v u64) Uint128 {
	return Uint128{u.lo ^ v, u.hi ^ 0}
}

// add returns u + v with wraparound semantics
pub fn (u Uint128) add(v Uint128) Uint128 {
	lo, carry := bits.add_64(u.lo, v.lo, 0)
	hi, _ := bits.add_64(u.hi, v.hi, carry)
	return Uint128{lo, hi}
}

// add_128 return u + v and the carry
pub fn add_128(x Uint128, y Uint128, carry u64) (Uint128, u64) {
	mut sum := Uint128{}
	mut carry_out := u64(0)
	sum.lo, carry_out = bits.add_64(x.lo, y.lo, carry)
	sum.hi, carry_out = bits.add_64(x.hi, y.hi, carry_out)
	return sum, carry_out
}

// sub_128 returns u - v and the borrow
pub fn sub_128(x Uint128, y Uint128, borrow u64) (Uint128, u64) {
	mut diff := Uint128{}
	mut borrow_out := u64(0)
	diff.lo, borrow_out = bits.sub_64(x.lo, y.lo, borrow)
	diff.hi, borrow_out = bits.sub_64(x.hi, y.hi, borrow_out)
	return diff, borrow_out
}

// mul_128 returns u x v
pub fn mul_128(x Uint128, y Uint128) (Uint128, Uint128) {
	mut lo := Uint128{}
	mut hi := Uint128{}
	lo.hi, lo.lo = bits.mul_64(x.lo, y.lo)
	hi.hi, hi.lo = bits.mul_64(x.hi, y.hi)
	t0, t1 := bits.mul_64(x.lo, y.hi)
	t2, t3 := bits.mul_64(x.hi, y.lo)

	mut c0 := u64(0)
	mut c1 := u64(0)
	lo.hi, c0 = bits.add_64(lo.hi, t1, 0)
	lo.hi, c1 = bits.add_64(lo.hi, t3, 0)
	hi.lo, c0 = bits.add_64(hi.lo, t0, c0)
	hi.lo, c1 = bits.add_64(hi.lo, t2, c1)
	hi.hi += c0 + c1
	return hi, lo
}

// div_128 returns u / v
pub fn div_128(hi Uint128, lo Uint128, y_ Uint128) (Uint128, Uint128) {
	mut y := y_
	if y.is_zero() {
		panic('integer divide by zero')
	}

	if y.cmp(hi) <= 0 {
		panic('integer overflow')
	}

	s := u32(y.leading_zeros())
	y = y.lsh(s)

	un32 := hi.lsh(s).or_(lo.rsh(128 - s))
	un10 := lo.lsh(s)
	mut q1, rhat := un32.quo_rem_64(y.hi)
	mut r1 := uint128_from_64(rhat)
	tmp := Uint128{r1.lo, un10.hi}
	for q1.hi != 0 || q1.mul_64(y.lo).cmp(tmp) > 0 {
		q1 = q1.sub_64(1)
		r1 = r1.add_64(y.hi)
		if r1.hi != 0 {
			break
		}
	}

	un21 := Uint128{un32.lo, un10.hi}.sub(q1.mul(y))
	mut q0, rhat2 := un21.quo_rem_64(y.hi)
	mut r0 := uint128_from_64(rhat2)
	tmp2 := Uint128{r0.lo, un10.lo}
	for q0.hi != 0 || q0.mul_64(y.lo).cmp(tmp2) > 0 {
		q0 = q0.sub_64(1)
		r0 = r0.add_64(y.hi)
		if r0.hi != 0 {
			break
		}
	}

	return Uint128{q1.lo, q0.lo}, Uint128{un21.lo, un10.lo}.sub(q0.mul(y)).rsh(s)
}

// add_64 returns u + v with wraparound semantics
pub fn (u Uint128) add_64(v u64) Uint128 {
	lo, carry := bits.add_64(u.lo, v, 0)
	hi := u.hi + carry
	return Uint128{lo, hi}
}

// sub returns u - v with wraparound semantics
pub fn (u Uint128) sub(v Uint128) Uint128 {
	lo, borrow := bits.sub_64(u.lo, v.lo, 0)
	hi, _ := bits.sub_64(u.hi, v.hi, borrow)
	return Uint128{lo, hi}
}

// sub_64 returns u - v with wraparound semantics
pub fn (u Uint128) sub_64(v u64) Uint128 {
	lo, borrow := bits.sub_64(u.lo, v, 0)
	hi := u.hi - borrow
	return Uint128{lo, hi}
}

// mul returns u * v with wraparound semantics
pub fn (u Uint128) mul(v Uint128) Uint128 {
	mut hi, lo := bits.mul_64(u.lo, v.lo)
	hi += u.hi * v.lo + u.lo * v.hi
	return Uint128{lo, hi}
}

// mul_64 returns u * v with wraparound semantics
pub fn (u Uint128) mul_64(v u64) Uint128 {
	mut hi, lo := bits.mul_64(u.lo, v)
	hi += u.hi * v
	return Uint128{lo, hi}
}

// overflowing_mul_64 returns u x v even if result size > 64
pub fn (u Uint128) overflowing_mul_64(v u64) (Uint128, bool) {
	hi, lo := bits.mul_64(u.lo, v)
	p0, p1 := bits.mul_64(u.hi, v)
	hi2, c0 := bits.add_64(hi, p1, 0)

	return Uint128{lo, hi2}, p0 != 0 || c0 != 0
}

// overflowing_add_64 returns u = v even if result size > 64
pub fn (u Uint128) overflowing_add_64(v u64) (Uint128, u64) {
	lo, carry := bits.add_64(u.lo, v, 0)
	hi, carry2 := bits.add_64(u.hi, 0, carry)

	return Uint128{lo, hi}, carry2
}

// div returns u / v
pub fn (u Uint128) div(v Uint128) Uint128 {
	q, _ := u.quo_rem(v)
	return q
}

// mod returns r = u % v
pub fn (u Uint128) mod(v Uint128) Uint128 {
	_, r := u.quo_rem(v)
	return r
}

// mod_64 returns r = u % v
pub fn (u Uint128) mod_64(v u64) u64 {
	_, r := u.quo_rem_64(v)
	return r
}

// quo_rem_64 returns q = u/v and r = u%v
pub fn (u Uint128) quo_rem_64(v u64) (Uint128, u64) {
	if u.hi < v {
		mut r := u64(0)
		mut q := Uint128{0, 0}
		q.lo, r = bits.div_64(u.hi, u.lo, v)

		return q, r
	} else {
		mut q := Uint128{0, 0}
		mut r := u64(0)
		mut r2 := u64(0)
		q.hi, r = bits.div_64(0, u.hi, v)
		q.lo, r2 = bits.div_64(r, u.lo, v)
		return q, r2
	}
}

// quo_rem returns q = u/v and r = u%v
pub fn (u Uint128) quo_rem(v Uint128) (Uint128, Uint128) {
	mut q := Uint128{}
	mut r := Uint128{}
	if v.hi == 0 {
		mut r64 := u64(0)
		q, r64 = u.quo_rem_64(v.lo)
		r = Uint128{r64, 0}
	} else {
		n := bits.leading_zeros_64(v.hi)
		v1 := v.lsh(u32(n))
		u1 := v.rsh(1)

		mut tq, _ := bits.div_64(u1.hi, u1.lo, v1.hi)
		tq >>= u64(64 - n)
		if tq != 0 {
			tq -= 1
		}

		q = Uint128{tq, 0}
		r = u - v.mul_64(tq)

		if r.cmp(v) >= 0 {
			q = q.add_64(1)
			r = r - v
		}
	}

	return q, r
}

// lsh returns u << n
pub fn (u Uint128) lsh(n u32) Uint128 {
	mut s := Uint128{}
	if n > 64 {
		s.lo = 0
		s.hi = u.lo << (n - 64)
	} else {
		s.lo = u.lo << n
		s.hi = u.hi << n | u.lo >> (64 - n)
	}

	return s
}

// rsh returns u >> n
pub fn (u Uint128) rsh(n u32) Uint128 {
	mut s := Uint128{}
	if n > 64 {
		s.hi = 0
		s.lo = u.hi << (n - 64)
	} else {
		s.lo = u.lo >> n | u.hi << (64 - n)
		s.hi = u.hi >> n
	}

	return s
}

// leading_zeros returns the number of leading zero bits in u; the result is 128
// for u == 0.
pub fn (u Uint128) leading_zeros() int {
	if u.hi > 0 {
		return bits.leading_zeros_64(u.hi)
	}
	return 64 + bits.leading_zeros_64(u.lo)
}

// trailing_zeros returns the number of trailing zero bits in u; the result is
// 128 for u == 0.
pub fn (u Uint128) trailing_zeros() int {
	if u.lo > 0 {
		return bits.trailing_zeros_64(u.lo)
	}
	return 64 + bits.trailing_zeros_64(u.hi)
}

// ones_count returns the number of one bits ("population count" in u)
pub fn (u Uint128) ones_count() int {
	return bits.ones_count_64(u.hi) + bits.ones_count_64(u.lo)
}

// rotate_left returns the value of u rotated left by (k mod 128) bits.
pub fn (u Uint128) rotate_left(k int) Uint128 {
	n := u32(128)
	s := u32(k) & (n - 1)
	return u.lsh(s).or_(u.rsh(n - s))
}

// rotate_right returns the value of u rotated right by (k mod 128) bits.
pub fn (u Uint128) rotate_right(k int) Uint128 {
	return u.rotate_left(-k)
}

// reverse returns the value of u with its bits in reversed order.
pub fn (u Uint128) reverse() Uint128 {
	return Uint128{bits.reverse_64(u.hi), bits.reverse_64(u.lo)}
}

// reverse_bytes returns the value of u with its bytes in reversed order.
pub fn (u Uint128) reverse_bytes() Uint128 {
	return Uint128{bits.reverse_bytes_64(u.hi), bits.reverse_bytes_64(u.lo)}
}

<<<<<<< HEAD
// not returns a binary negation Uint128 value
=======
// not returns a binary negation of the Uint128 value
>>>>>>> c526c6f3
pub fn (u Uint128) not() Uint128 {
	return Uint128{~u.lo, ~u.hi}
}

// len returns the minimum number of bits required to represent u; the result is
// 0 for u == 0.
pub fn (u Uint128) len() int {
	return 128 - u.leading_zeros()
}

// string returns the base-10 representation of u as a string
pub fn (u_ Uint128) str() string {
	mut u := u_
	if u.is_zero() {
		return '0'
	}

	mut buf := '0000000000000000000000000000000000000000'.bytes() // log10(2^128) < 40

	for i := buf.len; true; i -= 19 {
		q, mut r := u.quo_rem_64(u64(1e19))

		mut n := int(0)
		for ; r != 0; r /= 10 {
			n++
			buf[i - n] += u8(r % 10)
		}
		if q.is_zero() {
			return buf[i - n..].bytestr()
		}
		u = q
	}

	return ''
}

// put_bytes stores u in b in little-endian order
pub fn (u Uint128) put_bytes(mut b []u8) {
	binary.little_endian_put_u64(mut b, u.lo)
	binary.little_endian_put_u64(mut b, u.hi)
}

// uint128_from_64 converts v to a Uint128 value
pub fn uint128_from_64(v u64) Uint128 {
	return uint128_new(v, 0)
}

// uint128_new creates new Uint128 with given `lo` and `hi`
pub fn uint128_new(lo u64, hi u64) Uint128 {
	return Uint128{lo, hi}
}

// unint_from_dec_str returns an error or new Uint128 from given string
pub fn uint128_from_dec_str(value string) !Uint128 {
	mut res := unsigned.uint128_zero
	for b_ in value.bytes() {
		b := b_ - '0'.bytes()[0]
		if b > 9 {
			return error('invalid character "${b}"')
		}

		r, overflow := res.overflowing_mul_64(10)

		if overflow {
			return error('invalid length')
		}
		r2, overflow2 := r.overflowing_add_64(u64(b))

		if overflow2 > 0 {
			return error('invalid length')
		}

		res = r2
	}
	return res
}

// / -> returns u / v
pub fn (u Uint128) / (v Uint128) Uint128 {
	return u.div(v)
}

// % -> returns u % v
pub fn (u Uint128) % (v Uint128) Uint128 {
	return u.mod(v)
}

// + -> returns u + v
pub fn (u Uint128) + (v Uint128) Uint128 {
	return u.add(v)
}

// - -> returns u - v
pub fn (u Uint128) - (v Uint128) Uint128 {
	return u.sub(v)
}

// * -> returns u * v
pub fn (u Uint128) * (v Uint128) Uint128 {
	return u.mul(v)
}

// < -> returns true if u < v
pub fn (u Uint128) < (v Uint128) bool {
	return u.cmp(v) == -1
}<|MERGE_RESOLUTION|>--- conflicted
+++ resolved
@@ -372,11 +372,7 @@
 	return Uint128{bits.reverse_bytes_64(u.hi), bits.reverse_bytes_64(u.lo)}
 }
 
-<<<<<<< HEAD
-// not returns a binary negation Uint128 value
-=======
 // not returns a binary negation of the Uint128 value
->>>>>>> c526c6f3
 pub fn (u Uint128) not() Uint128 {
 	return Uint128{~u.lo, ~u.hi}
 }
