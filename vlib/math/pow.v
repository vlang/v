--- conflicted
+++ resolved
@@ -35,7 +35,7 @@
 	return 0.0
 }
 
-<<<<<<< HEAD
+
 // powi returns base raised to power (a**b) as an integer (i64)
 //
 // special case:
@@ -69,7 +69,8 @@
 	}
 
 	return v
-=======
+}
+
 // pow returns base raised to the provided power.
 //
 // todo(playXE): make this function work on JS backend, probably problem of JS codegen that it does not work.
@@ -184,5 +185,4 @@
 		ae = -ae
 	}
 	return ldexp(a1, ae)
->>>>>>> a8ace2c4
 }