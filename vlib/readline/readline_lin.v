// Copyright (c) 2019 Alexander Medvednikov. All rights reserved.
// Use of this source code is governed by an MIT license
// that can be found in the LICENSE file.

// Linux version
// Will serve as more advanced input method
// Based on the work of https://github.com/AmokHuginnsson/replxx 

module readline

import term

#include <termios.h>
#include <sys/ioctl.h>

// Used to change the terminal options
struct termios {
mut:
  c_iflag int
  c_oflag int
  c_cflag int
  c_lflag int
  c_cc [12]int //NCCS == 12. Cant use the defined value here
}

// Used to collect the screen information
struct winsize {
  ws_row u16
  ws_col u16
  ws_xpixel u16
  ws_ypixel u16
}

struct Readline {
mut:
  is_raw bool
  orig_termios termios
  current ustring // Line being edited
  cursor int // Cursor position
  overwrite bool
  cursor_row_offset int
  prompt string
  previous_lines []ustring
  search_index int
  is_tty bool
}


// Defines actions to execute
enum Action {
  eof
  nothing
  insert_character
  commit_line
  delete_left
  delete_right
  move_cursor_left
  move_cursor_right
  move_cursor_begining
  move_cursor_end
  move_cursor_word_left
  move_cursor_word_right
  history_previous
  history_next
  overwrite
  clear_screen
  suspend
}

// Toggle raw mode of the terminal by changing its attributes
pub fn (r mut Readline) enable_raw_mode() {
  if ( C.tcgetattr(0, &r.orig_termios) == -1 ) {
    r.is_tty = false
    return
  }
  mut raw := r.orig_termios
  raw.c_iflag &= ~( C.BRKINT | C.ICRNL | C.INPCK | C.ISTRIP | C.IXON )
  raw.c_cflag |=  ( C.CS8 )
  raw.c_lflag &= ~( C.ECHO | C.ICANON | C.IEXTEN | C.ISIG )
  raw.c_cc[C.VMIN] = 1
  raw.c_cc[C.VTIME] = 0
  C.tcsetattr(0, C.TCSADRAIN, &raw)
  r.is_raw = true
  r.is_tty = true
}

// Not catching the SIGUSER (CTRL+C) Signal
pub fn (r mut Readline) enable_raw_mode2() {
  if ( C.tcgetattr(0, &r.orig_termios) == -1 ) {
    r.is_tty = false
    return
  }
  mut raw := r.orig_termios
  raw.c_iflag &= ~( C.BRKINT | C.ICRNL | C.INPCK | C.ISTRIP | C.IXON )
  raw.c_cflag |=  ( C.CS8 )
  raw.c_lflag &= ~( C.ECHO | C.ICANON | C.IEXTEN )
  raw.c_cc[C.VMIN] = 1
  raw.c_cc[C.VTIME] = 0
  C.tcsetattr(0, C.TCSADRAIN, &raw)
  r.is_raw = true
  r.is_tty = true
}

// Reset back the terminal to its default value
pub fn (r Readline) disable_raw_mode() {
  if r.is_raw {
    C.tcsetattr(0, C.TCSADRAIN, &r.orig_termios)
  }
}

// Read single char
fn (r Readline) read_char() int {
  return utf8_getchar()
}

// Main function of the readline module
// Will loop and ingest characters until EOF or Enter
// Returns the completed line
pub fn (r mut Readline) read_line_utf8(prompt string) ustring {
  r.current = ''.ustring()
  r.cursor = 0
  r.prompt = prompt
  r.search_index = 0
  if r.previous_lines.len <= 1 {
    r.previous_lines << ''.ustring()
    r.previous_lines << ''.ustring()
  }
  else {
    r.previous_lines[0] = ''.ustring()
  }

  print(r.prompt)
  for {
    c := r.read_char()
    a := r.analyse(c)
    if r.execute(a, c) {
      break
    }
  }
  r.previous_lines[0] = ''.ustring()
  r.search_index = 0
  return r.current
}

pub fn (r mut Readline) read_line(prompt string) string {
  return r.read_line_utf8(prompt).s
}

fn (r Readline) analyse(c byte) Action {
  switch c {
    case `\0`: return Action.eof
    case 0x3 : return Action.eof // End of Text
    case 0x4 : return Action.eof // End of Transmission
    case 255 : return Action.eof
    case `\n`: return Action.commit_line
    case `\r`: return Action.commit_line
    case `\f`: return Action.clear_screen // CTRL + L
    case `\b`: return Action.delete_left // Backspace
    case 127 : return Action.delete_left // DEL
    case 27  : return r.analyse_control() // ESC
    case 1   : return Action.move_cursor_begining // ^A
    case 5   : return Action.move_cursor_end // ^E
    case 26  : return Action.suspend // CTRL + Z, SUB
    default  : return if c >= ` ` { Action.insert_character } else { Action.nothing }
  }
}

fn (r Readline) analyse_control() Action {
  c := r.read_char()
  switch c {
    case `[`:
      sequence := r.read_char()
      switch sequence {
        case `C`: return Action.move_cursor_right
        case `D`: return Action.move_cursor_left
        case `B`: return Action.history_next
        case `A`: return Action.history_previous
        case `1`: return r.analyse_extended_control()
        case `2`: return r.analyse_extended_control_no_eat(sequence)
        case `3`: return r.analyse_extended_control_no_eat(sequence)
      }
  }
  return Action.nothing
}

fn (r Readline) analyse_extended_control() Action {
  r.read_char() // Removes ;
  c := r.read_char()
  switch c {
    case `5`:
      direction := r.read_char()
      switch direction {
        case `C`: return Action.move_cursor_word_right
        case `D`: return Action.move_cursor_word_left
      }
  }
  return Action.nothing
}

fn (r Readline) analyse_extended_control_no_eat(last_c byte) Action {
  c := r.read_char()
  switch c {
    case `~`:
      switch last_c {
        case `3`: return Action.delete_right // Suppr key
        case `2`: return Action.overwrite
      }
  }
  return Action.nothing
}

fn (r mut Readline) execute(a Action, c int) bool {
  switch a {
    case Action.eof: return r.eof()
    case Action.insert_character: r.insert_character(c)
    case Action.commit_line: return r.commit_line()
    case Action.delete_left: r.delete_character()
    case Action.delete_right: r.suppr_character()
    case Action.move_cursor_left: r.move_cursor_left()
    case Action.move_cursor_right: r.move_cursor_right()
    case Action.move_cursor_begining: r.move_cursor_begining()
    case Action.move_cursor_end: r.move_cursor_end()
    case Action.move_cursor_word_left: r.move_cursor_word_left()
    case Action.move_cursor_word_right: r.move_cursor_word_right()
    case Action.history_previous: r.history_previous()
    case Action.history_next: r.history_next()
    case Action.overwrite: r.switch_overwrite()
    case Action.clear_screen: r.clear_screen()
    case Action.suspend: r.suspend()
  }
  return false
}

fn get_screen_columns() int {
  ws := winsize{}
  cols := if C.ioctl(1, C.TIOCGWINSZ, &ws) == -1 { 80 } else { int(ws.ws_col) }
  return cols
}

fn shift_cursor(xpos int, yoffset int) {
  if yoffset != 0 {
    if yoffset > 0 {
      term.cursor_down(yoffset)
    }
    else {
      term.cursor_up(- yoffset)
    }
  }
  // Absolute X position
  print('\x1b[${xpos + 1}G')
}

fn calculate_screen_position(x_in int, y_in int, screen_columns int, char_count int, out mut []int) {
  mut x := x_in
  mut y := y_in
  out[0] = x
  out[1] = y
  for chars_remaining := char_count; chars_remaining > 0; {
    chars_this_row := if ( (x + chars_remaining) < screen_columns) { chars_remaining } else { screen_columns - x }
    out[0] = x + chars_this_row
    out[1] = y
    chars_remaining -= chars_this_row
    x = 0
    y++
  }
  if out[0] == screen_columns {
    out[0] = 0
    out[1]++
  }
}

// Will redraw the line
fn (r mut Readline) refresh_line() {
  mut end_of_input := [0, 0]
  calculate_screen_position(r.prompt.len, 0, get_screen_columns(), r.current.len, mut end_of_input)
  end_of_input[1] += r.current.count('\n'.ustring())
  mut cursor_pos := [0, 0]
  calculate_screen_position(r.prompt.len, 0, get_screen_columns(), r.cursor, mut cursor_pos)

  shift_cursor(0, -r.cursor_row_offset)
  term.erase_toend()
  print(r.prompt)
  print(r.current)
  if end_of_input[0] == 0 && end_of_input[1] > 0 {
    print('\n')
  }
  shift_cursor(cursor_pos[0], - (end_of_input[1] - cursor_pos[1]))
  r.cursor_row_offset = cursor_pos[1]
}

// End the line without a newline
fn (r mut Readline) eof() bool {
  r.previous_lines.insert(1, r.current)
  r.cursor = r.current.len
  r.refresh_line()
  return true
}

fn (r mut Readline) insert_character(c int) {
  if !r.overwrite || r.cursor == r.current.len {
    r.current = r.current.left(r.cursor).ustring() + utf32_to_str(u32(c)).ustring() + r.current.right(r.cursor).ustring()
  } else {
    r.current = r.current.left(r.cursor).ustring() + utf32_to_str(u32(c)).ustring() + r.current.right(r.cursor + 1).ustring()
  }
  r.cursor++
  // Refresh the line to add the new character
  if r.is_tty {
    r.refresh_line()
  }
}

// Removes the character behind cursor.
fn (r mut Readline) delete_character() {
  if r.cursor <= 0 {
    return
  }
  r.cursor--
  r.current = r.current.left(r.cursor).ustring() + r.current.right(r.cursor + 1).ustring()
  r.refresh_line()
}

// Removes the character in front of cursor.
fn (r mut Readline) suppr_character() {
  if r.cursor > r.current.len {
    return
  }
  r.current = r.current.left(r.cursor).ustring() + r.current.right(r.cursor + 1).ustring()
  r.refresh_line()
}

// Add a line break then stops the main loop
fn (r mut Readline) commit_line() bool {
  r.previous_lines.insert(1, r.current)
<<<<<<< HEAD
  a := '\n'.ustring()
  r.current = r.current + a
  r.cursor = r.current.len
  r.refresh_line()
  println('')
=======
  r.current = r.current + '\n'
  if r.is_tty {
    println('')
  }
>>>>>>> 60d932e5
  return true
}

fn (r mut Readline) move_cursor_left() {
  if r.cursor > 0 {
    r.cursor--
    r.refresh_line()
  }
}

fn (r mut Readline) move_cursor_right() {
  if r.cursor < r.current.len {
    r.cursor++
    r.refresh_line()
  }
}

fn (r mut Readline) move_cursor_begining() {
  r.cursor = 0
  r.refresh_line()
}

fn (r mut Readline) move_cursor_end() {
  r.cursor = r.current.len
  r.refresh_line()
}

// Check if the character is considered as a word-breaking character
fn (r Readline) is_break_character(c string) bool {
  break_characters := ' \t\v\f\a\b\r\n`~!@#$%^&*()-=+[{]}\\|;:\'",<.>/?'
  return break_characters.contains(c)
}

fn (r mut Readline) move_cursor_word_left() {
  if r.cursor > 0 {
    for ; r.cursor > 0 && r.is_break_character(r.current.at(r.cursor - 1)); r.cursor-- {}
    for ; r.cursor > 0 && !r.is_break_character(r.current.at(r.cursor - 1)); r.cursor-- {}
    r.refresh_line()
  }
}

fn (r mut Readline) move_cursor_word_right() {
  if r.cursor < r.current.len {
    for ; r.cursor < r.current.len && r.is_break_character(r.current.at(r.cursor)); r.cursor++ {}
    for ; r.cursor < r.current.len && !r.is_break_character(r.current.at(r.cursor)); r.cursor++ {}
    r.refresh_line()
  }
}

fn (r mut Readline) switch_overwrite() {
  r.overwrite = !r.overwrite
}

fn (r mut Readline) clear_screen() {
  term.set_cursor_position(1, 1)
  term.erase_clear()
  r.refresh_line()
}

fn (r mut Readline) history_previous() {
  if r.search_index + 2 >= r.previous_lines.len {
    return
  }
  if r.search_index == 0 {
    r.previous_lines[0] = r.current
  }
  r.search_index++
  r.current = r.previous_lines[r.search_index]
  r.cursor = r.current.len
  r.refresh_line()
}

fn (r mut Readline) history_next() {
  if r.search_index <= 0 {
    return
  }
  r.search_index--
  r.current = r.previous_lines[r.search_index]
  r.cursor = r.current.len
  r.refresh_line()
}

fn (r mut Readline) suspend() {
  C.raise(C.SIGSTOP)
  r.refresh_line()
}<|MERGE_RESOLUTION|>--- conflicted
+++ resolved
@@ -331,18 +331,13 @@
 // Add a line break then stops the main loop
 fn (r mut Readline) commit_line() bool {
   r.previous_lines.insert(1, r.current)
-<<<<<<< HEAD
   a := '\n'.ustring()
   r.current = r.current + a
   r.cursor = r.current.len
   r.refresh_line()
-  println('')
-=======
-  r.current = r.current + '\n'
   if r.is_tty {
     println('')
   }
->>>>>>> 60d932e5
   return true
 }
 
