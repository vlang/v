--- conflicted
+++ resolved
@@ -949,8 +949,6 @@
 Module names should be short, under 10 characters. Circular imports are not allowed.
 
 Module names should be snake_case identifier (`/[a-z][a-z0-9_-]/`) as a convention. You cannot use space characters for module names.
-<<<<<<< HEAD
-=======
 
 The imported modules are all automatically compiled, which means you don't need to precompile modules unless you need `.o` file.
 
@@ -962,7 +960,7 @@
 2. v's `vlib/` folder (like `vlib/my_module/`)
 3. home directory's `~/.vmodules/` folder (like `~/.vmodules/my_module/`)
 
-You can specify modules in subdirectory with `.` (not with `/`) like`module_name.submodule_name`:
+You can specify modules in subdirectory with `.` (not with `/`) like`import module_name.submodule_name`:
 
 ```v
 ./
@@ -1016,19 +1014,6 @@
 The same modules under the directory shares the same scope, which means they don't need `pub` to access each other.
 
 This means you can create modules as a name snake_case or PascalCase. You cannot include spaces within the module name.
->>>>>>> fc777dae
-
-The imported modules are all automatically compiled, which means you don't need to precompile modules unless you need `.o` file.
-
-TBD: You can create modules anywhere.
-
-The lookup for modules happens in this order:
-
-1. project's local folders (like `./my_module/`)
-2. v's `vlib/` folder (like `vlib/my_module/`)
-3. home directory's `~/.vmodules/` folder (like `~/.vmodules/my_module/`)
-
-You can specify modules in subdirectory with `.` (not with `/`) like`import module_name.submodule_name`:
 
 ```v
 ./
