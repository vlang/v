--- conflicted
+++ resolved
@@ -1,4 +1,3 @@
-<<<<<<< HEAD
 jobs:
   - job: LinuxBuild
     pool: 'ubuntu-16.04'
@@ -18,13 +17,4 @@
       - script: |
           cd compiler && make
         displayName: 'Build V'
-  
-=======
-pool:
-  vmImage: 'ubuntu-16.04'
-
-steps:
-- script: |
-    cd compiler && make
-  displayName: 'make'
->>>>>>> 2711fb5a
+  