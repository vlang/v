all: clean v
	$(info V has been successfully built)

v: v.c
	cc -std=gnu11 -w -o v v.c
<<<<<<< HEAD
	./v -o vnew compiler
	rm v.c
	mv vnew v
=======
	./v -o v compiler
	rm v.c
>>>>>>> 15999013

v.c:
	cp compiler/v019.c v.c
	#curl -Os https://raw.githubusercontent.com/vlang/vc/master/v.c

test: v
<<<<<<< HEAD
	./v -prod -o vprod compiler
	echo "Running V tests..."
	find . \( -name '*_test.v' ! -iname "glm_test*" \) -print0  | xargs -0 -n1 ./v
	echo "Building V examples..."
	find examples \( -name '*.v' ! -iname "tetris*" ! -iname "news_fetch*" ! -iname "links_scraper*" \) -print0 | xargs -0 -n1 ./v
=======
	./v -prod -o vprod compiler # Test prod build
	echo "Running V tests..."
	find . -name '*_test.v' -print0 | xargs -0 -n1 ./v
	echo "Building V examples..."
	find examples -name '*.v' -print0 | xargs -0 -n1 ./v
>>>>>>> 15999013

clean:
	-rm -f v.c v vprod<|MERGE_RESOLUTION|>--- conflicted
+++ resolved
@@ -3,33 +3,20 @@
 
 v: v.c
 	cc -std=gnu11 -w -o v v.c
-<<<<<<< HEAD
 	./v -o vnew compiler
 	rm v.c
 	mv vnew v
-=======
-	./v -o v compiler
-	rm v.c
->>>>>>> 15999013
 
 v.c:
 	cp compiler/v019.c v.c
 	#curl -Os https://raw.githubusercontent.com/vlang/vc/master/v.c
 
 test: v
-<<<<<<< HEAD
-	./v -prod -o vprod compiler
+	./v -prod -o vprod compiler # Test prod build
 	echo "Running V tests..."
 	find . \( -name '*_test.v' ! -iname "glm_test*" \) -print0  | xargs -0 -n1 ./v
 	echo "Building V examples..."
 	find examples \( -name '*.v' ! -iname "tetris*" ! -iname "news_fetch*" ! -iname "links_scraper*" \) -print0 | xargs -0 -n1 ./v
-=======
-	./v -prod -o vprod compiler # Test prod build
-	echo "Running V tests..."
-	find . -name '*_test.v' -print0 | xargs -0 -n1 ./v
-	echo "Building V examples..."
-	find examples -name '*.v' -print0 | xargs -0 -n1 ./v
->>>>>>> 15999013
 
 clean:
 	-rm -f v.c v vprod